"""
.. include:: ../README.md
----
"""

from __future__ import annotations

import typing as t

from sqlglot import expressions as exp
from sqlglot.dialects import Dialect, Dialects
from sqlglot.diff import diff
from sqlglot.errors import ErrorLevel, ParseError, TokenError, UnsupportedError
from sqlglot.expressions import Expression
from sqlglot.expressions import alias_ as alias
from sqlglot.expressions import (
    and_,
    column,
    condition,
    except_,
    from_,
    intersect,
    maybe_parse,
    not_,
    or_,
    select,
    subquery,
)
from sqlglot.expressions import table_ as table
from sqlglot.expressions import to_column, to_table, union
from sqlglot.generator import Generator
from sqlglot.parser import Parser
from sqlglot.schema import MappingSchema, Schema
from sqlglot.tokens import Tokenizer, TokenType

<<<<<<< HEAD
if t.TYPE_CHECKING:
    T = t.TypeVar("T", bound=Expression)

__version__ = "10.5.10"
=======
__version__ = "10.6.0"
>>>>>>> 1c6df53b

pretty = False
"""Whether to format generated SQL by default."""

schema = MappingSchema()
"""The default schema used by SQLGlot (e.g. in the optimizer)."""


def parse(
    sql: str, read: t.Optional[str | Dialect] = None, **opts
) -> t.List[t.Optional[Expression]]:
    """
    Parses the given SQL string into a collection of syntax trees, one per parsed SQL statement.

    Args:
        sql: the SQL code string to parse.
        read: the SQL dialect to apply during parsing (eg. "spark", "hive", "presto", "mysql").
        **opts: other `sqlglot.parser.Parser` options.

    Returns:
        The resulting syntax tree collection.
    """
    dialect = Dialect.get_or_raise(read)()
    return dialect.parse(sql, **opts)


@t.overload
def parse_one(
    sql: str,
    read: None = None,
    into: t.Type[T] = ...,
    **opts,
) -> T:
    ...


@t.overload
def parse_one(
    sql: str,
    read: str | Dialect,
    into: t.Type[T],
    **opts,
) -> T:
    ...


@t.overload
def parse_one(
    sql: str,
    read: None = None,
    into: t.Union[str, t.Collection[t.Union[str, t.Type[Expression]]]] = ...,
    **opts,
) -> Expression:
    ...


@t.overload
def parse_one(
    sql: str,
    read: str | Dialect,
    into: t.Union[str, t.Collection[t.Union[str, t.Type[Expression]]]],
    **opts,
) -> Expression:
    ...


@t.overload
def parse_one(
    sql: str,
    **opts,
) -> Expression:
    ...


def parse_one(
    sql: str,
    read: t.Optional[str | Dialect] = None,
    into: t.Optional[exp.IntoType] = None,
    **opts,
) -> Expression:
    """
    Parses the given SQL string and returns a syntax tree for the first parsed SQL statement.

    Args:
        sql: the SQL code string to parse.
        read: the SQL dialect to apply during parsing (eg. "spark", "hive", "presto", "mysql").
        into: the SQLGlot Expression to parse into.
        **opts: other `sqlglot.parser.Parser` options.

    Returns:
        The syntax tree for the first parsed statement.
    """

    dialect = Dialect.get_or_raise(read)()

    if into:
        result = dialect.parse_into(into, sql, **opts)
    else:
        result = dialect.parse(sql, **opts)

    for expression in result:
        if not expression:
            raise ParseError(f"No expression was parsed from '{sql}'")
        return expression
    else:
        raise ParseError(f"No expression was parsed from '{sql}'")


def transpile(
    sql: str,
    read: t.Optional[str | Dialect] = None,
    write: t.Optional[str | Dialect] = None,
    identity: bool = True,
    error_level: t.Optional[ErrorLevel] = None,
    **opts,
) -> t.List[str]:
    """
    Parses the given SQL string in accordance with the source dialect and returns a list of SQL strings transformed
    to conform to the target dialect. Each string in the returned list represents a single transformed SQL statement.

    Args:
        sql: the SQL code string to transpile.
        read: the source dialect used to parse the input string (eg. "spark", "hive", "presto", "mysql").
        write: the target dialect into which the input should be transformed (eg. "spark", "hive", "presto", "mysql").
        identity: if set to `True` and if the target dialect is not specified the source dialect will be used as both:
            the source and the target dialect.
        error_level: the desired error level of the parser.
        **opts: other `sqlglot.generator.Generator` options.

    Returns:
        The list of transpiled SQL statements.
    """
    write = write or read if identity else write
    return [
        Dialect.get_or_raise(write)().generate(expression, **opts)
        for expression in parse(sql, read, error_level=error_level)
    ]<|MERGE_RESOLUTION|>--- conflicted
+++ resolved
@@ -33,14 +33,10 @@
 from sqlglot.schema import MappingSchema, Schema
 from sqlglot.tokens import Tokenizer, TokenType
 
-<<<<<<< HEAD
 if t.TYPE_CHECKING:
     T = t.TypeVar("T", bound=Expression)
 
-__version__ = "10.5.10"
-=======
 __version__ = "10.6.0"
->>>>>>> 1c6df53b
 
 pretty = False
 """Whether to format generated SQL by default."""
