--- conflicted
+++ resolved
@@ -439,15 +439,9 @@
                 this=exp.TsOrDsToDate(this=seq_get(args, 1)), format=seq_get(args, 0)
             ),
             "GENERATE_ARRAY": exp.GenerateSeries.from_arg_list,
-<<<<<<< HEAD
+            "JSON_EXTRACT_SCALAR": _build_json_extract_scalar,
             "JSON_QUERY": parser.build_extract_json_with_path(exp.JSONExtract),
-            "JSON_EXTRACT_SCALAR": lambda args: exp.JSONExtractScalar(
-                this=seq_get(args, 0), expression=seq_get(args, 1) or exp.Literal.string("$")
-            ),
-=======
-            "JSON_EXTRACT_SCALAR": _build_json_extract_scalar,
             "JSON_VALUE": _build_json_extract_scalar,
->>>>>>> f8fec0ab
             "LENGTH": lambda args: exp.Length(this=seq_get(args, 0), binary=True),
             "MD5": exp.MD5Digest.from_arg_list,
             "TO_HEX": _build_to_hex,
