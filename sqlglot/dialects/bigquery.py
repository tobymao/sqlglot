--- conflicted
+++ resolved
@@ -358,14 +358,11 @@
     HEX_STRING_IS_INTEGER_TYPE = True
     BYTE_STRING_IS_BYTES_TYPE = True
     UUID_IS_STRING_TYPE = True
-<<<<<<< HEAD
     PROJECTION_ALIASES_SHADOW_SOURCE_NAMES = True
     TABLES_REFERENCEABLE_AS_COLUMNS = True
     SUPPORTS_STRUCT_STAR_EXPANSION = True
     QUERY_RESULTS_ARE_STRUCTS = True
-=======
     JSON_EXTRACT_SCALAR_SCALAR_ONLY = True
->>>>>>> 4f3bb0d6
 
     # https://docs.cloud.google.com/bigquery/docs/reference/standard-sql/string_functions#initcap
     INITCAP_DEFAULT_DELIMITER_CHARS = ' \t\n\r\f\v\\[\\](){}/|<>!?@"^#$&~_,.:;*%+\\-'
