--- conflicted
+++ resolved
@@ -38,11 +38,7 @@
             **Tokenizer.KEYWORDS,
             "INT64": TokenType.BIGINT,
             "FLOAT64": TokenType.DOUBLE,
-<<<<<<< HEAD
-            "CURRENT_DATE": TokenType.CURRENT_DATE,
-=======
             "UNKNOWN": TokenType.NULL,
->>>>>>> d48d3983
         }
 
     class Parser(Parser):
@@ -51,10 +47,14 @@
             "DATE_ADD": _date_add(exp.DateAdd),
             "DATE_SUB": _date_add(exp.DateSub),
         }
-        NO_PAREN_FUNCTIONS = {TokenType.CURRENT_DATE: exp.CurrentDate}
-        FUNC_TOKENS = Parser.FUNC_TOKENS | {TokenType.CURRENT_DATE}
 
     class Generator(Generator):
+        TRANSFORMS = {
+            exp.Array: lambda self, e: f"[{self.expressions(e)}]",
+            exp.DateAdd: _date_add_sql("ADD"),
+            exp.DateSub: _date_add_sql("SUB"),
+        }
+
         TYPE_MAPPING = {
             exp.DataType.Type.TINYINT: "INT64",
             exp.DataType.Type.SMALLINT: "INT64",
@@ -65,10 +65,4 @@
             exp.DataType.Type.DOUBLE: "FLOAT64",
             exp.DataType.Type.BOOLEAN: "BOOL",
             exp.DataType.Type.TEXT: "STRING",
-        }
-
-        TRANSFORMS = {
-            exp.Array: lambda self, e: f"[{self.expressions(e)}]",
-            exp.DateAdd: _date_add_sql("ADD"),
-            exp.DateSub: _date_add_sql("SUB"),
         }