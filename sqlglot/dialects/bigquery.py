--- conflicted
+++ resolved
@@ -140,13 +140,9 @@
             exp.TimestampAdd: _date_add_sql("TIMESTAMP", "ADD"),
             exp.TimestampSub: _date_add_sql("TIMESTAMP", "SUB"),
             exp.VariancePop: rename_func("VAR_POP"),
-<<<<<<< HEAD
             exp.Values: _derived_table_values_to_unnest,
-=======
-            exp.Subquery: _subquery_to_unnest_if_values,
             exp.ReturnsProperty: _returnsproperty_sql,
             exp.Create: _create_sql,
->>>>>>> c029d233
         }
 
         TYPE_MAPPING = {
