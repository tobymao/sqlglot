--- conflicted
+++ resolved
@@ -124,41 +124,6 @@
     """Always case-insensitive (uppercase), regardless of quotes."""
 
 
-<<<<<<< HEAD
-class Version(int):
-    def __new__(cls, version_str: t.Optional[str], *args, **kwargs):
-        if version_str:
-            parts = version_str.split(".")
-            parts.extend(["0"] * (3 - len(parts)))
-            v = int("".join([p.zfill(3) for p in parts]))
-        else:
-            # No version defined means we should support the latest engine semantics, so
-            # the comparison to any specific version should yield that latest is greater
-            v = sys.maxsize
-
-        return super(Version, cls).__new__(cls, v)
-
-    def to_string(self) -> t.Optional[str]:
-        """
-        Convert the Version integer back to its string representation.
-
-        Returns:
-            The version string (e.g., "3.5.0"), or None if this is the max version.
-        """
-        if self == sys.maxsize:
-            return None
-
-        patch = self % 1000
-        minor = (self // 1000) % 1000
-        major = self // 1000000
-        return f"{major}.{minor}.{patch}"
-
-    def __reduce__(self):
-        return (type(self), (self.to_string(),))
-
-
-=======
->>>>>>> 38ee1870
 class _Dialect(type):
     _classes: t.Dict[str, t.Type[Dialect]] = {}
 
@@ -945,8 +910,8 @@
         dialect_class = state["dialect_class"]
         version = state["version"]
 
-        # Convert Version object back to version string format
-        version_str = version.to_string() if isinstance(version, Version) else None
+        # Convert version tuple back to version string format
+        version_str = ".".join(map(str, version)) if isinstance(version, tuple) else None
 
         reconstructed = dialect_class(
             version=version_str,
