from __future__ import annotations

import typing as t

from sqlglot import exp
from sqlglot.dialects.dialect import (
    approx_count_distinct_sql,
    property_sql,
    rename_func,
    time_format,
    unit_to_str,
)
from sqlglot.dialects.mysql import MySQL
from sqlglot.helper import seq_get
from sqlglot.tokens import TokenType


def cast_sql_with_alias(self, expression: exp.Cast) -> str:
    """Generate CAST SQL with automatic alias when in derived table context."""
    # Check if this CAST is within a CTE or Subquery
    derived_table_parent = expression.find_ancestor(exp.CTE, exp.Subquery)
    if derived_table_parent:
        # Find the SELECT that contains this CAST
        select_parent = expression.find_ancestor(exp.Select)
        if select_parent:
            # Check if this CAST expression is a direct child of the SELECT expressions
            for select_expr in select_parent.expressions:
                if select_expr is expression and not isinstance(expression.parent, exp.Alias):
                    # Only add alias if CAST expression contains a simple column
                    if isinstance(expression.this, exp.Column):
                        alias_name = expression.this.name
                        # Create alias and return its SQL
                        aliased = exp.alias_(expression, alias_name, copy=False)
                        return self.sql(aliased)
    
    # Default CAST SQL generation
    return f"CAST({self.sql(expression.this)} AS {self.sql(expression.to)})"


def _lag_lead_sql(self, expression: exp.Lag | exp.Lead) -> str:
    return self.func(
        "LAG" if isinstance(expression, exp.Lag) else "LEAD",
        expression.this,
        expression.args.get("offset") or exp.Literal.number(1),
        expression.args.get("default") or exp.null(),
    )


# Accept both DATE_TRUNC(datetime, unit) and DATE_TRUNC(unit, datetime)
def _build_date_trunc(args: t.List[exp.Expression]) -> exp.Expression:
    a0, a1 = seq_get(args, 0), seq_get(args, 1)

    def _is_unit_like(e: exp.Expression | None) -> bool:
        if not (isinstance(e, exp.Literal) and e.is_string):
            return False
        text = e.this
        return not any(ch.isdigit() for ch in text)

    # Determine which argument is the unit
    unit, this = (a0, a1) if _is_unit_like(a0) else (a1, a0)

    return exp.TimestampTrunc(this=this, unit=unit)


class Doris(MySQL):
    DATE_FORMAT = "'yyyy-MM-dd'"
    DATEINT_FORMAT = "'yyyyMMdd'"
    TIME_FORMAT = "'yyyy-MM-dd HH:mm:ss'"

    class Parser(MySQL.Parser):
        FUNCTIONS = {
            **MySQL.Parser.FUNCTIONS,
            "COLLECT_SET": exp.ArrayUniqueAgg.from_arg_list,
            "DATE_TRUNC": _build_date_trunc,
            "MONTHS_ADD": exp.AddMonths.from_arg_list,
            "REGEXP": exp.RegexpLike.from_arg_list,
            "TO_DATE": exp.TsOrDsToDate.from_arg_list,
        }

        FUNCTION_PARSERS = MySQL.Parser.FUNCTION_PARSERS.copy()
        FUNCTION_PARSERS.pop("GROUP_CONCAT")

        NO_PAREN_FUNCTIONS = MySQL.Parser.NO_PAREN_FUNCTIONS.copy()
        NO_PAREN_FUNCTIONS.pop(TokenType.CURRENT_DATE)

        PROPERTY_PARSERS = {
            **MySQL.Parser.PROPERTY_PARSERS,
            "PROPERTIES": lambda self: self._parse_wrapped_properties(),
            "UNIQUE": lambda self: self._parse_composite_key_property(exp.UniqueKeyProperty),
            # Plain KEY without UNIQUE/DUPLICATE/AGGREGATE prefixes should be treated as UniqueKeyProperty with unique=False
            "KEY": lambda self: self._parse_composite_key_property(exp.UniqueKeyProperty),
            "PARTITION BY": lambda self: self._parse_partition_by_opt_range(),
            "BUILD": lambda self: self._parse_build_property(),
            "REFRESH": lambda self: self._parse_refresh_property(),
        }

        def _parse_partitioning_granularity_dynamic(self) -> exp.PartitionByRangePropertyDynamic:
            self._match_text_seq("FROM")
            start = self._parse_wrapped(self._parse_string)
            self._match_text_seq("TO")
            end = self._parse_wrapped(self._parse_string)
            self._match_text_seq("INTERVAL")
            number = self._parse_number()
            unit = self._parse_var(any_token=True)
            every = self.expression(exp.Interval, this=number, unit=unit)
            return self.expression(
                exp.PartitionByRangePropertyDynamic, start=start, end=end, every=every
            )

        def _parse_partition_definition(self) -> exp.Partition:
            self._match_text_seq("PARTITION")

            name = self._parse_id_var()
            self._match_text_seq("VALUES")

            if self._match_text_seq("LESS", "THAN"):
                values = self._parse_wrapped_csv(self._parse_expression)
                if len(values) == 1 and values[0].name.upper() == "MAXVALUE":
                    values = [exp.var("MAXVALUE")]

                part_range = self.expression(exp.PartitionRange, this=name, expressions=values)
                return self.expression(exp.Partition, expressions=[part_range])

            self._match(TokenType.L_BRACKET)
            values = self._parse_csv(lambda: self._parse_wrapped_csv(self._parse_expression))

            self._match(TokenType.R_BRACKET)
            self._match(TokenType.R_PAREN)

            part_range = self.expression(exp.PartitionRange, this=name, expressions=values)
            return self.expression(exp.Partition, expressions=[part_range])

        def _parse_partition_definition_list(self) -> exp.Partition:
            # PARTITION <name> VALUES IN (<value_csv>)
            self._match_text_seq("PARTITION")
            name = self._parse_id_var()
            self._match_text_seq("VALUES", "IN")
            values = self._parse_wrapped_csv(self._parse_expression)
            part_list = self.expression(exp.PartitionList, this=name, expressions=values)
            return self.expression(exp.Partition, expressions=[part_list])

        def _parse_partition_by_opt_range(
            self,
        ) -> exp.PartitionedByProperty | exp.PartitionByRangeProperty | exp.PartitionByListProperty:
            if self._match_text_seq("LIST"):
                return self.expression(
                    exp.PartitionByListProperty,
                    partition_expressions=self._parse_wrapped_id_vars(),
                    create_expressions=self._parse_wrapped_csv(
                        self._parse_partition_definition_list
                    ),
                )

            if not self._match_text_seq("RANGE"):
                return super()._parse_partitioned_by()

            partition_expressions = self._parse_wrapped_id_vars()
            self._match_l_paren()

            if self._match_text_seq("FROM", advance=False):
                create_expressions = self._parse_csv(self._parse_partitioning_granularity_dynamic)
            elif self._match_text_seq("PARTITION", advance=False):
                create_expressions = self._parse_csv(self._parse_partition_definition)
            else:
                create_expressions = None

            self._match_r_paren()

            return self.expression(
                exp.PartitionByRangeProperty,
                partition_expressions=partition_expressions,
                create_expressions=create_expressions,
            )

        def _parse_build_property(self) -> exp.BuildProperty:
            return self.expression(exp.BuildProperty, this=self._parse_var(upper=True))

        def _parse_refresh_property(self) -> exp.RefreshTriggerProperty:
            method = self._parse_var(upper=True)

            self._match(TokenType.ON)

            kind = self._match_texts(("MANUAL", "COMMIT", "SCHEDULE")) and self._prev.text.upper()
            every = self._match_text_seq("EVERY") and self._parse_number()
            unit = self._parse_var(any_token=True) if every else None
            starts = self._match_text_seq("STARTS") and self._parse_string()

            return self.expression(
                exp.RefreshTriggerProperty,
                method=method,
                kind=kind,
                every=every,
                unit=unit,
                starts=starts,
            )

    class Generator(MySQL.Generator):
        LAST_DAY_SUPPORTS_DATE_PART = False
        VARCHAR_REQUIRES_SIZE = False
        WITH_PROPERTIES_PREFIX = "PROPERTIES"
        RENAME_TABLE_WITH_DB = False

        TYPE_MAPPING = {
            **MySQL.Generator.TYPE_MAPPING,
            exp.DataType.Type.TEXT: "STRING",
            exp.DataType.Type.TIMESTAMP: "DATETIME",
            exp.DataType.Type.TIMESTAMPTZ: "DATETIME",
        }

        PROPERTIES_LOCATION = {
            **MySQL.Generator.PROPERTIES_LOCATION,
            exp.UniqueKeyProperty: exp.Properties.Location.POST_SCHEMA,
            exp.PartitionByRangeProperty: exp.Properties.Location.POST_SCHEMA,
            exp.PartitionByListProperty: exp.Properties.Location.POST_SCHEMA,
            exp.PartitionedByProperty: exp.Properties.Location.POST_SCHEMA,
            exp.BuildProperty: exp.Properties.Location.POST_SCHEMA,
            exp.RefreshTriggerProperty: exp.Properties.Location.POST_SCHEMA,
        }

        CAST_MAPPING = {}
        TIMESTAMP_FUNC_TYPES = set()

        TRANSFORMS = {
            **MySQL.Generator.TRANSFORMS,
            exp.AddMonths: rename_func("MONTHS_ADD"),
            exp.ApproxDistinct: approx_count_distinct_sql,
            exp.ArgMax: rename_func("MAX_BY"),
            exp.ArgMin: rename_func("MIN_BY"),
            exp.ArrayAgg: rename_func("COLLECT_LIST"),
            exp.ArrayToString: rename_func("ARRAY_JOIN"),
            exp.ArrayUniqueAgg: rename_func("COLLECT_SET"),
<<<<<<< HEAD
            exp.Cast: cast_sql_with_alias,
=======
            exp.CurrentDate: lambda self, _: self.func("CURRENT_DATE"),
>>>>>>> e71bcb51
            exp.CurrentTimestamp: lambda self, _: self.func("NOW"),
            exp.DateTrunc: lambda self, e: self.func("DATE_TRUNC", e.this, unit_to_str(e)),
            exp.GroupConcat: lambda self, e: self.func(
                "GROUP_CONCAT", e.this, e.args.get("separator") or exp.Literal.string(",")
            ),
            exp.JSONExtractScalar: lambda self, e: self.func("JSON_EXTRACT", e.this, e.expression),
            exp.Lag: _lag_lead_sql,
            exp.Lead: _lag_lead_sql,
            exp.Map: rename_func("ARRAY_MAP"),
            exp.Property: property_sql,
            exp.RegexpLike: rename_func("REGEXP"),
            exp.RegexpSplit: rename_func("SPLIT_BY_STRING"),
            exp.SchemaCommentProperty: lambda self, e: self.naked_property(e),
            exp.Split: rename_func("SPLIT_BY_STRING"),
            exp.StringToArray: rename_func("SPLIT_BY_STRING"),
            exp.StrToUnix: lambda self, e: self.func("UNIX_TIMESTAMP", e.this, self.format_time(e)),
            exp.TimeStrToDate: rename_func("TO_DATE"),
            exp.TsOrDsAdd: lambda self, e: self.func("DATE_ADD", e.this, e.expression),
            exp.TsOrDsToDate: lambda self, e: self.func("TO_DATE", e.this),
            exp.TimeToUnix: rename_func("UNIX_TIMESTAMP"),
            exp.TimestampTrunc: lambda self, e: self.func("DATE_TRUNC", e.this, unit_to_str(e)),
            exp.UnixToStr: lambda self, e: self.func(
                "FROM_UNIXTIME", e.this, time_format("doris")(self, e)
            ),
            exp.UnixToTime: rename_func("FROM_UNIXTIME"),
        }

        # https://github.com/apache/doris/blob/e4f41dbf1ec03f5937fdeba2ee1454a20254015b/fe/fe-core/src/main/antlr4/org/apache/doris/nereids/DorisLexer.g4#L93
        RESERVED_KEYWORDS = {
            "account_lock",
            "account_unlock",
            "add",
            "adddate",
            "admin",
            "after",
            "agg_state",
            "aggregate",
            "alias",
            "all",
            "alter",
            "analyze",
            "analyzed",
            "and",
            "anti",
            "append",
            "array",
            "array_range",
            "as",
            "asc",
            "at",
            "authors",
            "auto",
            "auto_increment",
            "backend",
            "backends",
            "backup",
            "begin",
            "belong",
            "between",
            "bigint",
            "bin",
            "binary",
            "binlog",
            "bitand",
            "bitmap",
            "bitmap_union",
            "bitor",
            "bitxor",
            "blob",
            "boolean",
            "brief",
            "broker",
            "buckets",
            "build",
            "builtin",
            "bulk",
            "by",
            "cached",
            "call",
            "cancel",
            "case",
            "cast",
            "catalog",
            "catalogs",
            "chain",
            "char",
            "character",
            "charset",
            "check",
            "clean",
            "cluster",
            "clusters",
            "collate",
            "collation",
            "collect",
            "column",
            "columns",
            "comment",
            "commit",
            "committed",
            "compact",
            "complete",
            "config",
            "connection",
            "connection_id",
            "consistent",
            "constraint",
            "constraints",
            "convert",
            "copy",
            "count",
            "create",
            "creation",
            "cron",
            "cross",
            "cube",
            "current",
            "current_catalog",
            "current_date",
            "current_time",
            "current_timestamp",
            "current_user",
            "data",
            "database",
            "databases",
            "date",
            "date_add",
            "date_ceil",
            "date_diff",
            "date_floor",
            "date_sub",
            "dateadd",
            "datediff",
            "datetime",
            "datetimev2",
            "datev2",
            "datetimev1",
            "datev1",
            "day",
            "days_add",
            "days_sub",
            "decimal",
            "decimalv2",
            "decimalv3",
            "decommission",
            "default",
            "deferred",
            "delete",
            "demand",
            "desc",
            "describe",
            "diagnose",
            "disk",
            "distinct",
            "distinctpc",
            "distinctpcsa",
            "distributed",
            "distribution",
            "div",
            "do",
            "doris_internal_table_id",
            "double",
            "drop",
            "dropp",
            "dual",
            "duplicate",
            "dynamic",
            "else",
            "enable",
            "encryptkey",
            "encryptkeys",
            "end",
            "ends",
            "engine",
            "engines",
            "enter",
            "errors",
            "events",
            "every",
            "except",
            "exclude",
            "execute",
            "exists",
            "expired",
            "explain",
            "export",
            "extended",
            "external",
            "extract",
            "failed_login_attempts",
            "false",
            "fast",
            "feature",
            "fields",
            "file",
            "filter",
            "first",
            "float",
            "follower",
            "following",
            "for",
            "foreign",
            "force",
            "format",
            "free",
            "from",
            "frontend",
            "frontends",
            "full",
            "function",
            "functions",
            "generic",
            "global",
            "grant",
            "grants",
            "graph",
            "group",
            "grouping",
            "groups",
            "hash",
            "having",
            "hdfs",
            "help",
            "histogram",
            "hll",
            "hll_union",
            "hostname",
            "hour",
            "hub",
            "identified",
            "if",
            "ignore",
            "immediate",
            "in",
            "incremental",
            "index",
            "indexes",
            "infile",
            "inner",
            "insert",
            "install",
            "int",
            "integer",
            "intermediate",
            "intersect",
            "interval",
            "into",
            "inverted",
            "ipv4",
            "ipv6",
            "is",
            "is_not_null_pred",
            "is_null_pred",
            "isnull",
            "isolation",
            "job",
            "jobs",
            "join",
            "json",
            "jsonb",
            "key",
            "keys",
            "kill",
            "label",
            "largeint",
            "last",
            "lateral",
            "ldap",
            "ldap_admin_password",
            "left",
            "less",
            "level",
            "like",
            "limit",
            "lines",
            "link",
            "list",
            "load",
            "local",
            "localtime",
            "localtimestamp",
            "location",
            "lock",
            "logical",
            "low_priority",
            "manual",
            "map",
            "match",
            "match_all",
            "match_any",
            "match_phrase",
            "match_phrase_edge",
            "match_phrase_prefix",
            "match_regexp",
            "materialized",
            "max",
            "maxvalue",
            "memo",
            "merge",
            "migrate",
            "migrations",
            "min",
            "minus",
            "minute",
            "modify",
            "month",
            "mtmv",
            "name",
            "names",
            "natural",
            "negative",
            "never",
            "next",
            "ngram_bf",
            "no",
            "non_nullable",
            "not",
            "null",
            "nulls",
            "observer",
            "of",
            "offset",
            "on",
            "only",
            "open",
            "optimized",
            "or",
            "order",
            "outer",
            "outfile",
            "over",
            "overwrite",
            "parameter",
            "parsed",
            "partition",
            "partitions",
            "password",
            "password_expire",
            "password_history",
            "password_lock_time",
            "password_reuse",
            "path",
            "pause",
            "percent",
            "period",
            "permissive",
            "physical",
            "plan",
            "process",
            "plugin",
            "plugins",
            "policy",
            "preceding",
            "prepare",
            "primary",
            "proc",
            "procedure",
            "processlist",
            "profile",
            "properties",
            "property",
            "quantile_state",
            "quantile_union",
            "query",
            "quota",
            "random",
            "range",
            "read",
            "real",
            "rebalance",
            "recover",
            "recycle",
            "refresh",
            "references",
            "regexp",
            "release",
            "rename",
            "repair",
            "repeatable",
            "replace",
            "replace_if_not_null",
            "replica",
            "repositories",
            "repository",
            "resource",
            "resources",
            "restore",
            "restrictive",
            "resume",
            "returns",
            "revoke",
            "rewritten",
            "right",
            "rlike",
            "role",
            "roles",
            "rollback",
            "rollup",
            "routine",
            "row",
            "rows",
            "s3",
            "sample",
            "schedule",
            "scheduler",
            "schema",
            "schemas",
            "second",
            "select",
            "semi",
            "sequence",
            "serializable",
            "session",
            "set",
            "sets",
            "shape",
            "show",
            "signed",
            "skew",
            "smallint",
            "snapshot",
            "soname",
            "split",
            "sql_block_rule",
            "start",
            "starts",
            "stats",
            "status",
            "stop",
            "storage",
            "stream",
            "streaming",
            "string",
            "struct",
            "subdate",
            "sum",
            "superuser",
            "switch",
            "sync",
            "system",
            "table",
            "tables",
            "tablesample",
            "tablet",
            "tablets",
            "task",
            "tasks",
            "temporary",
            "terminated",
            "text",
            "than",
            "then",
            "time",
            "timestamp",
            "timestampadd",
            "timestampdiff",
            "tinyint",
            "to",
            "transaction",
            "trash",
            "tree",
            "triggers",
            "trim",
            "true",
            "truncate",
            "type",
            "type_cast",
            "types",
            "unbounded",
            "uncommitted",
            "uninstall",
            "union",
            "unique",
            "unlock",
            "unsigned",
            "update",
            "use",
            "user",
            "using",
            "value",
            "values",
            "varchar",
            "variables",
            "variant",
            "vault",
            "verbose",
            "version",
            "view",
            "warnings",
            "week",
            "when",
            "where",
            "whitelist",
            "with",
            "work",
            "workload",
            "write",
            "xor",
            "year",
        }

        def uniquekeyproperty_sql(
            self, expression: exp.UniqueKeyProperty, prefix: str = "UNIQUE KEY"
        ) -> str:
            create_stmt = expression.find_ancestor(exp.Create)
            if create_stmt and create_stmt.args["properties"].find(exp.MaterializedProperty):
                return super().uniquekeyproperty_sql(expression, prefix="KEY")

            return super().uniquekeyproperty_sql(expression)

        def partition_sql(self, expression: exp.Partition) -> str:
            parent = expression.parent
            if isinstance(parent, (exp.PartitionByRangeProperty, exp.PartitionByListProperty)):
                return ", ".join(self.sql(e) for e in expression.expressions)
            return super().partition_sql(expression)

        def partitionrange_sql(self, expression: exp.PartitionRange) -> str:
            name = self.sql(expression, "this")
            values = expression.expressions

            if len(values) != 1:
                # Multiple values: use VALUES [ ... )
                if values and isinstance(values[0], list):
                    values_sql = ", ".join(
                        f"({', '.join(self.sql(v) for v in inner)})" for inner in values
                    )
                else:
                    values_sql = ", ".join(f"({self.sql(v)})" for v in values)

                return f"PARTITION {name} VALUES [{values_sql})"

            return f"PARTITION {name} VALUES LESS THAN ({self.sql(values[0])})"

        def partitionbyrangepropertydynamic_sql(
            self, expression: exp.PartitionByRangePropertyDynamic
        ) -> str:
            # Generates: FROM ("start") TO ("end") INTERVAL N UNIT
            start = self.sql(expression, "start")
            end = self.sql(expression, "end")
            every = expression.args.get("every")

            if every:
                number = self.sql(every, "this")
                interval = f"INTERVAL {number} {self.sql(every, 'unit')}"
            else:
                interval = ""

            return f"FROM ({start}) TO ({end}) {interval}"

        def partitionbyrangeproperty_sql(self, expression: exp.PartitionByRangeProperty) -> str:
            partition_expressions = self.expressions(
                expression, key="partition_expressions", indent=False
            )
            create_sql = self.expressions(expression, key="create_expressions", indent=False)
            return f"PARTITION BY RANGE ({partition_expressions}) ({create_sql})"

        def partitionbylistproperty_sql(self, expression: exp.PartitionByListProperty) -> str:
            partition_expressions = self.expressions(
                expression, key="partition_expressions", indent=False
            )
            create_sql = self.expressions(expression, key="create_expressions", indent=False)
            return f"PARTITION BY LIST ({partition_expressions}) ({create_sql})"

        def partitionlist_sql(self, expression: exp.PartitionList) -> str:
            name = self.sql(expression, "this")
            values = self.expressions(expression, indent=False)
            return f"PARTITION {name} VALUES IN ({values})"

        def partitionedbyproperty_sql(self, expression: exp.PartitionedByProperty) -> str:
            node = expression.this
            if isinstance(node, exp.Schema):
                parts = ", ".join(self.sql(e) for e in node.expressions)
                return f"PARTITION BY ({parts})"
            return f"PARTITION BY ({self.sql(node)})"

        def table_sql(self, expression: exp.Table, sep: str = " AS ") -> str:
            """Override table_sql to avoid AS keyword in UPDATE and DELETE statements."""
            ancestor = expression.find_ancestor(exp.Update, exp.Delete, exp.Select)
            if not isinstance(ancestor, exp.Select):
                sep = " "
            return super().table_sql(expression, sep=sep)

        def alterrename_sql(self, expression: exp.AlterRename, include_to: bool = True) -> str:
            return super().alterrename_sql(expression, include_to=False)<|MERGE_RESOLUTION|>--- conflicted
+++ resolved
@@ -229,11 +229,8 @@
             exp.ArrayAgg: rename_func("COLLECT_LIST"),
             exp.ArrayToString: rename_func("ARRAY_JOIN"),
             exp.ArrayUniqueAgg: rename_func("COLLECT_SET"),
-<<<<<<< HEAD
             exp.Cast: cast_sql_with_alias,
-=======
             exp.CurrentDate: lambda self, _: self.func("CURRENT_DATE"),
->>>>>>> e71bcb51
             exp.CurrentTimestamp: lambda self, _: self.func("NOW"),
             exp.DateTrunc: lambda self, e: self.func("DATE_TRUNC", e.this, unit_to_str(e)),
             exp.GroupConcat: lambda self, e: self.func(
