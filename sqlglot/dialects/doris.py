--- conflicted
+++ resolved
@@ -3,6 +3,7 @@
 from sqlglot import exp
 from sqlglot.dialects.dialect import (
     approx_count_distinct_sql,
+    arrow_json_extract_sql,
     build_timestamp_trunc,
     rename_func,
     time_format,
@@ -49,14 +50,8 @@
             exp.ArrayUniqueAgg: rename_func("COLLECT_SET"),
             exp.CurrentTimestamp: lambda self, _: self.func("NOW"),
             exp.DateTrunc: lambda self, e: self.func("DATE_TRUNC", e.this, unit_to_str(e)),
-<<<<<<< HEAD
-            exp.JSONExtract: lambda self, e: self.func("JSON_EXTRACT", e.this, e.expression),
-            exp.JSONExtractScalar: lambda self, e: self.func(
-                "JSON_EXTRACT", e.this, e.expression
-            ),
-=======
-            exp.JSONExtractScalar: lambda self, e: self.func("JSON_EXTRACT", e.this, e.expression),
->>>>>>> 7b40ae6e
+            exp.JSONExtractScalar: arrow_json_extract_sql,
+            exp.JSONExtract: arrow_json_extract_sql,
             exp.Map: rename_func("ARRAY_MAP"),
             exp.RegexpLike: rename_func("REGEXP"),
             exp.RegexpSplit: rename_func("SPLIT_BY_STRING"),
