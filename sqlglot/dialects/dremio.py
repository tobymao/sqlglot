--- conflicted
+++ resolved
@@ -145,17 +145,14 @@
 
         FUNCTIONS = {
             **parser.Parser.FUNCTIONS,
+            "ARRAY_GENERATE_RANGE": exp.GenerateSeries.from_arg_list,
+            "DATE_ADD": build_date_delta_with_cast_interval(exp.DateAdd),
+            "DATE_FORMAT": build_formatted_time(exp.TimeToStr, "dremio"),
+            "DATE_SUB": build_date_delta_with_cast_interval(exp.DateSub),
+            "REGEXP_MATCHES": exp.RegexpLike.from_arg_list,
+            "REPEATSTR": exp.Repeat.from_arg_list,
             "TO_CHAR": to_char_is_numeric_handler,
-            "DATE_FORMAT": build_formatted_time(exp.TimeToStr, "dremio"),
             "TO_DATE": build_formatted_time(exp.TsOrDsToDate, "dremio"),
-            "DATE_ADD": build_date_delta_with_cast_interval(exp.DateAdd),
-            "DATE_SUB": build_date_delta_with_cast_interval(exp.DateSub),
-            "ARRAY_GENERATE_RANGE": exp.GenerateSeries.from_arg_list,
-<<<<<<< HEAD
-            "REPEATSTR": exp.Repeat.from_arg_list,
-=======
-            "REGEXP_MATCHES": exp.RegexpLike.from_arg_list,
->>>>>>> cf63d0df
         }
 
         def _parse_current_date_utc(self) -> exp.Cast:
