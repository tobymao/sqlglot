from __future__ import annotations

from itertools import groupby
import re
import typing as t

from sqlglot import exp, generator, parser, tokens, transforms

from sqlglot.dialects.dialect import (
    Dialect,
    JSON_EXTRACT_TYPE,
    NormalizationStrategy,
    Version,
    approx_count_distinct_sql,
    arrow_json_extract_sql,
    binary_from_function,
    bool_xor_sql,
    build_default_decimal_type,
    count_if_to_sum,
    date_delta_to_binary_interval_op,
    date_trunc_to_time,
    datestrtodate_sql,
    no_datetime_sql,
    encode_decode_sql,
    build_formatted_time,
    no_comment_column_constraint_sql,
    no_time_sql,
    no_timestamp_sql,
    pivot_column_names,
    rename_func,
    remove_from_array_using_filter,
    strposition_sql,
    str_to_time_sql,
    timestrtotime_sql,
    unit_to_str,
    sha256_sql,
    build_regexp_extract,
    explode_to_unnest_sql,
    no_make_interval_sql,
    groupconcat_sql,
    inline_array_unless_query,
    regexp_replace_global_modifier,
)
from sqlglot.generator import unsupported_args
from sqlglot.helper import is_date_unit, seq_get
from sqlglot.tokens import TokenType
from sqlglot.parser import binary_range_parser

# Regex to detect time zones in timestamps of the form [+|-]TT[:tt]
# The pattern matches timezone offsets that appear after the time portion
TIMEZONE_PATTERN = re.compile(r":\d{2}.*?[+\-]\d{2}(?::\d{2})?")

# Characters that must be escaped when building regex expressions in INITCAP
REGEX_ESCAPE_REPLACEMENTS = {
    "\\": "\\\\",
    "-": r"\-",
    "^": r"\^",
    "[": r"\[",
    "]": r"\]",
}

# Whitespace control characters that DuckDB must process with `CHR({val})` calls
WS_CONTROL_CHARS_TO_DUCK = {
    "\u000b": 11,
    "\u001c": 28,
    "\u001d": 29,
    "\u001e": 30,
    "\u001f": 31,
}


# BigQuery -> DuckDB conversion for the DATE function
def _date_sql(self: DuckDB.Generator, expression: exp.Date) -> str:
    result = f"CAST({self.sql(expression, 'this')} AS DATE)"
    zone = self.sql(expression, "zone")

    if zone:
        date_str = self.func("STRFTIME", result, "'%d/%m/%Y'")
        date_str = f"{date_str} || ' ' || {zone}"

        # This will create a TIMESTAMP with time zone information
        result = self.func("STRPTIME", date_str, "'%d/%m/%Y %Z'")

    return result


# BigQuery -> DuckDB conversion for the TIME_DIFF function
def _timediff_sql(self: DuckDB.Generator, expression: exp.TimeDiff) -> str:
    this = exp.cast(expression.this, exp.DataType.Type.TIME)
    expr = exp.cast(expression.expression, exp.DataType.Type.TIME)

    # Although the 2 dialects share similar signatures, BQ seems to inverse
    # the sign of the result so the start/end time operands are flipped
    return self.func("DATE_DIFF", unit_to_str(expression), expr, this)


@unsupported_args(("expression", "DuckDB's ARRAY_SORT does not support a comparator."))
def _array_sort_sql(self: DuckDB.Generator, expression: exp.ArraySort) -> str:
    return self.func("ARRAY_SORT", expression.this)


def _sort_array_sql(self: DuckDB.Generator, expression: exp.SortArray) -> str:
    name = "ARRAY_REVERSE_SORT" if expression.args.get("asc") == exp.false() else "ARRAY_SORT"
    return self.func(name, expression.this)


def _build_sort_array_desc(args: t.List) -> exp.Expression:
    return exp.SortArray(this=seq_get(args, 0), asc=exp.false())


def _build_date_diff(args: t.List) -> exp.Expression:
    return exp.DateDiff(this=seq_get(args, 2), expression=seq_get(args, 1), unit=seq_get(args, 0))


def _build_generate_series(end_exclusive: bool = False) -> t.Callable[[t.List], exp.GenerateSeries]:
    def _builder(args: t.List) -> exp.GenerateSeries:
        # Check https://duckdb.org/docs/sql/functions/nested.html#range-functions
        if len(args) == 1:
            # DuckDB uses 0 as a default for the series' start when it's omitted
            args.insert(0, exp.Literal.number("0"))

        gen_series = exp.GenerateSeries.from_arg_list(args)
        gen_series.set("is_end_exclusive", end_exclusive)

        return gen_series

    return _builder


def _build_make_timestamp(args: t.List) -> exp.Expression:
    if len(args) == 1:
        return exp.UnixToTime(this=seq_get(args, 0), scale=exp.UnixToTime.MICROS)

    return exp.TimestampFromParts(
        year=seq_get(args, 0),
        month=seq_get(args, 1),
        day=seq_get(args, 2),
        hour=seq_get(args, 3),
        min=seq_get(args, 4),
        sec=seq_get(args, 5),
    )


def _show_parser(*args: t.Any, **kwargs: t.Any) -> t.Callable[[DuckDB.Parser], exp.Show]:
    def _parse(self: DuckDB.Parser) -> exp.Show:
        return self._parse_show_duckdb(*args, **kwargs)

    return _parse


def _struct_sql(self: DuckDB.Generator, expression: exp.Struct) -> str:
    args: t.List[str] = []

    # BigQuery allows inline construction such as "STRUCT<a STRING, b INTEGER>('str', 1)" which is
    # canonicalized to "ROW('str', 1) AS STRUCT(a TEXT, b INT)" in DuckDB
    # The transformation to ROW will take place if:
    #  1. The STRUCT itself does not have proper fields (key := value) as a "proper" STRUCT would
    #  2. A cast to STRUCT / ARRAY of STRUCTs is found
    ancestor_cast = expression.find_ancestor(exp.Cast)
    is_bq_inline_struct = (
        (expression.find(exp.PropertyEQ) is None)
        and ancestor_cast
        and any(
            casted_type.is_type(exp.DataType.Type.STRUCT)
            for casted_type in ancestor_cast.find_all(exp.DataType)
        )
    )

    for i, expr in enumerate(expression.expressions):
        is_property_eq = isinstance(expr, exp.PropertyEQ)
        value = expr.expression if is_property_eq else expr

        if is_bq_inline_struct:
            args.append(self.sql(value))
        else:
            if is_property_eq:
                if isinstance(expr.this, exp.Identifier):
                    key = self.sql(exp.Literal.string(expr.name))
                else:
                    key = self.sql(expr.this)
            else:
                key = self.sql(exp.Literal.string(f"_{i}"))

            args.append(f"{key}: {self.sql(value)}")

    csv_args = ", ".join(args)

    return f"ROW({csv_args})" if is_bq_inline_struct else f"{{{csv_args}}}"


def _datatype_sql(self: DuckDB.Generator, expression: exp.DataType) -> str:
    if expression.is_type("array"):
        return f"{self.expressions(expression, flat=True)}[{self.expressions(expression, key='values', flat=True)}]"

    # Modifiers are not supported for TIME, [TIME | TIMESTAMP] WITH TIME ZONE
    if expression.is_type(
        exp.DataType.Type.TIME, exp.DataType.Type.TIMETZ, exp.DataType.Type.TIMESTAMPTZ
    ):
        return expression.this.value

    return self.datatype_sql(expression)


def _json_format_sql(self: DuckDB.Generator, expression: exp.JSONFormat) -> str:
    sql = self.func("TO_JSON", expression.this, expression.args.get("options"))
    return f"CAST({sql} AS TEXT)"


def _unix_to_time_sql(self: DuckDB.Generator, expression: exp.UnixToTime) -> str:
    scale = expression.args.get("scale")
    timestamp = expression.this

    if scale in (None, exp.UnixToTime.SECONDS):
        return self.func("TO_TIMESTAMP", timestamp)
    if scale == exp.UnixToTime.MILLIS:
        return self.func("EPOCH_MS", timestamp)
    if scale == exp.UnixToTime.MICROS:
        return self.func("MAKE_TIMESTAMP", timestamp)

    return self.func("TO_TIMESTAMP", exp.Div(this=timestamp, expression=exp.func("POW", 10, scale)))


WRAPPED_JSON_EXTRACT_EXPRESSIONS = (exp.Binary, exp.Bracket, exp.In)


def _arrow_json_extract_sql(self: DuckDB.Generator, expression: JSON_EXTRACT_TYPE) -> str:
    arrow_sql = arrow_json_extract_sql(self, expression)
    if not expression.same_parent and isinstance(
        expression.parent, WRAPPED_JSON_EXTRACT_EXPRESSIONS
    ):
        arrow_sql = self.wrap(arrow_sql)
    return arrow_sql


def _implicit_datetime_cast(
    arg: t.Optional[exp.Expression], type: exp.DataType.Type = exp.DataType.Type.DATE
) -> t.Optional[exp.Expression]:
    if isinstance(arg, exp.Literal) and arg.is_string:
        ts = arg.name
        if type == exp.DataType.Type.DATE and ":" in ts:
            type = (
                exp.DataType.Type.TIMESTAMPTZ
                if TIMEZONE_PATTERN.search(ts)
                else exp.DataType.Type.TIMESTAMP
            )

        arg = exp.cast(arg, type)

    return arg


def _date_diff_sql(self: DuckDB.Generator, expression: exp.DateDiff) -> str:
    this = _implicit_datetime_cast(expression.this)
    expr = _implicit_datetime_cast(expression.expression)

    return self.func("DATE_DIFF", unit_to_str(expression), expr, this)


def _generate_datetime_array_sql(
    self: DuckDB.Generator, expression: t.Union[exp.GenerateDateArray, exp.GenerateTimestampArray]
) -> str:
    is_generate_date_array = isinstance(expression, exp.GenerateDateArray)

    type = exp.DataType.Type.DATE if is_generate_date_array else exp.DataType.Type.TIMESTAMP
    start = _implicit_datetime_cast(expression.args.get("start"), type=type)
    end = _implicit_datetime_cast(expression.args.get("end"), type=type)

    # BQ's GENERATE_DATE_ARRAY & GENERATE_TIMESTAMP_ARRAY are transformed to DuckDB'S GENERATE_SERIES
    gen_series: t.Union[exp.GenerateSeries, exp.Cast] = exp.GenerateSeries(
        start=start, end=end, step=expression.args.get("step")
    )

    if is_generate_date_array:
        # The GENERATE_SERIES result type is TIMESTAMP array, so to match BQ's semantics for
        # GENERATE_DATE_ARRAY we must cast it back to DATE array
        gen_series = exp.cast(gen_series, exp.DataType.build("ARRAY<DATE>"))

    return self.sql(gen_series)


def _json_extract_value_array_sql(
    self: DuckDB.Generator, expression: exp.JSONValueArray | exp.JSONExtractArray
) -> str:
    json_extract = exp.JSONExtract(this=expression.this, expression=expression.expression)
    data_type = "ARRAY<STRING>" if isinstance(expression, exp.JSONValueArray) else "ARRAY<JSON>"
    return self.sql(exp.cast(json_extract, to=exp.DataType.build(data_type)))


def _cast_to_varchar(arg: t.Optional[exp.Expression]) -> t.Optional[exp.Expression]:
    if arg and arg.type and not arg.is_type(exp.DataType.Type.VARCHAR, exp.DataType.Type.UNKNOWN):
        return exp.cast(arg, exp.DataType.Type.VARCHAR)
    return arg


def _cast_to_blob(self: DuckDB.Generator, expression: exp.Expression, result_sql: str) -> str:
    is_binary = expression.is_type(exp.DataType.Type.BINARY)
    if is_binary:
        blob = exp.DataType.build("BLOB", dialect="duckdb")
        result_sql = self.sql(exp.Cast(this=result_sql, to=blob))
    return result_sql


def _anyvalue_sql(self: DuckDB.Generator, expression: exp.AnyValue) -> str:
    # Transform ANY_VALUE(expr HAVING MAX/MIN having_expr) to ARG_MAX_NULL/ARG_MIN_NULL
    having = expression.this
    if isinstance(having, exp.HavingMax):
        func_name = "ARG_MAX_NULL" if having.args.get("max") else "ARG_MIN_NULL"
        return self.func(func_name, having.this, having.expression)
    return self.function_fallback_sql(expression)


def _literal_sql_with_ws_chr(self: DuckDB.Generator, literal: str) -> str:
    # DuckDB does not support \uXXXX escapes, so we must use CHR() instead of replacing them directly
    if not any(ch in WS_CONTROL_CHARS_TO_DUCK for ch in literal):
        return self.sql(exp.Literal.string(literal))

    sql_segments: t.List[str] = []
    for is_ws_control, group in groupby(literal, key=lambda ch: ch in WS_CONTROL_CHARS_TO_DUCK):
        if is_ws_control:
            for ch in group:
                duckdb_char_code = WS_CONTROL_CHARS_TO_DUCK[ch]
                sql_segments.append(self.func("CHR", exp.Literal.number(str(duckdb_char_code))))
        else:
            sql_segments.append(self.sql(exp.Literal.string("".join(group))))

    sql = " || ".join(sql_segments)
    return sql if len(sql_segments) == 1 else f"({sql})"


def _escape_regex_metachars(
    self: DuckDB.Generator, delimiters: t.Optional[exp.Expression], delimiters_sql: str
) -> str:
    r"""
    Escapes regex metacharacters \ - ^ [ ] for use in character classes regex expressions.

    Literal strings are escaped at transpile time, expressions handled with REPLACE() calls.
    """
    if not delimiters:
        return delimiters_sql

    if delimiters.is_string:
        literal_value = delimiters.this
        escaped_literal = "".join(REGEX_ESCAPE_REPLACEMENTS.get(ch, ch) for ch in literal_value)
        return _literal_sql_with_ws_chr(self, escaped_literal)

    escaped_sql = delimiters_sql
    for raw, escaped in REGEX_ESCAPE_REPLACEMENTS.items():
        escaped_sql = self.func(
            "REPLACE",
            escaped_sql,
            self.sql(exp.Literal.string(raw)),
            self.sql(exp.Literal.string(escaped)),
        )

    return escaped_sql


def _build_capitalization_sql(
    self: DuckDB.Generator,
    value_to_split: str,
    delimiters_sql: str,
) -> str:
    # empty string delimiter --> treat value as one word, no need to split
    if delimiters_sql == "''":
        return f"UPPER(LEFT({value_to_split}, 1)) || LOWER(SUBSTRING({value_to_split}, 2))"

    delim_regex_sql = f"CONCAT('[', {delimiters_sql}, ']')"
    split_regex_sql = f"CONCAT('([', {delimiters_sql}, ']+|[^', {delimiters_sql}, ']+)')"

    # REGEXP_EXTRACT_ALL produces a list of string segments, alternating between delimiter and non-delimiter segments.
    # We do not know whether the first segment is a delimiter or not, so we check the first character of the string
    # with REGEXP_MATCHES. If the first char is a delimiter, we capitalize even list indexes, otherwise capitalize odd.
    return self.func(
        "ARRAY_TO_STRING",
        exp.case()
        .when(
            f"REGEXP_MATCHES(LEFT({value_to_split}, 1), {delim_regex_sql})",
            self.func(
                "LIST_TRANSFORM",
                self.func("REGEXP_EXTRACT_ALL", value_to_split, split_regex_sql),
                "(seg, idx) -> CASE WHEN idx % 2 = 0 THEN UPPER(LEFT(seg, 1)) || LOWER(SUBSTRING(seg, 2)) ELSE seg END",
            ),
        )
        .else_(
            self.func(
                "LIST_TRANSFORM",
                self.func("REGEXP_EXTRACT_ALL", value_to_split, split_regex_sql),
                "(seg, idx) -> CASE WHEN idx % 2 = 1 THEN UPPER(LEFT(seg, 1)) || LOWER(SUBSTRING(seg, 2)) ELSE seg END",
            ),
        ),
        "''",
    )


def _initcap_sql(self: DuckDB.Generator, expression: exp.Initcap) -> str:
    this_sql = self.sql(expression, "this")
    delimiters = expression.args.get("expression")
    if delimiters is None:
        # fallback for manually created exp.Initcap w/o delimiters arg
        delimiters = exp.Literal.string(self.dialect.INITCAP_DEFAULT_DELIMITER_CHARS)
    delimiters_sql = self.sql(delimiters)

    escaped_delimiters_sql = _escape_regex_metachars(self, delimiters, delimiters_sql)

    return _build_capitalization_sql(self, this_sql, escaped_delimiters_sql)


class DuckDB(Dialect):
    NULL_ORDERING = "nulls_are_last"
    SUPPORTS_USER_DEFINED_TYPES = True
    SAFE_DIVISION = True
    INDEX_OFFSET = 1
    CONCAT_COALESCE = True
    SUPPORTS_ORDER_BY_ALL = True
    SUPPORTS_FIXED_SIZE_ARRAYS = True
    STRICT_JSON_PATH_SYNTAX = False
    NUMBERS_CAN_BE_UNDERSCORE_SEPARATED = True

    # https://duckdb.org/docs/sql/introduction.html#creating-a-new-table
    NORMALIZATION_STRATEGY = NormalizationStrategy.CASE_INSENSITIVE

    DATE_PART_MAPPING = {
        **Dialect.DATE_PART_MAPPING,
        "DAYOFWEEKISO": "ISODOW",
    }
    DATE_PART_MAPPING.pop("WEEKDAY")

    def to_json_path(self, path: t.Optional[exp.Expression]) -> t.Optional[exp.Expression]:
        if isinstance(path, exp.Literal):
            # DuckDB also supports the JSON pointer syntax, where every path starts with a `/`.
            # Additionally, it allows accessing the back of lists using the `[#-i]` syntax.
            # This check ensures we'll avoid trying to parse these as JSON paths, which can
            # either result in a noisy warning or in an invalid representation of the path.
            path_text = path.name
            if path_text.startswith("/") or "[#" in path_text:
                return path

        return super().to_json_path(path)

    class Tokenizer(tokens.Tokenizer):
        BYTE_STRINGS = [("e'", "'"), ("E'", "'")]
        HEREDOC_STRINGS = ["$"]

        HEREDOC_TAG_IS_IDENTIFIER = True
        HEREDOC_STRING_ALTERNATIVE = TokenType.PARAMETER

        KEYWORDS = {
            **tokens.Tokenizer.KEYWORDS,
            "//": TokenType.DIV,
            "**": TokenType.DSTAR,
            "^@": TokenType.CARET_AT,
            "@>": TokenType.AT_GT,
            "<@": TokenType.LT_AT,
            "ATTACH": TokenType.ATTACH,
            "BINARY": TokenType.VARBINARY,
            "BITSTRING": TokenType.BIT,
            "BPCHAR": TokenType.TEXT,
            "CHAR": TokenType.TEXT,
            "DATETIME": TokenType.TIMESTAMPNTZ,
            "DETACH": TokenType.DETACH,
            "FORCE": TokenType.FORCE,
            "INSTALL": TokenType.INSTALL,
            "INT8": TokenType.BIGINT,
            "LOGICAL": TokenType.BOOLEAN,
            "MACRO": TokenType.FUNCTION,
            "ONLY": TokenType.ONLY,
            "PIVOT_WIDER": TokenType.PIVOT,
            "POSITIONAL": TokenType.POSITIONAL,
            "RESET": TokenType.COMMAND,
            "ROW": TokenType.STRUCT,
            "SIGNED": TokenType.INT,
            "STRING": TokenType.TEXT,
            "SUMMARIZE": TokenType.SUMMARIZE,
            "TIMESTAMP": TokenType.TIMESTAMPNTZ,
            "TIMESTAMP_S": TokenType.TIMESTAMP_S,
            "TIMESTAMP_MS": TokenType.TIMESTAMP_MS,
            "TIMESTAMP_NS": TokenType.TIMESTAMP_NS,
            "TIMESTAMP_US": TokenType.TIMESTAMP,
            "UBIGINT": TokenType.UBIGINT,
            "UINTEGER": TokenType.UINT,
            "USMALLINT": TokenType.USMALLINT,
            "UTINYINT": TokenType.UTINYINT,
            "VARCHAR": TokenType.TEXT,
        }
        KEYWORDS.pop("/*+")

        SINGLE_TOKENS = {
            **tokens.Tokenizer.SINGLE_TOKENS,
            "$": TokenType.PARAMETER,
        }

        COMMANDS = tokens.Tokenizer.COMMANDS - {TokenType.SHOW}

    class Parser(parser.Parser):
        MAP_KEYS_ARE_ARBITRARY_EXPRESSIONS = True

        BITWISE = parser.Parser.BITWISE.copy()
        BITWISE.pop(TokenType.CARET)

        RANGE_PARSERS = {
            **parser.Parser.RANGE_PARSERS,
            TokenType.DAMP: binary_range_parser(exp.ArrayOverlaps),
            TokenType.CARET_AT: binary_range_parser(exp.StartsWith),
            TokenType.TILDA: binary_range_parser(exp.RegexpFullMatch),
        }

        EXPONENT = {
            **parser.Parser.EXPONENT,
            TokenType.CARET: exp.Pow,
            TokenType.DSTAR: exp.Pow,
        }

        FUNCTIONS_WITH_ALIASED_ARGS = {*parser.Parser.FUNCTIONS_WITH_ALIASED_ARGS, "STRUCT_PACK"}

        SHOW_PARSERS = {
            "TABLES": _show_parser("TABLES"),
            "ALL TABLES": _show_parser("ALL TABLES"),
        }

        FUNCTIONS = {
            **parser.Parser.FUNCTIONS,
            "ANY_VALUE": lambda args: exp.IgnoreNulls(this=exp.AnyValue.from_arg_list(args)),
            "ARRAY_REVERSE_SORT": _build_sort_array_desc,
            "ARRAY_SORT": exp.SortArray.from_arg_list,
            "BIT_AND": exp.BitwiseAndAgg.from_arg_list,
            "BIT_OR": exp.BitwiseOrAgg.from_arg_list,
            "BIT_XOR": exp.BitwiseXorAgg.from_arg_list,
            "DATEDIFF": _build_date_diff,
            "DATE_DIFF": _build_date_diff,
            "DATE_TRUNC": date_trunc_to_time,
            "DATETRUNC": date_trunc_to_time,
            "DECODE": lambda args: exp.Decode(
                this=seq_get(args, 0), charset=exp.Literal.string("utf-8")
            ),
            "EDITDIST3": exp.Levenshtein.from_arg_list,
            "ENCODE": lambda args: exp.Encode(
                this=seq_get(args, 0), charset=exp.Literal.string("utf-8")
            ),
            "EPOCH": exp.TimeToUnix.from_arg_list,
            "EPOCH_MS": lambda args: exp.UnixToTime(
                this=seq_get(args, 0), scale=exp.UnixToTime.MILLIS
            ),
            "GENERATE_SERIES": _build_generate_series(),
            "JSON": exp.ParseJSON.from_arg_list,
            "JSON_EXTRACT_PATH": parser.build_extract_json_with_path(exp.JSONExtract),
            "JSON_EXTRACT_STRING": parser.build_extract_json_with_path(exp.JSONExtractScalar),
            "LIST_CONTAINS": exp.ArrayContains.from_arg_list,
            "LIST_COSINE_DISTANCE": exp.CosineDistance.from_arg_list,
            "LIST_DISTANCE": exp.EuclideanDistance.from_arg_list,
            "LIST_FILTER": exp.ArrayFilter.from_arg_list,
            "LIST_HAS": exp.ArrayContains.from_arg_list,
            "LIST_HAS_ANY": exp.ArrayOverlaps.from_arg_list,
            "LIST_REVERSE_SORT": _build_sort_array_desc,
            "LIST_SORT": exp.SortArray.from_arg_list,
            "LIST_TRANSFORM": exp.Transform.from_arg_list,
            "LIST_VALUE": lambda args: exp.Array(expressions=args),
            "MAKE_DATE": exp.DateFromParts.from_arg_list,
            "MAKE_TIME": exp.TimeFromParts.from_arg_list,
            "MAKE_TIMESTAMP": _build_make_timestamp,
            "QUANTILE_CONT": exp.PercentileCont.from_arg_list,
            "QUANTILE_DISC": exp.PercentileDisc.from_arg_list,
            "RANGE": _build_generate_series(end_exclusive=True),
            "REGEXP_EXTRACT": build_regexp_extract(exp.RegexpExtract),
            "REGEXP_EXTRACT_ALL": build_regexp_extract(exp.RegexpExtractAll),
            "REGEXP_MATCHES": exp.RegexpLike.from_arg_list,
            "REGEXP_REPLACE": lambda args: exp.RegexpReplace(
                this=seq_get(args, 0),
                expression=seq_get(args, 1),
                replacement=seq_get(args, 2),
                modifiers=seq_get(args, 3),
                single_replace=True,
            ),
            "SHA256": lambda args: exp.SHA2(this=seq_get(args, 0), length=exp.Literal.number(256)),
            "STRFTIME": build_formatted_time(exp.TimeToStr, "duckdb"),
            "STRING_SPLIT": exp.Split.from_arg_list,
            "STRING_SPLIT_REGEX": exp.RegexpSplit.from_arg_list,
            "STRING_TO_ARRAY": exp.Split.from_arg_list,
            "STRPTIME": build_formatted_time(exp.StrToTime, "duckdb"),
            "STRUCT_PACK": exp.Struct.from_arg_list,
            "STR_SPLIT": exp.Split.from_arg_list,
            "STR_SPLIT_REGEX": exp.RegexpSplit.from_arg_list,
            "TIME_BUCKET": exp.DateBin.from_arg_list,
            "TO_TIMESTAMP": exp.UnixToTime.from_arg_list,
            "UNNEST": exp.Explode.from_arg_list,
            "XOR": binary_from_function(exp.BitwiseXor),
        }

        FUNCTIONS.pop("DATE_SUB")
        FUNCTIONS.pop("GLOB")

        FUNCTION_PARSERS = {
            **parser.Parser.FUNCTION_PARSERS,
            **dict.fromkeys(
                ("GROUP_CONCAT", "LISTAGG", "STRINGAGG"), lambda self: self._parse_string_agg()
            ),
        }
        FUNCTION_PARSERS.pop("DECODE")

        NO_PAREN_FUNCTION_PARSERS = {
            **parser.Parser.NO_PAREN_FUNCTION_PARSERS,
            "MAP": lambda self: self._parse_map(),
            "@": lambda self: exp.Abs(this=self._parse_bitwise()),
        }

        TABLE_ALIAS_TOKENS = parser.Parser.TABLE_ALIAS_TOKENS - {
            TokenType.SEMI,
            TokenType.ANTI,
        }

        PLACEHOLDER_PARSERS = {
            **parser.Parser.PLACEHOLDER_PARSERS,
            TokenType.PARAMETER: lambda self: (
                self.expression(exp.Placeholder, this=self._prev.text)
                if self._match(TokenType.NUMBER) or self._match_set(self.ID_VAR_TOKENS)
                else None
            ),
        }

        TYPE_CONVERTERS = {
            # https://duckdb.org/docs/sql/data_types/numeric
            exp.DataType.Type.DECIMAL: build_default_decimal_type(precision=18, scale=3),
            # https://duckdb.org/docs/sql/data_types/text
            exp.DataType.Type.TEXT: lambda dtype: exp.DataType.build("TEXT"),
        }

        STATEMENT_PARSERS = {
            **parser.Parser.STATEMENT_PARSERS,
            TokenType.ATTACH: lambda self: self._parse_attach_detach(),
            TokenType.DETACH: lambda self: self._parse_attach_detach(is_attach=False),
            TokenType.FORCE: lambda self: self._parse_force(),
            TokenType.INSTALL: lambda self: self._parse_install(),
            TokenType.SHOW: lambda self: self._parse_show(),
        }

        SET_PARSERS = {
            **parser.Parser.SET_PARSERS,
            "VARIABLE": lambda self: self._parse_set_item_assignment("VARIABLE"),
        }

        def _parse_lambda(self, alias: bool = False) -> t.Optional[exp.Expression]:
            index = self._index
            if not self._match_text_seq("LAMBDA"):
                return super()._parse_lambda(alias=alias)

            expressions = self._parse_csv(self._parse_lambda_arg)
            if not self._match(TokenType.COLON):
                self._retreat(index)
                return None

            this = self._replace_lambda(self._parse_assignment(), expressions)
            return self.expression(exp.Lambda, this=this, expressions=expressions, colon=True)

        def _parse_expression(self) -> t.Optional[exp.Expression]:
            # DuckDB supports prefix aliases, e.g. foo: 1
            if self._next and self._next.token_type == TokenType.COLON:
                alias = self._parse_id_var(tokens=self.ALIAS_TOKENS)
                self._match(TokenType.COLON)
                comments = self._prev_comments or []

                this = self._parse_assignment()
                if isinstance(this, exp.Expression):
                    # Moves the comment next to the alias in `alias: expr /* comment */`
                    comments += this.pop_comments() or []

                return self.expression(exp.Alias, comments=comments, this=this, alias=alias)

            return super()._parse_expression()

        def _parse_table(
            self,
            schema: bool = False,
            joins: bool = False,
            alias_tokens: t.Optional[t.Collection[TokenType]] = None,
            parse_bracket: bool = False,
            is_db_reference: bool = False,
            parse_partition: bool = False,
            consume_pipe: bool = False,
        ) -> t.Optional[exp.Expression]:
            # DuckDB supports prefix aliases, e.g. FROM foo: bar
            if self._next and self._next.token_type == TokenType.COLON:
                alias = self._parse_table_alias(
                    alias_tokens=alias_tokens or self.TABLE_ALIAS_TOKENS
                )
                self._match(TokenType.COLON)
                comments = self._prev_comments or []
            else:
                alias = None
                comments = []

            table = super()._parse_table(
                schema=schema,
                joins=joins,
                alias_tokens=alias_tokens,
                parse_bracket=parse_bracket,
                is_db_reference=is_db_reference,
                parse_partition=parse_partition,
            )
            if isinstance(table, exp.Expression) and isinstance(alias, exp.TableAlias):
                # Moves the comment next to the alias in `alias: table /* comment */`
                comments += table.pop_comments() or []
                alias.comments = alias.pop_comments() + comments
                table.set("alias", alias)

            return table

        def _parse_table_sample(self, as_modifier: bool = False) -> t.Optional[exp.TableSample]:
            # https://duckdb.org/docs/sql/samples.html
            sample = super()._parse_table_sample(as_modifier=as_modifier)
            if sample and not sample.args.get("method"):
                if sample.args.get("size"):
                    sample.set("method", exp.var("RESERVOIR"))
                else:
                    sample.set("method", exp.var("SYSTEM"))

            return sample

        def _parse_bracket(
            self, this: t.Optional[exp.Expression] = None
        ) -> t.Optional[exp.Expression]:
            bracket = super()._parse_bracket(this)

            if self.dialect.version < Version("1.2.0") and isinstance(bracket, exp.Bracket):
                # https://duckdb.org/2025/02/05/announcing-duckdb-120.html#breaking-changes
                bracket.set("returns_list_for_maps", True)

            return bracket

        def _parse_map(self) -> exp.ToMap | exp.Map:
            if self._match(TokenType.L_BRACE, advance=False):
                return self.expression(exp.ToMap, this=self._parse_bracket())

            args = self._parse_wrapped_csv(self._parse_assignment)
            return self.expression(exp.Map, keys=seq_get(args, 0), values=seq_get(args, 1))

        def _parse_struct_types(self, type_required: bool = False) -> t.Optional[exp.Expression]:
            return self._parse_field_def()

        def _pivot_column_names(self, aggregations: t.List[exp.Expression]) -> t.List[str]:
            if len(aggregations) == 1:
                return super()._pivot_column_names(aggregations)
            return pivot_column_names(aggregations, dialect="duckdb")

        def _parse_attach_detach(self, is_attach=True) -> exp.Attach | exp.Detach:
            def _parse_attach_option() -> exp.AttachOption:
                return self.expression(
                    exp.AttachOption,
                    this=self._parse_var(any_token=True),
                    expression=self._parse_field(any_token=True),
                )

            self._match(TokenType.DATABASE)
            exists = self._parse_exists(not_=is_attach)
            this = self._parse_alias(self._parse_primary_or_var(), explicit=True)

            if self._match(TokenType.L_PAREN, advance=False):
                expressions = self._parse_wrapped_csv(_parse_attach_option)
            else:
                expressions = None

            return (
                self.expression(exp.Attach, this=this, exists=exists, expressions=expressions)
                if is_attach
                else self.expression(exp.Detach, this=this, exists=exists)
            )

        def _parse_show_duckdb(self, this: str) -> exp.Show:
            return self.expression(exp.Show, this=this)

        def _parse_force(self) -> exp.Install | exp.Command:
            # FORCE can only be followed by INSTALL or CHECKPOINT
            # In the case of CHECKPOINT, we fallback
            if not self._match(TokenType.INSTALL):
                return self._parse_as_command(self._prev)

            return self._parse_install(force=True)

        def _parse_install(self, force: bool = False) -> exp.Install:
            return self.expression(
                exp.Install,
                this=self._parse_id_var(),
                from_=self._parse_var_or_string() if self._match(TokenType.FROM) else None,
                force=force,
            )

        def _parse_primary(self) -> t.Optional[exp.Expression]:
            if self._match_pair(TokenType.HASH, TokenType.NUMBER):
                return exp.PositionalColumn(this=exp.Literal.number(self._prev.text))

            return super()._parse_primary()

    class Generator(generator.Generator):
        PARAMETER_TOKEN = "$"
        NAMED_PLACEHOLDER_TOKEN = "$"
        JOIN_HINTS = False
        TABLE_HINTS = False
        QUERY_HINTS = False
        LIMIT_FETCH = "LIMIT"
        STRUCT_DELIMITER = ("(", ")")
        RENAME_TABLE_WITH_DB = False
        NVL2_SUPPORTED = False
        SEMI_ANTI_JOIN_WITH_SIDE = False
        TABLESAMPLE_KEYWORDS = "USING SAMPLE"
        TABLESAMPLE_SEED_KEYWORD = "REPEATABLE"
        LAST_DAY_SUPPORTS_DATE_PART = False
        JSON_KEY_VALUE_PAIR_SEP = ","
        IGNORE_NULLS_IN_FUNC = True
        JSON_PATH_BRACKETED_KEY_SUPPORTED = False
        SUPPORTS_CREATE_TABLE_LIKE = False
        MULTI_ARG_DISTINCT = False
        CAN_IMPLEMENT_ARRAY_ANY = True
        SUPPORTS_TO_NUMBER = False
        SUPPORTS_WINDOW_EXCLUDE = True
        COPY_HAS_INTO_KEYWORD = False
        STAR_EXCEPT = "EXCLUDE"
        PAD_FILL_PATTERN_IS_REQUIRED = True
        ARRAY_CONCAT_IS_VAR_LEN = False
        ARRAY_SIZE_DIM_REQUIRED = False
        NORMALIZE_EXTRACT_DATE_PARTS = True
        SUPPORTS_LIKE_QUANTIFIERS = False
        SET_ASSIGNMENT_REQUIRES_VARIABLE_KEYWORD = True

        TRANSFORMS = {
            **generator.Generator.TRANSFORMS,
            exp.AnyValue: _anyvalue_sql,
            exp.ApproxDistinct: approx_count_distinct_sql,
            exp.Array: transforms.preprocess(
                [transforms.inherit_struct_field_names],
                generator=inline_array_unless_query,
            ),
            exp.ArrayFilter: rename_func("LIST_FILTER"),
            exp.ArrayRemove: remove_from_array_using_filter,
            exp.ArraySort: _array_sort_sql,
            exp.ArraySum: rename_func("LIST_SUM"),
            exp.ArrayUniqueAgg: lambda self, e: self.func(
                "LIST", exp.Distinct(expressions=[e.this])
            ),
            exp.BitwiseAndAgg: rename_func("BIT_AND"),
            exp.BitwiseOrAgg: rename_func("BIT_OR"),
            exp.BitwiseXor: rename_func("XOR"),
            exp.BitwiseXorAgg: rename_func("BIT_XOR"),
            exp.CommentColumnConstraint: no_comment_column_constraint_sql,
            exp.CosineDistance: rename_func("LIST_COSINE_DISTANCE"),
            exp.CurrentTime: lambda *_: "CURRENT_TIME",
            exp.CurrentTimestamp: lambda *_: "CURRENT_TIMESTAMP",
            exp.DayOfMonth: rename_func("DAYOFMONTH"),
            exp.DayOfWeek: rename_func("DAYOFWEEK"),
            exp.DayOfWeekIso: rename_func("ISODOW"),
            exp.DayOfYear: rename_func("DAYOFYEAR"),
            exp.DataType: _datatype_sql,
            exp.Date: _date_sql,
            exp.DateAdd: date_delta_to_binary_interval_op(),
            exp.DateFromParts: rename_func("MAKE_DATE"),
            exp.DateSub: date_delta_to_binary_interval_op(),
            exp.DateDiff: _date_diff_sql,
            exp.DateStrToDate: datestrtodate_sql,
            exp.Datetime: no_datetime_sql,
            exp.DatetimeDiff: _date_diff_sql,
            exp.DatetimeSub: date_delta_to_binary_interval_op(),
            exp.DatetimeAdd: date_delta_to_binary_interval_op(),
            exp.DateToDi: lambda self,
            e: f"CAST(STRFTIME({self.sql(e, 'this')}, {DuckDB.DATEINT_FORMAT}) AS INT)",
            exp.Decode: lambda self, e: encode_decode_sql(self, e, "DECODE", replace=False),
            exp.DiToDate: lambda self,
            e: f"CAST(STRPTIME(CAST({self.sql(e, 'this')} AS TEXT), {DuckDB.DATEINT_FORMAT}) AS DATE)",
            exp.Encode: lambda self, e: encode_decode_sql(self, e, "ENCODE", replace=False),
            exp.EuclideanDistance: rename_func("LIST_DISTANCE"),
            exp.GenerateDateArray: _generate_datetime_array_sql,
            exp.GenerateTimestampArray: _generate_datetime_array_sql,
            exp.GroupConcat: lambda self, e: groupconcat_sql(self, e, within_group=False),
            exp.Explode: rename_func("UNNEST"),
            exp.IntDiv: lambda self, e: self.binary(e, "//"),
            exp.IsInf: rename_func("ISINF"),
            exp.IsNan: rename_func("ISNAN"),
            exp.JSONBExists: rename_func("JSON_EXISTS"),
            exp.JSONExtract: _arrow_json_extract_sql,
            exp.JSONExtractArray: _json_extract_value_array_sql,
            exp.JSONExtractScalar: _arrow_json_extract_sql,
            exp.JSONFormat: _json_format_sql,
            exp.JSONValueArray: _json_extract_value_array_sql,
            exp.Lateral: explode_to_unnest_sql,
            exp.LogicalOr: rename_func("BOOL_OR"),
            exp.LogicalAnd: rename_func("BOOL_AND"),
            exp.MakeInterval: lambda self, e: no_make_interval_sql(self, e, sep=" "),
            exp.Initcap: _initcap_sql,
            exp.MD5Digest: lambda self, e: self.func("UNHEX", self.func("MD5", e.this)),
            exp.MonthsBetween: lambda self, e: self.func(
                "DATEDIFF",
                "'month'",
                exp.cast(e.expression, exp.DataType.Type.TIMESTAMP, copy=True),
                exp.cast(e.this, exp.DataType.Type.TIMESTAMP, copy=True),
            ),
            exp.PercentileCont: rename_func("QUANTILE_CONT"),
            exp.PercentileDisc: rename_func("QUANTILE_DISC"),
            # DuckDB doesn't allow qualified columns inside of PIVOT expressions.
            # See: https://github.com/duckdb/duckdb/blob/671faf92411182f81dce42ac43de8bfb05d9909e/src/planner/binder/tableref/bind_pivot.cpp#L61-L62
            exp.Pivot: transforms.preprocess([transforms.unqualify_columns]),
            exp.RegexpReplace: lambda self, e: self.func(
                "REGEXP_REPLACE",
                e.this,
                e.expression,
                e.args.get("replacement"),
                regexp_replace_global_modifier(e),
            ),
            exp.RegexpLike: rename_func("REGEXP_MATCHES"),
            exp.RegexpILike: lambda self, e: self.func(
                "REGEXP_MATCHES", e.this, e.expression, exp.Literal.string("i")
            ),
            exp.RegexpSplit: rename_func("STR_SPLIT_REGEX"),
            exp.Return: lambda self, e: self.sql(e, "this"),
            exp.ReturnsProperty: lambda self, e: "TABLE" if isinstance(e.this, exp.Schema) else "",
            exp.Rand: rename_func("RANDOM"),
            exp.SHA: rename_func("SHA1"),
            exp.SHA2: sha256_sql,
            exp.Split: rename_func("STR_SPLIT"),
            exp.SortArray: _sort_array_sql,
            exp.StrPosition: strposition_sql,
            exp.StrToUnix: lambda self, e: self.func(
                "EPOCH", self.func("STRPTIME", e.this, self.format_time(e))
            ),
            exp.Struct: _struct_sql,
            exp.Transform: rename_func("LIST_TRANSFORM"),
            exp.TimeAdd: date_delta_to_binary_interval_op(),
            exp.TimeSub: date_delta_to_binary_interval_op(),
            exp.Time: no_time_sql,
            exp.TimeDiff: _timediff_sql,
            exp.Timestamp: no_timestamp_sql,
            exp.TimestampAdd: date_delta_to_binary_interval_op(),
            exp.TimestampDiff: lambda self, e: self.func(
                "DATE_DIFF", exp.Literal.string(e.unit), e.expression, e.this
            ),
            exp.TimestampSub: date_delta_to_binary_interval_op(),
            exp.TimeStrToDate: lambda self, e: self.sql(exp.cast(e.this, exp.DataType.Type.DATE)),
            exp.TimeStrToTime: timestrtotime_sql,
            exp.TimeStrToUnix: lambda self, e: self.func(
                "EPOCH", exp.cast(e.this, exp.DataType.Type.TIMESTAMP)
            ),
            exp.TimeToStr: lambda self, e: self.func("STRFTIME", e.this, self.format_time(e)),
            exp.TimeToUnix: rename_func("EPOCH"),
            exp.TsOrDiToDi: lambda self,
            e: f"CAST(SUBSTR(REPLACE(CAST({self.sql(e, 'this')} AS TEXT), '-', ''), 1, 8) AS INT)",
            exp.TsOrDsAdd: date_delta_to_binary_interval_op(),
            exp.TsOrDsDiff: lambda self, e: self.func(
                "DATE_DIFF",
                f"'{e.args.get('unit') or 'DAY'}'",
                exp.cast(e.expression, exp.DataType.Type.TIMESTAMP),
                exp.cast(e.this, exp.DataType.Type.TIMESTAMP),
            ),
            exp.UnixMicros: lambda self, e: self.func("EPOCH_US", _implicit_datetime_cast(e.this)),
            exp.UnixMillis: lambda self, e: self.func("EPOCH_MS", _implicit_datetime_cast(e.this)),
            exp.UnixSeconds: lambda self, e: self.sql(
                exp.cast(
                    self.func("EPOCH", _implicit_datetime_cast(e.this)), exp.DataType.Type.BIGINT
                )
            ),
            exp.UnixToStr: lambda self, e: self.func(
                "STRFTIME", self.func("TO_TIMESTAMP", e.this), self.format_time(e)
            ),
            exp.DatetimeTrunc: lambda self, e: self.func(
                "DATE_TRUNC", unit_to_str(e), exp.cast(e.this, exp.DataType.Type.DATETIME)
            ),
            exp.UnixToTime: _unix_to_time_sql,
            exp.UnixToTimeStr: lambda self, e: f"CAST(TO_TIMESTAMP({self.sql(e, 'this')}) AS TEXT)",
            exp.VariancePop: rename_func("VAR_POP"),
            exp.WeekOfYear: rename_func("WEEKOFYEAR"),
            exp.Xor: bool_xor_sql,
            exp.Levenshtein: unsupported_args("ins_cost", "del_cost", "sub_cost", "max_dist")(
                rename_func("LEVENSHTEIN")
            ),
            exp.JSONObjectAgg: rename_func("JSON_GROUP_OBJECT"),
            exp.JSONBObjectAgg: rename_func("JSON_GROUP_OBJECT"),
            exp.DateBin: rename_func("TIME_BUCKET"),
        }

        SUPPORTED_JSON_PATH_PARTS = {
            exp.JSONPathKey,
            exp.JSONPathRoot,
            exp.JSONPathSubscript,
            exp.JSONPathWildcard,
        }

        TYPE_MAPPING = {
            **generator.Generator.TYPE_MAPPING,
            exp.DataType.Type.BINARY: "BLOB",
            exp.DataType.Type.BPCHAR: "TEXT",
            exp.DataType.Type.CHAR: "TEXT",
            exp.DataType.Type.DATETIME: "TIMESTAMP",
            exp.DataType.Type.FLOAT: "REAL",
            exp.DataType.Type.JSONB: "JSON",
            exp.DataType.Type.NCHAR: "TEXT",
            exp.DataType.Type.NVARCHAR: "TEXT",
            exp.DataType.Type.UINT: "UINTEGER",
            exp.DataType.Type.VARBINARY: "BLOB",
            exp.DataType.Type.ROWVERSION: "BLOB",
            exp.DataType.Type.VARCHAR: "TEXT",
            exp.DataType.Type.TIMESTAMPNTZ: "TIMESTAMP",
            exp.DataType.Type.TIMESTAMP_S: "TIMESTAMP_S",
            exp.DataType.Type.TIMESTAMP_MS: "TIMESTAMP_MS",
            exp.DataType.Type.TIMESTAMP_NS: "TIMESTAMP_NS",
        }

        # https://github.com/duckdb/duckdb/blob/ff7f24fd8e3128d94371827523dae85ebaf58713/third_party/libpg_query/grammar/keywords/reserved_keywords.list#L1-L77
        RESERVED_KEYWORDS = {
            "array",
            "analyse",
            "union",
            "all",
            "when",
            "in_p",
            "default",
            "create_p",
            "window",
            "asymmetric",
            "to",
            "else",
            "localtime",
            "from",
            "end_p",
            "select",
            "current_date",
            "foreign",
            "with",
            "grant",
            "session_user",
            "or",
            "except",
            "references",
            "fetch",
            "limit",
            "group_p",
            "leading",
            "into",
            "collate",
            "offset",
            "do",
            "then",
            "localtimestamp",
            "check_p",
            "lateral_p",
            "current_role",
            "where",
            "asc_p",
            "placing",
            "desc_p",
            "user",
            "unique",
            "initially",
            "column",
            "both",
            "some",
            "as",
            "any",
            "only",
            "deferrable",
            "null_p",
            "current_time",
            "true_p",
            "table",
            "case",
            "trailing",
            "variadic",
            "for",
            "on",
            "distinct",
            "false_p",
            "not",
            "constraint",
            "current_timestamp",
            "returning",
            "primary",
            "intersect",
            "having",
            "analyze",
            "current_user",
            "and",
            "cast",
            "symmetric",
            "using",
            "order",
            "current_catalog",
        }

        UNWRAPPED_INTERVAL_VALUES = (exp.Literal, exp.Paren)

        # DuckDB doesn't generally support CREATE TABLE .. properties
        # https://duckdb.org/docs/sql/statements/create_table.html
        PROPERTIES_LOCATION = {
            prop: exp.Properties.Location.UNSUPPORTED
            for prop in generator.Generator.PROPERTIES_LOCATION
        }

        # There are a few exceptions (e.g. temporary tables) which are supported or
        # can be transpiled to DuckDB, so we explicitly override them accordingly
        PROPERTIES_LOCATION[exp.LikeProperty] = exp.Properties.Location.POST_SCHEMA
        PROPERTIES_LOCATION[exp.TemporaryProperty] = exp.Properties.Location.POST_CREATE
        PROPERTIES_LOCATION[exp.ReturnsProperty] = exp.Properties.Location.POST_ALIAS
        PROPERTIES_LOCATION[exp.SequenceProperties] = exp.Properties.Location.POST_EXPRESSION

        IGNORE_RESPECT_NULLS_WINDOW_FUNCTIONS = (
            exp.FirstValue,
            exp.Lag,
            exp.LastValue,
            exp.Lead,
            exp.NthValue,
        )

        def lambda_sql(
            self, expression: exp.Lambda, arrow_sep: str = "->", wrap: bool = True
        ) -> str:
            if expression.args.get("colon"):
                prefix = "LAMBDA "
                arrow_sep = ":"
                wrap = False
            else:
                prefix = ""

            lambda_sql = super().lambda_sql(expression, arrow_sep=arrow_sep, wrap=wrap)
            return f"{prefix}{lambda_sql}"

        def show_sql(self, expression: exp.Show) -> str:
            return f"SHOW {expression.name}"

        def install_sql(self, expression: exp.Install) -> str:
            force = "FORCE " if expression.args.get("force") else ""
            this = self.sql(expression, "this")
            from_clause = expression.args.get("from_")
            from_clause = f" FROM {from_clause}" if from_clause else ""
            return f"{force}INSTALL {this}{from_clause}"

        def fromiso8601timestamp_sql(self, expression: exp.FromISO8601Timestamp) -> str:
            return self.sql(exp.cast(expression.this, exp.DataType.Type.TIMESTAMPTZ))

        def strtotime_sql(self, expression: exp.StrToTime) -> str:
            if expression.args.get("safe"):
                formatted_time = self.format_time(expression)
                return f"CAST({self.func('TRY_STRPTIME', expression.this, formatted_time)} AS TIMESTAMP)"
            return str_to_time_sql(self, expression)

        def strtodate_sql(self, expression: exp.StrToDate) -> str:
            if expression.args.get("safe"):
                formatted_time = self.format_time(expression)
                return f"CAST({self.func('TRY_STRPTIME', expression.this, formatted_time)} AS DATE)"
            return f"CAST({str_to_time_sql(self, expression)} AS DATE)"

        def currentdate_sql(self, expression: exp.CurrentDate) -> str:
            if not expression.this:
                return "CURRENT_DATE"

            expr = exp.Cast(
                this=exp.AtTimeZone(this=exp.CurrentTimestamp(), zone=expression.this),
                to=exp.DataType(this=exp.DataType.Type.DATE),
            )
            return self.sql(expr)

        def parsejson_sql(self, expression: exp.ParseJSON) -> str:
            arg = expression.this
            if expression.args.get("safe"):
                return self.sql(exp.case().when(exp.func("json_valid", arg), arg).else_(exp.null()))
            return self.func("JSON", arg)

        def timefromparts_sql(self, expression: exp.TimeFromParts) -> str:
            nano = expression.args.get("nano")
            if nano is not None:
                expression.set(
                    "sec", expression.args["sec"] + nano.pop() / exp.Literal.number(1000000000.0)
                )

            return rename_func("MAKE_TIME")(self, expression)

        def timestampfromparts_sql(self, expression: exp.TimestampFromParts) -> str:
            sec = expression.args["sec"]

            milli = expression.args.get("milli")
            if milli is not None:
                sec += milli.pop() / exp.Literal.number(1000.0)

            nano = expression.args.get("nano")
            if nano is not None:
                sec += nano.pop() / exp.Literal.number(1000000000.0)

            if milli or nano:
                expression.set("sec", sec)

            return rename_func("MAKE_TIMESTAMP")(self, expression)

        def tablesample_sql(
            self,
            expression: exp.TableSample,
            tablesample_keyword: t.Optional[str] = None,
        ) -> str:
            if not isinstance(expression.parent, exp.Select):
                # This sample clause only applies to a single source, not the entire resulting relation
                tablesample_keyword = "TABLESAMPLE"

            if expression.args.get("size"):
                method = expression.args.get("method")
                if method and method.name.upper() != "RESERVOIR":
                    self.unsupported(
                        f"Sampling method {method} is not supported with a discrete sample count, "
                        "defaulting to reservoir sampling"
                    )
                    expression.set("method", exp.var("RESERVOIR"))

            return super().tablesample_sql(expression, tablesample_keyword=tablesample_keyword)

        def columndef_sql(self, expression: exp.ColumnDef, sep: str = " ") -> str:
            if isinstance(expression.parent, exp.UserDefinedFunction):
                return self.sql(expression, "this")
            return super().columndef_sql(expression, sep)

        def join_sql(self, expression: exp.Join) -> str:
            if (
                not expression.args.get("using")
                and not expression.args.get("on")
                and not expression.method
                and (expression.kind in ("", "INNER", "OUTER"))
            ):
                # Some dialects support `LEFT/INNER JOIN UNNEST(...)` without an explicit ON clause
                # DuckDB doesn't, but we can just add a dummy ON clause that is always true
                if isinstance(expression.this, exp.Unnest):
                    return super().join_sql(expression.on(exp.true()))

                expression.set("side", None)
                expression.set("kind", None)

            return super().join_sql(expression)

        def generateseries_sql(self, expression: exp.GenerateSeries) -> str:
            # GENERATE_SERIES(a, b) -> [a, b], RANGE(a, b) -> [a, b)
            if expression.args.get("is_end_exclusive"):
                return rename_func("RANGE")(self, expression)

            return self.function_fallback_sql(expression)

        def countif_sql(self, expression: exp.CountIf) -> str:
            if self.dialect.version >= Version("1.2"):
                return self.function_fallback_sql(expression)

            # https://github.com/tobymao/sqlglot/pull/4749
            return count_if_to_sum(self, expression)

        def bracket_sql(self, expression: exp.Bracket) -> str:
            if self.dialect.version >= Version("1.2"):
                return super().bracket_sql(expression)

            # https://duckdb.org/2025/02/05/announcing-duckdb-120.html#breaking-changes
            this = expression.this
            if isinstance(this, exp.Array):
                this.replace(exp.paren(this))

            bracket = super().bracket_sql(expression)

            if not expression.args.get("returns_list_for_maps"):
                if not this.type:
                    from sqlglot.optimizer.annotate_types import annotate_types

                    this = annotate_types(this, dialect=self.dialect)

                if this.is_type(exp.DataType.Type.MAP):
                    bracket = f"({bracket})[1]"

            return bracket

        def withingroup_sql(self, expression: exp.WithinGroup) -> str:
            expression_sql = self.sql(expression, "expression")

            func = expression.this
            if isinstance(func, exp.PERCENTILES):
                # Make the order key the first arg and slide the fraction to the right
                # https://duckdb.org/docs/sql/aggregates#ordered-set-aggregate-functions
                order_col = expression.find(exp.Ordered)
                if order_col:
                    func.set("expression", func.this)
                    func.set("this", order_col.this)

            this = self.sql(expression, "this").rstrip(")")

            return f"{this}{expression_sql})"

        def length_sql(self, expression: exp.Length) -> str:
            arg = expression.this

            # Dialects like BQ and Snowflake also accept binary values as args, so
            # DDB will attempt to infer the type or resort to case/when resolution
            if not expression.args.get("binary") or arg.is_string:
                return self.func("LENGTH", arg)

            if not arg.type:
                from sqlglot.optimizer.annotate_types import annotate_types

                arg = annotate_types(arg, dialect=self.dialect)

            if arg.is_type(*exp.DataType.TEXT_TYPES):
                return self.func("LENGTH", arg)

            # We need these casts to make duckdb's static type checker happy
            blob = exp.cast(arg, exp.DataType.Type.VARBINARY)
            varchar = exp.cast(arg, exp.DataType.Type.VARCHAR)

            case = (
                exp.case(self.func("TYPEOF", arg))
                .when("'BLOB'", self.func("OCTET_LENGTH", blob))
                .else_(
                    exp.Anonymous(this="LENGTH", expressions=[varchar])
                )  # anonymous to break length_sql recursion
            )

            return self.sql(case)

        def lower_sql(self, expression: exp.Lower) -> str:
            result_sql = self.func("LOWER", _cast_to_varchar(expression.this))
            return _cast_to_blob(self, expression, result_sql)

        def upper_sql(self, expression: exp.Upper) -> str:
            result_sql = self.func("UPPER", _cast_to_varchar(expression.this))
            return _cast_to_blob(self, expression, result_sql)

        def replace_sql(self, expression: exp.Replace) -> str:
            result_sql = self.func(
                "REPLACE",
                _cast_to_varchar(expression.this),
                _cast_to_varchar(expression.expression),
                _cast_to_varchar(expression.args.get("replacement")),
            )
            return _cast_to_blob(self, expression, result_sql)

        def objectinsert_sql(self, expression: exp.ObjectInsert) -> str:
            this = expression.this
            key = expression.args.get("key")
            key_sql = key.name if isinstance(key, exp.Expression) else ""
            value_sql = self.sql(expression, "value")

            kv_sql = f"{key_sql} := {value_sql}"

            # If the input struct is empty e.g. transpiling OBJECT_INSERT(OBJECT_CONSTRUCT(), key, value) from Snowflake
            # then we can generate STRUCT_PACK which will build it since STRUCT_INSERT({}, key := value) is not valid DuckDB
            if isinstance(this, exp.Struct) and not this.expressions:
                return self.func("STRUCT_PACK", kv_sql)

            return self.func("STRUCT_INSERT", this, kv_sql)

        def startswith_sql(self, expression: exp.StartsWith) -> str:
            return self.func(
                "STARTS_WITH",
                _cast_to_varchar(expression.this),
                _cast_to_varchar(expression.expression),
            )

        def unnest_sql(self, expression: exp.Unnest) -> str:
            explode_array = expression.args.get("explode_array")
            if explode_array:
                # In BigQuery, UNNESTing a nested array leads to explosion of the top-level array & struct
                # This is transpiled to DDB by transforming "FROM UNNEST(...)" to "FROM (SELECT UNNEST(..., max_depth => 2))"
                expression.expressions.append(
                    exp.Kwarg(this=exp.var("max_depth"), expression=exp.Literal.number(2))
                )

                # If BQ's UNNEST is aliased, we transform it from a column alias to a table alias in DDB
                alias = expression.args.get("alias")
                if isinstance(alias, exp.TableAlias):
                    expression.set("alias", None)
                    if alias.columns:
                        alias = exp.TableAlias(this=seq_get(alias.columns, 0))

                unnest_sql = super().unnest_sql(expression)
                select = exp.Select(expressions=[unnest_sql]).subquery(alias)
                return self.sql(select)

            return super().unnest_sql(expression)

        def ignorenulls_sql(self, expression: exp.IgnoreNulls) -> str:
            this = expression.this

            if isinstance(this, self.IGNORE_RESPECT_NULLS_WINDOW_FUNCTIONS):
                # DuckDB should render IGNORE NULLS only for the general-purpose
                # window functions that accept it e.g. FIRST_VALUE(... IGNORE NULLS) OVER (...)
                return super().ignorenulls_sql(expression)

            if isinstance(this, exp.First):
                this = exp.AnyValue(this=this.this)

            if not isinstance(this, exp.AnyValue):
                self.unsupported("IGNORE NULLS is not supported for non-window functions.")

            return self.sql(this)

        def respectnulls_sql(self, expression: exp.RespectNulls) -> str:
            if isinstance(expression.this, self.IGNORE_RESPECT_NULLS_WINDOW_FUNCTIONS):
                # DuckDB should render RESPECT NULLS only for the general-purpose
                # window functions that accept it e.g. FIRST_VALUE(... RESPECT NULLS) OVER (...)
                return super().respectnulls_sql(expression)

            self.unsupported("RESPECT NULLS is not supported for non-window functions.")
            return self.sql(expression, "this")

        def arraytostring_sql(self, expression: exp.ArrayToString) -> str:
            this = self.sql(expression, "this")
            null_text = self.sql(expression, "null")

            if null_text:
                this = f"LIST_TRANSFORM({this}, x -> COALESCE(x, {null_text}))"

            return self.func("ARRAY_TO_STRING", this, expression.expression)

        def regexpextract_sql(self, expression: exp.RegexpExtract) -> str:
            this = expression.this
            group = expression.args.get("group")
            params = expression.args.get("parameters")
            position = expression.args.get("position")
            occurrence = expression.args.get("occurrence")
            if position and (not position.is_int or position.to_py() > 1):
                this = exp.Substring(this=this, start=position)

            # Do not render group if there is no following argument,
            # and it's the default value for this dialect
            if (
                not params
                and group
                and group.name == str(self.dialect.REGEXP_EXTRACT_DEFAULT_GROUP)
            ):
                group = None

            if occurrence and (not occurrence.is_int or occurrence.to_py() > 1):
                return self.func(
                    "ARRAY_EXTRACT",
                    self.func("REGEXP_EXTRACT_ALL", this, expression.expression, group, params),
                    exp.Literal.number(occurrence),
                )

            return self.func("REGEXP_EXTRACT", this, expression.expression, group, params)

        @unsupported_args("culture")
        def numbertostr_sql(self, expression: exp.NumberToStr) -> str:
            fmt = expression.args.get("format")
            if fmt and fmt.is_int:
                return self.func("FORMAT", f"'{{:,.{fmt.name}f}}'", expression.this)

            self.unsupported("Only integer formats are supported by NumberToStr")
            return self.function_fallback_sql(expression)

        def autoincrementcolumnconstraint_sql(self, _) -> str:
            self.unsupported("The AUTOINCREMENT column constraint is not supported by DuckDB")
            return ""

        def aliases_sql(self, expression: exp.Aliases) -> str:
            this = expression.this
            if isinstance(this, exp.Posexplode):
                return self.posexplode_sql(this)

            return super().aliases_sql(expression)

        def posexplode_sql(self, expression: exp.Posexplode) -> str:
            this = expression.this
            parent = expression.parent

            # The default Spark aliases are "pos" and "col", unless specified otherwise
            pos, col = exp.to_identifier("pos"), exp.to_identifier("col")

            if isinstance(parent, exp.Aliases):
                # Column case: SELECT POSEXPLODE(col) [AS (a, b)]
                pos, col = parent.expressions
            elif isinstance(parent, exp.Table):
                # Table case: SELECT * FROM POSEXPLODE(col) [AS (a, b)]
                alias = parent.args.get("alias")
                if alias:
                    pos, col = alias.columns or [pos, col]
                    alias.pop()

            # Translate POSEXPLODE to UNNEST + GENERATE_SUBSCRIPTS
            # Note: In Spark pos is 0-indexed, but in DuckDB it's 1-indexed, so we subtract 1 from GENERATE_SUBSCRIPTS
            unnest_sql = self.sql(exp.Unnest(expressions=[this], alias=col))
            gen_subscripts = self.sql(
                exp.Alias(
                    this=exp.Anonymous(
                        this="GENERATE_SUBSCRIPTS", expressions=[this, exp.Literal.number(1)]
                    )
                    - exp.Literal.number(1),
                    alias=pos,
                )
            )

            posexplode_sql = self.format_args(gen_subscripts, unnest_sql)

            if isinstance(parent, exp.From) or (parent and isinstance(parent.parent, exp.From)):
                # SELECT * FROM POSEXPLODE(col) -> SELECT * FROM (SELECT GENERATE_SUBSCRIPTS(...), UNNEST(...))
                return self.sql(exp.Subquery(this=exp.Select(expressions=[posexplode_sql])))

            return posexplode_sql

        def addmonths_sql(self, expression: exp.AddMonths) -> str:
            this = expression.this

            if not this.type:
                from sqlglot.optimizer.annotate_types import annotate_types

                this = annotate_types(this, dialect=self.dialect)

            if this.is_type(*exp.DataType.TEXT_TYPES):
                this = exp.Cast(this=this, to=exp.DataType(this=exp.DataType.Type.TIMESTAMP))

            func = self.func(
                "DATE_ADD", this, exp.Interval(this=expression.expression, unit=exp.var("MONTH"))
            )

            # DuckDB's DATE_ADD function returns TIMESTAMP/DATETIME by default, even when the input is DATE
            # To match for example Snowflake's ADD_MONTHS behavior (which preserves the input type)
            # We need to cast the result back to the original type when the input is DATE or TIMESTAMPTZ
            # Example: ADD_MONTHS('2023-01-31'::date, 1) should return DATE, not TIMESTAMP
            if this.is_type(exp.DataType.Type.DATE, exp.DataType.Type.TIMESTAMPTZ):
                return self.sql(exp.Cast(this=func, to=this.type))

            return self.sql(func)

        def format_sql(self, expression: exp.Format) -> str:
            if expression.name.lower() == "%s" and len(expression.expressions) == 1:
                return self.func("FORMAT", "'{}'", expression.expressions[0])

            return self.function_fallback_sql(expression)

        def hexstring_sql(
            self, expression: exp.HexString, binary_function_repr: t.Optional[str] = None
        ) -> str:
            from_hex = super().hexstring_sql(expression, binary_function_repr="FROM_HEX")

            if expression.args.get("is_integer"):
                return from_hex

            # `from_hex` has transpiled x'ABCD' (BINARY) to DuckDB's '\xAB\xCD' (BINARY)
            # `to_hex` & CASTing transforms it to "ABCD" (BINARY) to match representation
            to_hex = exp.cast(self.func("TO_HEX", from_hex), exp.DataType.Type.BLOB)

            return self.sql(to_hex)

        def timestamptrunc_sql(self, expression: exp.TimestampTrunc) -> str:
            unit = unit_to_str(expression)
            zone = expression.args.get("zone")
            timestamp = expression.this

            if is_date_unit(unit) and zone:
                # BigQuery's TIMESTAMP_TRUNC with timezone truncates in the target timezone and returns as UTC.
                # Double AT TIME ZONE needed for BigQuery compatibility:
                # 1. First AT TIME ZONE: ensures truncation happens in the target timezone
                # 2. Second AT TIME ZONE: converts the DATE result back to TIMESTAMPTZ (preserving time component)
                timestamp = exp.AtTimeZone(this=timestamp, zone=zone)
                result_sql = self.func("DATE_TRUNC", unit, timestamp)
                return self.sql(exp.AtTimeZone(this=result_sql, zone=zone))

            return self.func("DATE_TRUNC", unit, timestamp)

<<<<<<< HEAD
        def trim_sql(self, expression: exp.Trim) -> str:
            result_sql = self.func(
                "TRIM",
                _cast_to_varchar(expression.this),
                _cast_to_varchar(expression.expression),
            )
            return _cast_to_blob(self, expression, result_sql)
=======
        def round_sql(self, expression: exp.Round) -> str:
            this = expression.this
            decimals = expression.args.get("decimals")
            truncate = expression.args.get("truncate")

            func = "ROUND"
            if truncate:
                # BigQuery uses ROUND_HALF_EVEN; Snowflake uses HALF_TO_EVEN
                if truncate.this in ("ROUND_HALF_EVEN", "HALF_TO_EVEN"):
                    func = "ROUND_EVEN"
                    truncate = None
                # BigQuery uses ROUND_HALF_AWAY_FROM_ZERO; Snowflake uses HALF_AWAY_FROM_ZERO
                elif truncate.this in ("ROUND_HALF_AWAY_FROM_ZERO", "HALF_AWAY_FROM_ZERO"):
                    truncate = None

            return self.func(func, this, decimals, truncate)
>>>>>>> 487d218a
<|MERGE_RESOLUTION|>--- conflicted
+++ resolved
@@ -1546,7 +1546,6 @@
 
             return self.func("DATE_TRUNC", unit, timestamp)
 
-<<<<<<< HEAD
         def trim_sql(self, expression: exp.Trim) -> str:
             result_sql = self.func(
                 "TRIM",
@@ -1554,7 +1553,7 @@
                 _cast_to_varchar(expression.expression),
             )
             return _cast_to_blob(self, expression, result_sql)
-=======
+
         def round_sql(self, expression: exp.Round) -> str:
             this = expression.this
             decimals = expression.args.get("decimals")
@@ -1570,5 +1569,4 @@
                 elif truncate.this in ("ROUND_HALF_AWAY_FROM_ZERO", "HALF_AWAY_FROM_ZERO"):
                     truncate = None
 
-            return self.func(func, this, decimals, truncate)
->>>>>>> 487d218a
+            return self.func(func, this, decimals, truncate)