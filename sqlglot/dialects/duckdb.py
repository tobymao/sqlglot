from __future__ import annotations

import typing as t

from sqlglot import exp, generator, parser, tokens, transforms

from sqlglot.dialects.dialect import (
    Dialect,
    JSON_EXTRACT_TYPE,
    NormalizationStrategy,
    Version,
    approx_count_distinct_sql,
    arrow_json_extract_sql,
    binary_from_function,
    bool_xor_sql,
    build_default_decimal_type,
    count_if_to_sum,
    date_delta_to_binary_interval_op,
    date_trunc_to_time,
    datestrtodate_sql,
    no_datetime_sql,
    encode_decode_sql,
    build_formatted_time,
    inline_array_unless_query,
    no_comment_column_constraint_sql,
    no_time_sql,
    no_timestamp_sql,
    pivot_column_names,
    rename_func,
    remove_from_array_using_filter,
    strposition_sql,
    str_to_time_sql,
    timestamptrunc_sql,
    timestrtotime_sql,
    unit_to_str,
    sha256_sql,
    build_regexp_extract,
    explode_to_unnest_sql,
    no_make_interval_sql,
    groupconcat_sql,
)
from sqlglot.generator import unsupported_args
from sqlglot.helper import seq_get
from sqlglot.tokens import TokenType
from sqlglot.parser import binary_range_parser

<<<<<<< HEAD
DATETIME_DELTA = t.Union[
    exp.DateAdd,
    exp.TimeAdd,
    exp.DatetimeAdd,
    exp.TsOrDsAdd,
    exp.DateSub,
    exp.DatetimeSub,
]


def _date_delta_sql(self: DuckDB.Generator, expression: DATETIME_DELTA) -> str:
    this = expression.this
    unit = unit_to_var(expression)
    op = (
        "+"
        if isinstance(expression, (exp.DateAdd, exp.TimeAdd, exp.DatetimeAdd, exp.TsOrDsAdd))
        else "-"
    )

    to_type: t.Optional[DATA_TYPE] = None
    if isinstance(expression, exp.TsOrDsAdd):
        to_type = expression.return_type
    elif this.is_string:
        # Cast string literals (i.e function parameters) to the appropriate type for +/- interval to work
        to_type = (
            exp.DataType.Type.DATETIME
            if isinstance(expression, (exp.DatetimeAdd, exp.DatetimeSub))
            else exp.DataType.Type.DATE
        )

    this = exp.cast(this, to_type) if to_type else this

    expr = expression.expression
    interval = expr if isinstance(expr, exp.Interval) else exp.Interval(this=expr, unit=unit)

    return f"{self.sql(this)} {op} {self.sql(interval)}"

=======
>>>>>>> c0fec236

# BigQuery -> DuckDB conversion for the DATE function
def _date_sql(self: DuckDB.Generator, expression: exp.Date) -> str:
    result = f"CAST({self.sql(expression, 'this')} AS DATE)"
    zone = self.sql(expression, "zone")

    if zone:
        date_str = self.func("STRFTIME", result, "'%d/%m/%Y'")
        date_str = f"{date_str} || ' ' || {zone}"

        # This will create a TIMESTAMP with time zone information
        result = self.func("STRPTIME", date_str, "'%d/%m/%Y %Z'")

    return result


# BigQuery -> DuckDB conversion for the TIME_DIFF function
def _timediff_sql(self: DuckDB.Generator, expression: exp.TimeDiff) -> str:
    this = exp.cast(expression.this, exp.DataType.Type.TIME)
    expr = exp.cast(expression.expression, exp.DataType.Type.TIME)

    # Although the 2 dialects share similar signatures, BQ seems to inverse
    # the sign of the result so the start/end time operands are flipped
    return self.func("DATE_DIFF", unit_to_str(expression), expr, this)


@unsupported_args(("expression", "DuckDB's ARRAY_SORT does not support a comparator."))
def _array_sort_sql(self: DuckDB.Generator, expression: exp.ArraySort) -> str:
    return self.func("ARRAY_SORT", expression.this)


def _sort_array_sql(self: DuckDB.Generator, expression: exp.SortArray) -> str:
    name = "ARRAY_REVERSE_SORT" if expression.args.get("asc") == exp.false() else "ARRAY_SORT"
    return self.func(name, expression.this)


def _build_sort_array_desc(args: t.List) -> exp.Expression:
    return exp.SortArray(this=seq_get(args, 0), asc=exp.false())


def _build_date_diff(args: t.List) -> exp.Expression:
    return exp.DateDiff(this=seq_get(args, 2), expression=seq_get(args, 1), unit=seq_get(args, 0))


def _build_generate_series(
    end_exclusive: bool = False,
) -> t.Callable[[t.List], exp.GenerateSeries]:
    def _builder(args: t.List) -> exp.GenerateSeries:
        # Check https://duckdb.org/docs/sql/functions/nested.html#range-functions
        if len(args) == 1:
            # DuckDB uses 0 as a default for the series' start when it's omitted
            args.insert(0, exp.Literal.number("0"))

        gen_series = exp.GenerateSeries.from_arg_list(args)
        gen_series.set("is_end_exclusive", end_exclusive)

        return gen_series

    return _builder


def _build_make_timestamp(args: t.List) -> exp.Expression:
    if len(args) == 1:
        return exp.UnixToTime(this=seq_get(args, 0), scale=exp.UnixToTime.MICROS)

    return exp.TimestampFromParts(
        year=seq_get(args, 0),
        month=seq_get(args, 1),
        day=seq_get(args, 2),
        hour=seq_get(args, 3),
        min=seq_get(args, 4),
        sec=seq_get(args, 5),
    )


def _show_parser(*args: t.Any, **kwargs: t.Any) -> t.Callable[[DuckDB.Parser], exp.Show]:
    def _parse(self: DuckDB.Parser) -> exp.Show:
        return self._parse_show_duckdb(*args, **kwargs)

    return _parse


def _struct_sql(self: DuckDB.Generator, expression: exp.Struct) -> str:
    args: t.List[str] = []

    # BigQuery allows inline construction such as "STRUCT<a STRING, b INTEGER>('str', 1)" which is
    # canonicalized to "ROW('str', 1) AS STRUCT(a TEXT, b INT)" in DuckDB
    # The transformation to ROW will take place if:
    #  1. The STRUCT itself does not have proper fields (key := value) as a "proper" STRUCT would
    #  2. A cast to STRUCT / ARRAY of STRUCTs is found
    ancestor_cast = expression.find_ancestor(exp.Cast)
    is_bq_inline_struct = (
        (expression.find(exp.PropertyEQ) is None)
        and ancestor_cast
        and any(
            casted_type.is_type(exp.DataType.Type.STRUCT)
            for casted_type in ancestor_cast.find_all(exp.DataType)
        )
    )

    for i, expr in enumerate(expression.expressions):
        is_property_eq = isinstance(expr, exp.PropertyEQ)
        value = expr.expression if is_property_eq else expr

        if is_bq_inline_struct:
            args.append(self.sql(value))
        else:
            if is_property_eq:
                if isinstance(expr.this, exp.Identifier):
                    key = self.sql(exp.Literal.string(expr.name))
                else:
                    key = self.sql(expr.this)
            else:
                key = self.sql(exp.Literal.string(f"_{i}"))

            args.append(f"{key}: {self.sql(value)}")

    csv_args = ", ".join(args)

    return f"ROW({csv_args})" if is_bq_inline_struct else f"{{{csv_args}}}"


def _datatype_sql(self: DuckDB.Generator, expression: exp.DataType) -> str:
    if expression.is_type("array"):
        return f"{self.expressions(expression, flat=True)}[{self.expressions(expression, key='values', flat=True)}]"

    # Modifiers are not supported for TIME, [TIME | TIMESTAMP] WITH TIME ZONE
    if expression.is_type(
        exp.DataType.Type.TIME, exp.DataType.Type.TIMETZ, exp.DataType.Type.TIMESTAMPTZ
    ):
        return expression.this.value

    return self.datatype_sql(expression)


def _json_format_sql(self: DuckDB.Generator, expression: exp.JSONFormat) -> str:
    sql = self.func("TO_JSON", expression.this, expression.args.get("options"))
    return f"CAST({sql} AS TEXT)"


def _unix_to_time_sql(self: DuckDB.Generator, expression: exp.UnixToTime) -> str:
    scale = expression.args.get("scale")
    timestamp = expression.this

    if scale in (None, exp.UnixToTime.SECONDS):
        return self.func("TO_TIMESTAMP", timestamp)
    if scale == exp.UnixToTime.MILLIS:
        return self.func("EPOCH_MS", timestamp)
    if scale == exp.UnixToTime.MICROS:
        return self.func("MAKE_TIMESTAMP", timestamp)

    return self.func("TO_TIMESTAMP", exp.Div(this=timestamp, expression=exp.func("POW", 10, scale)))


WRAPPED_JSON_EXTRACT_EXPRESSIONS = (exp.Binary, exp.Bracket, exp.In)


def _arrow_json_extract_sql(self: DuckDB.Generator, expression: JSON_EXTRACT_TYPE) -> str:
    arrow_sql = arrow_json_extract_sql(self, expression)
    if not expression.same_parent and isinstance(
        expression.parent, WRAPPED_JSON_EXTRACT_EXPRESSIONS
    ):
        arrow_sql = self.wrap(arrow_sql)
    return arrow_sql


def _implicit_datetime_cast(
    arg: t.Optional[exp.Expression], type: exp.DataType.Type = exp.DataType.Type.DATE
) -> t.Optional[exp.Expression]:
    return exp.cast(arg, type) if isinstance(arg, exp.Literal) else arg


def _date_diff_sql(self: DuckDB.Generator, expression: exp.DateDiff) -> str:
    this = _implicit_datetime_cast(expression.this)
    expr = _implicit_datetime_cast(expression.expression)

    return self.func("DATE_DIFF", unit_to_str(expression), expr, this)


def _generate_datetime_array_sql(
    self: DuckDB.Generator,
    expression: t.Union[exp.GenerateDateArray, exp.GenerateTimestampArray],
) -> str:
    is_generate_date_array = isinstance(expression, exp.GenerateDateArray)

    type = exp.DataType.Type.DATE if is_generate_date_array else exp.DataType.Type.TIMESTAMP
    start = _implicit_datetime_cast(expression.args.get("start"), type=type)
    end = _implicit_datetime_cast(expression.args.get("end"), type=type)

    # BQ's GENERATE_DATE_ARRAY & GENERATE_TIMESTAMP_ARRAY are transformed to DuckDB'S GENERATE_SERIES
    gen_series: t.Union[exp.GenerateSeries, exp.Cast] = exp.GenerateSeries(
        start=start, end=end, step=expression.args.get("step")
    )

    if is_generate_date_array:
        # The GENERATE_SERIES result type is TIMESTAMP array, so to match BQ's semantics for
        # GENERATE_DATE_ARRAY we must cast it back to DATE array
        gen_series = exp.cast(gen_series, exp.DataType.build("ARRAY<DATE>"))

    return self.sql(gen_series)


def _json_extract_value_array_sql(
    self: DuckDB.Generator, expression: exp.JSONValueArray | exp.JSONExtractArray
) -> str:
    json_extract = exp.JSONExtract(this=expression.this, expression=expression.expression)
    data_type = "ARRAY<STRING>" if isinstance(expression, exp.JSONValueArray) else "ARRAY<JSON>"
    return self.sql(exp.cast(json_extract, to=exp.DataType.build(data_type)))


class DuckDB(Dialect):
    NULL_ORDERING = "nulls_are_last"
    SUPPORTS_USER_DEFINED_TYPES = True
    SAFE_DIVISION = True
    INDEX_OFFSET = 1
    CONCAT_COALESCE = True
    SUPPORTS_ORDER_BY_ALL = True
    SUPPORTS_FIXED_SIZE_ARRAYS = True
    STRICT_JSON_PATH_SYNTAX = False
    NUMBERS_CAN_BE_UNDERSCORE_SEPARATED = True

    # https://duckdb.org/docs/sql/introduction.html#creating-a-new-table
    NORMALIZATION_STRATEGY = NormalizationStrategy.CASE_INSENSITIVE

    DATE_PART_MAPPING = {
        **Dialect.DATE_PART_MAPPING,
        "DAYOFWEEKISO": "ISODOW",
    }
    DATE_PART_MAPPING.pop("WEEKDAY")

    def to_json_path(self, path: t.Optional[exp.Expression]) -> t.Optional[exp.Expression]:
        if isinstance(path, exp.Literal):
            # DuckDB also supports the JSON pointer syntax, where every path starts with a `/`.
            # Additionally, it allows accessing the back of lists using the `[#-i]` syntax.
            # This check ensures we'll avoid trying to parse these as JSON paths, which can
            # either result in a noisy warning or in an invalid representation of the path.
            path_text = path.name
            if path_text.startswith("/") or "[#" in path_text:
                return path

        return super().to_json_path(path)

    class Tokenizer(tokens.Tokenizer):
        BYTE_STRINGS = [("e'", "'"), ("E'", "'")]
        HEREDOC_STRINGS = ["$"]

        HEREDOC_TAG_IS_IDENTIFIER = True
        HEREDOC_STRING_ALTERNATIVE = TokenType.PARAMETER

        KEYWORDS = {
            **tokens.Tokenizer.KEYWORDS,
            "//": TokenType.DIV,
            "**": TokenType.DSTAR,
            "^@": TokenType.CARET_AT,
            "@>": TokenType.AT_GT,
            "<@": TokenType.LT_AT,
            "ATTACH": TokenType.ATTACH,
            "BINARY": TokenType.VARBINARY,
            "BITSTRING": TokenType.BIT,
            "BPCHAR": TokenType.TEXT,
            "CHAR": TokenType.TEXT,
            "DATETIME": TokenType.TIMESTAMPNTZ,
            "DETACH": TokenType.DETACH,
            "EXCLUDE": TokenType.EXCEPT,
            "LOGICAL": TokenType.BOOLEAN,
            "ONLY": TokenType.ONLY,
            "PIVOT_WIDER": TokenType.PIVOT,
            "POSITIONAL": TokenType.POSITIONAL,
            "RESET": TokenType.COMMAND,
            "SIGNED": TokenType.INT,
            "STRING": TokenType.TEXT,
            "SUMMARIZE": TokenType.SUMMARIZE,
            "TIMESTAMP": TokenType.TIMESTAMPNTZ,
            "TIMESTAMP_S": TokenType.TIMESTAMP_S,
            "TIMESTAMP_MS": TokenType.TIMESTAMP_MS,
            "TIMESTAMP_NS": TokenType.TIMESTAMP_NS,
            "TIMESTAMP_US": TokenType.TIMESTAMP,
            "UBIGINT": TokenType.UBIGINT,
            "UINTEGER": TokenType.UINT,
            "USMALLINT": TokenType.USMALLINT,
            "UTINYINT": TokenType.UTINYINT,
            "VARCHAR": TokenType.TEXT,
        }
        KEYWORDS.pop("/*+")

        SINGLE_TOKENS = {
            **tokens.Tokenizer.SINGLE_TOKENS,
            "$": TokenType.PARAMETER,
        }

        COMMANDS = tokens.Tokenizer.COMMANDS - {TokenType.SHOW}

    class Parser(parser.Parser):
        MAP_KEYS_ARE_ARBITRARY_EXPRESSIONS = True

        BITWISE = {
            **parser.Parser.BITWISE,
            TokenType.TILDA: exp.RegexpLike,
        }
        BITWISE.pop(TokenType.CARET)

        RANGE_PARSERS = {
            **parser.Parser.RANGE_PARSERS,
            TokenType.DAMP: binary_range_parser(exp.ArrayOverlaps),
            TokenType.CARET_AT: binary_range_parser(exp.StartsWith),
        }

        EXPONENT = {
            **parser.Parser.EXPONENT,
            TokenType.CARET: exp.Pow,
            TokenType.DSTAR: exp.Pow,
        }

        FUNCTIONS_WITH_ALIASED_ARGS = {
            *parser.Parser.FUNCTIONS_WITH_ALIASED_ARGS,
            "STRUCT_PACK",
        }

        SHOW_PARSERS = {
            "TABLES": _show_parser("TABLES"),
            "ALL TABLES": _show_parser("ALL TABLES"),
        }

        FUNCTIONS = {
            **parser.Parser.FUNCTIONS,
            "ANY_VALUE": lambda args: exp.IgnoreNulls(this=exp.AnyValue.from_arg_list(args)),
            "ARRAY_REVERSE_SORT": _build_sort_array_desc,
            "ARRAY_SORT": exp.SortArray.from_arg_list,
            "DATEDIFF": _build_date_diff,
            "DATE_DIFF": _build_date_diff,
            "DATE_TRUNC": date_trunc_to_time,
            "DATETRUNC": date_trunc_to_time,
            "DECODE": lambda args: exp.Decode(
                this=seq_get(args, 0), charset=exp.Literal.string("utf-8")
            ),
            "EDITDIST3": exp.Levenshtein.from_arg_list,
            "ENCODE": lambda args: exp.Encode(
                this=seq_get(args, 0), charset=exp.Literal.string("utf-8")
            ),
            "EPOCH": exp.TimeToUnix.from_arg_list,
            "EPOCH_MS": lambda args: exp.UnixToTime(
                this=seq_get(args, 0), scale=exp.UnixToTime.MILLIS
            ),
            "GENERATE_SERIES": _build_generate_series(),
            "JSON": exp.ParseJSON.from_arg_list,
            "JSON_EXTRACT_PATH": parser.build_extract_json_with_path(exp.JSONExtract),
            "JSON_EXTRACT_STRING": parser.build_extract_json_with_path(exp.JSONExtractScalar),
            "LIST_CONTAINS": exp.ArrayContains.from_arg_list,
            "LIST_HAS": exp.ArrayContains.from_arg_list,
            "LIST_HAS_ANY": exp.ArrayOverlaps.from_arg_list,
            "LIST_REVERSE_SORT": _build_sort_array_desc,
            "LIST_SORT": exp.SortArray.from_arg_list,
            "LIST_VALUE": lambda args: exp.Array(expressions=args),
            "MAKE_TIME": exp.TimeFromParts.from_arg_list,
            "MAKE_TIMESTAMP": _build_make_timestamp,
            "QUANTILE_CONT": exp.PercentileCont.from_arg_list,
            "QUANTILE_DISC": exp.PercentileDisc.from_arg_list,
            "RANGE": _build_generate_series(end_exclusive=True),
            "REGEXP_EXTRACT": build_regexp_extract(exp.RegexpExtract),
            "REGEXP_EXTRACT_ALL": build_regexp_extract(exp.RegexpExtractAll),
            "REGEXP_MATCHES": exp.RegexpLike.from_arg_list,
            "REGEXP_REPLACE": lambda args: exp.RegexpReplace(
                this=seq_get(args, 0),
                expression=seq_get(args, 1),
                replacement=seq_get(args, 2),
                modifiers=seq_get(args, 3),
            ),
            "SHA256": lambda args: exp.SHA2(this=seq_get(args, 0), length=exp.Literal.number(256)),
            "STRFTIME": build_formatted_time(exp.TimeToStr, "duckdb"),
            "STRING_SPLIT": exp.Split.from_arg_list,
            "STRING_SPLIT_REGEX": exp.RegexpSplit.from_arg_list,
            "STRING_TO_ARRAY": exp.Split.from_arg_list,
            "STRPTIME": build_formatted_time(exp.StrToTime, "duckdb"),
            "STRUCT_PACK": exp.Struct.from_arg_list,
            "STR_SPLIT": exp.Split.from_arg_list,
            "STR_SPLIT_REGEX": exp.RegexpSplit.from_arg_list,
            "TIME_BUCKET": exp.DateBin.from_arg_list,
            "TO_TIMESTAMP": exp.UnixToTime.from_arg_list,
            "UNNEST": exp.Explode.from_arg_list,
            "XOR": binary_from_function(exp.BitwiseXor),
        }

        FUNCTIONS.pop("DATE_SUB")
        FUNCTIONS.pop("GLOB")

        FUNCTION_PARSERS = {
            **parser.Parser.FUNCTION_PARSERS,
            **dict.fromkeys(
                ("GROUP_CONCAT", "LISTAGG", "STRINGAGG"),
                lambda self: self._parse_string_agg(),
            ),
        }
        FUNCTION_PARSERS.pop("DECODE")

        NO_PAREN_FUNCTION_PARSERS = {
            **parser.Parser.NO_PAREN_FUNCTION_PARSERS,
            "MAP": lambda self: self._parse_map(),
            "@": lambda self: exp.Abs(this=self._parse_bitwise()),
        }

        TABLE_ALIAS_TOKENS = parser.Parser.TABLE_ALIAS_TOKENS - {
            TokenType.SEMI,
            TokenType.ANTI,
        }

        PLACEHOLDER_PARSERS = {
            **parser.Parser.PLACEHOLDER_PARSERS,
            TokenType.PARAMETER: lambda self: (
                self.expression(exp.Placeholder, this=self._prev.text)
                if self._match(TokenType.NUMBER) or self._match_set(self.ID_VAR_TOKENS)
                else None
            ),
        }

        TYPE_CONVERTERS = {
            # https://duckdb.org/docs/sql/data_types/numeric
            exp.DataType.Type.DECIMAL: build_default_decimal_type(precision=18, scale=3),
            # https://duckdb.org/docs/sql/data_types/text
            exp.DataType.Type.TEXT: lambda dtype: exp.DataType.build("TEXT"),
        }

        STATEMENT_PARSERS = {
            **parser.Parser.STATEMENT_PARSERS,
            TokenType.ATTACH: lambda self: self._parse_attach_detach(),
            TokenType.DETACH: lambda self: self._parse_attach_detach(is_attach=False),
            TokenType.SHOW: lambda self: self._parse_show(),
        }

        SET_PARSERS = {
            **parser.Parser.SET_PARSERS,
            "VARIABLE": lambda self: self._parse_set_item_assignment("VARIABLE"),
        }

        def _parse_lambda(self, alias: bool = False) -> t.Optional[exp.Expression]:
            index = self._index
            if not self._match_text_seq("LAMBDA"):
                return super()._parse_lambda(alias=alias)

            expressions = self._parse_csv(self._parse_lambda_arg)
            if not self._match(TokenType.COLON):
                self._retreat(index)
                return None

            this = self._replace_lambda(self._parse_assignment(), expressions)
            return self.expression(exp.Lambda, this=this, expressions=expressions, colon=True)

        def _parse_expression(self) -> t.Optional[exp.Expression]:
            # DuckDB supports prefix aliases, e.g. foo: 1
            if self._next and self._next.token_type == TokenType.COLON:
                alias = self._parse_id_var(tokens=self.ALIAS_TOKENS)
                self._match(TokenType.COLON)
                comments = self._prev_comments or []

                this = self._parse_assignment()
                if isinstance(this, exp.Expression):
                    # Moves the comment next to the alias in `alias: expr /* comment */`
                    comments += this.pop_comments() or []

                return self.expression(exp.Alias, comments=comments, this=this, alias=alias)

            return super()._parse_expression()

        def _parse_table(
            self,
            schema: bool = False,
            joins: bool = False,
            alias_tokens: t.Optional[t.Collection[TokenType]] = None,
            parse_bracket: bool = False,
            is_db_reference: bool = False,
            parse_partition: bool = False,
            consume_pipe: bool = False,
        ) -> t.Optional[exp.Expression]:
            # DuckDB supports prefix aliases, e.g. FROM foo: bar
            if self._next and self._next.token_type == TokenType.COLON:
                alias = self._parse_table_alias(
                    alias_tokens=alias_tokens or self.TABLE_ALIAS_TOKENS
                )
                self._match(TokenType.COLON)
                comments = self._prev_comments or []
            else:
                alias = None
                comments = []

            table = super()._parse_table(
                schema=schema,
                joins=joins,
                alias_tokens=alias_tokens,
                parse_bracket=parse_bracket,
                is_db_reference=is_db_reference,
                parse_partition=parse_partition,
            )
            if isinstance(table, exp.Expression) and isinstance(alias, exp.TableAlias):
                # Moves the comment next to the alias in `alias: table /* comment */`
                comments += table.pop_comments() or []
                alias.comments = alias.pop_comments() + comments
                table.set("alias", alias)

            return table

        def _parse_table_sample(self, as_modifier: bool = False) -> t.Optional[exp.TableSample]:
            # https://duckdb.org/docs/sql/samples.html
            sample = super()._parse_table_sample(as_modifier=as_modifier)
            if sample and not sample.args.get("method"):
                if sample.args.get("size"):
                    sample.set("method", exp.var("RESERVOIR"))
                else:
                    sample.set("method", exp.var("SYSTEM"))

            return sample

        def _parse_bracket(
            self, this: t.Optional[exp.Expression] = None
        ) -> t.Optional[exp.Expression]:
            bracket = super()._parse_bracket(this)

            if self.dialect.version < Version("1.2.0") and isinstance(bracket, exp.Bracket):
                # https://duckdb.org/2025/02/05/announcing-duckdb-120.html#breaking-changes
                bracket.set("returns_list_for_maps", True)

            return bracket

        def _parse_map(self) -> exp.ToMap | exp.Map:
            if self._match(TokenType.L_BRACE, advance=False):
                return self.expression(exp.ToMap, this=self._parse_bracket())

            args = self._parse_wrapped_csv(self._parse_assignment)
            return self.expression(exp.Map, keys=seq_get(args, 0), values=seq_get(args, 1))

        def _parse_struct_types(self, type_required: bool = False) -> t.Optional[exp.Expression]:
            return self._parse_field_def()

        def _pivot_column_names(self, aggregations: t.List[exp.Expression]) -> t.List[str]:
            if len(aggregations) == 1:
                return super()._pivot_column_names(aggregations)
            return pivot_column_names(aggregations, dialect="duckdb")

        def _parse_attach_detach(self, is_attach=True) -> exp.Attach | exp.Detach:
            def _parse_attach_option() -> exp.AttachOption:
                return self.expression(
                    exp.AttachOption,
                    this=self._parse_var(any_token=True),
                    expression=self._parse_field(any_token=True),
                )

            self._match(TokenType.DATABASE)
            exists = self._parse_exists(not_=is_attach)
            this = self._parse_alias(self._parse_primary_or_var(), explicit=True)

            if self._match(TokenType.L_PAREN, advance=False):
                expressions = self._parse_wrapped_csv(_parse_attach_option)
            else:
                expressions = None

            return (
                self.expression(exp.Attach, this=this, exists=exists, expressions=expressions)
                if is_attach
                else self.expression(exp.Detach, this=this, exists=exists)
            )

        def _parse_show_duckdb(self, this: str) -> exp.Show:
            return self.expression(exp.Show, this=this)

        def _parse_primary(self) -> t.Optional[exp.Expression]:
            if self._match_pair(TokenType.HASH, TokenType.NUMBER):
                return exp.PositionalColumn(this=exp.Literal.number(self._prev.text))

            return super()._parse_primary()

    class Generator(generator.Generator):
        PARAMETER_TOKEN = "$"
        NAMED_PLACEHOLDER_TOKEN = "$"
        JOIN_HINTS = False
        TABLE_HINTS = False
        QUERY_HINTS = False
        LIMIT_FETCH = "LIMIT"
        STRUCT_DELIMITER = ("(", ")")
        RENAME_TABLE_WITH_DB = False
        NVL2_SUPPORTED = False
        SEMI_ANTI_JOIN_WITH_SIDE = False
        TABLESAMPLE_KEYWORDS = "USING SAMPLE"
        TABLESAMPLE_SEED_KEYWORD = "REPEATABLE"
        LAST_DAY_SUPPORTS_DATE_PART = False
        JSON_KEY_VALUE_PAIR_SEP = ","
        IGNORE_NULLS_IN_FUNC = True
        JSON_PATH_BRACKETED_KEY_SUPPORTED = False
        SUPPORTS_CREATE_TABLE_LIKE = False
        MULTI_ARG_DISTINCT = False
        CAN_IMPLEMENT_ARRAY_ANY = True
        SUPPORTS_TO_NUMBER = False
        SUPPORTS_WINDOW_EXCLUDE = True
        COPY_HAS_INTO_KEYWORD = False
        STAR_EXCEPT = "EXCLUDE"
        PAD_FILL_PATTERN_IS_REQUIRED = True
        ARRAY_CONCAT_IS_VAR_LEN = False
        ARRAY_SIZE_DIM_REQUIRED = False
        NORMALIZE_EXTRACT_DATE_PARTS = True
        SUPPORTS_LIKE_QUANTIFIERS = False

        TRANSFORMS = {
            **generator.Generator.TRANSFORMS,
            exp.ApproxDistinct: approx_count_distinct_sql,
            exp.Array: inline_array_unless_query,
            exp.ArrayFilter: rename_func("LIST_FILTER"),
            exp.ArrayRemove: remove_from_array_using_filter,
            exp.ArraySort: _array_sort_sql,
            exp.ArraySum: rename_func("LIST_SUM"),
            exp.BitwiseXor: rename_func("XOR"),
            exp.CommentColumnConstraint: no_comment_column_constraint_sql,
            exp.CurrentDate: lambda *_: "CURRENT_DATE",
            exp.CurrentTime: lambda *_: "CURRENT_TIME",
            exp.CurrentTimestamp: lambda *_: "CURRENT_TIMESTAMP",
            exp.DayOfMonth: rename_func("DAYOFMONTH"),
            exp.DayOfWeek: rename_func("DAYOFWEEK"),
            exp.DayOfWeekIso: rename_func("ISODOW"),
            exp.DayOfYear: rename_func("DAYOFYEAR"),
            exp.DataType: _datatype_sql,
            exp.Date: _date_sql,
            exp.DateAdd: date_delta_to_binary_interval_op(),
            exp.DateFromParts: rename_func("MAKE_DATE"),
            exp.DateSub: date_delta_to_binary_interval_op(),
            exp.DateDiff: _date_diff_sql,
            exp.DateStrToDate: datestrtodate_sql,
            exp.Datetime: no_datetime_sql,
            exp.DatetimeSub: date_delta_to_binary_interval_op(),
            exp.DatetimeAdd: date_delta_to_binary_interval_op(),
            exp.DateToDi: lambda self,
            e: f"CAST(STRFTIME({self.sql(e, 'this')}, {DuckDB.DATEINT_FORMAT}) AS INT)",
            exp.Decode: lambda self, e: encode_decode_sql(self, e, "DECODE", replace=False),
            exp.DiToDate: lambda self,
            e: f"CAST(STRPTIME(CAST({self.sql(e, 'this')} AS TEXT), {DuckDB.DATEINT_FORMAT}) AS DATE)",
            exp.Encode: lambda self, e: encode_decode_sql(self, e, "ENCODE", replace=False),
            exp.GenerateDateArray: _generate_datetime_array_sql,
            exp.GenerateTimestampArray: _generate_datetime_array_sql,
            exp.GroupConcat: lambda self, e: groupconcat_sql(self, e, within_group=False),
            exp.HexString: lambda self, e: self.hexstring_sql(e, binary_function_repr="FROM_HEX"),
            exp.Explode: rename_func("UNNEST"),
            exp.IntDiv: lambda self, e: self.binary(e, "//"),
            exp.IsInf: rename_func("ISINF"),
            exp.IsNan: rename_func("ISNAN"),
            exp.JSONBExists: rename_func("JSON_EXISTS"),
            exp.JSONExtract: _arrow_json_extract_sql,
            exp.JSONExtractArray: _json_extract_value_array_sql,
            exp.JSONExtractScalar: _arrow_json_extract_sql,
            exp.JSONFormat: _json_format_sql,
            exp.JSONValueArray: _json_extract_value_array_sql,
            exp.Lateral: explode_to_unnest_sql,
            exp.LogicalOr: rename_func("BOOL_OR"),
            exp.LogicalAnd: rename_func("BOOL_AND"),
            exp.MakeInterval: lambda self, e: no_make_interval_sql(self, e, sep=" "),
            exp.MD5Digest: lambda self, e: self.func("UNHEX", self.func("MD5", e.this)),
            exp.MonthsBetween: lambda self, e: self.func(
                "DATEDIFF",
                "'month'",
                exp.cast(e.expression, exp.DataType.Type.TIMESTAMP, copy=True),
                exp.cast(e.this, exp.DataType.Type.TIMESTAMP, copy=True),
            ),
            exp.PercentileCont: rename_func("QUANTILE_CONT"),
            exp.PercentileDisc: rename_func("QUANTILE_DISC"),
            # DuckDB doesn't allow qualified columns inside of PIVOT expressions.
            # See: https://github.com/duckdb/duckdb/blob/671faf92411182f81dce42ac43de8bfb05d9909e/src/planner/binder/tableref/bind_pivot.cpp#L61-L62
            exp.Pivot: transforms.preprocess([transforms.unqualify_columns]),
            exp.RegexpReplace: lambda self, e: self.func(
                "REGEXP_REPLACE",
                e.this,
                e.expression,
                e.args.get("replacement"),
                e.args.get("modifiers"),
            ),
            exp.RegexpLike: rename_func("REGEXP_MATCHES"),
            exp.RegexpILike: lambda self, e: self.func(
                "REGEXP_MATCHES", e.this, e.expression, exp.Literal.string("i")
            ),
            exp.RegexpSplit: rename_func("STR_SPLIT_REGEX"),
            exp.Return: lambda self, e: self.sql(e, "this"),
            exp.ReturnsProperty: lambda self, e: "TABLE" if isinstance(e.this, exp.Schema) else "",
            exp.Rand: rename_func("RANDOM"),
            exp.SHA: rename_func("SHA1"),
            exp.SHA2: sha256_sql,
            exp.Split: rename_func("STR_SPLIT"),
            exp.SortArray: _sort_array_sql,
            exp.StrPosition: strposition_sql,
            exp.StrToUnix: lambda self, e: self.func(
                "EPOCH", self.func("STRPTIME", e.this, self.format_time(e))
            ),
            exp.Struct: _struct_sql,
            exp.Transform: rename_func("LIST_TRANSFORM"),
            exp.TimeAdd: date_delta_to_binary_interval_op(),
            exp.Time: no_time_sql,
            exp.TimeDiff: _timediff_sql,
            exp.Timestamp: no_timestamp_sql,
            exp.TimestampDiff: lambda self, e: self.func(
                "DATE_DIFF", exp.Literal.string(e.unit), e.expression, e.this
            ),
            exp.TimestampTrunc: timestamptrunc_sql(),
            exp.TimeStrToDate: lambda self, e: self.sql(exp.cast(e.this, exp.DataType.Type.DATE)),
            exp.TimeStrToTime: timestrtotime_sql,
            exp.TimeStrToUnix: lambda self, e: self.func(
                "EPOCH", exp.cast(e.this, exp.DataType.Type.TIMESTAMP)
            ),
            exp.TimeToStr: lambda self, e: self.func("STRFTIME", e.this, self.format_time(e)),
            exp.TimeToUnix: rename_func("EPOCH"),
            exp.TsOrDiToDi: lambda self,
            e: f"CAST(SUBSTR(REPLACE(CAST({self.sql(e, 'this')} AS TEXT), '-', ''), 1, 8) AS INT)",
            exp.TsOrDsAdd: date_delta_to_binary_interval_op(),
            exp.TsOrDsDiff: lambda self, e: self.func(
                "DATE_DIFF",
                f"'{e.args.get('unit') or 'DAY'}'",
                exp.cast(e.expression, exp.DataType.Type.TIMESTAMP),
                exp.cast(e.this, exp.DataType.Type.TIMESTAMP),
            ),
            exp.UnixToStr: lambda self, e: self.func(
                "STRFTIME", self.func("TO_TIMESTAMP", e.this), self.format_time(e)
            ),
            exp.DatetimeTrunc: lambda self, e: self.func(
                "DATE_TRUNC",
                unit_to_str(e),
                exp.cast(e.this, exp.DataType.Type.DATETIME),
            ),
            exp.UnixToTime: _unix_to_time_sql,
            exp.UnixToTimeStr: lambda self, e: f"CAST(TO_TIMESTAMP({self.sql(e, 'this')}) AS TEXT)",
            exp.VariancePop: rename_func("VAR_POP"),
            exp.WeekOfYear: rename_func("WEEKOFYEAR"),
            exp.Xor: bool_xor_sql,
            exp.Levenshtein: unsupported_args("ins_cost", "del_cost", "sub_cost", "max_dist")(
                rename_func("LEVENSHTEIN")
            ),
            exp.JSONObjectAgg: rename_func("JSON_GROUP_OBJECT"),
            exp.JSONBObjectAgg: rename_func("JSON_GROUP_OBJECT"),
            exp.DateBin: rename_func("TIME_BUCKET"),
        }

        SUPPORTED_JSON_PATH_PARTS = {
            exp.JSONPathKey,
            exp.JSONPathRoot,
            exp.JSONPathSubscript,
            exp.JSONPathWildcard,
        }

        TYPE_MAPPING = {
            **generator.Generator.TYPE_MAPPING,
            exp.DataType.Type.BINARY: "BLOB",
            exp.DataType.Type.BPCHAR: "TEXT",
            exp.DataType.Type.CHAR: "TEXT",
            exp.DataType.Type.DATETIME: "TIMESTAMP",
            exp.DataType.Type.FLOAT: "REAL",
            exp.DataType.Type.JSONB: "JSON",
            exp.DataType.Type.NCHAR: "TEXT",
            exp.DataType.Type.NVARCHAR: "TEXT",
            exp.DataType.Type.UINT: "UINTEGER",
            exp.DataType.Type.VARBINARY: "BLOB",
            exp.DataType.Type.ROWVERSION: "BLOB",
            exp.DataType.Type.VARCHAR: "TEXT",
            exp.DataType.Type.TIMESTAMPNTZ: "TIMESTAMP",
            exp.DataType.Type.TIMESTAMP_S: "TIMESTAMP_S",
            exp.DataType.Type.TIMESTAMP_MS: "TIMESTAMP_MS",
            exp.DataType.Type.TIMESTAMP_NS: "TIMESTAMP_NS",
        }

        # https://github.com/duckdb/duckdb/blob/ff7f24fd8e3128d94371827523dae85ebaf58713/third_party/libpg_query/grammar/keywords/reserved_keywords.list#L1-L77
        RESERVED_KEYWORDS = {
            "array",
            "analyse",
            "union",
            "all",
            "when",
            "in_p",
            "default",
            "create_p",
            "window",
            "asymmetric",
            "to",
            "else",
            "localtime",
            "from",
            "end_p",
            "select",
            "current_date",
            "foreign",
            "with",
            "grant",
            "session_user",
            "or",
            "except",
            "references",
            "fetch",
            "limit",
            "group_p",
            "leading",
            "into",
            "collate",
            "offset",
            "do",
            "then",
            "localtimestamp",
            "check_p",
            "lateral_p",
            "current_role",
            "where",
            "asc_p",
            "placing",
            "desc_p",
            "user",
            "unique",
            "initially",
            "column",
            "both",
            "some",
            "as",
            "any",
            "only",
            "deferrable",
            "null_p",
            "current_time",
            "true_p",
            "table",
            "case",
            "trailing",
            "variadic",
            "for",
            "on",
            "distinct",
            "false_p",
            "not",
            "constraint",
            "current_timestamp",
            "returning",
            "primary",
            "intersect",
            "having",
            "analyze",
            "current_user",
            "and",
            "cast",
            "symmetric",
            "using",
            "order",
            "current_catalog",
        }

        UNWRAPPED_INTERVAL_VALUES = (exp.Literal, exp.Paren)

        # DuckDB doesn't generally support CREATE TABLE .. properties
        # https://duckdb.org/docs/sql/statements/create_table.html
        PROPERTIES_LOCATION = {
            prop: exp.Properties.Location.UNSUPPORTED
            for prop in generator.Generator.PROPERTIES_LOCATION
        }

        # There are a few exceptions (e.g. temporary tables) which are supported or
        # can be transpiled to DuckDB, so we explicitly override them accordingly
        PROPERTIES_LOCATION[exp.LikeProperty] = exp.Properties.Location.POST_SCHEMA
        PROPERTIES_LOCATION[exp.TemporaryProperty] = exp.Properties.Location.POST_CREATE
        PROPERTIES_LOCATION[exp.ReturnsProperty] = exp.Properties.Location.POST_ALIAS
        PROPERTIES_LOCATION[exp.SequenceProperties] = exp.Properties.Location.POST_EXPRESSION

        IGNORE_RESPECT_NULLS_WINDOW_FUNCTIONS = (
            exp.FirstValue,
            exp.Lag,
            exp.LastValue,
            exp.Lead,
            exp.NthValue,
        )

        def lambda_sql(
            self, expression: exp.Lambda, arrow_sep: str = "->", wrap: bool = True
        ) -> str:
            if expression.args.get("colon"):
                prefix = "LAMBDA "
                arrow_sep = ":"
                wrap = False
            else:
                prefix = ""

            lambda_sql = super().lambda_sql(expression, arrow_sep=arrow_sep, wrap=wrap)
            return f"{prefix}{lambda_sql}"

        def show_sql(self, expression: exp.Show) -> str:
            return f"SHOW {expression.name}"

        def fromiso8601timestamp_sql(self, expression: exp.FromISO8601Timestamp) -> str:
            return self.sql(exp.cast(expression.this, exp.DataType.Type.TIMESTAMPTZ))

        def strtotime_sql(self, expression: exp.StrToTime) -> str:
            if expression.args.get("safe"):
                formatted_time = self.format_time(expression)
                return f"CAST({self.func('TRY_STRPTIME', expression.this, formatted_time)} AS TIMESTAMP)"
            return str_to_time_sql(self, expression)

        def strtodate_sql(self, expression: exp.StrToDate) -> str:
            if expression.args.get("safe"):
                formatted_time = self.format_time(expression)
                return f"CAST({self.func('TRY_STRPTIME', expression.this, formatted_time)} AS DATE)"
            return f"CAST({str_to_time_sql(self, expression)} AS DATE)"

        def parsejson_sql(self, expression: exp.ParseJSON) -> str:
            arg = expression.this
            if expression.args.get("safe"):
                return self.sql(exp.case().when(exp.func("json_valid", arg), arg).else_(exp.null()))
            return self.func("JSON", arg)

        def timefromparts_sql(self, expression: exp.TimeFromParts) -> str:
            nano = expression.args.get("nano")
            if nano is not None:
                expression.set(
                    "sec",
                    expression.args["sec"] + nano.pop() / exp.Literal.number(1000000000.0),
                )

            return rename_func("MAKE_TIME")(self, expression)

        def timestampfromparts_sql(self, expression: exp.TimestampFromParts) -> str:
            sec = expression.args["sec"]

            milli = expression.args.get("milli")
            if milli is not None:
                sec += milli.pop() / exp.Literal.number(1000.0)

            nano = expression.args.get("nano")
            if nano is not None:
                sec += nano.pop() / exp.Literal.number(1000000000.0)

            if milli or nano:
                expression.set("sec", sec)

            return rename_func("MAKE_TIMESTAMP")(self, expression)

        def tablesample_sql(
            self,
            expression: exp.TableSample,
            tablesample_keyword: t.Optional[str] = None,
        ) -> str:
            if not isinstance(expression.parent, exp.Select):
                # This sample clause only applies to a single source, not the entire resulting relation
                tablesample_keyword = "TABLESAMPLE"

            if expression.args.get("size"):
                method = expression.args.get("method")
                if method and method.name.upper() != "RESERVOIR":
                    self.unsupported(
                        f"Sampling method {method} is not supported with a discrete sample count, "
                        "defaulting to reservoir sampling"
                    )
                    expression.set("method", exp.var("RESERVOIR"))

            return super().tablesample_sql(expression, tablesample_keyword=tablesample_keyword)

        def columndef_sql(self, expression: exp.ColumnDef, sep: str = " ") -> str:
            if isinstance(expression.parent, exp.UserDefinedFunction):
                return self.sql(expression, "this")
            return super().columndef_sql(expression, sep)

        def join_sql(self, expression: exp.Join) -> str:
            if (
                expression.side == "LEFT"
                and not expression.args.get("on")
                and isinstance(expression.this, exp.Unnest)
            ):
                # Some dialects support `LEFT JOIN UNNEST(...)` without an explicit ON clause
                # DuckDB doesn't, but we can just add a dummy ON clause that is always true
                return super().join_sql(expression.on(exp.true()))

            return super().join_sql(expression)

        def generateseries_sql(self, expression: exp.GenerateSeries) -> str:
            # GENERATE_SERIES(a, b) -> [a, b], RANGE(a, b) -> [a, b)
            if expression.args.get("is_end_exclusive"):
                return rename_func("RANGE")(self, expression)

            return self.function_fallback_sql(expression)

        def countif_sql(self, expression: exp.CountIf) -> str:
            if self.dialect.version >= Version("1.2"):
                return self.function_fallback_sql(expression)

            # https://github.com/tobymao/sqlglot/pull/4749
            return count_if_to_sum(self, expression)

        def bracket_sql(self, expression: exp.Bracket) -> str:
            if self.dialect.version >= Version("1.2"):
                return super().bracket_sql(expression)

            # https://duckdb.org/2025/02/05/announcing-duckdb-120.html#breaking-changes
            this = expression.this
            if isinstance(this, exp.Array):
                this.replace(exp.paren(this))

            bracket = super().bracket_sql(expression)

            if not expression.args.get("returns_list_for_maps"):
                if not this.type:
                    from sqlglot.optimizer.annotate_types import annotate_types

                    this = annotate_types(this, dialect=self.dialect)

                if this.is_type(exp.DataType.Type.MAP):
                    bracket = f"({bracket})[1]"

            return bracket

        def withingroup_sql(self, expression: exp.WithinGroup) -> str:
            expression_sql = self.sql(expression, "expression")

            func = expression.this
            if isinstance(func, exp.PERCENTILES):
                # Make the order key the first arg and slide the fraction to the right
                # https://duckdb.org/docs/sql/aggregates#ordered-set-aggregate-functions
                order_col = expression.find(exp.Ordered)
                if order_col:
                    func.set("expression", func.this)
                    func.set("this", order_col.this)

            this = self.sql(expression, "this").rstrip(")")

            return f"{this}{expression_sql})"

        def length_sql(self, expression: exp.Length) -> str:
            arg = expression.this

            # Dialects like BQ and Snowflake also accept binary values as args, so
            # DDB will attempt to infer the type or resort to case/when resolution
            if not expression.args.get("binary") or arg.is_string:
                return self.func("LENGTH", arg)

            if not arg.type:
                from sqlglot.optimizer.annotate_types import annotate_types

                arg = annotate_types(arg, dialect=self.dialect)

            if arg.is_type(*exp.DataType.TEXT_TYPES):
                return self.func("LENGTH", arg)

            # We need these casts to make duckdb's static type checker happy
            blob = exp.cast(arg, exp.DataType.Type.VARBINARY)
            varchar = exp.cast(arg, exp.DataType.Type.VARCHAR)

            case = (
                exp.case(self.func("TYPEOF", arg))
                .when("'BLOB'", self.func("OCTET_LENGTH", blob))
                .else_(
                    exp.Anonymous(this="LENGTH", expressions=[varchar])
                )  # anonymous to break length_sql recursion
            )

            return self.sql(case)

        def objectinsert_sql(self, expression: exp.ObjectInsert) -> str:
            this = expression.this
            key = expression.args.get("key")
            key_sql = key.name if isinstance(key, exp.Expression) else ""
            value_sql = self.sql(expression, "value")

            kv_sql = f"{key_sql} := {value_sql}"

            # If the input struct is empty e.g. transpiling OBJECT_INSERT(OBJECT_CONSTRUCT(), key, value) from Snowflake
            # then we can generate STRUCT_PACK which will build it since STRUCT_INSERT({}, key := value) is not valid DuckDB
            if isinstance(this, exp.Struct) and not this.expressions:
                return self.func("STRUCT_PACK", kv_sql)

            return self.func("STRUCT_INSERT", this, kv_sql)

        def unnest_sql(self, expression: exp.Unnest) -> str:
            explode_array = expression.args.get("explode_array")
            if explode_array:
                # In BigQuery, UNNESTing a nested array leads to explosion of the top-level array & struct
                # This is transpiled to DDB by transforming "FROM UNNEST(...)" to "FROM (SELECT UNNEST(..., max_depth => 2))"
                expression.expressions.append(
                    exp.Kwarg(this=exp.var("max_depth"), expression=exp.Literal.number(2))
                )

                # If BQ's UNNEST is aliased, we transform it from a column alias to a table alias in DDB
                alias = expression.args.get("alias")
                if isinstance(alias, exp.TableAlias):
                    expression.set("alias", None)
                    if alias.columns:
                        alias = exp.TableAlias(this=seq_get(alias.columns, 0))

                unnest_sql = super().unnest_sql(expression)
                select = exp.Select(expressions=[unnest_sql]).subquery(alias)
                return self.sql(select)

            return super().unnest_sql(expression)

        def ignorenulls_sql(self, expression: exp.IgnoreNulls) -> str:
            if isinstance(expression.this, self.IGNORE_RESPECT_NULLS_WINDOW_FUNCTIONS):
                # DuckDB should render IGNORE NULLS only for the general-purpose
                # window functions that accept it e.g. FIRST_VALUE(... IGNORE NULLS) OVER (...)
                return super().ignorenulls_sql(expression)

            if not isinstance(expression.this, exp.AnyValue):
                self.unsupported("IGNORE NULLS is not supported for non-window functions.")

            return self.sql(expression, "this")

        def respectnulls_sql(self, expression: exp.RespectNulls) -> str:
            if isinstance(expression.this, self.IGNORE_RESPECT_NULLS_WINDOW_FUNCTIONS):
                # DuckDB should render RESPECT NULLS only for the general-purpose
                # window functions that accept it e.g. FIRST_VALUE(... RESPECT NULLS) OVER (...)
                return super().respectnulls_sql(expression)

            self.unsupported("RESPECT NULLS is not supported for non-window functions.")
            return self.sql(expression, "this")

        def arraytostring_sql(self, expression: exp.ArrayToString) -> str:
            this = self.sql(expression, "this")
            null_text = self.sql(expression, "null")

            if null_text:
                this = f"LIST_TRANSFORM({this}, x -> COALESCE(x, {null_text}))"

            return self.func("ARRAY_TO_STRING", this, expression.expression)

        @unsupported_args("position", "occurrence")
        def regexpextract_sql(self, expression: exp.RegexpExtract) -> str:
            group = expression.args.get("group")
            params = expression.args.get("parameters")

            # Do not render group if there is no following argument,
            # and it's the default value for this dialect
            if (
                not params
                and group
                and group.name == str(self.dialect.REGEXP_EXTRACT_DEFAULT_GROUP)
            ):
                group = None
            return self.func(
                "REGEXP_EXTRACT", expression.this, expression.expression, group, params
            )

        @unsupported_args("culture")
        def numbertostr_sql(self, expression: exp.NumberToStr) -> str:
            fmt = expression.args.get("format")
            if fmt and fmt.is_int:
                return self.func("FORMAT", f"'{{:,.{fmt.name}f}}'", expression.this)

            self.unsupported("Only integer formats are supported by NumberToStr")
            return self.function_fallback_sql(expression)

        def autoincrementcolumnconstraint_sql(self, _) -> str:
            self.unsupported("The AUTOINCREMENT column constraint is not supported by DuckDB")
            return ""

        def aliases_sql(self, expression: exp.Aliases) -> str:
            this = expression.this
            if isinstance(this, exp.Posexplode):
                return self.posexplode_sql(this)

            return super().aliases_sql(expression)

        def posexplode_sql(self, expression: exp.Posexplode) -> str:
            this = expression.this
            parent = expression.parent

            # The default Spark aliases are "pos" and "col", unless specified otherwise
            pos, col = exp.to_identifier("pos"), exp.to_identifier("col")

            if isinstance(parent, exp.Aliases):
                # Column case: SELECT POSEXPLODE(col) [AS (a, b)]
                pos, col = parent.expressions
            elif isinstance(parent, exp.Table):
                # Table case: SELECT * FROM POSEXPLODE(col) [AS (a, b)]
                alias = parent.args.get("alias")
                if alias:
                    pos, col = alias.columns or [pos, col]
                    alias.pop()

            # Translate POSEXPLODE to UNNEST + GENERATE_SUBSCRIPTS
            # Note: In Spark pos is 0-indexed, but in DuckDB it's 1-indexed, so we subtract 1 from GENERATE_SUBSCRIPTS
            unnest_sql = self.sql(exp.Unnest(expressions=[this], alias=col))
            gen_subscripts = self.sql(
                exp.Alias(
                    this=exp.Anonymous(
                        this="GENERATE_SUBSCRIPTS",
                        expressions=[this, exp.Literal.number(1)],
                    )
                    - exp.Literal.number(1),
                    alias=pos,
                )
            )

            posexplode_sql = self.format_args(gen_subscripts, unnest_sql)

            if isinstance(parent, exp.From) or (parent and isinstance(parent.parent, exp.From)):
                # SELECT * FROM POSEXPLODE(col) -> SELECT * FROM (SELECT GENERATE_SUBSCRIPTS(...), UNNEST(...))
                return self.sql(exp.Subquery(this=exp.Select(expressions=[posexplode_sql])))

            return posexplode_sql

        def addmonths_sql(self, expression: exp.AddMonths) -> str:
            this = expression.this

            if not this.type:
                from sqlglot.optimizer.annotate_types import annotate_types

                this = annotate_types(this, dialect=self.dialect)

            if this.is_type(*exp.DataType.TEXT_TYPES):
                this = exp.Cast(this=this, to=exp.DataType(this=exp.DataType.Type.TIMESTAMP))

            func = self.func(
                "DATE_ADD",
                this,
                exp.Interval(this=expression.expression, unit=exp.var("MONTH")),
            )

            # DuckDB's DATE_ADD function returns TIMESTAMP/DATETIME by default, even when the input is DATE
            # To match for example Snowflake's ADD_MONTHS behavior (which preserves the input type)
            # We need to cast the result back to the original type when the input is DATE or TIMESTAMPTZ
            # Example: ADD_MONTHS('2023-01-31'::date, 1) should return DATE, not TIMESTAMP
            if this.is_type(exp.DataType.Type.DATE, exp.DataType.Type.TIMESTAMPTZ):
                return self.sql(exp.Cast(this=func, to=this.type))

            return self.sql(func)<|MERGE_RESOLUTION|>--- conflicted
+++ resolved
@@ -44,46 +44,6 @@
 from sqlglot.tokens import TokenType
 from sqlglot.parser import binary_range_parser
 
-<<<<<<< HEAD
-DATETIME_DELTA = t.Union[
-    exp.DateAdd,
-    exp.TimeAdd,
-    exp.DatetimeAdd,
-    exp.TsOrDsAdd,
-    exp.DateSub,
-    exp.DatetimeSub,
-]
-
-
-def _date_delta_sql(self: DuckDB.Generator, expression: DATETIME_DELTA) -> str:
-    this = expression.this
-    unit = unit_to_var(expression)
-    op = (
-        "+"
-        if isinstance(expression, (exp.DateAdd, exp.TimeAdd, exp.DatetimeAdd, exp.TsOrDsAdd))
-        else "-"
-    )
-
-    to_type: t.Optional[DATA_TYPE] = None
-    if isinstance(expression, exp.TsOrDsAdd):
-        to_type = expression.return_type
-    elif this.is_string:
-        # Cast string literals (i.e function parameters) to the appropriate type for +/- interval to work
-        to_type = (
-            exp.DataType.Type.DATETIME
-            if isinstance(expression, (exp.DatetimeAdd, exp.DatetimeSub))
-            else exp.DataType.Type.DATE
-        )
-
-    this = exp.cast(this, to_type) if to_type else this
-
-    expr = expression.expression
-    interval = expr if isinstance(expr, exp.Interval) else exp.Interval(this=expr, unit=unit)
-
-    return f"{self.sql(this)} {op} {self.sql(interval)}"
-
-=======
->>>>>>> c0fec236
 
 # BigQuery -> DuckDB conversion for the DATE function
 def _date_sql(self: DuckDB.Generator, expression: exp.Date) -> str:
