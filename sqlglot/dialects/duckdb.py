from __future__ import annotations

import typing as t

from sqlglot import exp, generator, parser, tokens, transforms
from sqlglot.expressions import DATA_TYPE
from sqlglot.dialects.dialect import (
    Dialect,
    JSON_EXTRACT_TYPE,
    NormalizationStrategy,
    approx_count_distinct_sql,
    arrow_json_extract_sql,
    binary_from_function,
    bool_xor_sql,
    build_default_decimal_type,
    date_trunc_to_time,
    datestrtodate_sql,
    no_datetime_sql,
    encode_decode_sql,
    build_formatted_time,
    inline_array_unless_query,
    no_comment_column_constraint_sql,
    no_time_sql,
    no_timestamp_sql,
    pivot_column_names,
    rename_func,
    strposition_sql,
    str_to_time_sql,
    timestamptrunc_sql,
    timestrtotime_sql,
    unit_to_var,
    unit_to_str,
    sha256_sql,
    build_regexp_extract,
    explode_to_unnest_sql,
    no_make_interval_sql,
)
from sqlglot.generator import unsupported_args
from sqlglot.helper import seq_get
from sqlglot.tokens import TokenType
from sqlglot.parser import binary_range_parser

DATETIME_DELTA = t.Union[
    exp.DateAdd, exp.TimeAdd, exp.DatetimeAdd, exp.TsOrDsAdd, exp.DateSub, exp.DatetimeSub
]

WINDOW_FUNCS_WITH_IGNORE_NULLS = (
    exp.FirstValue,
    exp.LastValue,
    exp.Lag,
    exp.Lead,
    exp.NthValue,
)


def _date_delta_sql(self: DuckDB.Generator, expression: DATETIME_DELTA) -> str:
    this = expression.this
    unit = unit_to_var(expression)
    op = (
        "+"
        if isinstance(expression, (exp.DateAdd, exp.TimeAdd, exp.DatetimeAdd, exp.TsOrDsAdd))
        else "-"
    )

    to_type: t.Optional[DATA_TYPE] = None
    if isinstance(expression, exp.TsOrDsAdd):
        to_type = expression.return_type
    elif this.is_string:
        # Cast string literals (i.e function parameters) to the appropriate type for +/- interval to work
        to_type = (
            exp.DataType.Type.DATETIME
            if isinstance(expression, (exp.DatetimeAdd, exp.DatetimeSub))
            else exp.DataType.Type.DATE
        )

    this = exp.cast(this, to_type) if to_type else this

    return f"{self.sql(this)} {op} {self.sql(exp.Interval(this=expression.expression, unit=unit))}"


# BigQuery -> DuckDB conversion for the DATE function
def _date_sql(self: DuckDB.Generator, expression: exp.Date) -> str:
    result = f"CAST({self.sql(expression, 'this')} AS DATE)"
    zone = self.sql(expression, "zone")

    if zone:
        date_str = self.func("STRFTIME", result, "'%d/%m/%Y'")
        date_str = f"{date_str} || ' ' || {zone}"

        # This will create a TIMESTAMP with time zone information
        result = self.func("STRPTIME", date_str, "'%d/%m/%Y %Z'")

    return result


# BigQuery -> DuckDB conversion for the TIME_DIFF function
def _timediff_sql(self: DuckDB.Generator, expression: exp.TimeDiff) -> str:
    this = exp.cast(expression.this, exp.DataType.Type.TIME)
    expr = exp.cast(expression.expression, exp.DataType.Type.TIME)

    # Although the 2 dialects share similar signatures, BQ seems to inverse
    # the sign of the result so the start/end time operands are flipped
    return self.func("DATE_DIFF", unit_to_str(expression), expr, this)


@unsupported_args(("expression", "DuckDB's ARRAY_SORT does not support a comparator."))
def _array_sort_sql(self: DuckDB.Generator, expression: exp.ArraySort) -> str:
    return self.func("ARRAY_SORT", expression.this)


def _sort_array_sql(self: DuckDB.Generator, expression: exp.SortArray) -> str:
    name = "ARRAY_REVERSE_SORT" if expression.args.get("asc") == exp.false() else "ARRAY_SORT"
    return self.func(name, expression.this)


def _build_sort_array_desc(args: t.List) -> exp.Expression:
    return exp.SortArray(this=seq_get(args, 0), asc=exp.false())


def _build_date_diff(args: t.List) -> exp.Expression:
    return exp.DateDiff(this=seq_get(args, 2), expression=seq_get(args, 1), unit=seq_get(args, 0))


def _build_generate_series(end_exclusive: bool = False) -> t.Callable[[t.List], exp.GenerateSeries]:
    def _builder(args: t.List) -> exp.GenerateSeries:
        # Check https://duckdb.org/docs/sql/functions/nested.html#range-functions
        if len(args) == 1:
            # DuckDB uses 0 as a default for the series' start when it's omitted
            args.insert(0, exp.Literal.number("0"))

        gen_series = exp.GenerateSeries.from_arg_list(args)
        gen_series.set("is_end_exclusive", end_exclusive)

        return gen_series

    return _builder


def _build_make_timestamp(args: t.List) -> exp.Expression:
    if len(args) == 1:
        return exp.UnixToTime(this=seq_get(args, 0), scale=exp.UnixToTime.MICROS)

    return exp.TimestampFromParts(
        year=seq_get(args, 0),
        month=seq_get(args, 1),
        day=seq_get(args, 2),
        hour=seq_get(args, 3),
        min=seq_get(args, 4),
        sec=seq_get(args, 5),
    )


def _struct_sql(self: DuckDB.Generator, expression: exp.Struct) -> str:
    args: t.List[str] = []

    # BigQuery allows inline construction such as "STRUCT<a STRING, b INTEGER>('str', 1)" which is
    # canonicalized to "ROW('str', 1) AS STRUCT(a TEXT, b INT)" in DuckDB
    # The transformation to ROW will take place if:
    #  1. The STRUCT itself does not have proper fields (key := value) as a "proper" STRUCT would
    #  2. A cast to STRUCT / ARRAY of STRUCTs is found
    ancestor_cast = expression.find_ancestor(exp.Cast)
    is_bq_inline_struct = (
        (expression.find(exp.PropertyEQ) is None)
        and ancestor_cast
        and any(
            casted_type.is_type(exp.DataType.Type.STRUCT)
            for casted_type in ancestor_cast.find_all(exp.DataType)
        )
    )

    for i, expr in enumerate(expression.expressions):
        is_property_eq = isinstance(expr, exp.PropertyEQ)
        value = expr.expression if is_property_eq else expr

        if is_bq_inline_struct:
            args.append(self.sql(value))
        else:
            key = expr.name if is_property_eq else f"_{i}"
            args.append(f"{self.sql(exp.Literal.string(key))}: {self.sql(value)}")

    csv_args = ", ".join(args)

    return f"ROW({csv_args})" if is_bq_inline_struct else f"{{{csv_args}}}"


def _datatype_sql(self: DuckDB.Generator, expression: exp.DataType) -> str:
    if expression.is_type("array"):
        return f"{self.expressions(expression, flat=True)}[{self.expressions(expression, key='values', flat=True)}]"

    # Modifiers are not supported for TIME, [TIME | TIMESTAMP] WITH TIME ZONE
    if expression.is_type(
        exp.DataType.Type.TIME, exp.DataType.Type.TIMETZ, exp.DataType.Type.TIMESTAMPTZ
    ):
        return expression.this.value

    return self.datatype_sql(expression)


def _json_format_sql(self: DuckDB.Generator, expression: exp.JSONFormat) -> str:
    sql = self.func("TO_JSON", expression.this, expression.args.get("options"))
    return f"CAST({sql} AS TEXT)"


def _unix_to_time_sql(self: DuckDB.Generator, expression: exp.UnixToTime) -> str:
    scale = expression.args.get("scale")
    timestamp = expression.this

    if scale in (None, exp.UnixToTime.SECONDS):
        return self.func("TO_TIMESTAMP", timestamp)
    if scale == exp.UnixToTime.MILLIS:
        return self.func("EPOCH_MS", timestamp)
    if scale == exp.UnixToTime.MICROS:
        return self.func("MAKE_TIMESTAMP", timestamp)

    return self.func("TO_TIMESTAMP", exp.Div(this=timestamp, expression=exp.func("POW", 10, scale)))


WRAPPED_JSON_EXTRACT_EXPRESSIONS = (exp.Binary, exp.Bracket, exp.In)


def _arrow_json_extract_sql(self: DuckDB.Generator, expression: JSON_EXTRACT_TYPE) -> str:
    arrow_sql = arrow_json_extract_sql(self, expression)
    if not expression.same_parent and isinstance(
        expression.parent, WRAPPED_JSON_EXTRACT_EXPRESSIONS
    ):
        arrow_sql = self.wrap(arrow_sql)
    return arrow_sql


def _implicit_datetime_cast(
    arg: t.Optional[exp.Expression], type: exp.DataType.Type = exp.DataType.Type.DATE
) -> t.Optional[exp.Expression]:
    return exp.cast(arg, type) if isinstance(arg, exp.Literal) else arg


def _date_diff_sql(self: DuckDB.Generator, expression: exp.DateDiff) -> str:
    this = _implicit_datetime_cast(expression.this)
    expr = _implicit_datetime_cast(expression.expression)

    return self.func("DATE_DIFF", unit_to_str(expression), expr, this)


def _generate_datetime_array_sql(
    self: DuckDB.Generator, expression: t.Union[exp.GenerateDateArray, exp.GenerateTimestampArray]
) -> str:
    is_generate_date_array = isinstance(expression, exp.GenerateDateArray)

    type = exp.DataType.Type.DATE if is_generate_date_array else exp.DataType.Type.TIMESTAMP
    start = _implicit_datetime_cast(expression.args.get("start"), type=type)
    end = _implicit_datetime_cast(expression.args.get("end"), type=type)

    # BQ's GENERATE_DATE_ARRAY & GENERATE_TIMESTAMP_ARRAY are transformed to DuckDB'S GENERATE_SERIES
    gen_series: t.Union[exp.GenerateSeries, exp.Cast] = exp.GenerateSeries(
        start=start, end=end, step=expression.args.get("step")
    )

    if is_generate_date_array:
        # The GENERATE_SERIES result type is TIMESTAMP array, so to match BQ's semantics for
        # GENERATE_DATE_ARRAY we must cast it back to DATE array
        gen_series = exp.cast(gen_series, exp.DataType.build("ARRAY<DATE>"))

    return self.sql(gen_series)


def _json_extract_value_array_sql(
    self: DuckDB.Generator, expression: exp.JSONValueArray | exp.JSONExtractArray
) -> str:
    json_extract = exp.JSONExtract(this=expression.this, expression=expression.expression)
    data_type = "ARRAY<STRING>" if isinstance(expression, exp.JSONValueArray) else "ARRAY<JSON>"
    return self.sql(exp.cast(json_extract, to=exp.DataType.build(data_type)))


class DuckDB(Dialect):
    NULL_ORDERING = "nulls_are_last"
    SUPPORTS_USER_DEFINED_TYPES = False
    SAFE_DIVISION = True
    INDEX_OFFSET = 1
    CONCAT_COALESCE = True
    SUPPORTS_ORDER_BY_ALL = True
    SUPPORTS_FIXED_SIZE_ARRAYS = True
    STRICT_JSON_PATH_SYNTAX = False

    # https://duckdb.org/docs/sql/introduction.html#creating-a-new-table
    NORMALIZATION_STRATEGY = NormalizationStrategy.CASE_INSENSITIVE

    def to_json_path(self, path: t.Optional[exp.Expression]) -> t.Optional[exp.Expression]:
        if isinstance(path, exp.Literal):
            # DuckDB also supports the JSON pointer syntax, where every path starts with a `/`.
            # Additionally, it allows accessing the back of lists using the `[#-i]` syntax.
            # This check ensures we'll avoid trying to parse these as JSON paths, which can
            # either result in a noisy warning or in an invalid representation of the path.
            path_text = path.name
            if path_text.startswith("/") or "[#" in path_text:
                return path

        return super().to_json_path(path)

    class Tokenizer(tokens.Tokenizer):
        BYTE_STRINGS = [("e'", "'"), ("E'", "'")]
        HEREDOC_STRINGS = ["$"]

        HEREDOC_TAG_IS_IDENTIFIER = True
        HEREDOC_STRING_ALTERNATIVE = TokenType.PARAMETER

        KEYWORDS = {
            **tokens.Tokenizer.KEYWORDS,
            "//": TokenType.DIV,
            "**": TokenType.DSTAR,
            "^@": TokenType.CARET_AT,
            "@>": TokenType.AT_GT,
            "<@": TokenType.LT_AT,
            "ATTACH": TokenType.ATTACH,
            "BINARY": TokenType.VARBINARY,
            "BITSTRING": TokenType.BIT,
            "BPCHAR": TokenType.TEXT,
            "CHAR": TokenType.TEXT,
            "CHARACTER VARYING": TokenType.TEXT,
            "DETACH": TokenType.DETACH,
            "EXCLUDE": TokenType.EXCEPT,
            "LOGICAL": TokenType.BOOLEAN,
            "ONLY": TokenType.ONLY,
            "PIVOT_WIDER": TokenType.PIVOT,
            "POSITIONAL": TokenType.POSITIONAL,
            "SIGNED": TokenType.INT,
            "STRING": TokenType.TEXT,
            "SUMMARIZE": TokenType.SUMMARIZE,
            "TIMESTAMP_S": TokenType.TIMESTAMP_S,
            "TIMESTAMP_MS": TokenType.TIMESTAMP_MS,
            "TIMESTAMP_NS": TokenType.TIMESTAMP_NS,
            "TIMESTAMP_US": TokenType.TIMESTAMP,
            "UBIGINT": TokenType.UBIGINT,
            "UINTEGER": TokenType.UINT,
            "USMALLINT": TokenType.USMALLINT,
            "UTINYINT": TokenType.UTINYINT,
            "VARCHAR": TokenType.TEXT,
        }
        KEYWORDS.pop("/*+")

        SINGLE_TOKENS = {
            **tokens.Tokenizer.SINGLE_TOKENS,
            "$": TokenType.PARAMETER,
        }

    class Parser(parser.Parser):
        BITWISE = {
            **parser.Parser.BITWISE,
            TokenType.TILDA: exp.RegexpLike,
        }
        BITWISE.pop(TokenType.CARET)

        RANGE_PARSERS = {
            **parser.Parser.RANGE_PARSERS,
            TokenType.DAMP: binary_range_parser(exp.ArrayOverlaps),
            TokenType.CARET_AT: binary_range_parser(exp.StartsWith),
        }

        EXPONENT = {
            **parser.Parser.EXPONENT,
            TokenType.CARET: exp.Pow,
            TokenType.DSTAR: exp.Pow,
        }

        FUNCTIONS_WITH_ALIASED_ARGS = {*parser.Parser.FUNCTIONS_WITH_ALIASED_ARGS, "STRUCT_PACK"}

        FUNCTIONS = {
            **parser.Parser.FUNCTIONS,
            "ARRAY_REVERSE_SORT": _build_sort_array_desc,
            "ARRAY_SORT": exp.SortArray.from_arg_list,
            "DATEDIFF": _build_date_diff,
            "DATE_DIFF": _build_date_diff,
            "DATE_TRUNC": date_trunc_to_time,
            "DATETRUNC": date_trunc_to_time,
            "DECODE": lambda args: exp.Decode(
                this=seq_get(args, 0), charset=exp.Literal.string("utf-8")
            ),
            "ENCODE": lambda args: exp.Encode(
                this=seq_get(args, 0), charset=exp.Literal.string("utf-8")
            ),
            "EPOCH": exp.TimeToUnix.from_arg_list,
            "EPOCH_MS": lambda args: exp.UnixToTime(
                this=seq_get(args, 0), scale=exp.UnixToTime.MILLIS
            ),
            "JSON": exp.ParseJSON.from_arg_list,
            "JSON_EXTRACT_PATH": parser.build_extract_json_with_path(exp.JSONExtract),
            "JSON_EXTRACT_STRING": parser.build_extract_json_with_path(exp.JSONExtractScalar),
            "LIST_HAS": exp.ArrayContains.from_arg_list,
            "LIST_REVERSE_SORT": _build_sort_array_desc,
            "LIST_SORT": exp.SortArray.from_arg_list,
            "LIST_VALUE": lambda args: exp.Array(expressions=args),
            "MAKE_TIME": exp.TimeFromParts.from_arg_list,
            "MAKE_TIMESTAMP": _build_make_timestamp,
            "QUANTILE_CONT": exp.PercentileCont.from_arg_list,
            "QUANTILE_DISC": exp.PercentileDisc.from_arg_list,
            "REGEXP_EXTRACT": build_regexp_extract(exp.RegexpExtract),
            "REGEXP_EXTRACT_ALL": build_regexp_extract(exp.RegexpExtractAll),
            "REGEXP_MATCHES": exp.RegexpLike.from_arg_list,
            "REGEXP_REPLACE": lambda args: exp.RegexpReplace(
                this=seq_get(args, 0),
                expression=seq_get(args, 1),
                replacement=seq_get(args, 2),
                modifiers=seq_get(args, 3),
            ),
            "STRFTIME": build_formatted_time(exp.TimeToStr, "duckdb"),
            "STRING_SPLIT": exp.Split.from_arg_list,
            "STRING_SPLIT_REGEX": exp.RegexpSplit.from_arg_list,
            "STRING_TO_ARRAY": exp.Split.from_arg_list,
            "STRPTIME": build_formatted_time(exp.StrToTime, "duckdb"),
            "STRUCT_PACK": exp.Struct.from_arg_list,
            "STR_SPLIT": exp.Split.from_arg_list,
            "STR_SPLIT_REGEX": exp.RegexpSplit.from_arg_list,
            "TO_TIMESTAMP": exp.UnixToTime.from_arg_list,
            "UNNEST": exp.Explode.from_arg_list,
            "XOR": binary_from_function(exp.BitwiseXor),
            "GENERATE_SERIES": _build_generate_series(),
            "RANGE": _build_generate_series(end_exclusive=True),
            "EDITDIST3": exp.Levenshtein.from_arg_list,
        }

        FUNCTIONS.pop("DATE_SUB")
        FUNCTIONS.pop("GLOB")

        FUNCTION_PARSERS = parser.Parser.FUNCTION_PARSERS.copy()
        FUNCTION_PARSERS.pop("DECODE")

        NO_PAREN_FUNCTION_PARSERS = {
            **parser.Parser.NO_PAREN_FUNCTION_PARSERS,
            "MAP": lambda self: self._parse_map(),
        }

        TABLE_ALIAS_TOKENS = parser.Parser.TABLE_ALIAS_TOKENS - {
            TokenType.SEMI,
            TokenType.ANTI,
        }

        PLACEHOLDER_PARSERS = {
            **parser.Parser.PLACEHOLDER_PARSERS,
            TokenType.PARAMETER: lambda self: (
                self.expression(exp.Placeholder, this=self._prev.text)
                if self._match(TokenType.NUMBER) or self._match_set(self.ID_VAR_TOKENS)
                else None
            ),
        }

        TYPE_CONVERTERS = {
            # https://duckdb.org/docs/sql/data_types/numeric
            exp.DataType.Type.DECIMAL: build_default_decimal_type(precision=18, scale=3),
            # https://duckdb.org/docs/sql/data_types/text
            exp.DataType.Type.TEXT: lambda dtype: exp.DataType.build("TEXT"),
        }

        STATEMENT_PARSERS = {
            **parser.Parser.STATEMENT_PARSERS,
            TokenType.ATTACH: lambda self: self._parse_attach_detach(),
            TokenType.DETACH: lambda self: self._parse_attach_detach(is_attach=False),
        }

        def _parse_table_sample(self, as_modifier: bool = False) -> t.Optional[exp.TableSample]:
            # https://duckdb.org/docs/sql/samples.html
            sample = super()._parse_table_sample(as_modifier=as_modifier)
            if sample and not sample.args.get("method"):
                if sample.args.get("size"):
                    sample.set("method", exp.var("RESERVOIR"))
                else:
                    sample.set("method", exp.var("SYSTEM"))

            return sample

        def _parse_bracket(
            self, this: t.Optional[exp.Expression] = None
        ) -> t.Optional[exp.Expression]:
            bracket = super()._parse_bracket(this)
            if isinstance(bracket, exp.Bracket):
                bracket.set("returns_list_for_maps", True)

            return bracket

        def _parse_map(self) -> exp.ToMap | exp.Map:
            if self._match(TokenType.L_BRACE, advance=False):
                return self.expression(exp.ToMap, this=self._parse_bracket())

            args = self._parse_wrapped_csv(self._parse_assignment)
            return self.expression(exp.Map, keys=seq_get(args, 0), values=seq_get(args, 1))

        def _parse_struct_types(self, type_required: bool = False) -> t.Optional[exp.Expression]:
            return self._parse_field_def()

        def _pivot_column_names(self, aggregations: t.List[exp.Expression]) -> t.List[str]:
            if len(aggregations) == 1:
                return super()._pivot_column_names(aggregations)
            return pivot_column_names(aggregations, dialect="duckdb")

        def _parse_attach_detach(self, is_attach=True) -> exp.Attach | exp.Detach:
            def _parse_attach_option() -> exp.AttachOption:
                return self.expression(
                    exp.AttachOption,
                    this=self._parse_var(any_token=True),
                    expression=self._parse_field(any_token=True),
                )

            self._match(TokenType.DATABASE)
            exists = self._parse_exists(not_=is_attach)
            this = self._parse_alias(self._parse_primary_or_var(), explicit=True)

            if self._match(TokenType.L_PAREN, advance=False):
                expressions = self._parse_wrapped_csv(_parse_attach_option)
            else:
                expressions = None

            return (
                self.expression(exp.Attach, this=this, exists=exists, expressions=expressions)
                if is_attach
                else self.expression(exp.Detach, this=this, exists=exists)
            )

    class Generator(generator.Generator):
        PARAMETER_TOKEN = "$"
        NAMED_PLACEHOLDER_TOKEN = "$"
        JOIN_HINTS = False
        TABLE_HINTS = False
        QUERY_HINTS = False
        LIMIT_FETCH = "LIMIT"
        STRUCT_DELIMITER = ("(", ")")
        RENAME_TABLE_WITH_DB = False
        NVL2_SUPPORTED = False
        SEMI_ANTI_JOIN_WITH_SIDE = False
        TABLESAMPLE_KEYWORDS = "USING SAMPLE"
        TABLESAMPLE_SEED_KEYWORD = "REPEATABLE"
        LAST_DAY_SUPPORTS_DATE_PART = False
        JSON_KEY_VALUE_PAIR_SEP = ","
        IGNORE_NULLS_IN_FUNC = True
        JSON_PATH_BRACKETED_KEY_SUPPORTED = False
        SUPPORTS_CREATE_TABLE_LIKE = False
        MULTI_ARG_DISTINCT = False
        CAN_IMPLEMENT_ARRAY_ANY = True
        SUPPORTS_TO_NUMBER = False
        COPY_HAS_INTO_KEYWORD = False
        STAR_EXCEPT = "EXCLUDE"
        PAD_FILL_PATTERN_IS_REQUIRED = True
        ARRAY_CONCAT_IS_VAR_LEN = False
        ARRAY_SIZE_DIM_REQUIRED = False

        TRANSFORMS = {
            **generator.Generator.TRANSFORMS,
            exp.ApproxDistinct: approx_count_distinct_sql,
            exp.Array: inline_array_unless_query,
            exp.ArrayFilter: rename_func("LIST_FILTER"),
            exp.ArraySort: _array_sort_sql,
            exp.ArraySum: rename_func("LIST_SUM"),
            exp.BitwiseXor: rename_func("XOR"),
            exp.CommentColumnConstraint: no_comment_column_constraint_sql,
            exp.CurrentDate: lambda *_: "CURRENT_DATE",
            exp.CurrentTime: lambda *_: "CURRENT_TIME",
            exp.CurrentTimestamp: lambda *_: "CURRENT_TIMESTAMP",
            exp.DayOfMonth: rename_func("DAYOFMONTH"),
            exp.DayOfWeek: rename_func("DAYOFWEEK"),
            exp.DayOfWeekIso: rename_func("ISODOW"),
            exp.DayOfYear: rename_func("DAYOFYEAR"),
            exp.DataType: _datatype_sql,
            exp.Date: _date_sql,
            exp.DateAdd: _date_delta_sql,
            exp.DateFromParts: rename_func("MAKE_DATE"),
            exp.DateSub: _date_delta_sql,
            exp.DateDiff: _date_diff_sql,
            exp.DateStrToDate: datestrtodate_sql,
            exp.Datetime: no_datetime_sql,
            exp.DatetimeSub: _date_delta_sql,
            exp.DatetimeAdd: _date_delta_sql,
            exp.DateToDi: lambda self,
            e: f"CAST(STRFTIME({self.sql(e, 'this')}, {DuckDB.DATEINT_FORMAT}) AS INT)",
            exp.Decode: lambda self, e: encode_decode_sql(self, e, "DECODE", replace=False),
            exp.DiToDate: lambda self,
            e: f"CAST(STRPTIME(CAST({self.sql(e, 'this')} AS TEXT), {DuckDB.DATEINT_FORMAT}) AS DATE)",
            exp.Encode: lambda self, e: encode_decode_sql(self, e, "ENCODE", replace=False),
            exp.GenerateDateArray: _generate_datetime_array_sql,
            exp.GenerateTimestampArray: _generate_datetime_array_sql,
            exp.Explode: rename_func("UNNEST"),
            exp.IntDiv: lambda self, e: self.binary(e, "//"),
            exp.IsInf: rename_func("ISINF"),
            exp.IsNan: rename_func("ISNAN"),
            exp.JSONBExists: rename_func("JSON_EXISTS"),
            exp.JSONExtract: _arrow_json_extract_sql,
            exp.JSONExtractArray: _json_extract_value_array_sql,
            exp.JSONExtractScalar: _arrow_json_extract_sql,
            exp.JSONFormat: _json_format_sql,
            exp.JSONValueArray: _json_extract_value_array_sql,
            exp.Lateral: explode_to_unnest_sql,
            exp.LogicalOr: rename_func("BOOL_OR"),
            exp.LogicalAnd: rename_func("BOOL_AND"),
            exp.MakeInterval: lambda self, e: no_make_interval_sql(self, e, sep=" "),
            exp.MD5Digest: lambda self, e: self.func("UNHEX", self.func("MD5", e.this)),
            exp.MonthsBetween: lambda self, e: self.func(
                "DATEDIFF",
                "'month'",
                exp.cast(e.expression, exp.DataType.Type.TIMESTAMP, copy=True),
                exp.cast(e.this, exp.DataType.Type.TIMESTAMP, copy=True),
            ),
            exp.PercentileCont: rename_func("QUANTILE_CONT"),
            exp.PercentileDisc: rename_func("QUANTILE_DISC"),
            # DuckDB doesn't allow qualified columns inside of PIVOT expressions.
            # See: https://github.com/duckdb/duckdb/blob/671faf92411182f81dce42ac43de8bfb05d9909e/src/planner/binder/tableref/bind_pivot.cpp#L61-L62
            exp.Pivot: transforms.preprocess([transforms.unqualify_columns]),
            exp.RegexpReplace: lambda self, e: self.func(
                "REGEXP_REPLACE",
                e.this,
                e.expression,
                e.args.get("replacement"),
                e.args.get("modifiers"),
            ),
            exp.RegexpLike: rename_func("REGEXP_MATCHES"),
            exp.RegexpILike: lambda self, e: self.func(
                "REGEXP_MATCHES", e.this, e.expression, exp.Literal.string("i")
            ),
            exp.RegexpSplit: rename_func("STR_SPLIT_REGEX"),
            exp.Return: lambda self, e: self.sql(e, "this"),
            exp.ReturnsProperty: lambda self, e: "TABLE" if isinstance(e.this, exp.Schema) else "",
            exp.Rand: rename_func("RANDOM"),
            exp.SHA: rename_func("SHA1"),
            exp.SHA2: sha256_sql,
            exp.Split: rename_func("STR_SPLIT"),
            exp.SortArray: _sort_array_sql,
            exp.StrPosition: strposition_sql,
            exp.StrToUnix: lambda self, e: self.func(
                "EPOCH", self.func("STRPTIME", e.this, self.format_time(e))
            ),
            exp.Struct: _struct_sql,
            exp.Transform: rename_func("LIST_TRANSFORM"),
            exp.TimeAdd: _date_delta_sql,
            exp.Time: no_time_sql,
            exp.TimeDiff: _timediff_sql,
            exp.Timestamp: no_timestamp_sql,
            exp.TimestampDiff: lambda self, e: self.func(
                "DATE_DIFF", exp.Literal.string(e.unit), e.expression, e.this
            ),
            exp.TimestampTrunc: timestamptrunc_sql(),
            exp.TimeStrToDate: lambda self, e: self.sql(exp.cast(e.this, exp.DataType.Type.DATE)),
            exp.TimeStrToTime: timestrtotime_sql,
            exp.TimeStrToUnix: lambda self, e: self.func(
                "EPOCH", exp.cast(e.this, exp.DataType.Type.TIMESTAMP)
            ),
            exp.TimeToStr: lambda self, e: self.func("STRFTIME", e.this, self.format_time(e)),
            exp.TimeToUnix: rename_func("EPOCH"),
            exp.TsOrDiToDi: lambda self,
            e: f"CAST(SUBSTR(REPLACE(CAST({self.sql(e, 'this')} AS TEXT), '-', ''), 1, 8) AS INT)",
            exp.TsOrDsAdd: _date_delta_sql,
            exp.TsOrDsDiff: lambda self, e: self.func(
                "DATE_DIFF",
                f"'{e.args.get('unit') or 'DAY'}'",
                exp.cast(e.expression, exp.DataType.Type.TIMESTAMP),
                exp.cast(e.this, exp.DataType.Type.TIMESTAMP),
            ),
            exp.UnixToStr: lambda self, e: self.func(
                "STRFTIME", self.func("TO_TIMESTAMP", e.this), self.format_time(e)
            ),
            exp.DatetimeTrunc: lambda self, e: self.func(
                "DATE_TRUNC", unit_to_str(e), exp.cast(e.this, exp.DataType.Type.DATETIME)
            ),
            exp.UnixToTime: _unix_to_time_sql,
            exp.UnixToTimeStr: lambda self, e: f"CAST(TO_TIMESTAMP({self.sql(e, 'this')}) AS TEXT)",
            exp.VariancePop: rename_func("VAR_POP"),
            exp.WeekOfYear: rename_func("WEEKOFYEAR"),
            exp.Xor: bool_xor_sql,
            exp.Levenshtein: unsupported_args("ins_cost", "del_cost", "sub_cost", "max_dist")(
                rename_func("LEVENSHTEIN")
            ),
<<<<<<< HEAD
            exp.DateBin: rename_func("TIME_BUCKET"),
=======
            exp.JSONObjectAgg: rename_func("JSON_GROUP_OBJECT"),
            exp.JSONBObjectAgg: rename_func("JSON_GROUP_OBJECT"),
>>>>>>> df75eddf
        }

        SUPPORTED_JSON_PATH_PARTS = {
            exp.JSONPathKey,
            exp.JSONPathRoot,
            exp.JSONPathSubscript,
            exp.JSONPathWildcard,
        }

        TYPE_MAPPING = {
            **generator.Generator.TYPE_MAPPING,
            exp.DataType.Type.BINARY: "BLOB",
            exp.DataType.Type.BPCHAR: "TEXT",
            exp.DataType.Type.CHAR: "TEXT",
            exp.DataType.Type.DATETIME: "TIMESTAMP",
            exp.DataType.Type.FLOAT: "REAL",
            exp.DataType.Type.NCHAR: "TEXT",
            exp.DataType.Type.NVARCHAR: "TEXT",
            exp.DataType.Type.UINT: "UINTEGER",
            exp.DataType.Type.VARBINARY: "BLOB",
            exp.DataType.Type.ROWVERSION: "BLOB",
            exp.DataType.Type.VARCHAR: "TEXT",
            exp.DataType.Type.TIMESTAMPNTZ: "TIMESTAMP",
            exp.DataType.Type.TIMESTAMP_S: "TIMESTAMP_S",
            exp.DataType.Type.TIMESTAMP_MS: "TIMESTAMP_MS",
            exp.DataType.Type.TIMESTAMP_NS: "TIMESTAMP_NS",
        }

        # https://github.com/duckdb/duckdb/blob/ff7f24fd8e3128d94371827523dae85ebaf58713/third_party/libpg_query/grammar/keywords/reserved_keywords.list#L1-L77
        RESERVED_KEYWORDS = {
            "array",
            "analyse",
            "union",
            "all",
            "when",
            "in_p",
            "default",
            "create_p",
            "window",
            "asymmetric",
            "to",
            "else",
            "localtime",
            "from",
            "end_p",
            "select",
            "current_date",
            "foreign",
            "with",
            "grant",
            "session_user",
            "or",
            "except",
            "references",
            "fetch",
            "limit",
            "group_p",
            "leading",
            "into",
            "collate",
            "offset",
            "do",
            "then",
            "localtimestamp",
            "check_p",
            "lateral_p",
            "current_role",
            "where",
            "asc_p",
            "placing",
            "desc_p",
            "user",
            "unique",
            "initially",
            "column",
            "both",
            "some",
            "as",
            "any",
            "only",
            "deferrable",
            "null_p",
            "current_time",
            "true_p",
            "table",
            "case",
            "trailing",
            "variadic",
            "for",
            "on",
            "distinct",
            "false_p",
            "not",
            "constraint",
            "current_timestamp",
            "returning",
            "primary",
            "intersect",
            "having",
            "analyze",
            "current_user",
            "and",
            "cast",
            "symmetric",
            "using",
            "order",
            "current_catalog",
        }

        UNWRAPPED_INTERVAL_VALUES = (exp.Literal, exp.Paren)

        # DuckDB doesn't generally support CREATE TABLE .. properties
        # https://duckdb.org/docs/sql/statements/create_table.html
        PROPERTIES_LOCATION = {
            prop: exp.Properties.Location.UNSUPPORTED
            for prop in generator.Generator.PROPERTIES_LOCATION
        }

        # There are a few exceptions (e.g. temporary tables) which are supported or
        # can be transpiled to DuckDB, so we explicitly override them accordingly
        PROPERTIES_LOCATION[exp.LikeProperty] = exp.Properties.Location.POST_SCHEMA
        PROPERTIES_LOCATION[exp.TemporaryProperty] = exp.Properties.Location.POST_CREATE
        PROPERTIES_LOCATION[exp.ReturnsProperty] = exp.Properties.Location.POST_ALIAS

        def fromiso8601timestamp_sql(self, expression: exp.FromISO8601Timestamp) -> str:
            return self.sql(exp.cast(expression.this, exp.DataType.Type.TIMESTAMPTZ))

        def strtotime_sql(self, expression: exp.StrToTime) -> str:
            if expression.args.get("safe"):
                formatted_time = self.format_time(expression)
                return f"CAST({self.func('TRY_STRPTIME', expression.this, formatted_time)} AS TIMESTAMP)"
            return str_to_time_sql(self, expression)

        def strtodate_sql(self, expression: exp.StrToDate) -> str:
            if expression.args.get("safe"):
                formatted_time = self.format_time(expression)
                return f"CAST({self.func('TRY_STRPTIME', expression.this, formatted_time)} AS DATE)"
            return f"CAST({str_to_time_sql(self, expression)} AS DATE)"

        def parsejson_sql(self, expression: exp.ParseJSON) -> str:
            arg = expression.this
            if expression.args.get("safe"):
                return self.sql(exp.case().when(exp.func("json_valid", arg), arg).else_(exp.null()))
            return self.func("JSON", arg)

        def timefromparts_sql(self, expression: exp.TimeFromParts) -> str:
            nano = expression.args.get("nano")
            if nano is not None:
                expression.set(
                    "sec", expression.args["sec"] + nano.pop() / exp.Literal.number(1000000000.0)
                )

            return rename_func("MAKE_TIME")(self, expression)

        def timestampfromparts_sql(self, expression: exp.TimestampFromParts) -> str:
            sec = expression.args["sec"]

            milli = expression.args.get("milli")
            if milli is not None:
                sec += milli.pop() / exp.Literal.number(1000.0)

            nano = expression.args.get("nano")
            if nano is not None:
                sec += nano.pop() / exp.Literal.number(1000000000.0)

            if milli or nano:
                expression.set("sec", sec)

            return rename_func("MAKE_TIMESTAMP")(self, expression)

        def tablesample_sql(
            self,
            expression: exp.TableSample,
            tablesample_keyword: t.Optional[str] = None,
        ) -> str:
            if not isinstance(expression.parent, exp.Select):
                # This sample clause only applies to a single source, not the entire resulting relation
                tablesample_keyword = "TABLESAMPLE"

            if expression.args.get("size"):
                method = expression.args.get("method")
                if method and method.name.upper() != "RESERVOIR":
                    self.unsupported(
                        f"Sampling method {method} is not supported with a discrete sample count, "
                        "defaulting to reservoir sampling"
                    )
                    expression.set("method", exp.var("RESERVOIR"))

            return super().tablesample_sql(expression, tablesample_keyword=tablesample_keyword)

        def interval_sql(self, expression: exp.Interval) -> str:
            multiplier: t.Optional[int] = None
            unit = expression.text("unit").lower()

            if unit.startswith("week"):
                multiplier = 7
            if unit.startswith("quarter"):
                multiplier = 90

            if multiplier:
                return f"({multiplier} * {super().interval_sql(exp.Interval(this=expression.this, unit=exp.var('DAY')))})"

            return super().interval_sql(expression)

        def columndef_sql(self, expression: exp.ColumnDef, sep: str = " ") -> str:
            if isinstance(expression.parent, exp.UserDefinedFunction):
                return self.sql(expression, "this")
            return super().columndef_sql(expression, sep)

        def join_sql(self, expression: exp.Join) -> str:
            if (
                expression.side == "LEFT"
                and not expression.args.get("on")
                and isinstance(expression.this, exp.Unnest)
            ):
                # Some dialects support `LEFT JOIN UNNEST(...)` without an explicit ON clause
                # DuckDB doesn't, but we can just add a dummy ON clause that is always true
                return super().join_sql(expression.on(exp.true()))

            return super().join_sql(expression)

        def generateseries_sql(self, expression: exp.GenerateSeries) -> str:
            # GENERATE_SERIES(a, b) -> [a, b], RANGE(a, b) -> [a, b)
            if expression.args.get("is_end_exclusive"):
                return rename_func("RANGE")(self, expression)

            return self.function_fallback_sql(expression)

        def bracket_sql(self, expression: exp.Bracket) -> str:
            this = expression.this
            if isinstance(this, exp.Array):
                this.replace(exp.paren(this))

            bracket = super().bracket_sql(expression)

            if not expression.args.get("returns_list_for_maps"):
                if not this.type:
                    from sqlglot.optimizer.annotate_types import annotate_types

                    this = annotate_types(this)

                if this.is_type(exp.DataType.Type.MAP):
                    bracket = f"({bracket})[1]"

            return bracket

        def withingroup_sql(self, expression: exp.WithinGroup) -> str:
            expression_sql = self.sql(expression, "expression")

            func = expression.this
            if isinstance(func, exp.PERCENTILES):
                # Make the order key the first arg and slide the fraction to the right
                # https://duckdb.org/docs/sql/aggregates#ordered-set-aggregate-functions
                order_col = expression.find(exp.Ordered)
                if order_col:
                    func.set("expression", func.this)
                    func.set("this", order_col.this)

            this = self.sql(expression, "this").rstrip(")")

            return f"{this}{expression_sql})"

        def length_sql(self, expression: exp.Length) -> str:
            arg = expression.this

            # Dialects like BQ and Snowflake also accept binary values as args, so
            # DDB will attempt to infer the type or resort to case/when resolution
            if not expression.args.get("binary") or arg.is_string:
                return self.func("LENGTH", arg)

            if not arg.type:
                from sqlglot.optimizer.annotate_types import annotate_types

                arg = annotate_types(arg)

            if arg.is_type(*exp.DataType.TEXT_TYPES):
                return self.func("LENGTH", arg)

            # We need these casts to make duckdb's static type checker happy
            blob = exp.cast(arg, exp.DataType.Type.VARBINARY)
            varchar = exp.cast(arg, exp.DataType.Type.VARCHAR)

            case = (
                exp.case(self.func("TYPEOF", arg))
                .when(
                    "'VARCHAR'", exp.Anonymous(this="LENGTH", expressions=[varchar])
                )  # anonymous to break length_sql recursion
                .when("'BLOB'", self.func("OCTET_LENGTH", blob))
            )

            return self.sql(case)

        def objectinsert_sql(self, expression: exp.ObjectInsert) -> str:
            this = expression.this
            key = expression.args.get("key")
            key_sql = key.name if isinstance(key, exp.Expression) else ""
            value_sql = self.sql(expression, "value")

            kv_sql = f"{key_sql} := {value_sql}"

            # If the input struct is empty e.g. transpiling OBJECT_INSERT(OBJECT_CONSTRUCT(), key, value) from Snowflake
            # then we can generate STRUCT_PACK which will build it since STRUCT_INSERT({}, key := value) is not valid DuckDB
            if isinstance(this, exp.Struct) and not this.expressions:
                return self.func("STRUCT_PACK", kv_sql)

            return self.func("STRUCT_INSERT", this, kv_sql)

        def unnest_sql(self, expression: exp.Unnest) -> str:
            explode_array = expression.args.get("explode_array")
            if explode_array:
                # In BigQuery, UNNESTing a nested array leads to explosion of the top-level array & struct
                # This is transpiled to DDB by transforming "FROM UNNEST(...)" to "FROM (SELECT UNNEST(..., max_depth => 2))"
                expression.expressions.append(
                    exp.Kwarg(this=exp.var("max_depth"), expression=exp.Literal.number(2))
                )

                # If BQ's UNNEST is aliased, we transform it from a column alias to a table alias in DDB
                alias = expression.args.get("alias")
                if alias:
                    expression.set("alias", None)
                    alias = exp.TableAlias(this=seq_get(alias.args.get("columns"), 0))

                unnest_sql = super().unnest_sql(expression)
                select = exp.Select(expressions=[unnest_sql]).subquery(alias)
                return self.sql(select)

            return super().unnest_sql(expression)

        def ignorenulls_sql(self, expression: exp.IgnoreNulls) -> str:
            if isinstance(expression.this, WINDOW_FUNCS_WITH_IGNORE_NULLS):
                # DuckDB should render IGNORE NULLS only for the general-purpose
                # window functions that accept it e.g. FIRST_VALUE(... IGNORE NULLS) OVER (...)
                return super().ignorenulls_sql(expression)

            return self.sql(expression, "this")

        def arraytostring_sql(self, expression: exp.ArrayToString) -> str:
            this = self.sql(expression, "this")
            null_text = self.sql(expression, "null")

            if null_text:
                this = f"LIST_TRANSFORM({this}, x -> COALESCE(x, {null_text}))"

            return self.func("ARRAY_TO_STRING", this, expression.expression)

        @unsupported_args("position", "occurrence")
        def regexpextract_sql(self, expression: exp.RegexpExtract) -> str:
            group = expression.args.get("group")
            params = expression.args.get("parameters")

            # Do not render group if there is no following argument,
            # and it's the default value for this dialect
            if (
                not params
                and group
                and group.name == str(self.dialect.REGEXP_EXTRACT_DEFAULT_GROUP)
            ):
                group = None
            return self.func(
                "REGEXP_EXTRACT", expression.this, expression.expression, group, params
            )

        @unsupported_args("culture")
        def numbertostr_sql(self, expression: exp.NumberToStr) -> str:
            fmt = expression.args.get("format")
            if fmt and fmt.is_int:
                return self.func("FORMAT", f"'{{:,.{fmt.name}f}}'", expression.this)

            self.unsupported("Only integer formats are supported by NumberToStr")
            return self.function_fallback_sql(expression)<|MERGE_RESOLUTION|>--- conflicted
+++ resolved
@@ -662,12 +662,9 @@
             exp.Levenshtein: unsupported_args("ins_cost", "del_cost", "sub_cost", "max_dist")(
                 rename_func("LEVENSHTEIN")
             ),
-<<<<<<< HEAD
-            exp.DateBin: rename_func("TIME_BUCKET"),
-=======
             exp.JSONObjectAgg: rename_func("JSON_GROUP_OBJECT"),
             exp.JSONBObjectAgg: rename_func("JSON_GROUP_OBJECT"),
->>>>>>> df75eddf
+            exp.DateBin: rename_func("TIME_BUCKET"),
         }
 
         SUPPORTED_JSON_PATH_PARTS = {
