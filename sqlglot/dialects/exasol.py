from __future__ import annotations

import typing as t

from sqlglot import exp, generator, parser, tokens, transforms
from sqlglot.dialects.dialect import (
    Dialect,
    NormalizationStrategy,
    binary_from_function,
    build_formatted_time,
    groupconcat_sql,
    rename_func,
    strposition_sql,
    timestrtotime_sql,
    timestamptrunc_sql,
    build_date_delta,
)
from sqlglot.generator import unsupported_args
from sqlglot.helper import seq_get
from sqlglot.tokens import TokenType

if t.TYPE_CHECKING:
    from sqlglot.dialects.dialect import DialectType


def _sha2_sql(self: Exasol.Generator, expression: exp.SHA2) -> str:
    length = expression.text("length")
    func_name = "HASH_SHA256" if length == "256" else "HASH_SHA512"
    return self.func(func_name, expression.this)


def _date_diff_sql(self: Exasol.Generator, expression: exp.DateDiff | exp.TsOrDsDiff) -> str:
    unit = expression.text("unit").upper() or "DAY"

    if unit not in DATE_UNITS:
        self.unsupported(f"'{unit}' is not supported in Exasol.")
        return self.function_fallback_sql(expression)

    return self.func(f"{unit}S_BETWEEN", expression.this, expression.expression)


# https://docs.exasol.com/db/latest/sql_references/functions/alphabeticallistfunctions/trunc%5Bate%5D%20(datetime).htm
# https://docs.exasol.com/db/latest/sql_references/functions/alphabeticallistfunctions/trunc%5Bate%5D%20(number).htm
def _build_trunc(args: t.List[exp.Expression], dialect: DialectType) -> exp.Expression:
    first, second = seq_get(args, 0), seq_get(args, 1)

    if not first or not second:
        return exp.Anonymous(this="TRUNC", expressions=args)

    if not first.type:
        from sqlglot.optimizer.annotate_types import annotate_types

        first = annotate_types(first, dialect=dialect)

    if first.is_type(exp.DataType.Type.DATE, exp.DataType.Type.TIMESTAMP) and second.is_string:
        return exp.DateTrunc(this=first, unit=second)

    return exp.Anonymous(this="TRUNC", expressions=args)


# https://docs.exasol.com/db/latest/sql_references/functions/alphabeticallistfunctions/zeroifnull.htm
def _build_zeroifnull(args: t.List) -> exp.If:
    cond = exp.Is(this=seq_get(args, 0), expression=exp.Null())
    return exp.If(this=cond, true=exp.Literal.number(0), false=seq_get(args, 0))


# https://docs.exasol.com/db/latest/sql_references/functions/alphabeticallistfunctions/nullifzero.htm
def _build_nullifzero(args: t.List) -> exp.If:
    cond = exp.EQ(this=seq_get(args, 0), expression=exp.Literal.number(0))
    return exp.If(this=cond, true=exp.Null(), false=seq_get(args, 0))


# https://docs.exasol.com/db/latest/sql/select.htm#:~:text=If%20you%20have,local.x%3E10
def _add_local_prefix_for_aliases(expression: exp.Expression) -> exp.Expression:
    if isinstance(expression, exp.Select):
        aliases: dict[str, bool] = {}
        for sel in expression.selects:
            alias = sel.args.get("alias")

            if isinstance(sel, exp.Alias) and alias:
                aliases[alias.name] = bool(alias.args.get("quoted"))

        table = expression.find(exp.Table)
        table_ident = table.this if table else None

        if (
            table_ident
            and table_ident.name.upper() == "LOCAL"
            and not bool(table_ident.args.get("quoted"))
        ):
            table_ident.replace(exp.to_identifier(table_ident.name.upper(), quoted=True))

        def prefix_local(node):
            if isinstance(node, exp.Column) and not node.table:
                if node.name in aliases:
                    return exp.Column(
                        this=exp.to_identifier(node.name, quoted=aliases[node.name]),
                        table=exp.to_identifier("LOCAL", quoted=False),
                    )
            return node

        for key in ("where", "group", "having"):
            if arg := expression.args.get(key):
                expression.set(key, arg.transform(prefix_local))

    return expression


def _trunc_sql(self: Exasol.Generator, kind: str, expression: exp.DateTrunc) -> str:
    unit = expression.text("unit")
    node = expression.this.this if isinstance(expression.this, exp.Cast) else expression.this
    expr_sql = self.sql(node)
    if isinstance(node, exp.Literal) and node.is_string:
        expr_sql = (
            f"{kind} '{node.this.replace('T', ' ')}'"
            if kind == "TIMESTAMP"
            else f"DATE '{node.this}'"
        )
    return f"DATE_TRUNC('{unit}', {expr_sql})"


def _date_trunc_sql(self: Exasol.Generator, expression: exp.DateTrunc) -> str:
    return _trunc_sql(self, "DATE", expression)


def _timestamp_trunc_sql(self: Exasol.Generator, expression: exp.DateTrunc) -> str:
    return _trunc_sql(self, "TIMESTAMP", expression)


def is_case_insensitive(node: exp.Expression):
    return isinstance(node, exp.Collate) and node.text("expression").upper() == "UTF8_LCASE"


def _substring_index_sql(self: Exasol.Generator, expression: exp.SubstringIndex) -> str:
    def build_instr_operands(
        haystack_node: exp.Expression, delimiter_node: exp.Expression
    ) -> tuple[str, str, str, str]:
        haystack_original = self.sql(haystack_node)
        delimiter_original = self.sql(delimiter_node)
        haystack_for_instr = (
            f"LOWER({haystack_original})"
            if is_case_insensitive(haystack_node)
            else haystack_original
        )
        delimiter_for_instr = (
            f"LOWER({delimiter_original})"
            if is_case_insensitive(delimiter_node)
            else delimiter_original
        )
        return haystack_for_instr, delimiter_for_instr, haystack_original, delimiter_original

    hay_node = expression.this
    delim_node = expression.args["delimiter"]

    haystack_for_instr, delimiter_for_instr, haystack_original, delimiter_original = (
        build_instr_operands(hay_node, delim_node)
    )
    count_node = expression.args["count"]
    count_sql = self.sql(expression, "count")
    num = count_node.to_py() if count_node.is_number else 0

    if num == 0:
        return f"SUBSTR({haystack_original}, 1, 0)"

    from_right = num < 0
    direction = "-1" if from_right else "1"
    occur = self.func("ABS", count_sql) if from_right else count_sql

    position = self.func("INSTR", haystack_for_instr, delimiter_for_instr, direction, occur)
    nz = self.func("NULLIF", position, "0")

    if from_right:
        start = self.func("NVL", f"{nz} + {self.func('LENGTH', delimiter_original)}", direction)
        return self.func("SUBSTR", haystack_original, start)

    length = self.func("NVL", f"{nz} - 1", self.func("LENGTH", haystack_original))
    return self.func("SUBSTR", haystack_original, direction, length)


DATE_UNITS = {"DAY", "WEEK", "MONTH", "YEAR", "HOUR", "MINUTE", "SECOND"}


class Exasol(Dialect):
    # https://docs.exasol.com/db/latest/sql_references/basiclanguageelements.htm#SQLidentifier
    NORMALIZATION_STRATEGY = NormalizationStrategy.UPPERCASE
    # https://docs.exasol.com/db/latest/sql_references/data_types/datatypesoverview.htm
    SUPPORTS_USER_DEFINED_TYPES = False
    # https://docs.exasol.com/db/latest/sql/select.htm
    SUPPORTS_SEMI_ANTI_JOIN = False
    SUPPORTS_COLUMN_JOIN_MARKS = True
    NULL_ORDERING = "nulls_are_last"
    # https://docs.exasol.com/db/latest/sql_references/literals.htm#StringLiterals
    CONCAT_COALESCE = True

    TIME_MAPPING = {
        "yyyy": "%Y",
        "YYYY": "%Y",
        "yy": "%y",
        "YY": "%y",
        "mm": "%m",
        "MM": "%m",
        "MONTH": "%B",
        "MON": "%b",
        "dd": "%d",
        "DD": "%d",
        "DAY": "%A",
        "DY": "%a",
        "H12": "%I",
        "H24": "%H",
        "HH": "%H",
        "ID": "%u",
        "vW": "%V",
        "IW": "%V",
        "vYYY": "%G",
        "IYYY": "%G",
        "MI": "%M",
        "SS": "%S",
        "uW": "%W",
        "UW": "%U",
        "Z": "%z",
    }

    class Tokenizer(tokens.Tokenizer):
        IDENTIFIERS = ['"', ("[", "]")]
        KEYWORDS = {
            **tokens.Tokenizer.KEYWORDS,
            "USER": TokenType.CURRENT_USER,
            # https://docs.exasol.com/db/latest/sql_references/functions/alphabeticallistfunctions/if.htm
            "ENDIF": TokenType.END,
            "LONG VARCHAR": TokenType.TEXT,
            "SEPARATOR": TokenType.SEPARATOR,
        }
        KEYWORDS.pop("DIV")

    class Parser(parser.Parser):
        FUNCTIONS = {
            **parser.Parser.FUNCTIONS,
            **{
                f"ADD_{unit}S": build_date_delta(exp.DateAdd, default_unit=unit)
                for unit in DATE_UNITS
            },
            **{
                f"{unit}S_BETWEEN": build_date_delta(exp.DateDiff, default_unit=unit)
                for unit in DATE_UNITS
            },
            "BIT_AND": binary_from_function(exp.BitwiseAnd),
            "BIT_OR": binary_from_function(exp.BitwiseOr),
            "BIT_XOR": binary_from_function(exp.BitwiseXor),
            "BIT_NOT": lambda args: exp.BitwiseNot(this=seq_get(args, 0)),
            "BIT_LSHIFT": binary_from_function(exp.BitwiseLeftShift),
            "BIT_RSHIFT": binary_from_function(exp.BitwiseRightShift),
            # https://docs.exasol.com/db/latest/sql_references/functions/alphabeticallistfunctions/date_trunc.htm#DATE_TRUNC
            "DATE_TRUNC": lambda args: exp.TimestampTrunc(
                this=seq_get(args, 1), unit=seq_get(args, 0)
            ),
            "DIV": binary_from_function(exp.IntDiv),
            "EVERY": lambda args: exp.All(this=seq_get(args, 0)),
            "EDIT_DISTANCE": exp.Levenshtein.from_arg_list,
            "HASH_SHA": exp.SHA.from_arg_list,
            "HASH_SHA1": exp.SHA.from_arg_list,
            "HASH_MD5": exp.MD5.from_arg_list,
            "HASHTYPE_MD5": exp.MD5Digest.from_arg_list,
            "REGEXP_SUBSTR": exp.RegexpExtract.from_arg_list,
            "REGEXP_REPLACE": lambda args: exp.RegexpReplace(
                this=seq_get(args, 0),
                expression=seq_get(args, 1),
                replacement=seq_get(args, 2),
                position=seq_get(args, 3),
                occurrence=seq_get(args, 4),
            ),
            "HASH_SHA256": lambda args: exp.SHA2(
                this=seq_get(args, 0), length=exp.Literal.number(256)
            ),
            "HASH_SHA512": lambda args: exp.SHA2(
                this=seq_get(args, 0), length=exp.Literal.number(512)
            ),
            "TRUNC": _build_trunc,
            "TRUNCATE": _build_trunc,
            "VAR_POP": exp.VariancePop.from_arg_list,
            "APPROXIMATE_COUNT_DISTINCT": exp.ApproxDistinct.from_arg_list,
            "TO_CHAR": build_formatted_time(exp.ToChar, "exasol"),
            "TO_DATE": build_formatted_time(exp.TsOrDsToDate, "exasol"),
            # https://docs.exasol.com/db/latest/sql_references/functions/alphabeticallistfunctions/convert_tz.htm
            "CONVERT_TZ": lambda args: exp.ConvertTimezone(
                source_tz=seq_get(args, 1),
                target_tz=seq_get(args, 2),
                timestamp=seq_get(args, 0),
                options=seq_get(args, 3),
            ),
            "NULLIFZERO": _build_nullifzero,
            "ZEROIFNULL": _build_zeroifnull,
        }
        CONSTRAINT_PARSERS = {
            **parser.Parser.CONSTRAINT_PARSERS,
            "COMMENT": lambda self: self.expression(
                exp.CommentColumnConstraint,
                this=self._match(TokenType.IS) and self._parse_string(),
            ),
        }
        FUNCTION_PARSERS = {
            **parser.Parser.FUNCTION_PARSERS,
            # https://docs.exasol.com/db/latest/sql_references/functions/alphabeticallistfunctions/listagg.htm
            # https://docs.exasol.com/db/latest/sql_references/functions/alphabeticallistfunctions/group_concat.htm
            **dict.fromkeys(("GROUP_CONCAT", "LISTAGG"), lambda self: self._parse_group_concat()),
        }

        def _parse_column(self) -> t.Optional[exp.Expression]:
            column = super()._parse_column()
            if not isinstance(column, exp.Column):
                return column
            table_ident = column.args.get("table")
            if (
                isinstance(table_ident, exp.Identifier)
                and table_ident.name.upper() == "LOCAL"
                and not bool(table_ident.args.get("quoted"))
            ):
                column.set("table", None)
            return column

        ODBC_DATETIME_LITERALS = {
            "d": exp.Date,
            "ts": exp.Timestamp,
        }

    class Generator(generator.Generator):
        # https://docs.exasol.com/db/latest/sql_references/data_types/datatypedetails.htm#StringDataType
        STRING_TYPE_MAPPING = {
            exp.DataType.Type.BLOB: "VARCHAR",
            exp.DataType.Type.LONGBLOB: "VARCHAR",
            exp.DataType.Type.LONGTEXT: "VARCHAR",
            exp.DataType.Type.MEDIUMBLOB: "VARCHAR",
            exp.DataType.Type.MEDIUMTEXT: "VARCHAR",
            exp.DataType.Type.TINYBLOB: "VARCHAR",
            exp.DataType.Type.TINYTEXT: "VARCHAR",
            # https://docs.exasol.com/db/latest/sql_references/data_types/datatypealiases.htm
            exp.DataType.Type.TEXT: "LONG VARCHAR",
            exp.DataType.Type.VARBINARY: "VARCHAR",
        }

        # https://docs.exasol.com/db/latest/sql_references/data_types/datatypealiases.htm
        TYPE_MAPPING = {
            **generator.Generator.TYPE_MAPPING,
            **STRING_TYPE_MAPPING,
            exp.DataType.Type.TINYINT: "SMALLINT",
            exp.DataType.Type.MEDIUMINT: "INT",
            exp.DataType.Type.DECIMAL32: "DECIMAL",
            exp.DataType.Type.DECIMAL64: "DECIMAL",
            exp.DataType.Type.DECIMAL128: "DECIMAL",
            exp.DataType.Type.DECIMAL256: "DECIMAL",
            exp.DataType.Type.DATETIME: "TIMESTAMP",
        }

        def datatype_sql(self, expression: exp.DataType) -> str:
            # Exasol supports a fixed default precision of 3 for TIMESTAMP WITH LOCAL TIME ZONE
            # and does not allow specifying a different custom precision
            if expression.is_type(exp.DataType.Type.TIMESTAMPLTZ):
                return "TIMESTAMP WITH LOCAL TIME ZONE"

            return super().datatype_sql(expression)

        TRANSFORMS = {
            **generator.Generator.TRANSFORMS,
            # https://docs.exasol.com/db/latest/sql_references/functions/alphabeticallistfunctions/every.htm
            exp.All: rename_func("EVERY"),
            # https://docs.exasol.com/db/latest/sql_references/functions/alphabeticallistfunctions/bit_and.htm
            exp.BitwiseAnd: rename_func("BIT_AND"),
            # https://docs.exasol.com/db/latest/sql_references/functions/alphabeticallistfunctions/bit_or.htm
            exp.BitwiseOr: rename_func("BIT_OR"),
            # https://docs.exasol.com/db/latest/sql_references/functions/alphabeticallistfunctions/bit_not.htm
            exp.BitwiseNot: rename_func("BIT_NOT"),
            # https://docs.exasol.com/db/latest/sql_references/functions/alphabeticallistfunctions/bit_lshift.htm
            exp.BitwiseLeftShift: rename_func("BIT_LSHIFT"),
            # https://docs.exasol.com/db/latest/sql_references/functions/alphabeticallistfunctions/bit_rshift.htm
            exp.BitwiseRightShift: rename_func("BIT_RSHIFT"),
            # https://docs.exasol.com/db/latest/sql_references/functions/alphabeticallistfunctions/bit_xor.htm
            exp.BitwiseXor: rename_func("BIT_XOR"),
            exp.DateDiff: _date_diff_sql,
            # https://docs.exasol.com/db/latest/sql_references/functions/alphabeticallistfunctions/div.htm#DIV
            exp.IntDiv: rename_func("DIV"),
            exp.TsOrDsDiff: _date_diff_sql,
            exp.DateTrunc: _date_trunc_sql,
            exp.DayOfWeek: lambda self, e: f"CAST(TO_CHAR({self.sql(e, 'this')}, 'D') AS INTEGER)",
            exp.DatetimeTrunc: timestamptrunc_sql(),
            exp.GroupConcat: lambda self, e: groupconcat_sql(
                self, e, func_name="LISTAGG", within_group=True
            ),
            # https://docs.exasol.com/db/latest/sql_references/functions/alphabeticallistfunctions/edit_distance.htm#EDIT_DISTANCE
            exp.Levenshtein: unsupported_args("ins_cost", "del_cost", "sub_cost", "max_dist")(
                rename_func("EDIT_DISTANCE")
            ),
            # https://docs.exasol.com/db/latest/sql_references/functions/alphabeticallistfunctions/mod.htm
            exp.Mod: rename_func("MOD"),
            # https://docs.exasol.com/db/latest/sql_references/functions/alphabeticallistfunctions/regexp_substr.htm
            exp.RegexpExtract: unsupported_args("parameters", "group")(
                rename_func("REGEXP_SUBSTR")
            ),
            # https://docs.exasol.com/db/latest/sql_references/functions/alphabeticallistfunctions/regexp_replace.htm
            exp.RegexpReplace: unsupported_args("modifiers")(rename_func("REGEXP_REPLACE")),
            # https://docs.exasol.com/db/latest/sql_references/functions/alphabeticallistfunctions/var_pop.htm
            exp.VariancePop: rename_func("VAR_POP"),
            # https://docs.exasol.com/db/latest/sql_references/functions/alphabeticallistfunctions/approximate_count_distinct.htm
            exp.ApproxDistinct: unsupported_args("accuracy")(
                rename_func("APPROXIMATE_COUNT_DISTINCT")
            ),
            # https://docs.exasol.com/db/latest/sql_references/functions/alphabeticallistfunctions/to_char%20(datetime).htm
            exp.ToChar: lambda self, e: self.func("TO_CHAR", e.this, self.format_time(e)),
            # https://docs.exasol.com/db/latest/sql_references/functions/alphabeticallistfunctions/to_date.htm
            exp.TsOrDsToDate: lambda self, e: self.func("TO_DATE", e.this, self.format_time(e)),
            exp.TimeToStr: lambda self, e: self.func("TO_CHAR", e.this, self.format_time(e)),
            exp.TimeStrToTime: timestrtotime_sql,
            exp.TimestampTrunc: _timestamp_trunc_sql,
            exp.StrToTime: lambda self, e: self.func("TO_DATE", e.this, self.format_time(e)),
            exp.CurrentUser: lambda *_: "CURRENT_USER",
            exp.AtTimeZone: lambda self, e: self.func(
                "CONVERT_TZ",
                e.this,
                "'UTC'",
                e.args.get("zone"),
            ),
            # https://docs.exasol.com/db/latest/sql_references/functions/alphabeticallistfunctions/instr.htm
            exp.StrPosition: lambda self, e: (
                strposition_sql(
                    self, e, func_name="INSTR", supports_position=True, supports_occurrence=True
                )
            ),
            # https://docs.exasol.com/db/latest/sql_references/functions/alphabeticallistfunctions/hash_sha%5B1%5D.htm#HASH_SHA%5B1%5D
            exp.SHA: rename_func("HASH_SHA"),
            # https://docs.exasol.com/db/latest/sql_references/functions/alphabeticallistfunctions/hash_sha256.htm
            # https://docs.exasol.com/db/latest/sql_references/functions/alphabeticallistfunctions/hash_sha512.htm
            exp.SHA2: _sha2_sql,
            exp.MD5: rename_func("HASH_MD5"),
            # https://docs.exasol.com/db/latest/sql_references/functions/alphabeticallistfunctions/hashtype_md5.htm
            exp.MD5Digest: rename_func("HASHTYPE_MD5"),
            # https://docs.exasol.com/db/latest/sql/create_view.htm
            exp.CommentColumnConstraint: lambda self, e: f"COMMENT IS {self.sql(e, 'this')}",
            exp.Select: transforms.preprocess(
                [
                    _add_local_prefix_for_aliases,
                ]
            ),
            exp.SubstringIndex: _substring_index_sql,
            exp.WeekOfYear: rename_func("WEEK"),
            # https://docs.exasol.com/db/latest/sql_references/functions/alphabeticallistfunctions/to_date.htm
            exp.Date: rename_func("TO_DATE"),
            # https://docs.exasol.com/db/latest/sql_references/functions/alphabeticallistfunctions/to_timestamp.htm
            exp.Timestamp: rename_func("TO_TIMESTAMP"),
            exp.Quarter: lambda self, e: f"CEIL(MONTH(TO_DATE({self.sql(e, 'this')}))/3)",
        }

        def converttimezone_sql(self, expression: exp.ConvertTimezone) -> str:
            from_tz = expression.args.get("source_tz")
            to_tz = expression.args.get("target_tz")
            datetime = expression.args.get("timestamp")
            options = expression.args.get("options")

            return self.func("CONVERT_TZ", datetime, from_tz, to_tz, options)

        def if_sql(self, expression: exp.If) -> str:
            this = self.sql(expression, "this")
            true = self.sql(expression, "true")
            false = self.sql(expression, "false")
            return f"IF {this} THEN {true} ELSE {false} ENDIF"

        def dateadd_sql(self, expression: exp.DateAdd) -> str:
            unit = expression.text("unit").upper() or "DAY"
            if unit not in DATE_UNITS:
                self.unsupported(f"'{unit}' is not supported in Exasol.")
                return self.function_fallback_sql(expression)

            return self.func(f"ADD_{unit}S", expression.this, expression.expression)

<<<<<<< HEAD
        def collate_sql(self, expression: exp.Collate) -> str:
            return self.sql(expression.this)
=======
        # https://docs.exasol.com/db/latest/sql_references/functions/alphabeticallistfunctions/rank.htm
        def rank_sql(self, expression: exp.Rank) -> str:
            if expression.args.get("expressions"):
                self.unsupported("Exasol does not support arguments in RANK")
            return self.func("RANK")
>>>>>>> bb4eda1b
<|MERGE_RESOLUTION|>--- conflicted
+++ resolved
@@ -469,13 +469,11 @@
 
             return self.func(f"ADD_{unit}S", expression.this, expression.expression)
 
-<<<<<<< HEAD
         def collate_sql(self, expression: exp.Collate) -> str:
             return self.sql(expression.this)
-=======
+        
         # https://docs.exasol.com/db/latest/sql_references/functions/alphabeticallistfunctions/rank.htm
         def rank_sql(self, expression: exp.Rank) -> str:
             if expression.args.get("expressions"):
                 self.unsupported("Exasol does not support arguments in RANK")
-            return self.func("RANK")
->>>>>>> bb4eda1b
+            return self.func("RANK")