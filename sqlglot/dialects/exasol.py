from __future__ import annotations
import typing as t
import datetime
from sqlglot import exp, generator, parser, tokens, parse_one
from sqlglot.dialects.dialect import (
    Dialect,
    NormalizationStrategy,
    arg_max_or_min_no_count,
    binary_from_function,
    build_date_delta,
    build_formatted_time,
    inline_array_sql,
    json_extract_segments,
    json_path_key_only_name,
    length_or_char_length_sql,
    no_pivot_sql,
    build_json_extract_path,
    rename_func,
    sha256_sql,
    strposition_sql,
    var_map_sql,
    timestamptrunc_sql,
    unit_to_var,
    trim_sql,
)
from sqlglot.generator import Generator
from sqlglot.helper import is_int, seq_get
from sqlglot.tokens import Token, TokenType
from sqlglot.generator import unsupported_args

DATEΤΙΜΕ_DELTA = t.Union[
    exp.DateAdd, exp.DateDiff, exp.DateSub, exp.TimestampSub, exp.TimestampAdd
]


<<<<<<< HEAD
=======
class ExasolTokenType:
    WITH_LOCAL_TIME_ZONE = "WITH_LOCAL_TIME_ZONE"
    HASHTYPE = "HASHTYPE"
    BYTE = "BYTE"
    MONTH = "MONTH"
    DAY = "DAY"
    SECOND = "SECOND"
    TO = "TO"


>>>>>>> 172f96e9
def _build_date_format(args: t.List) -> exp.TimeToStr:
    expr = build_formatted_time(exp.TimeToStr, "exasol")(args)

    timezone = seq_get(args, 2)
    if timezone:
        expr.set("zone", timezone)

    return expr


def _unix_to_time_sql(self: Exasol.Generator, expression: exp.UnixToTime) -> str:
    scale = expression.args.get("scale")
    timestamp = expression.this

    if scale in (None, exp.UnixToTime.SECONDS):
        return self.func(
            "fromUnixTimestamp", exp.cast(timestamp, exp.DataType.Type.BIGINT)
        )
    if scale == exp.UnixToTime.MILLIS:
        return self.func(
            "fromUnixTimestamp64Milli", exp.cast(timestamp, exp.DataType.Type.BIGINT)
        )
    if scale == exp.UnixToTime.MICROS:
        return self.func(
            "fromUnixTimestamp64Micro", exp.cast(timestamp, exp.DataType.Type.BIGINT)
        )
    if scale == exp.UnixToTime.NANOS:
        return self.func(
            "fromUnixTimestamp64Nano", exp.cast(timestamp, exp.DataType.Type.BIGINT)
        )

    return self.func(
        "fromUnixTimestamp",
        exp.cast(
            exp.Div(this=timestamp, expression=exp.func("POW", 10, scale)),
            exp.DataType.Type.BIGINT,
        ),
    )


def _lower_func(sql: str) -> str:
    index = sql.index("(")
    return sql[:index].lower() + sql[index:]


def _quantile_sql(self: Exasol.Generator, expression: exp.Quantile) -> str:
    quantile = expression.args["quantile"]
    args = f"({self.sql(expression, 'this')})"

    if isinstance(quantile, exp.Array):
        func = self.func("quantiles", *quantile)
    else:
        func = self.func("quantile", quantile)

    return func + args


def _build_count_if(args: t.List) -> exp.CountIf | exp.CombinedAggFunc:
    if len(args) == 1:
        return exp.CountIf(this=seq_get(args, 0))

    return exp.CombinedAggFunc(this="countIf", expressions=args)


def _build_str_to_date(args: t.List) -> exp.Cast | exp.Anonymous:
    if len(args) == 3:
        return exp.Anonymous(this="STR_TO_DATE", expressions=args)

    strtodate = exp.StrToDate.from_arg_list(args)
    return exp.cast(strtodate, exp.DataType.build(exp.DataType.Type.DATETIME))


def _datetime_delta_sql(name: str) -> t.Callable[[Generator, DATEΤΙΜΕ_DELTA], str]:
    def _delta_sql(self: Generator, expression: DATEΤΙΜΕ_DELTA) -> str:
        if not expression.unit:
            return rename_func(name)(self, expression)

        return self.func(
            name,
            unit_to_var(expression),
            expression.expression,
            expression.this,
        )

    return _delta_sql


def _timestrtotime_sql(self: Exasol.Generator, expression: exp.TimeStrToTime):
    ts = expression.this

    tz = expression.args.get("zone")
    if tz and isinstance(ts, exp.Literal):
        # Clickhouse will not accept timestamps that include a UTC offset, so we must remove them.
        # The first step to removing is parsing the string with `datetime.datetime.fromisoformat`.
        #
        # In python <3.11, `fromisoformat()` can only parse timestamps of millisecond (3 digit)
        # or microsecond (6 digit) precision. It will error if passed any other number of fractional
        # digits, so we extract the fractional seconds and pad to 6 digits before parsing.
        ts_string = ts.name.strip()

        # separate [date and time] from [fractional seconds and UTC offset]
        ts_parts = ts_string.split(".")
        if len(ts_parts) == 2:
            # separate fractional seconds and UTC offset
            offset_sep = "+" if "+" in ts_parts[1] else "-"
            ts_frac_parts = ts_parts[1].split(offset_sep)
            num_frac_parts = len(ts_frac_parts)

            # pad to 6 digits if fractional seconds present
            ts_frac_parts[0] = ts_frac_parts[0].ljust(6, "0")
            ts_string = "".join(
                [
                    ts_parts[0],  # date and time
                    ".",
                    ts_frac_parts[0],  # fractional seconds
                    offset_sep if num_frac_parts > 1 else "",
<<<<<<< HEAD
                    ts_frac_parts[1]
                    if num_frac_parts > 1
                    else "",  # utc offset (if present)
=======
                    (
                        ts_frac_parts[1] if num_frac_parts > 1 else ""
                    ),  # utc offset (if present)
>>>>>>> 172f96e9
                ]
            )

        # return literal with no timezone, eg turn '2020-01-01 12:13:14-08:00' into '2020-01-01 12:13:14'
        # this is because Clickhouse encodes the timezone as a data type parameter and throws an error if
        # it's part of the timestamp string
        ts_without_tz = (
            datetime.datetime.fromisoformat(ts_string)
            .replace(tzinfo=None)
            .isoformat(sep=" ")
        )
        ts = exp.Literal.string(ts_without_tz)

    # Non-nullable DateTime64 with microsecond precision
    expressions = [exp.DataTypeParam(this=tz)] if tz else []
    datatype = exp.DataType.build(
        exp.DataType.Type.DATETIME64,
        expressions=[exp.DataTypeParam(this=exp.Literal.number(6)), *expressions],
        nullable=False,
    )

    return self.sql(exp.cast(ts, datatype, dialect=self.dialect))


def _map_sql(self: Exasol.Generator, expression: exp.Map | exp.VarMap) -> str:
    if not (expression.parent and expression.parent.arg_key == "settings"):
        return _lower_func(var_map_sql(self, expression))

    keys = expression.args.get("keys")
    values = expression.args.get("values")

    if not isinstance(keys, exp.Array) or not isinstance(values, exp.Array):
        self.unsupported("Cannot convert array columns into map.")
        return ""

    args = []
    for key, value in zip(keys.expressions, values.expressions):
        args.append(f"{self.sql(key)}: {self.sql(value)}")

    csv_args = ", ".join(args)

    return f"{{{csv_args}}}"


<<<<<<< HEAD
class ExasolTokenType:
    WITH_LOCAL_TIME_ZONE = "WITH_LOCAL_TIME_ZONE"
    HASHTYPE = "HASHTYPE"
    BYTE = "BYTE"
    MONTH = "MONTH"
    DAY = "DAY"
    SECOND = "SECOND"
    TO = "TO"
=======
class Exasol(Dialect):
    NORMALIZE_FUNCTIONS: bool | str = False
    NULL_ORDERING = "nulls_are_last"
    SUPPORTS_USER_DEFINED_TYPES = False
    SAFE_DIVISION = True
    LOG_BASE_FIRST: t.Optional[bool] = None
    FORCE_EARLY_ALIAS_REF_EXPANSION = True
    PRESERVE_ORIGINAL_NAMES = True
    NUMBERS_CAN_BE_UNDERSCORE_SEPARATED = True
    IDENTIFIERS_CAN_START_WITH_DIGIT = True
    HEX_STRING_IS_INTEGER_TYPE = True

    # https://github.com/ClickHouse/ClickHouse/issues/33935#issue-1112165779
    NORMALIZATION_STRATEGY = NormalizationStrategy.CASE_SENSITIVE

    UNESCAPED_SEQUENCES = {
        "\\0": "\0",
    }
>>>>>>> 172f96e9


class Tokenizer(tokens.Tokenizer):
    IDENTIFIER_ESCAPES = ['"']
    STRING_ESCAPES = ["'"]

    KEYWORDS = {
        **tokens.Tokenizer.KEYWORDS,
        "YEAR": TokenType.YEAR,
        "WITH LOCAL TIME ZONE": ExasolTokenType.WITH_LOCAL_TIME_ZONE,
        "MONTH": ExasolTokenType.MONTH,
        "DAY": ExasolTokenType.DAY,
        "SECOND": ExasolTokenType.SECOND,
        "TO": ExasolTokenType.TO,
        "HASHTYPE": ExasolTokenType.HASHTYPE,
        "BYTE": ExasolTokenType.BYTE,
    }
<<<<<<< HEAD

=======

    class Tokenizer(tokens.Tokenizer):

        IDENTIFIER_ESCAPES = ['"']
        STRING_ESCAPES = ["'"]

        KEYWORDS = {
            **tokens.Tokenizer.KEYWORDS,
            "YEAR": TokenType.YEAR,
            "WITH LOCAL TIME ZONE": ExasolTokenType.WITH_LOCAL_TIME_ZONE,
            "MONTH": ExasolTokenType.MONTH,
            "DAY": ExasolTokenType.DAY,
            "SECOND": ExasolTokenType.SECOND,
            "TO": ExasolTokenType.TO,
            "HASHTYPE": ExasolTokenType.HASHTYPE,
            "BYTE": ExasolTokenType.BYTE,
        }

    class Parser(parser.Parser):
        # Tested in ClickHouse's playground, it seems that the following two queries do the same thing
        # * select x from t1 union all select x from t2 limit 1;
        # * select x from t1 union all (select x from t2 limit 1);
        MODIFIERS_ATTACHED_TO_SET_OP = False
        INTERVAL_SPANS = False
        OPTIONAL_ALIAS_TOKEN_CTE = False

        FUNCTIONS = {
            **parser.Parser.FUNCTIONS,
            "ANY": exp.AnyValue.from_arg_list,
            "ARRAYSUM": exp.ArraySum.from_arg_list,
            "COUNTIF": _build_count_if,
            "DATE_ADD": build_date_delta(exp.DateAdd, default_unit=None),
            "DATEADD": build_date_delta(exp.DateAdd, default_unit=None),
            "DATE_DIFF": build_date_delta(exp.DateDiff, default_unit=None),
            "DATEDIFF": build_date_delta(exp.DateDiff, default_unit=None),
            "DATE_FORMAT": _build_date_format,
            "DATE_SUB": build_date_delta(exp.DateSub, default_unit=None),
            "DATESUB": build_date_delta(exp.DateSub, default_unit=None),
            "FORMATDATETIME": _build_date_format,
            "JSONEXTRACTSTRING": build_json_extract_path(
                exp.JSONExtractScalar, zero_based_indexing=False
            ),
            "LENGTH": lambda args: exp.Length(this=seq_get(args, 0), binary=True),
            "MAP": parser.build_var_map,
            "MATCH": exp.RegexpLike.from_arg_list,
            "RANDCANONICAL": exp.Rand.from_arg_list,
            "STR_TO_DATE": _build_str_to_date,
            "TUPLE": exp.Struct.from_arg_list,
            "TIMESTAMP_SUB": build_date_delta(exp.TimestampSub, default_unit=None),
            "TIMESTAMPSUB": build_date_delta(exp.TimestampSub, default_unit=None),
            "TIMESTAMP_ADD": build_date_delta(exp.TimestampAdd, default_unit=None),
            "TIMESTAMPADD": build_date_delta(exp.TimestampAdd, default_unit=None),
            "UNIQ": exp.ApproxDistinct.from_arg_list,
            "XOR": lambda args: exp.Xor(expressions=args),
            "MD5": exp.MD5Digest.from_arg_list,
            "SHA256": lambda args: exp.SHA2(
                this=seq_get(args, 0), length=exp.Literal.number(256)
            ),
            "SHA512": lambda args: exp.SHA2(
                this=seq_get(args, 0), length=exp.Literal.number(512)
            ),
            "EDITDISTANCE": exp.Levenshtein.from_arg_list,
            "LEVENSHTEINDISTANCE": exp.Levenshtein.from_arg_list,
        }
        FUNCTIONS.pop("TRANSFORM")

        AGG_FUNCTIONS = {
            "count",
            "min",
            "max",
            "sum",
            "avg",
            "any",
            "stddevPop",
            "stddevSamp",
            "varPop",
            "varSamp",
            "corr",
            "covarPop",
            "covarSamp",
            "entropy",
            "exponentialMovingAverage",
            "intervalLengthSum",
            "kolmogorovSmirnovTest",
            "mannWhitneyUTest",
            "median",
            "rankCorr",
            "sumKahan",
            "studentTTest",
            "welchTTest",
            "anyHeavy",
            "anyLast",
            "boundingRatio",
            "first_value",
            "last_value",
            "argMin",
            "argMax",
            "avgWeighted",
            "topK",
            "topKWeighted",
            "deltaSum",
            "deltaSumTimestamp",
            "groupArray",
            "groupArrayLast",
            "groupUniqArray",
            "groupArrayInsertAt",
            "groupArrayMovingAvg",
            "groupArrayMovingSum",
            "groupArraySample",
            "groupBitAnd",
            "groupBitOr",
            "groupBitXor",
            "groupBitmap",
            "groupBitmapAnd",
            "groupBitmapOr",
            "groupBitmapXor",
            "sumWithOverflow",
            "sumMap",
            "minMap",
            "maxMap",
            "skewSamp",
            "skewPop",
            "kurtSamp",
            "kurtPop",
            "uniq",
            "uniqExact",
            "uniqCombined",
            "uniqCombined64",
            "uniqHLL12",
            "uniqTheta",
            "quantile",
            "quantiles",
            "quantileExact",
            "quantilesExact",
            "quantileExactLow",
            "quantilesExactLow",
            "quantileExactHigh",
            "quantilesExactHigh",
            "quantileExactWeighted",
            "quantilesExactWeighted",
            "quantileTiming",
            "quantilesTiming",
            "quantileTimingWeighted",
            "quantilesTimingWeighted",
            "quantileDeterministic",
            "quantilesDeterministic",
            "quantileTDigest",
            "quantilesTDigest",
            "quantileTDigestWeighted",
            "quantilesTDigestWeighted",
            "quantileBFloat16",
            "quantilesBFloat16",
            "quantileBFloat16Weighted",
            "quantilesBFloat16Weighted",
            "simpleLinearRegression",
            "stochasticLinearRegression",
            "stochasticLogisticRegression",
            "categoricalInformationValue",
            "contingency",
            "cramersV",
            "cramersVBiasCorrected",
            "theilsU",
            "maxIntersections",
            "maxIntersectionsPosition",
            "meanZTest",
            "quantileInterpolatedWeighted",
            "quantilesInterpolatedWeighted",
            "quantileGK",
            "quantilesGK",
            "sparkBar",
            "sumCount",
            "largestTriangleThreeBuckets",
            "histogram",
            "sequenceMatch",
            "sequenceCount",
            "windowFunnel",
            "retention",
            "uniqUpTo",
            "sequenceNextNode",
            "exponentialTimeDecayedAvg",
        }

        AGG_FUNCTIONS_SUFFIXES = [
            "If",
            "Array",
            "ArrayIf",
            "Map",
            "SimpleState",
            "State",
            "Merge",
            "MergeState",
            "ForEach",
            "Distinct",
            "OrDefault",
            "OrNull",
            "Resample",
            "ArgMin",
            "ArgMax",
        ]

        FUNC_TOKENS = {
            *parser.Parser.FUNC_TOKENS,
            TokenType.AND,
            TokenType.OR,
            TokenType.SET,
        }

        RESERVED_TOKENS = parser.Parser.RESERVED_TOKENS - {TokenType.SELECT}

        ID_VAR_TOKENS = {
            *parser.Parser.ID_VAR_TOKENS,
            TokenType.LIKE,
        }

        AGG_FUNC_MAPPING = (
            lambda functions, suffixes: {
                f"{f}{sfx}": (f, sfx) for sfx in (suffixes + [""]) for f in functions
            }
        )(AGG_FUNCTIONS, AGG_FUNCTIONS_SUFFIXES)

        FUNCTIONS_WITH_ALIASED_ARGS = {
            *parser.Parser.FUNCTIONS_WITH_ALIASED_ARGS,
            "TUPLE",
        }

        FUNCTION_PARSERS = {
            **parser.Parser.FUNCTION_PARSERS,
            "ARRAYJOIN": lambda self: self.expression(
                exp.Explode, this=self._parse_expression()
            ),
            "QUANTILE": lambda self: self._parse_quantile(),
            "MEDIAN": lambda self: self._parse_quantile(),
            "COLUMNS": lambda self: self._parse_columns(),
        }

        FUNCTION_PARSERS.pop("MATCH")

        PROPERTY_PARSERS = parser.Parser.PROPERTY_PARSERS.copy()
        PROPERTY_PARSERS.pop("DYNAMIC")

        NO_PAREN_FUNCTION_PARSERS = parser.Parser.NO_PAREN_FUNCTION_PARSERS.copy()
        NO_PAREN_FUNCTION_PARSERS.pop("ANY")

        NO_PAREN_FUNCTIONS = parser.Parser.NO_PAREN_FUNCTIONS.copy()
        NO_PAREN_FUNCTIONS.pop(TokenType.CURRENT_TIMESTAMP)

        RANGE_PARSERS = {
            **parser.Parser.RANGE_PARSERS,
            TokenType.GLOBAL: lambda self, this: self._parse_global_in(this),
        }

        # The PLACEHOLDER entry is popped because 1) it doesn't affect Clickhouse (it corresponds to
        # the postgres-specific JSONBContains parser) and 2) it makes parsing the ternary op simpler.
        COLUMN_OPERATORS = parser.Parser.COLUMN_OPERATORS.copy()
        COLUMN_OPERATORS.pop(TokenType.PLACEHOLDER)

        JOIN_KINDS = {
            *parser.Parser.JOIN_KINDS,
            TokenType.ANY,
            TokenType.ASOF,
            TokenType.ARRAY,
        }

        TABLE_ALIAS_TOKENS = parser.Parser.TABLE_ALIAS_TOKENS - {
            TokenType.ANY,
            TokenType.ARRAY,
            TokenType.FINAL,
            TokenType.FORMAT,
            TokenType.SETTINGS,
        }

        ALIAS_TOKENS = parser.Parser.ALIAS_TOKENS - {
            TokenType.FORMAT,
        }

        LOG_DEFAULTS_TO_LN = True

        QUERY_MODIFIER_PARSERS = {
            **parser.Parser.QUERY_MODIFIER_PARSERS,
            TokenType.SETTINGS: lambda self: (
                "settings",
                self._advance() or self._parse_csv(self._parse_assignment),
            ),
            TokenType.FORMAT: lambda self: (
                "format",
                self._advance() or self._parse_id_var(),
            ),
        }

        CONSTRAINT_PARSERS = {
            **parser.Parser.CONSTRAINT_PARSERS,
            "INDEX": lambda self: self._parse_index_constraint(),
            "CODEC": lambda self: self._parse_compress(),
        }

        ALTER_PARSERS = {
            **parser.Parser.ALTER_PARSERS,
            "REPLACE": lambda self: self._parse_alter_table_replace(),
        }

        SCHEMA_UNNAMED_CONSTRAINTS = {
            *parser.Parser.SCHEMA_UNNAMED_CONSTRAINTS,
            "INDEX",
        }

        PLACEHOLDER_PARSERS = {
            **parser.Parser.PLACEHOLDER_PARSERS,
            TokenType.L_BRACE: lambda self: self._parse_query_parameter(),
        }

        # https://clickhouse.com/docs/en/sql-reference/statements/create/function
        def _parse_user_defined_function_expression(self) -> t.Optional[exp.Expression]:
            return self._parse_lambda()

        def _parse_types(
            self,
            check_func: bool = False,
            schema: bool = False,
            allow_identifiers: bool = True,
        ) -> t.Optional[exp.Expression]:
            dtype = super()._parse_types(
                check_func=check_func,
                schema=schema,
                allow_identifiers=allow_identifiers,
            )
            if (
                isinstance(dtype, exp.DataType)
                and dtype.args.get("nullable") is not True
            ):
                # Mark every type as non-nullable which is ClickHouse's default, unless it's
                # already marked as nullable. This marker helps us transpile types from other
                # dialects to ClickHouse, so that we can e.g. produce `CAST(x AS Nullable(String))`
                # from `CAST(x AS TEXT)`. If there is a `NULL` value in `x`, the former would
                # fail in ClickHouse without the `Nullable` type constructor.
                dtype.set("nullable", False)

            return dtype

        def _parse_extract(self) -> exp.Extract | exp.Anonymous:
            index = self._index
            this = self._parse_bitwise()
            if self._match(TokenType.FROM):
                self._retreat(index)
                return super()._parse_extract()

            # We return Anonymous here because extract and regexpExtract have different semantics,
            # so parsing extract(foo, bar) into RegexpExtract can potentially break queries. E.g.,
            # `extract('foobar', 'b')` works, but ClickHouse crashes for `regexpExtract('foobar', 'b')`.
            #
            # TODO: can we somehow convert the former into an equivalent `regexpExtract` call?
            self._match(TokenType.COMMA)
            return self.expression(
                exp.Anonymous, this="extract", expressions=[this, self._parse_bitwise()]
            )

        def _parse_assignment(self) -> t.Optional[exp.Expression]:
            this = super()._parse_assignment()

            if self._match(TokenType.PLACEHOLDER):
                return self.expression(
                    exp.If,
                    this=this,
                    true=self._parse_assignment(),
                    false=self._match(TokenType.COLON) and self._parse_assignment(),
                )

            return this

        def _parse_query_parameter(self) -> t.Optional[exp.Expression]:
            """
            Parse a placeholder expression like SELECT {abc: UInt32} or FROM {table: Identifier}
            https://clickhouse.com/docs/en/sql-reference/syntax#defining-and-using-query-parameters
            """
            index = self._index

            this = self._parse_id_var()
            self._match(TokenType.COLON)
            kind = self._parse_types(check_func=False, allow_identifiers=False) or (
                self._match_text_seq("IDENTIFIER") and "Identifier"
            )

            if not kind:
                self._retreat(index)
                return None
            elif not self._match(TokenType.R_BRACE):
                self.raise_error("Expecting }")

            if isinstance(this, exp.Identifier) and not this.quoted:
                this = exp.var(this.name)

            return self.expression(exp.Placeholder, this=this, kind=kind)

        def _parse_bracket(
            self, this: t.Optional[exp.Expression] = None
        ) -> t.Optional[exp.Expression]:
            l_brace = self._match(TokenType.L_BRACE, advance=False)
            bracket = super()._parse_bracket(this)

            if l_brace and isinstance(bracket, exp.Struct):
                varmap = exp.VarMap(keys=exp.Array(), values=exp.Array())
                for expression in bracket.expressions:
                    if not isinstance(expression, exp.PropertyEQ):
                        break

                    varmap.args["keys"].append(
                        "expressions", exp.Literal.string(expression.name)
                    )
                    varmap.args["values"].append("expressions", expression.expression)

                return varmap

            return bracket

        def _parse_in(
            self, this: t.Optional[exp.Expression], is_global: bool = False
        ) -> exp.In:
            this = super()._parse_in(this)
            this.set("is_global", is_global)
            return this

        def _parse_global_in(
            self, this: t.Optional[exp.Expression]
        ) -> exp.Not | exp.In:
            is_negated = self._match(TokenType.NOT)
            this = self._match(TokenType.IN) and self._parse_in(this, is_global=True)
            return self.expression(exp.Not, this=this) if is_negated else this

        def _parse_table(
            self,
            schema: bool = False,
            joins: bool = False,
            alias_tokens: t.Optional[t.Collection[TokenType]] = None,
            parse_bracket: bool = False,
            is_db_reference: bool = False,
            parse_partition: bool = False,
        ) -> t.Optional[exp.Expression]:
            this = super()._parse_table(
                schema=schema,
                joins=joins,
                alias_tokens=alias_tokens,
                parse_bracket=parse_bracket,
                is_db_reference=is_db_reference,
            )

            if isinstance(this, exp.Table):
                inner = this.this
                alias = this.args.get("alias")

                if (
                    isinstance(inner, exp.GenerateSeries)
                    and alias
                    and not alias.columns
                ):
                    alias.set("columns", [exp.to_identifier("generate_series")])

            if self._match(TokenType.FINAL):
                this = self.expression(exp.Final, this=this)

            return this

        def _parse_position(self, haystack_first: bool = False) -> exp.StrPosition:
            return super()._parse_position(haystack_first=True)

        # https://clickhouse.com/docs/en/sql-reference/statements/select/with/
        def _parse_cte(self) -> t.Optional[exp.CTE]:
            # WITH <identifier> AS <subquery expression>
            cte: t.Optional[exp.CTE] = self._try_parse(super()._parse_cte)

            if not cte:
                # WITH <expression> AS <identifier>
                cte = self.expression(
                    exp.CTE,
                    this=self._parse_assignment(),
                    alias=self._parse_table_alias(),
                    scalar=True,
                )

            return cte

        def _parse_join_parts(
            self,
        ) -> t.Tuple[t.Optional[Token], t.Optional[Token], t.Optional[Token]]:
            is_global = self._match(TokenType.GLOBAL) and self._prev
            kind_pre = self._match_set(self.JOIN_KINDS, advance=False) and self._prev

            if kind_pre:
                kind = self._match_set(self.JOIN_KINDS) and self._prev
                side = self._match_set(self.JOIN_SIDES) and self._prev
                return is_global, side, kind

            return (
                is_global,
                self._match_set(self.JOIN_SIDES) and self._prev,
                self._match_set(self.JOIN_KINDS) and self._prev,
            )

        def _parse_join(
            self, skip_join_token: bool = False, parse_bracket: bool = False
        ) -> t.Optional[exp.Join]:
            join = super()._parse_join(
                skip_join_token=skip_join_token, parse_bracket=True
            )
            if join:
                join.set("global", join.args.pop("method", None))

                # tbl ARRAY JOIN arr <-- this should be a `Column` reference, not a `Table`
                # https://clickhouse.com/docs/en/sql-reference/statements/select/array-join
                if join.kind == "ARRAY":
                    for table in join.find_all(exp.Table):
                        table.replace(table.to_column())

            return join

        def _parse_function(
            self,
            functions: t.Optional[t.Dict[str, t.Callable]] = None,
            anonymous: bool = False,
            optional_parens: bool = True,
            any_token: bool = False,
        ) -> t.Optional[exp.Expression]:
            expr = super()._parse_function(
                functions=functions,
                anonymous=anonymous,
                optional_parens=optional_parens,
                any_token=any_token,
            )

            func = expr.this if isinstance(expr, exp.Window) else expr

            # Aggregate functions can be split in 2 parts: <func_name><suffix>
            parts = (
                self.AGG_FUNC_MAPPING.get(func.this)
                if isinstance(func, exp.Anonymous)
                else None
            )

            if parts:
                anon_func: exp.Anonymous = t.cast(exp.Anonymous, func)
                params = self._parse_func_params(anon_func)

                kwargs = {
                    "this": anon_func.this,
                    "expressions": anon_func.expressions,
                }
                if parts[1]:
                    exp_class: t.Type[exp.Expression] = (
                        exp.CombinedParameterizedAgg if params else exp.CombinedAggFunc
                    )
                else:
                    exp_class = exp.ParameterizedAgg if params else exp.AnonymousAggFunc

                kwargs["exp_class"] = exp_class
                if params:
                    kwargs["params"] = params

                func = self.expression(**kwargs)

                if isinstance(expr, exp.Window):
                    # The window's func was parsed as Anonymous in base parser, fix its
                    # type to be ClickHouse style CombinedAnonymousAggFunc / AnonymousAggFunc
                    expr.set("this", func)
                elif params:
                    # Params have blocked super()._parse_function() from parsing the following window
                    # (if that exists) as they're standing between the function call and the window spec
                    expr = self._parse_window(func)
                else:
                    expr = func

            return expr

        def _parse_func_params(
            self, this: t.Optional[exp.Func] = None
        ) -> t.Optional[t.List[exp.Expression]]:
            if self._match_pair(TokenType.R_PAREN, TokenType.L_PAREN):
                return self._parse_csv(self._parse_lambda)

            if self._match(TokenType.L_PAREN):
                params = self._parse_csv(self._parse_lambda)
                self._match_r_paren(this)
                return params

            return None

        def _parse_quantile(self) -> exp.Quantile:
            this = self._parse_lambda()
            params = self._parse_func_params()
            if params:
                return self.expression(exp.Quantile, this=params[0], quantile=this)
            return self.expression(
                exp.Quantile, this=this, quantile=exp.Literal.number(0.5)
            )

        def _parse_wrapped_id_vars(
            self, optional: bool = False
        ) -> t.List[exp.Expression]:
            return super()._parse_wrapped_id_vars(optional=True)

        def _parse_primary_key(
            self, wrapped_optional: bool = False, in_props: bool = False
        ) -> exp.PrimaryKeyColumnConstraint | exp.PrimaryKey:
            return super()._parse_primary_key(
                wrapped_optional=wrapped_optional or in_props, in_props=in_props
            )

        def _parse_on_property(self) -> t.Optional[exp.Expression]:
            index = self._index
            if self._match_text_seq("CLUSTER"):
                this = self._parse_id_var()
                if this:
                    return self.expression(exp.OnCluster, this=this)
                else:
                    self._retreat(index)
            return None

        def _parse_index_constraint(
            self, kind: t.Optional[str] = None
        ) -> exp.IndexColumnConstraint:
            # INDEX name1 expr TYPE type1(args) GRANULARITY value
            this = self._parse_id_var()
            expression = self._parse_assignment()

            index_type = self._match_text_seq("TYPE") and (
                self._parse_function() or self._parse_var()
            )

            granularity = self._match_text_seq("GRANULARITY") and self._parse_term()

            return self.expression(
                exp.IndexColumnConstraint,
                this=this,
                expression=expression,
                index_type=index_type,
                granularity=granularity,
            )

        def _parse_partition(self) -> t.Optional[exp.Partition]:
            # https://clickhouse.com/docs/en/sql-reference/statements/alter/partition#how-to-set-partition-expression
            if not self._match(TokenType.PARTITION):
                return None

            if self._match_text_seq("ID"):
                # Corresponds to the PARTITION ID <string_value> syntax
                expressions: t.List[exp.Expression] = [
                    self.expression(exp.PartitionId, this=self._parse_string())
                ]
            else:
                expressions = self._parse_expressions()
>>>>>>> 172f96e9

def _build_truncate(args: t.List) -> exp.Div:
    """
    exasol TRUNC[ATE] (number): https://docs.exasol.com/db/latest/sql_references/functions/alphabeticallistfunctions/trunc[ate]%20(number).htm#TRUNC[ATE]_(number)
    example:
        exasol query: SELECT TRUNC(123.456,-2) -> 100
        generic query: SELECT FLOOR(123.456 * POWER(10,-2)) / POWER(10,-2) -> 100
    """
    number = seq_get(args, 0)
    truncate = seq_get(args, 1) or 0  # if no truncate arg then integer truncation
    sql = f"FLOOR({number} * POWER(10,{truncate})) / POWER(10,{truncate})"
    return parse_one(sql)
    # return exp.Div(
    #     this=exp.Floor(
    #         this=exp.Mul(
    #             this=exp.Literal(this=number,is_string=isinstance(number,str)),
    #             expression=exp.Pow(
    #                 this=exp.Literal(this=10,is_string=False),
    #                 expression=exp.Literal(this=truncate,is_string=isinstance(number,str)),
    #             ),
    #         )
    #     ),
    #     expression=exp.Pow(
    #         this=exp.Literal(this=10,is_string=False),
    #         expression=exp.Literal(this=truncate,is_string=isinstance(number,str)),
    #     ),
    #     # typed=???,
    #     # safe=???
    # )


<<<<<<< HEAD
class Exasol(Dialect):
    ANNOTATORS = {
        **Dialect.ANNOTATORS,
        # PI() has no args
    }

    class Tokenizer(tokens.Tokenizer):
        SINGLE_TOKENS = {
            **tokens.Tokenizer.SINGLE_TOKENS,
=======
            if not partition or not self._match(TokenType.FROM):
                return None

            return self.expression(
                exp.ReplacePartition,
                expression=partition,
                source=self._parse_table_parts(),
            )

        def _parse_projection_def(self) -> t.Optional[exp.ProjectionDef]:
            if not self._match_text_seq("PROJECTION"):
                return None

            return self.expression(
                exp.ProjectionDef,
                this=self._parse_id_var(),
                expression=self._parse_wrapped(self._parse_statement),
            )

        def _parse_constraint(self) -> t.Optional[exp.Expression]:
            return super()._parse_constraint() or self._parse_projection_def()

        def _parse_alias(
            self, this: t.Optional[exp.Expression], explicit: bool = False
        ) -> t.Optional[exp.Expression]:
            # In clickhouse "SELECT <expr> APPLY(...)" is a query modifier,
            # so "APPLY" shouldn't be parsed as <expr>'s alias. However, "SELECT <expr> apply" is a valid alias
            if self._match_pair(TokenType.APPLY, TokenType.L_PAREN, advance=False):
                return this

            return super()._parse_alias(this=this, explicit=explicit)

        def _parse_expression(self) -> t.Optional[exp.Expression]:
            this = super()._parse_expression()

            # Clickhouse allows "SELECT <expr> [APPLY(func)] [...]]" modifier
            while self._match_pair(TokenType.APPLY, TokenType.L_PAREN):
                this = exp.Apply(this=this, expression=self._parse_var(any_token=True))
                self._match(TokenType.R_PAREN)

            return this

        def _parse_columns(self) -> exp.Expression:
            this: exp.Expression = self.expression(
                exp.Columns, this=self._parse_lambda()
            )

            while self._next and self._match_text_seq(")", "APPLY", "("):
                self._match(TokenType.R_PAREN)
                this = exp.Apply(this=this, expression=self._parse_var(any_token=True))
            return this

    class Generator(generator.Generator):
        QUERY_HINTS = False
        STRUCT_DELIMITER = ("(", ")")
        NVL2_SUPPORTED = False
        TABLESAMPLE_REQUIRES_PARENS = False
        TABLESAMPLE_SIZE_IS_ROWS = False
        LAST_DAY_SUPPORTS_DATE_PART = False
        SUPPORTS_TO_NUMBER = False
        JOIN_HINTS = False
        TABLE_HINTS = False
        GROUPINGS_SEP = ""
        SET_OP_MODIFIERS = False
        VALUES_AS_TABLE = False
        ARRAY_SIZE_NAME = "LENGTH"

        STRING_TYPE_MAPPING = {
            exp.DataType.Type.BLOB: "VARCHAR",
            exp.DataType.Type.CHAR: "CHAR",
            exp.DataType.Type.LONGBLOB: "VARCHAR",
            exp.DataType.Type.LONGTEXT: "VARCHAR",
            exp.DataType.Type.MEDIUMBLOB: "VARCHAR",
            exp.DataType.Type.MEDIUMTEXT: "VARCHAR",
            exp.DataType.Type.TINYBLOB: "VARCHAR",
            exp.DataType.Type.TINYTEXT: "VARCHAR",
            exp.DataType.Type.TEXT: "VARCHAR",
            exp.DataType.Type.VARBINARY: "VARCHAR",
            exp.DataType.Type.VARCHAR: "VARCHAR",
>>>>>>> 172f96e9
        }
        SINGLE_TOKENS.pop("%")  # "%": TokenType.MOD not supported in exasol

<<<<<<< HEAD
        KEYWORDS = {
            **tokens.Tokenizer.KEYWORDS,
=======
        SUPPORTED_JSON_PATH_PARTS = {
            exp.JSONPathRoot,  # $
            exp.JSONPathKey,  # .key or ['key']
            exp.JSONPathSubscript,  # ['key'] or [0]
            exp.JSONPathWildcard,  # [*]
            exp.JSONPathUnion,  # ['key1','key2']
            exp.JSONPathSlice,  # [start:end:step]
>>>>>>> 172f96e9
        }
        KEYWORDS.pop("DIV")

<<<<<<< HEAD
    class Parser(parser.Parser):
        # ADD_(DAYS | HOURS | MINUTES | MONTHS | SECONS | WEEKS | YEARS)
        # https://docs.exasol.com/db/latest/sql_references/functions/scalarfunctions.htm
        DATE_ADD_FUNCTIONS = {
            f"ADD_{unit}S": build_date_delta(exp.DateAdd, None, unit)
            for unit in ["DAY", "HOUR", "MINUTE", "MONTH", "SECOND", "WEEK", "YEAR"]
        }

        NUMERIC_FUNCTIONS = {
            ########### HANDLE IN GENERATOR ############
            # "MOD": a % b not allowed
            #       needs to be handled in generator
            #       see: bigquery line 1166 mod_sql
            # "TO_NUMBER": # in generator: SUPPORTS_TO_NUMBER = True
            #       but could handle boolean like CAST(TRUE AS DECIMAL(1,0))
            #       see: tonumber_sql in sqlglot/generator.py
            #       see: https://docs.exasol.com/db/latest/sql_references/functions/alphabeticallistfunctions/to_number.htm#TO_NUMBER
            ########### HANDLE IN GENERATOR ############
            "DIV": binary_from_function(exp.IntDiv),
            "RANDOM": lambda args: exp.Rand(
                lower=seq_get(args, 0), upper=seq_get(args, 1)
            ),
            "TRUNCATE": _build_truncate,
            "TRUNC": _build_truncate,
            ########## NEED MORE RESEARCH ###########
            # "TO_CHAR": # exp.NumberToStr research formats
            # "MIN_SCALE": , # https://docs.exasol.com/db/latest/sql_references/functions/alphabeticallistfunctions/min_scale.htm
            # "WIDTH_BUCKET": , # https://docs.exasol.com/db/latest/sql_references/functions/alphabeticallistfunctions/width_bucket.htm
            # in general: how to handle exp.Anonymous ???
            ########## NEED MORE RESEARCH ###########
=======
        TYPE_MAPPING = {
            **generator.Generator.TYPE_MAPPING,
            **STRING_TYPE_MAPPING,
            exp.DataType.Type.TINYINT: "SMALLINT",
            exp.DataType.Type.SMALLINT: "SMALLINT",
            exp.DataType.Type.INT: "INTEGER",
            exp.DataType.Type.MEDIUMINT: "INTEGER",
            exp.DataType.Type.BIGINT: "BIGINT",
            exp.DataType.Type.FLOAT: "FLOAT",
            exp.DataType.Type.DOUBLE: "DOUBLE PRECISION",
            exp.DataType.Type.DECIMAL: "DECIMAL",
            exp.DataType.Type.DECIMAL32: "DECIMAL",
            exp.DataType.Type.DECIMAL64: "DECIMAL",
            exp.DataType.Type.DECIMAL128: "DECIMAL",
            exp.DataType.Type.DECIMAL256: "DECIMAL",
            exp.DataType.Type.DATE: "DATE",
            exp.DataType.Type.DATETIME: "TIMESTAMP",
            exp.DataType.Type.TIMESTAMP: "TIMESTAMP",
            exp.DataType.Type.DATETIME2: "TIMESTAMP",
            exp.DataType.Type.SMALLDATETIME: "TIMESTAMP",
            exp.DataType.Type.BOOLEAN: "BOOLEAN",
        }

        TRANSFORMS = {
            **generator.Generator.TRANSFORMS,
            # exp.Abs : rename_func("ABS"),
            exp.Anonymous: lambda self, e: self._anonymous_func(e),
            exp.Acos: lambda self, e: f"ACOS({self.sql(e, 'this')})",
            exp.DateAdd: lambda self, e: f"ADD_DAYS({self._timestamp_literal(e.this, 'this')}, {self.sql(e, 'expression')})",
            exp.AddHours: lambda self, e: f"ADD_HOURS({self._timestamp_literal(e, 'this')}, {self.sql(e, 'expression')})",
            exp.AddMinutes: lambda self, e: f"ADD_MINUTES({self._timestamp_literal(e, 'this')}, {self.sql(e, 'expression')})",
            exp.AddMonths: lambda self, e: f"ADD_MONTHS({self._timestamp_literal(e, 'this')}, {self.sql(e, 'expression')})",
            exp.AddSeconds: lambda self, e: f"ADD_SECONDS({self._timestamp_literal(e, 'this')}, {self.sql(e, 'expression')})",
            exp.AddWeeks: lambda self, e: f"ADD_WEEKS({self._timestamp_literal(e, 'this')}, {self.sql(e, 'expression')})",
            exp.AddYears: lambda self, e: f"ADD_YEARS({self._timestamp_literal(e, 'this')}, {self.sql(e, 'expression')})",
            exp.AnyValue: lambda self, e: self.windowed_func("ANY", e),
            exp.ApproxDistinct: rename_func("APPROXIMATE_COUNT_DISTINCT"),
            exp.Ascii: lambda self, e: f"ASCII({self.sql(e, 'this')})",
            exp.Asin: lambda self, e: f"ASIN({self.sql(e, 'this')})",
            exp.Atan: lambda self, e: f"ATAN({self.sql(e, 'this')})",
            exp.Atan2: lambda self, e: f"ATAN2({self.sql(e, 'this')}, {self.sql(e, 'expression')})",
            exp.Avg: lambda self, e: self.windowed_func("AVG", e),
            exp.BitwiseAnd: rename_func("BIT_AND"),
            exp.BitCheck: lambda self, e: f"BIT_CHECK({self.sql(e, 'this')}, {self.sql(e, 'expression')})",
            exp.BitLength: lambda self, e: f"BIT_LENGTH({self.sql(e, 'this')})",
            exp.BitLRotate: lambda self, e: f"BIT_LROTATE({self.sql(e, 'this')}, {self.sql(e, 'expression')})",
            exp.BitwiseLeftShift: rename_func("BIT_LSHIFT"),
            exp.BitwiseNot: rename_func("BIT_NOT"),
            exp.BitwiseOr: rename_func("BIT_OR"),
            exp.BitRRotate: lambda self, e: f"BIT_RROTATE({self.sql(e, 'this')}, {self.sql(e, 'expression')})",
            exp.BitwiseRightShift: rename_func("BIT_RSHIFT"),
            exp.BitSet: lambda self, e: f"BIT_SET({self.sql(e, 'this')}, {self.sql(e, 'expression')})",
            exp.BitToNum: lambda self, e: f"BIT_TO_NUM({', '.join(self.sql(arg) for arg in e.expressions)})",
            exp.BitwiseXor: rename_func("BIT_XOR"),
            # Case
            # Cast
            # exp.Ceil
            # exp.Chr: rename_func("CHR"),
            exp.CharacterLength: rename_func("CHARACTER_LENGTH"),
            # exp.Coalesce,
            exp.ColognePhonetic: lambda self, e: f"COLOGNE_PHONETIC({self.sql(e, 'this')})",
            exp.ConnectByIsCycle: lambda self, e: "CONNECT_BY_ISCYCLE",
            exp.ConnectByIsLeaf: lambda self, e: "CONNECT_BY_ISLEAF",
            exp.SysConnectByPath: lambda self, e: f"SYS_CONNECT_BY_PATH({self.sql(e, 'this')}, {', '.join(self.sql(x) for x in e.expressions)})",
            exp.Command: lambda self, e: " ".join(self.sql(x) for x in e.expressions),
            # exp.Concat
            # exp.Convert
            exp.ConvertTZ: lambda self, e: self.convert_tz_sql(e),
            # exp.Corr: lambda self, e: self.corr_sql(e), - already exist
            exp.Cos: lambda self, e: self.cos_sql(e),
            exp.CosH: lambda self, e: self.cosh_sql(e),
            exp.Cot: lambda self, e: self.cot_sql(e),
            exp.Count: lambda self, e: self.windowed_func("COUNT", e),
            exp.CovarPop: rename_func("COVAR_POP"),
            exp.CovarSamp: rename_func("COVAR_SAMP"),
            exp.CumeDist: lambda self, e: self.windowed_func("CUME_DIST"),
            exp.CurrentCluster: lambda self, e: "CURRENT_CLUSTER",
            exp.CurrentDate: rename_func("CURDATE"),
            exp.CurrentSchema: lambda self, e: "CURRENT_SCHEMA",
            exp.CurrentSession: lambda self, e: "CURRENT_SESSION",
            exp.CurrentStatement: lambda self, e: "CURRENT_STATEMENT",
            exp.CurrentUser: lambda self, e: "CURRENT_USER",
            # exp.CountDistinct: lambda self, e: self.windowed_func("COUNT_DISTINCT", e),
            # exp.CountStar: lambda self, e: "COUNT(*)",
            # exp.Covar: rename_func("COVAR
            exp.CurrentTimestamp: lambda self, e: (
                f"CURRENT_TIMESTAMP({self.sql(e, 'this')})"
                if e.args.get("this")
                else "CURRENT_TIMESTAMP"
            ),
            exp.DateTrunc: lambda self, e: f"DATE_TRUNC({self.sql(e, 'this')}, {self._timestamp_literal(e, 'expression')})",
            # exp.Day
            exp.DaysBetween: lambda self, e: f"DAYS_BETWEEN({self.sql(e, 'this')}, {self.sql(e, 'expression')})",
            exp.Date: lambda self, e: f"DATE {self.sql(e, 'this')}",
            exp.Timestamp: lambda self, e: f"TIMESTAMP {self.sql(e, 'this')}",
            exp.DBTimezone: lambda self, e: "DBTIMEZONE",
            exp.Decode: lambda self, e: f"DECODE({', '.join(self.sql(arg) for arg in e.expressions)})",
            exp.Degrees: lambda self, e: f"DEGREES({self.sql(e, 'this')})",
            exp.DenseRank: lambda self, e: self.windowed_func("DENSE_RANK", e),
            # exp.Div
            exp.Dump: lambda self, e: f"DUMP({', '.join(filter(None, [
                self.sql(e, 'this'),
                self.sql(e, 'format'),
                self.sql(e, 'start_position'),
                self.sql(e, 'length')
            ]))})",
            exp.EditDistance: lambda self, e: f"EDIT_DISTANCE({self.sql(e, 'this')}, {self.sql(e, 'expression')})",
            exp.Every: lambda self, e: f"EVERY({self.sql(e, 'this')})",
            exp.Extract: lambda self, e: f"EXTRACT({self.sql(e, 'expression')} FROM {self._timestamp_literal(e, 'this')})",
            # exp.Extract
            # exp.FirstValue: rename_func("FIRST_VALUE"),
            # exp.Exp: lambda self, e: f"EXP({self.sql(e, 'this')})",
            exp.FirstValue: lambda self, e: self.windowed_func("FIRST_VALUE", e),
            # exp.Floor: lambda self, e: f"FLOOR({self.sql(e, 'this')})",
            exp.FromPosixTime: lambda self, e: f"FROM_POSIX_TIME({self.sql(e, 'this')})",
            # exp.Greatest: lambda self, e: f"GREATEST({', '.join(self.sql(arg) for arg in e.expressions)})", //Todo:
            exp.GroupConcat: lambda self, e: self.group_concat_sql(e),
            exp.Grouping: lambda self, e: f"GROUPING({', '.join(self.sql(x) for x in e.expressions)})",
            # exp.GroupingId: lambda self, e: f"GROUPING_ID({self.sql(e, 'this')})",
            exp.MD5: lambda self, e: f"HASH_MD5({', '.join(self.sql(x) for x in e.expressions)})",
            exp.SHA: lambda self, e: f"HASH_SHA1({', '.join(self.sql(x) for x in e.expressions)})",
            exp.HashSha256: lambda self, e: f"HASH_SHA256({', '.join(self.sql(x) for x in e.expressions)})",
            exp.HashSha512: lambda self, e: f"HASH_SHA512({', '.join(self.sql(x) for x in e.expressions)})",
            exp.HashTiger: lambda self, e: f"HASH_TIGER({', '.join(self.sql(x) for x in e.expressions)})",
            exp.HashTypeMd5: lambda self, e: f"HASHTYPE_MD5({', '.join(self.sql(x) for x in e.expressions)})",
            exp.HashTypeSha1: lambda self, e: f"HASHTYPE_SHA1({', '.join(self.sql(x) for x in e.expressions)})",
            exp.HashTypeSha256: lambda self, e: f"HASHTYPE_SHA256({', '.join(self.sql(x) for x in e.expressions)})",
            exp.HashTypeSha512: lambda self, e: f"HASHTYPE_SHA512({', '.join(self.sql(x) for x in e.expressions)})",
            exp.HashTypeTiger: lambda self, e: f"HASHTYPE_TIGER({', '.join(self.sql(x) for x in e.expressions)})",
            exp.Hour: lambda self, e: f"HOUR({self._timestamp_literal(e, 'this')})",
            exp.HoursBetween: lambda self, e: f"HOURS_BETWEEN({self._timestamp_literal(e, 'this')}, {self._timestamp_literal(e, 'expression')})",
            exp.If: lambda self, e: (
                f"IF {self.sql(e, 'this')} THEN {self.sql(e, 'true')} ELSE {self.sql(e, 'false')} ENDIF"
            ),
            exp.InitCap: lambda self, e: f"INITCAP({self.sql(e, 'this')})",
            exp.Insert: lambda self, e: f"INSERT({self.sql(e, 'this')}, {self.sql(e, 'start')}, {self.sql(e, 'length')}, {self.sql(e, 'expression')})",
            exp.Instr: lambda self, e: (
                "INSTR("
                + ", ".join(
                    filter(
                        None,
                        [
                            self.sql(e, "this"),
                            self.sql(e, "substr"),
                            e.args.get("position") and self.sql(e, "position"),
                            e.args.get("occurrence") and self.sql(e, "occurrence"),
                        ],
                    )
                )
                + ")"
            ),
            exp.Iproc: lambda self, e: f"IPROC({self.sql(e, 'this')})",
            exp.Is: lambda self, e: f"IS_{self.sql(e, 'type')}({self.sql(e, 'this')}"
            + (f", {self.sql(e, 'expression')}" if e.args.get("expression") else "")
            + ")",
            exp.JSONBExtract: lambda self, e: self.jsonb_extract_sql(e),
            exp.JSONValue: lambda self, e: (
                f"JSON_VALUE({self.sql(e, 'this')}, {self.sql(e, 'path')}"
                + (
                    f" NULL ON EMPTY DEFAULT {self.sql(e, 'default')} ON ERROR"
                    if e.args.get("null_on_empty")
                    and e.args.get("default")
                    and e.args.get("on_error")
                    else ""
                )
                + ")"
            ),
            exp.Lag: lambda self, e: (
                f"LAG({self.sql(e, 'this')}, {self.sql(e, 'expression')})"
                if e.args.get("expression") is not None
                else f"LAG({self.sql(e, 'this')})"
            ),
            # exp.LastValue
            exp.LCase: rename_func("LCASE"),
            exp.Lead: lambda self, e: (
                f"LEAD({self.sql(e, 'this')}, {self.sql(e, 'expression')})"
                if e.args.get("expression") is not None
                else f"LEAD({self.sql(e, 'this')})"
            ),
            # exp.Least
            exp.Left: lambda self, e: f"LEFT({self.sql(e, 'this')}, {self.sql(e, 'expression')})",
            # exp.Length
            exp.ConnectBy: lambda self, e: f"CONNECT BY {'PRIOR ' if e.args.get('prior') else ''}{self.sql(e, 'this')}",
            exp.StartWith: lambda self, e: f"START WITH {self.sql(e, 'this')}",
            exp.Level: lambda self, e: "LEVEL",
            exp.Log: lambda self, e: f"LOG({self.sql(e, 'this')}, {self.sql(e, 'base')})",
            exp.Log2: lambda self, e: f"LOG2({self.sql(e, 'this')})",
            exp.Log10: lambda self, e: f"LOG10({self.sql(e, 'this')})",
            exp.ListAgg: lambda self, e: (
                f"LISTAGG({self.sql(e, 'this')}"
                f"{', ' + self.sql(e, 'separator') if e.args.get('separator') else ''})"
                f" WITHIN GROUP (ORDER BY {self.sql(e, 'order')})"
                if e.args.get("order")
                else ""
            ),
            # exp.Ln: lambda self, e: f"LN({self.sql(e, 'this')})",
            exp.LocalTimestamp: lambda self, e: (
                f"LOCALTIMESTAMP({self.sql(e, 'precision')})"
                if e.args.get("precision")
                else "LOCALTIMESTAMP"
            ),
            exp.Locate: lambda self, e: (
                f"LOCATE({self.sql(e, 'this')}, {self.sql(e, 'expression')}, {self.sql(e, 'start')})"
                if e.args.get("start")
                else f"LOCATE({self.sql(e, 'this')}, {self.sql(e, 'expression')})"
            ),
            # exp.Lower
            exp.LPad: lambda self, e: f"LPAD({self.sql(e, 'this')}, {self.sql(e, 'length')}, {self.sql(e, 'pad')})",
            exp.LTrim: lambda self, e: (
                f"LTRIM({self.sql(e, 'this')}, {self.sql(e, 'trim_chars')})"
                if e.args.get("trim_chars")
                else f"LTRIM({self.sql(e, 'this')})"
            ),
            # exp.Trim
            # exp.Max
            # exp.Median
            # exp.Min
            exp.Mid: lambda self, e: (
                f"MID({self.sql(e, 'this')}, {self.sql(e, 'start')}, {self.sql(e, 'length')})"
                if e.args.get("length")
                else f"MID({self.sql(e, 'this')}, {self.sql(e, 'start')})"
            ),
            exp.Mod: rename_func("MOD"),
            exp.MinScale: lambda self, e: f"MIN_SCALE({self.sql(e, 'this')})",
            # exp.MinutesBetween: lambda self, e: f"MINUTES_BETWEEN({self.sql(e, 'this')}, {self.sql(e, 'expression')})",
            # exp.Month: lambda self, e: f"MONTH({self.sql(e, 'this')})",
            # exp.MonthsBetween: lambda self, e: f"MONTHS_BETWEEN({self.sql(e, 'this')}, {self.sql(e, 'expression')})",
            # exp.Mul: lambda self, e: f"MUL({self.sql(e, 'this')})",
            # exp.Now: lambda self, e: "NOW()",
            # exp.NProc: lambda self, e: "NPROC()",
            # exp.NTile: lambda self, e: f"NTILE({self.sql(e, 'this')})",
            # exp.NullIf: lambda self, e: f"NULLIF({self.sql(e, 'this')}, {self.sql(e, 'expression')})",
            # exp.NullIfZero: lambda self, e: f"NULLIFZERO({self.sql(e, 'this')})",
            # exp.NumToDSInterval: lambda self, e: f"NUMTODSINTERVAL({self.sql(e, 'this')}, {self.sql(e, 'unit')})",
            # exp.NumToYMInterval: lambda self, e: f"NUMTOYMINTERVAL({self.sql(e, 'this')}, {self.sql(e, 'unit')})",
            # exp.NVL: lambda self, e: f"NVL({self.sql(e, 'this')}, {self.sql(e, 'expression')})",
            # exp.NVL2: lambda self, e: f"NVL2({self.sql(e, 'this')}, {self.sql(e, 'true_value')}, {self.sql(e, 'false_value')})",
            # exp.OctetLength: lambda self, e: f"OCTET_LENGTH({self.sql(e, 'this')})",
            # exp.PercentRank: lambda self, e: "PERCENT_RANK()",
            # exp.Pi: lambda self, e: "PI()",
            # exp.PosixTime: lambda self, e: f"POSIX_TIME({self.sql(e, 'this')})",
            # exp.Month: lambda self, e: f"MONTH({self.sql(e, 'this')})",
            # exp.MonthsBetween: lambda self, e
            # exp.Nullif
            exp.NthValue: lambda self, e: (
                f"NTH_VALUE({self.sql(e, 'this')}, {self.sql(e, 'expression')})"
                + (" FROM LAST" if e.args.get("from_last") else " FROM FIRST")
                + (" RESPECT NULLS" if e.args.get("respect_nulls") else " IGNORE NULLS")
                + self.sql(e, "over")
            ),
            exp.PercentileCont: lambda self, e: (
                f"PERCENTILE_CONT({self.sql(e, 'this')})"
                f" WITHIN GROUP ({self.sql(e, 'order').strip()})"
                f"{self.sql(e, 'over')}"
            ),
            exp.PercentileDisc: lambda self, e: (
                f"PERCENTILE_DISC({self.sql(e, 'this')})"
                f" WITHIN GROUP ({self.sql(e, 'order').strip()})"
                f"{self.sql(e, 'over')}"
            ),
            exp.StrPosition: lambda self, e: f"POSITION({self.sql(e, 'this')} IN {self.sql(e, 'expression')})",
            exp.Pow: rename_func("POWER"),
            exp.Rand: rename_func("RANDOM"),
            
            exp.RegexpExtract: rename_func("REGEXP_SUBSTR"),
            exp.RegexpReplace: rename_func("REGEXP_REPLACE"),
            
            # exp.Repeat
            # exp.Right
            exp.Round: lambda self, e: self.round_sql(e),
            # exp.Round: lambda self, e: f"ADD_DAYS({self._timestamp_literal(e.this, 'this')}, {self.sql(e, 'expression')})",
            
        }

        PROPERTIES_LOCATION = {
            **generator.Generator.PROPERTIES_LOCATION,
            exp.OnCluster: exp.Properties.Location.POST_NAME,
            exp.PartitionedByProperty: exp.Properties.Location.POST_SCHEMA,
            exp.ToTableProperty: exp.Properties.Location.POST_NAME,
            exp.VolatileProperty: exp.Properties.Location.UNSUPPORTED,
>>>>>>> 172f96e9
        }

        FUNCTIONS = {
            **parser.Parser.FUNCTIONS,
            **DATE_ADD_FUNCTIONS,
            **NUMERIC_FUNCTIONS,
        }

<<<<<<< HEAD
        ############################# CHECKED (changed) ##########################
        # Whether string aliases are supported `SELECT COUNT(*) 'count'`
        # Exasol: supports this, tested with exasol db
        STRING_ALIASES = True  # default False
=======
        def _anonymous_func(self, e):
            func_name = e.this.upper()
            handlers = {
                "MIN_SCALE": lambda e: self._render_func_with_args(e, expected_arg_count=1),
                "MONTH": lambda e: self._render_func_with_args(e, expected_arg_count=1),
                "MINUTES_BETWEEN": lambda e: self._render_func_with_args(e, expected_arg_count=2),
                "MONTHS_BETWEEN": lambda e: self._render_func_with_args(e, expected_arg_count=2),
                "MUL": lambda e: self._render_func_with_args(e, expected_arg_count=1),
                "NOW": lambda e: self._render_func_with_args(e, expected_arg_count=0),
                "NPROC": lambda e: self._render_func_with_args(e, expected_arg_count=0),
                "NTILE": lambda e: self._render_func_with_args(e, expected_arg_count=1),
                "NULLIF": lambda e: self._render_func_with_args(e, expected_arg_count=2),
                "NULLIFZERO": lambda e: self._render_func_with_args(e, expected_arg_count=1),
                "NUMTODSINTERVAL": lambda e: self._render_func_with_args(e, expected_arg_count=2),
                "NUMTOYMINTERVAL": lambda e: self._render_func_with_args(e, expected_arg_count=2),
                "NVL": lambda e: self._render_func_with_args(e, expected_arg_count=2),
                "NVL2": lambda e: self._render_func_with_args(e, expected_arg_count=3),
                "OCTET_LENGTH": lambda e: self._render_func_with_args(e, expected_arg_count=1),
                "PERCENT_RANK": lambda e: self._render_func_with_args(e, expected_arg_count=0),
                "PI": lambda e: self._render_func_with_args(e, expected_arg_count=0),
                "POSIX_TIME": lambda e: self._render_func_with_args(e, expected_arg_count=1),
                "RADIANS": lambda e: self._render_func_with_args(e, expected_arg_count=1),
                "RADIANS": lambda e: self._render_func_with_args(e, expected_arg_count=1),
                "RANK": lambda e: self._render_func_with_args(e, expected_arg_count=0),
                "RATIO_TO_REPORT": lambda e: self._render_func_with_args(e, expected_arg_count=1),
                "REGEXP_INSTR": lambda e: self._render_func_with_args(e,  min_arg_count=2, max_arg_count=5),
                "REPLACE": lambda e: self._render_func_with_args(e,  expected_arg_count=3),
                "REVERSE": lambda e: self._render_func_with_args(e,  expected_arg_count=3),
                "ROWNUM": lambda e: "ROWNUM",
                "ROW_NUMBER": lambda e: self._render_func_with_args(e, expected_arg_count=0),
                "ROWID": lambda e: "ROWID",
                "RPAD": lambda e: self._render_func_with_args(e,  expected_arg_count=3),
                "RTRIM": lambda e: self._render_func_with_args(e,  expected_arg_count=2),
                
            }

            regr_funcs = [
                "REGR_AVGX", "REGR_AVGY", "REGR_COUNT", "REGR_INTERCEPT", "REGR_R2",
                "REGR_SLOPE", "REGR_SXX", "REGR_SXY", "REGR_SYY"
            ]
            for name in regr_funcs:
                handlers[name] = lambda e: self._render_func_with_args(e, expected_arg_count=2)

            if func_name in handlers:
                return handlers[func_name](e)
            return f"{func_name}({', '.join(self.sql(arg) for arg in e.expressions)})"

     

        def _render_func_with_args(self, e, expected_arg_count=None, min_arg_count=None, max_arg_count=None):
            arg_count = len(e.expressions)

            if expected_arg_count is not None and arg_count != expected_arg_count:
                raise ValueError(f"{e.this} expects exactly {expected_arg_count} arguments, got {arg_count}")

            if min_arg_count is not None and arg_count < min_arg_count:
                raise ValueError(f"{e.this} expects at least {min_arg_count} arguments, got {arg_count}")

            if max_arg_count is not None and arg_count > max_arg_count:
                raise ValueError(f"{e.this} expects at most {max_arg_count} arguments, got {arg_count}")

            def format_arg(arg):
                if isinstance(arg, exp.Literal) and isinstance(arg.this, str) and arg.this.startswith("TIMESTAMP "):
                    return arg.this
                return self.sql(arg)

            formatted_args = ", ".join(format_arg(arg) for arg in e.expressions)
            return f"{e.this.upper()}({formatted_args})"

 

        def round_sql(self, expression):
            value = expression.this
            arg = expression.args.get("decimals")

            datetime_units = {
                "CC", "SCC", "YYYY", "SYYY", "YEAR", "SYEAR", "YYY", "YY", "Y",
                "IYYY", "IYY", "IY", "I", "Q", "MONTH", "MON", "MM", "RM",
                "WW", "IW", "W", "DDD", "DD", "J", "DAY", "DY", "D",
                "HH", "HH24", "HH12", "MI", "SS",
            }

            def is_datetime_literal(lit):
                return (
                    isinstance(lit, exp.Literal)
                    and lit.is_string
                    and (lit.this.startswith("DATE ") or lit.this.startswith("TIMESTAMP "))
                )

            # Render the first argument properly
            value_sql = value.this if is_datetime_literal(value) else self.sql(value)

            if arg is None:
                return f"ROUND({value_sql})"

            # If rounding a datetime, the second arg should be a valid datetime unit
            if is_datetime_literal(value):
                unit = arg.this.strip("'").upper() if isinstance(arg, exp.Literal) else self.sql(arg)
                if unit not in datetime_units:
                    raise ValueError(f"Invalid ROUND datetime unit for Exasol: {unit}")
                return f"ROUND({value_sql}, '{unit}')"

            # Else, treat second argument as numeric (e.g., ROUND(42.123, 2))
            return f"ROUND({value_sql}, {self.sql(arg)})"

        def _timestamp_literal(self, e, key):
            arg = e.args.get(key)
            if isinstance(arg, exp.Literal) and arg.args.get("prefix"):
                # print(arg.args.get("prefix"))
                # print("The fame I waited for")
                return f"{arg.args['prefix']} '{arg.this}'"
            return self.sql(e, key)

        def alias_sql(self, expression):
            return f"{self.sql(expression, 'this')} {self.sql(expression, 'alias')}"

        def windowed_func(self, name, e):
            sql = f"{name}({self.sql(e, 'this')})"
            if e.args.get("over"):
                sql += f"{self.sql(e, 'over')}"
            return sql

        def convert_tz_sql(self, expression):
            this = self.sql(expression, "this")
            from_tz = self.sql(expression, "from_tz")
            to_tz = self.sql(expression, "to_tz")
            options = self.sql(expression, "options")
            if options:
                return f"CONVERT_TZ({this}, {from_tz}, {to_tz}, {options})"
            return f"CONVERT_TZ({this}, {from_tz}, {to_tz})"

        def convert_tz(self, e):
            args = [
                self.sql(e, "this"),
                self.sql(e, "timezone"),
                self.sql(e, "to_timezone"),
            ]
            if e.args.get("options"):
                args.append(self.sql(e, "options"))
            return f"CONVERT_TZ({', '.join(args)})"

        def cos_sql(self, expression):
            return f"COS({self.sql(expression, 'this')})"

        def cosh_sql(self, expression):
            return f"COSH({self.sql(expression, 'this')})"

        def cot_sql(self, expression):
            return f"COT({self.sql(expression, 'this')})"

        # def connect_by_sql(self, expression):
        #     prior = expression.args.get("prior")
        #     prefix = "CONNECT BY PRIOR " if prior else "CONNECT BY "
        #     return prefix + self.sql(expression, "this")

        # def start_with_sql(self, expression):
        #     return "START WITH " + self.sql(expression, "this")

        # def corr_sql(self, expression):
        #     return f"CORR({self.sql(expression, 'this')}, {self.sql(expression, 'expression')})"

        def group_concat_sql(self, e):
            order = e.args.get("order")
            order_sql = ""
            if order:
                # order is a list of Ordered expressions
                order_sql = " ORDER BY " + ", ".join(self.sql(o) for o in order)

            return (
                "GROUP_CONCAT("
                + ("DISTINCT " if e.args.get("distinct") else "")
                + self.sql(e, "this")
                + order_sql
                + (
                    f" SEPARATOR {self.sql(e, 'separator')}"
                    if e.args.get("separator")
                    else ""
                )
                + ")"
                + self.sql(e, "over")
            )

        def jsonb_extract_sql(self, e):
            args_sql = ", ".join(self.sql(arg) for arg in e.expressions)
            emits = e.args.get("emits")
            emits_sql = ""

            if emits:
                emits_sql = (
                    " EMITS("
                    + ", ".join(f"{name} {datatype}" for name, datatype in emits)
                    + ")"
                )

            return f"JSON_EXTRACT({self.sql(e, 'this')}, {args_sql}){emits_sql}"

        def convert_sql(self, expression):
            return f"CONVERT({self.sql(expression, 'this')}, {self.sql(expression, 'expression')})"

        def strtodate_sql(self, expression: exp.StrToDate) -> str:
            strtodate_sql = self.function_fallback_sql(expression)

            if not isinstance(expression.parent, exp.Cast):
                # StrToDate returns DATEs in other dialects (eg. postgres), so
                # this branch aims to improve the transpilation to clickhouse
                return self.cast_sql(exp.cast(expression, "DATE"))

            return strtodate_sql

        def cast_sql(
            self, expression: exp.Cast, safe_prefix: t.Optional[str] = None
        ) -> str:
            this = expression.this

            if isinstance(this, exp.StrToDate) and expression.to == exp.DataType.build(
                "datetime"
            ):
                return self.sql(this)

            return super().cast_sql(expression, safe_prefix=safe_prefix)

        # Important method
        def trycast_sql(self, expression: exp.TryCast) -> str:
            dtype = expression.to
            if not dtype.is_type(*self.NON_NULLABLE_TYPES, check_nullable=True):
                # Casting x into Nullable(T) appears to behave similarly to TRY_CAST(x AS T)
                dtype.set("nullable", True)

            return super().cast_sql(expression)

        def _jsonpathsubscript_sql(self, expression: exp.JSONPathSubscript) -> str:
            this = self.json_path_part(expression.this)
            return str(int(this) + 1) if is_int(this) else this

        def likeproperty_sql(self, expression: exp.LikeProperty) -> str:
            return f"AS {self.sql(expression, 'this')}"

        def _any_to_has(
            self,
            expression: exp.EQ | exp.NEQ,
            default: t.Callable[[t.Any], str],
            prefix: str = "",
        ) -> str:
            if isinstance(expression.left, exp.Any):
                arr = expression.left
                this = expression.right
            elif isinstance(expression.right, exp.Any):
                arr = expression.right
                this = expression.left
            else:
                return default(expression)

            return prefix + self.func("has", arr.this.unnest(), this)

        def eq_sql(self, expression: exp.EQ) -> str:
            return self._any_to_has(expression, super().eq_sql)

        def neq_sql(self, expression: exp.NEQ) -> str:
            return self._any_to_has(expression, super().neq_sql, "NOT ")

        def regexpilike_sql(self, expression: exp.RegexpILike) -> str:
            # Manually add a flag to make the search case-insensitive
            regex = self.func("CONCAT", "'(?i)'", expression.expression)
            return self.func("match", expression.this, regex)

        def datatype_sql(self, expression: exp.DataType) -> str:
            # String is the standard ClickHouse type, every other variant is just an alias.
            # Additionally, any supplied length parameter will be ignored.
            #
            # https://clickhouse.com/docs/en/sql-reference/data-types/string
            if expression.this in self.STRING_TYPE_MAPPING:
                # print(self.STRING_TYPE_MAPPING[expression.this])
                dtype = self.STRING_TYPE_MAPPING[expression.this]
            else:
                dtype = super().datatype_sql(expression)

            # This section changes the type to `Nullable(...)` if the following conditions hold:
            # - It's marked as nullable - this ensures we won't wrap ClickHouse types with `Nullable`
            #   and change their semantics
            # - It's not the key type of a `Map`. This is because ClickHouse enforces the following
            #   constraint: "Type of Map key must be a type, that can be represented by integer or
            #   String or FixedString (possibly LowCardinality) or UUID or IPv6"
            # - It's not a composite type, e.g. `Nullable(Array(...))` is not a valid type
            # parent = expression.parent

            # nullable = expression.args.get("nullable")
            # if nullable is True or (
            #     nullable is None
            #     and not (
            #         isinstance(parent, exp.DataType)
            #         and parent.is_type(exp.DataType.Type.MAP, check_nullable=True)
            #         and expression.index in (None, 0)
            #     )
            #     and not expression.is_type(*self.NON_NULLABLE_TYPES, check_nullable=True)
            # ):
            #     dtype = f"Nullable({dtype})"

            return dtype

        def cte_sql(self, expression: exp.CTE) -> str:
            if expression.args.get("scalar"):
                this = self.sql(expression, "this")
                alias = self.sql(expression, "alias")
                return f"{this} AS {alias}"

            return super().cte_sql(expression)

        def after_limit_modifiers(self, expression: exp.Expression) -> t.List[str]:
            return super().after_limit_modifiers(expression) + [
                (
                    self.seg("SETTINGS ")
                    + self.expressions(expression, key="settings", flat=True)
                    if expression.args.get("settings")
                    else ""
                ),
                (
                    self.seg("FORMAT ") + self.sql(expression, "format")
                    if expression.args.get("format")
                    else ""
                ),
            ]

        def placeholder_sql(self, expression: exp.Placeholder) -> str:
            return f"{{{expression.name}: {self.sql(expression, 'kind')}}}"

        def oncluster_sql(self, expression: exp.OnCluster) -> str:
            return f"ON CLUSTER {self.sql(expression, 'this')}"

        def createable_sql(
            self, expression: exp.Create, locations: t.DefaultDict
        ) -> str:
            if expression.kind in self.ON_CLUSTER_TARGETS and locations.get(
                exp.Properties.Location.POST_NAME
            ):
                this_name = self.sql(
                    (
                        expression.this
                        if isinstance(expression.this, exp.Schema)
                        else expression
                    ),
                    "this",
                )
                this_properties = " ".join(
                    [
                        self.sql(prop)
                        for prop in locations[exp.Properties.Location.POST_NAME]
                    ]
                )
                this_schema = self.schema_columns_sql(expression.this)
                this_schema = f"{self.sep()}{this_schema}" if this_schema else ""

                return f"{this_name}{self.sep()}{this_properties}{this_schema}"

            return super().createable_sql(expression, locations)

        def create_sql(self, expression: exp.Create) -> str:
            # The comment property comes last in CTAS statements, i.e. after the query
            query = expression.expression
            if isinstance(query, exp.Query):
                comment_prop = expression.find(exp.SchemaCommentProperty)
                if comment_prop:
                    comment_prop.pop()
                    query.replace(exp.paren(query))
            else:
                comment_prop = None

            create_sql = super().create_sql(expression)

            comment_sql = self.sql(comment_prop)
            comment_sql = f" {comment_sql}" if comment_sql else ""

            return f"{create_sql}{comment_sql}"

        def prewhere_sql(self, expression: exp.PreWhere) -> str:
            this = self.indent(self.sql(expression, "this"))
            return f"{self.seg('PREWHERE')}{self.sep()}{this}"

        def indexcolumnconstraint_sql(
            self, expression: exp.IndexColumnConstraint
        ) -> str:
            this = self.sql(expression, "this")
            this = f" {this}" if this else ""
            expr = self.sql(expression, "expression")
            expr = f" {expr}" if expr else ""
            index_type = self.sql(expression, "index_type")
            index_type = f" TYPE {index_type}" if index_type else ""
            granularity = self.sql(expression, "granularity")
            granularity = f" GRANULARITY {granularity}" if granularity else ""

            return f"INDEX{this}{expr}{index_type}{granularity}"

        def partition_sql(self, expression: exp.Partition) -> str:
            return f"PARTITION {self.expressions(expression, flat=True)}"

        def partitionid_sql(self, expression: exp.PartitionId) -> str:
            return f"ID {self.sql(expression.this)}"

        def replacepartition_sql(self, expression: exp.ReplacePartition) -> str:
            return f"REPLACE {self.sql(expression.expression)} FROM {self.sql(expression, 'source')}"

        def projectiondef_sql(self, expression: exp.ProjectionDef) -> str:
            return f"PROJECTION {self.sql(expression.this)} {self.wrap(expression.expression)}"

        def is_sql(self, expression: exp.Is) -> str:
            is_sql = super().is_sql(expression)

            if isinstance(expression.parent, exp.Not):
                # value IS NOT NULL -> NOT (value IS NULL)
                is_sql = self.wrap(is_sql)
>>>>>>> 172f96e9

        # Whether query modifiers such as LIMIT are attached to the UNION node (vs its right operand)
        # Exasol: only possible to attach to righ subquery (operand)
        MODIFIERS_ATTACHED_TO_SET_OP = False  # default True
        SET_OP_MODIFIERS = {"order", "limit", "offset"}

        ########################### CHECKED (not changed) ##############################

<<<<<<< HEAD
        # Whether or not a VALUES keyword needs to be followed by '(' to form a VALUES clause.
        # If this is True and '(' is not found, the keyword will be treated as an identifier
        # Exasol: generally true, however different when VALUES BETWEEN ... is used (https://docs.exasol.com/db/latest/sql/insert.htm)
        # Exasol also allows this (see example at end: https://docs.exasol.com/db/latest/sql_references/data_types/typeconversionrules.htm)
        VALUES_FOLLOWED_BY_PAREN = True
=======
            if isinstance(expression.parent, exp.Not) and expression.args.get(
                "is_global"
            ):
                in_sql = in_sql.replace("GLOBAL IN", "GLOBAL NOT IN", 1)
>>>>>>> 172f96e9

        # see: https://docs.exasol.com/db/latest/sql_references/data_types/typeconversionrules.htm
        # see: https://docs.exasol.com/db/latest/sql_references/sqlstandardcompliance.htm
        STRICT_CAST = True

<<<<<<< HEAD
        # see: https://docs.exasol.com/db/latest/sql_references/functions/alphabeticallistfunctions/log.htm
        LOG_DEFAULTS_TO_LN = False
=======
        def not_sql(self, expression: exp.Not) -> str:
            if isinstance(expression.this, exp.In) and expression.this.args.get(
                "is_global"
            ):
                # let `GLOBAL IN` child interpose `NOT`
                return self.sql(expression, "this")
>>>>>>> 172f96e9

        # Whether ADD is present for each column added by ALTER TABLE
        # Exasol see: https://docs.exasol.com/db/latest/sql/alter_table(column).htm
        ALTER_TABLE_ADD_REQUIRED_FOR_EACH_COLUMN = True

        # Whether the table sample clause expects CSV syntax
        # Exasol does not seem to support TABLESAMPLE at all
        TABLESAMPLE_CSV = False

        # The default method used for table sampling
        # Exasol does not seem to support TABLESAMPLE at all
        DEFAULT_SAMPLING_METHOD: t.Optional[str] = None

        # Whether the TRIM function expects the characters to trim as its first argument
        # exasol: https://docs.exasol.com/db/latest/sql_references/functions/alphabeticallistfunctions/trim.htm
        TRIM_PATTERN_FIRST = False

        # Whether to parse IF statements that aren't followed by a left parenthesis as commands
        # exasol: https://docs.exasol.com/db/latest/sql_references/functions/alphabeticallistfunctions/if.htm
        NO_PAREN_IF_COMMANDS = True

        ############################ NOT SURE ##########################

        # Whether the SET command needs a delimiter (e.g. "=") for assignments
        # Exasol: https://docs.exasol.com/db/latest/search.htm?q=SET%20&f=aws
        SET_REQUIRES_ASSIGNMENT_DELIMITER = True

        ############################ DEFAULT ##########################

        PARTITION_KEYWORDS = {"PARTITION", "SUBPARTITION"}

        AMBIGUOUS_ALIAS_TOKENS = (TokenType.LIMIT, TokenType.OFFSET)

        OPERATION_MODIFIERS: t.Set[str] = set()

        RECURSIVE_CTE_SEARCH_KIND = {"BREADTH", "DEPTH", "CYCLE"}

        MODIFIABLES = (exp.Query, exp.Table, exp.TableFromRows)

        PREFIXED_PIVOT_COLUMNS = False
        IDENTIFY_PIVOT_STRINGS = False

        # Whether the -> and ->> operators expect documents of type JSON (e.g. Postgres)
        JSON_ARROWS_REQUIRE_JSON_TYPE = False

        # Whether the `:` operator is used to extract a value from a VARIANT column
        COLON_IS_VARIANT_EXTRACT = False

        # Whether implicit unnesting is supported, e.g. SELECT 1 FROM y.z AS z, z.a (Redshift)
        SUPPORTS_IMPLICIT_UNNEST = False

        # Whether or not interval spans are supported, INTERVAL 1 YEAR TO MONTHS
        INTERVAL_SPANS = True

        # Whether a PARTITION clause can follow a table reference
        SUPPORTS_PARTITION_SELECTION = False

        # Whether the `name AS expr` schema/column constraint requires parentheses around `expr`
        WRAPPED_TRANSFORM_COLUMN_CONSTRAINT = True

        # Whether the 'AS' keyword is optional in the CTE definition syntax
        OPTIONAL_ALIAS_TOKEN_CTE = True

    # class Generator(generator.Generator):
    #     QUERY_HINTS = False
    #     STRUCT_DELIMITER = ("(", ")")
    #     NVL2_SUPPORTED = False
    #     TABLESAMPLE_REQUIRES_PARENS = False
    #     TABLESAMPLE_SIZE_IS_ROWS = False
    #     TABLESAMPLE_KEYWORDS = "SAMPLE"
    #     LAST_DAY_SUPPORTS_DATE_PART = False
    #     CAN_IMPLEMENT_ARRAY_ANY = True
    #     SUPPORTS_TO_NUMBER = False
    #     JOIN_HINTS = False
    #     TABLE_HINTS = False
    #     GROUPINGS_SEP = ""
    #     SET_OP_MODIFIERS = False
    #     VALUES_AS_TABLE = False
    #     ARRAY_SIZE_NAME = "LENGTH"

    #     STRING_TYPE_MAPPING = {
    #         exp.DataType.Type.BLOB: "VARCHAR",
    #         exp.DataType.Type.CHAR: "CHAR",
    #         exp.DataType.Type.LONGBLOB: "VARCHAR",
    #         exp.DataType.Type.LONGTEXT: "VARCHAR",
    #         exp.DataType.Type.MEDIUMBLOB: "VARCHAR",
    #         exp.DataType.Type.MEDIUMTEXT: "VARCHAR",
    #         exp.DataType.Type.TINYBLOB: "VARCHAR",
    #         exp.DataType.Type.TINYTEXT: "VARCHAR",
    #         exp.DataType.Type.TEXT: "VARCHAR",
    #         exp.DataType.Type.VARBINARY: "VARCHAR",
    #         exp.DataType.Type.VARCHAR: "VARCHAR",
    #     }

    #     SUPPORTED_JSON_PATH_PARTS = {
    #         exp.JSONPathKey,
    #         exp.JSONPathRoot,
    #         exp.JSONPathSubscript,
    #     }

    #     TYPE_MAPPING = {
    #         **generator.Generator.TYPE_MAPPING,
    #         **STRING_TYPE_MAPPING,
    #         exp.DataType.Type.ARRAY: "Array",
    #         exp.DataType.Type.BOOLEAN: "Bool",
    #         exp.DataType.Type.BIGINT: "Int64",
    #         exp.DataType.Type.DATE32: "Date32",
    #         exp.DataType.Type.DATETIME: "DateTime",
    #         exp.DataType.Type.DATETIME2: "DateTime",
    #         exp.DataType.Type.SMALLDATETIME: "DateTime",
    #         exp.DataType.Type.DATETIME64: "DateTime64",
    #         exp.DataType.Type.DECIMAL: "Decimal",
    #         exp.DataType.Type.DECIMAL32: "Decimal32",
    #         exp.DataType.Type.DECIMAL64: "Decimal64",
    #         exp.DataType.Type.DECIMAL128: "Decimal128",
    #         exp.DataType.Type.DECIMAL256: "Decimal256",
    #         exp.DataType.Type.TIMESTAMP: "DateTime",
    #         exp.DataType.Type.TIMESTAMPTZ: "DateTime",
    #         exp.DataType.Type.DOUBLE: "Float64",
    #         exp.DataType.Type.ENUM: "Enum",
    #         exp.DataType.Type.ENUM8: "Enum8",
    #         exp.DataType.Type.ENUM16: "Enum16",
    #         exp.DataType.Type.FIXEDSTRING: "FixedString",
    #         exp.DataType.Type.FLOAT: "Float32",
    #         exp.DataType.Type.INT: "Int32",
    #         exp.DataType.Type.MEDIUMINT: "Int32",
    #         exp.DataType.Type.INT128: "Int128",
    #         exp.DataType.Type.INT256: "Int256",
    #         exp.DataType.Type.LOWCARDINALITY: "LowCardinality",
    #         exp.DataType.Type.MAP: "Map",
    #         exp.DataType.Type.NESTED: "Nested",
    #         exp.DataType.Type.SMALLINT: "Int16",
    #         exp.DataType.Type.STRUCT: "Tuple",
    #         exp.DataType.Type.TINYINT: "Int8",
    #         exp.DataType.Type.UBIGINT: "UInt64",
    #         exp.DataType.Type.UINT: "UInt32",
    #         exp.DataType.Type.UINT128: "UInt128",
    #         exp.DataType.Type.UINT256: "UInt256",
    #         exp.DataType.Type.USMALLINT: "UInt16",
    #         exp.DataType.Type.UTINYINT: "UInt8",
    #         exp.DataType.Type.IPV4: "IPv4",
    #         exp.DataType.Type.IPV6: "IPv6",
    #         exp.DataType.Type.POINT: "Point",
    #         exp.DataType.Type.RING: "Ring",
    #         exp.DataType.Type.LINESTRING: "LineString",
    #         exp.DataType.Type.MULTILINESTRING: "MultiLineString",
    #         exp.DataType.Type.POLYGON: "Polygon",
    #         exp.DataType.Type.MULTIPOLYGON: "MultiPolygon",
    #         exp.DataType.Type.AGGREGATEFUNCTION: "AggregateFunction",
    #         exp.DataType.Type.SIMPLEAGGREGATEFUNCTION: "SimpleAggregateFunction",
    #         exp.DataType.Type.DYNAMIC: "Dynamic",
    #     }

    #     TRANSFORMS = {
    #         **generator.Generator.TRANSFORMS,
    #         exp.AnyValue: rename_func("any"),
    #         exp.ApproxDistinct: rename_func("uniq"),
    #         exp.ArrayConcat: rename_func("arrayConcat"),
    #         exp.ArrayFilter: lambda self, e: self.func(
    #             "arrayFilter", e.expression, e.this
    #         ),
    #         exp.ArraySum: rename_func("arraySum"),
    #         exp.ArgMax: arg_max_or_min_no_count("argMax"),
    #         exp.ArgMin: arg_max_or_min_no_count("argMin"),
    #         exp.Array: inline_array_sql,
    #         exp.CastToStrType: rename_func("CAST"),
    #         exp.CountIf: rename_func("countIf"),
    #         exp.CompressColumnConstraint: lambda self,
    #         e: f"CODEC({self.expressions(e, key='this', flat=True)})",
    #         exp.ComputedColumnConstraint: lambda self,
    #         e: f"{'MATERIALIZED' if e.args.get('persisted') else 'ALIAS'} {self.sql(e, 'this')}",
    #         exp.CurrentDate: lambda self, e: self.func("CURRENT_DATE"),
    #         exp.DateAdd: _datetime_delta_sql("DATE_ADD"),
    #         exp.DateDiff: _datetime_delta_sql("DATE_DIFF"),
    #         exp.DateStrToDate: rename_func("toDate"),
    #         exp.DateSub: _datetime_delta_sql("DATE_SUB"),
    #         exp.Explode: rename_func("arrayJoin"),
    #         exp.Final: lambda self, e: f"{self.sql(e, 'this')} FINAL",
    #         exp.IsNan: rename_func("isNaN"),
    #         exp.JSONCast: lambda self, e: f"{self.sql(e, 'this')}.:{self.sql(e, 'to')}",
    #         exp.JSONExtract: json_extract_segments(
    #             "JSONExtractString", quoted_index=False
    #         ),
    #         exp.JSONExtractScalar: json_extract_segments(
    #             "JSONExtractString", quoted_index=False
    #         ),
    #         exp.JSONPathKey: json_path_key_only_name,
    #         exp.JSONPathRoot: lambda *_: "",
    #         exp.Length: length_or_char_length_sql,
    #         exp.Map: _map_sql,
    #         exp.Median: rename_func("median"),
    #         exp.Nullif: rename_func("nullIf"),
    #         exp.PartitionedByProperty: lambda self,
    #         e: f"PARTITION BY {self.sql(e, 'this')}",
    #         exp.Pivot: no_pivot_sql,
    #         exp.Quantile: _quantile_sql,
    #         exp.RegexpLike: lambda self, e: self.func("match", e.this, e.expression),
    #         exp.Rand: rename_func("randCanonical"),
    #         exp.StartsWith: rename_func("startsWith"),
    #         exp.StrPosition: lambda self, e: strposition_sql(
    #             self,
    #             e,
    #             func_name="POSITION",
    #             supports_position=True,
    #             use_ansi_position=False,
    #         ),
    #         exp.TimeToStr: lambda self, e: self.func(
    #             "formatDateTime", e.this, self.format_time(e), e.args.get("zone")
    #         ),
    #         exp.TimeStrToTime: _timestrtotime_sql,
    #         exp.TimestampAdd: _datetime_delta_sql("TIMESTAMP_ADD"),
    #         exp.TimestampSub: _datetime_delta_sql("TIMESTAMP_SUB"),
    #         exp.VarMap: _map_sql,
    #         exp.Xor: lambda self, e: self.func(
    #             "xor", e.this, e.expression, *e.expressions
    #         ),
    #         exp.MD5Digest: rename_func("MD5"),
    #         exp.MD5: lambda self, e: self.func(
    #             "LOWER", self.func("HEX", self.func("MD5", e.this))
    #         ),
    #         exp.SHA: rename_func("SHA1"),
    #         exp.SHA2: sha256_sql,
    #         exp.UnixToTime: _unix_to_time_sql,
    #         exp.TimestampTrunc: timestamptrunc_sql(zone=True),
    #         exp.Trim: lambda self, e: trim_sql(self, e, default_trim_type="BOTH"),
    #         exp.Variance: rename_func("varSamp"),
    #         exp.SchemaCommentProperty: lambda self, e: self.naked_property(e),
    #         exp.Stddev: rename_func("stddevSamp"),
    #         exp.Chr: rename_func("CHAR"),
    #         exp.Lag: lambda self, e: self.func(
    #             "lagInFrame", e.this, e.args.get("offset"), e.args.get("default")
    #         ),
    #         exp.Lead: lambda self, e: self.func(
    #             "leadInFrame", e.this, e.args.get("offset"), e.args.get("default")
    #         ),
    #         exp.Levenshtein: unsupported_args(
    #             "ins_cost", "del_cost", "sub_cost", "max_dist"
    #         )(rename_func("editDistance")),
    #     }

    #     PROPERTIES_LOCATION = {
    #         **generator.Generator.PROPERTIES_LOCATION,
    #         exp.OnCluster: exp.Properties.Location.POST_NAME,
    #         exp.PartitionedByProperty: exp.Properties.Location.POST_SCHEMA,
    #         exp.ToTableProperty: exp.Properties.Location.POST_NAME,
    #         exp.VolatileProperty: exp.Properties.Location.UNSUPPORTED,
    #     }

    #     # There's no list in docs, but it can be found in Clickhouse code
    #     # see `ClickHouse/src/Parsers/ParserCreate*.cpp`
    #     ON_CLUSTER_TARGETS = {
    #         "SCHEMA",  # Transpiled CREATE SCHEMA may have OnCluster property set
    #         "DATABASE",
    #         "TABLE",
    #         "VIEW",
    #         "DICTIONARY",
    #         "INDEX",
    #         "FUNCTION",
    #         "NAMED COLLECTION",
    #     }

    #     # https://clickhouse.com/docs/en/sql-reference/data-types/nullable
    #     NON_NULLABLE_TYPES = {
    #         exp.DataType.Type.ARRAY,
    #         exp.DataType.Type.MAP,
    #         exp.DataType.Type.STRUCT,
    #         exp.DataType.Type.POINT,
    #         exp.DataType.Type.RING,
    #         exp.DataType.Type.LINESTRING,
    #         exp.DataType.Type.MULTILINESTRING,
    #         exp.DataType.Type.POLYGON,
    #         exp.DataType.Type.MULTIPOLYGON,
    #     }

    #     def strtodate_sql(self, expression: exp.StrToDate) -> str:
    #         strtodate_sql = self.function_fallback_sql(expression)

    #         if not isinstance(expression.parent, exp.Cast):
    #             # StrToDate returns DATEs in other dialects (eg. postgres), so
    #             # this branch aims to improve the transpilation to clickhouse
    #             return self.cast_sql(exp.cast(expression, "DATE"))

    #         return strtodate_sql

    #     def cast_sql(
    #         self, expression: exp.Cast, safe_prefix: t.Optional[str] = None
    #     ) -> str:
    #         this = expression.this

    #         if isinstance(this, exp.StrToDate) and expression.to == exp.DataType.build(
    #             "datetime"
    #         ):
    #             return self.sql(this)

    #         return super().cast_sql(expression, safe_prefix=safe_prefix)

    #     def trycast_sql(self, expression: exp.TryCast) -> str:
    #         dtype = expression.to
    #         if not dtype.is_type(*self.NON_NULLABLE_TYPES, check_nullable=True):
    #             # Casting x into Nullable(T) appears to behave similarly to TRY_CAST(x AS T)
    #             dtype.set("nullable", True)

    #         return super().cast_sql(expression)

    #     def _jsonpathsubscript_sql(self, expression: exp.JSONPathSubscript) -> str:
    #         this = self.json_path_part(expression.this)
    #         return str(int(this) + 1) if is_int(this) else this

    #     def likeproperty_sql(self, expression: exp.LikeProperty) -> str:
    #         return f"AS {self.sql(expression, 'this')}"

    #     def _any_to_has(
    #         self,
    #         expression: exp.EQ | exp.NEQ,
    #         default: t.Callable[[t.Any], str],
    #         prefix: str = "",
    #     ) -> str:
    #         if isinstance(expression.left, exp.Any):
    #             arr = expression.left
    #             this = expression.right
    #         elif isinstance(expression.right, exp.Any):
    #             arr = expression.right
    #             this = expression.left
    #         else:
    #             return default(expression)

    #         return prefix + self.func("has", arr.this.unnest(), this)

    #     def eq_sql(self, expression: exp.EQ) -> str:
    #         return self._any_to_has(expression, super().eq_sql)

    #     def neq_sql(self, expression: exp.NEQ) -> str:
    #         return self._any_to_has(expression, super().neq_sql, "NOT ")

    #     def regexpilike_sql(self, expression: exp.RegexpILike) -> str:
    #         # Manually add a flag to make the search case-insensitive
    #         regex = self.func("CONCAT", "'(?i)'", expression.expression)
    #         return self.func("match", expression.this, regex)

    #     def datatype_sql(self, expression: exp.DataType) -> str:
    #         # String is the standard ClickHouse type, every other variant is just an alias.
    #         # Additionally, any supplied length parameter will be ignored.
    #         #
    #         # https://clickhouse.com/docs/en/sql-reference/data-types/string
    #         if expression.this in self.STRING_TYPE_MAPPING:
    #             # print(self.STRING_TYPE_MAPPING[expression.this])
    #             dtype = self.STRING_TYPE_MAPPING[expression.this]
    #         else:
    #             dtype = super().datatype_sql(expression)

    #         # This section changes the type to `Nullable(...)` if the following conditions hold:
    #         # - It's marked as nullable - this ensures we won't wrap ClickHouse types with `Nullable`
    #         #   and change their semantics
    #         # - It's not the key type of a `Map`. This is because ClickHouse enforces the following
    #         #   constraint: "Type of Map key must be a type, that can be represented by integer or
    #         #   String or FixedString (possibly LowCardinality) or UUID or IPv6"
    #         # - It's not a composite type, e.g. `Nullable(Array(...))` is not a valid type
    #         # parent = expression.parent

    #         # nullable = expression.args.get("nullable")
    #         # if nullable is True or (
    #         #     nullable is None
    #         #     and not (
    #         #         isinstance(parent, exp.DataType)
    #         #         and parent.is_type(exp.DataType.Type.MAP, check_nullable=True)
    #         #         and expression.index in (None, 0)
    #         #     )
    #         #     and not expression.is_type(*self.NON_NULLABLE_TYPES, check_nullable=True)
    #         # ):
    #         #     dtype = f"Nullable({dtype})"

    #         return dtype

    #     def cte_sql(self, expression: exp.CTE) -> str:
    #         if expression.args.get("scalar"):
    #             this = self.sql(expression, "this")
    #             alias = self.sql(expression, "alias")
    #             return f"{this} AS {alias}"

    #         return super().cte_sql(expression)

    #     def after_limit_modifiers(self, expression: exp.Expression) -> t.List[str]:
    #         return super().after_limit_modifiers(expression) + [
    #             (
    #                 self.seg("SETTINGS ")
    #                 + self.expressions(expression, key="settings", flat=True)
    #                 if expression.args.get("settings")
    #                 else ""
    #             ),
    #             (
    #                 self.seg("FORMAT ") + self.sql(expression, "format")
    #                 if expression.args.get("format")
    #                 else ""
    #             ),
    #         ]

    #     def placeholder_sql(self, expression: exp.Placeholder) -> str:
    #         return f"{{{expression.name}: {self.sql(expression, 'kind')}}}"

    #     def oncluster_sql(self, expression: exp.OnCluster) -> str:
    #         return f"ON CLUSTER {self.sql(expression, 'this')}"

    #     def createable_sql(
    #         self, expression: exp.Create, locations: t.DefaultDict
    #     ) -> str:
    #         if expression.kind in self.ON_CLUSTER_TARGETS and locations.get(
    #             exp.Properties.Location.POST_NAME
    #         ):
    #             this_name = self.sql(
    #                 expression.this
    #                 if isinstance(expression.this, exp.Schema)
    #                 else expression,
    #                 "this",
    #             )
    #             this_properties = " ".join(
    #                 [
    #                     self.sql(prop)
    #                     for prop in locations[exp.Properties.Location.POST_NAME]
    #                 ]
    #             )
    #             this_schema = self.schema_columns_sql(expression.this)
    #             this_schema = f"{self.sep()}{this_schema}" if this_schema else ""

    #             return f"{this_name}{self.sep()}{this_properties}{this_schema}"

    #         return super().createable_sql(expression, locations)

    #     def create_sql(self, expression: exp.Create) -> str:
    #         # The comment property comes last in CTAS statements, i.e. after the query
    #         query = expression.expression
    #         if isinstance(query, exp.Query):
    #             comment_prop = expression.find(exp.SchemaCommentProperty)
    #             if comment_prop:
    #                 comment_prop.pop()
    #                 query.replace(exp.paren(query))
    #         else:
    #             comment_prop = None

    #         create_sql = super().create_sql(expression)

    #         comment_sql = self.sql(comment_prop)
    #         comment_sql = f" {comment_sql}" if comment_sql else ""

    #         return f"{create_sql}{comment_sql}"

    #     def prewhere_sql(self, expression: exp.PreWhere) -> str:
    #         this = self.indent(self.sql(expression, "this"))
    #         return f"{self.seg('PREWHERE')}{self.sep()}{this}"

    #     def indexcolumnconstraint_sql(
    #         self, expression: exp.IndexColumnConstraint
    #     ) -> str:
    #         this = self.sql(expression, "this")
    #         this = f" {this}" if this else ""
    #         expr = self.sql(expression, "expression")
    #         expr = f" {expr}" if expr else ""
    #         index_type = self.sql(expression, "index_type")
    #         index_type = f" TYPE {index_type}" if index_type else ""
    #         granularity = self.sql(expression, "granularity")
    #         granularity = f" GRANULARITY {granularity}" if granularity else ""

    #         return f"INDEX{this}{expr}{index_type}{granularity}"

    #     def partition_sql(self, expression: exp.Partition) -> str:
    #         return f"PARTITION {self.expressions(expression, flat=True)}"

    #     def partitionid_sql(self, expression: exp.PartitionId) -> str:
    #         return f"ID {self.sql(expression.this)}"

    #     def replacepartition_sql(self, expression: exp.ReplacePartition) -> str:
    #         return f"REPLACE {self.sql(expression.expression)} FROM {self.sql(expression, 'source')}"

    #     def projectiondef_sql(self, expression: exp.ProjectionDef) -> str:
    #         return f"PROJECTION {self.sql(expression.this)} {self.wrap(expression.expression)}"

    #     def is_sql(self, expression: exp.Is) -> str:
    #         is_sql = super().is_sql(expression)

    #         if isinstance(expression.parent, exp.Not):
    #             # value IS NOT NULL -> NOT (value IS NULL)
    #             is_sql = self.wrap(is_sql)

    #         return is_sql

    #     def in_sql(self, expression: exp.In) -> str:
    #         in_sql = super().in_sql(expression)

    #         if isinstance(expression.parent, exp.Not) and expression.args.get(
    #             "is_global"
    #         ):
    #             in_sql = in_sql.replace("GLOBAL IN", "GLOBAL NOT IN", 1)

    #         return in_sql

    #     def not_sql(self, expression: exp.Not) -> str:
    #         if isinstance(expression.this, exp.In) and expression.this.args.get(
    #             "is_global"
    #         ):
    #             # let `GLOBAL IN` child interpose `NOT`
    #             return self.sql(expression, "this")

    #         return super().not_sql(expression)<|MERGE_RESOLUTION|>--- conflicted
+++ resolved
@@ -32,20 +32,6 @@
     exp.DateAdd, exp.DateDiff, exp.DateSub, exp.TimestampSub, exp.TimestampAdd
 ]
 
-
-<<<<<<< HEAD
-=======
-class ExasolTokenType:
-    WITH_LOCAL_TIME_ZONE = "WITH_LOCAL_TIME_ZONE"
-    HASHTYPE = "HASHTYPE"
-    BYTE = "BYTE"
-    MONTH = "MONTH"
-    DAY = "DAY"
-    SECOND = "SECOND"
-    TO = "TO"
-
-
->>>>>>> 172f96e9
 def _build_date_format(args: t.List) -> exp.TimeToStr:
     expr = build_formatted_time(exp.TimeToStr, "exasol")(args)
 
@@ -162,15 +148,9 @@
                     ".",
                     ts_frac_parts[0],  # fractional seconds
                     offset_sep if num_frac_parts > 1 else "",
-<<<<<<< HEAD
                     ts_frac_parts[1]
                     if num_frac_parts > 1
                     else "",  # utc offset (if present)
-=======
-                    (
-                        ts_frac_parts[1] if num_frac_parts > 1 else ""
-                    ),  # utc offset (if present)
->>>>>>> 172f96e9
                 ]
             )
 
@@ -215,7 +195,7 @@
     return f"{{{csv_args}}}"
 
 
-<<<<<<< HEAD
+
 class ExasolTokenType:
     WITH_LOCAL_TIME_ZONE = "WITH_LOCAL_TIME_ZONE"
     HASHTYPE = "HASHTYPE"
@@ -224,27 +204,6 @@
     DAY = "DAY"
     SECOND = "SECOND"
     TO = "TO"
-=======
-class Exasol(Dialect):
-    NORMALIZE_FUNCTIONS: bool | str = False
-    NULL_ORDERING = "nulls_are_last"
-    SUPPORTS_USER_DEFINED_TYPES = False
-    SAFE_DIVISION = True
-    LOG_BASE_FIRST: t.Optional[bool] = None
-    FORCE_EARLY_ALIAS_REF_EXPANSION = True
-    PRESERVE_ORIGINAL_NAMES = True
-    NUMBERS_CAN_BE_UNDERSCORE_SEPARATED = True
-    IDENTIFIERS_CAN_START_WITH_DIGIT = True
-    HEX_STRING_IS_INTEGER_TYPE = True
-
-    # https://github.com/ClickHouse/ClickHouse/issues/33935#issue-1112165779
-    NORMALIZATION_STRATEGY = NormalizationStrategy.CASE_SENSITIVE
-
-    UNESCAPED_SEQUENCES = {
-        "\\0": "\0",
-    }
->>>>>>> 172f96e9
-
 
 class Tokenizer(tokens.Tokenizer):
     IDENTIFIER_ESCAPES = ['"']
@@ -260,658 +219,7 @@
         "TO": ExasolTokenType.TO,
         "HASHTYPE": ExasolTokenType.HASHTYPE,
         "BYTE": ExasolTokenType.BYTE,
-    }
-<<<<<<< HEAD
-
-=======
-
-    class Tokenizer(tokens.Tokenizer):
-
-        IDENTIFIER_ESCAPES = ['"']
-        STRING_ESCAPES = ["'"]
-
-        KEYWORDS = {
-            **tokens.Tokenizer.KEYWORDS,
-            "YEAR": TokenType.YEAR,
-            "WITH LOCAL TIME ZONE": ExasolTokenType.WITH_LOCAL_TIME_ZONE,
-            "MONTH": ExasolTokenType.MONTH,
-            "DAY": ExasolTokenType.DAY,
-            "SECOND": ExasolTokenType.SECOND,
-            "TO": ExasolTokenType.TO,
-            "HASHTYPE": ExasolTokenType.HASHTYPE,
-            "BYTE": ExasolTokenType.BYTE,
-        }
-
-    class Parser(parser.Parser):
-        # Tested in ClickHouse's playground, it seems that the following two queries do the same thing
-        # * select x from t1 union all select x from t2 limit 1;
-        # * select x from t1 union all (select x from t2 limit 1);
-        MODIFIERS_ATTACHED_TO_SET_OP = False
-        INTERVAL_SPANS = False
-        OPTIONAL_ALIAS_TOKEN_CTE = False
-
-        FUNCTIONS = {
-            **parser.Parser.FUNCTIONS,
-            "ANY": exp.AnyValue.from_arg_list,
-            "ARRAYSUM": exp.ArraySum.from_arg_list,
-            "COUNTIF": _build_count_if,
-            "DATE_ADD": build_date_delta(exp.DateAdd, default_unit=None),
-            "DATEADD": build_date_delta(exp.DateAdd, default_unit=None),
-            "DATE_DIFF": build_date_delta(exp.DateDiff, default_unit=None),
-            "DATEDIFF": build_date_delta(exp.DateDiff, default_unit=None),
-            "DATE_FORMAT": _build_date_format,
-            "DATE_SUB": build_date_delta(exp.DateSub, default_unit=None),
-            "DATESUB": build_date_delta(exp.DateSub, default_unit=None),
-            "FORMATDATETIME": _build_date_format,
-            "JSONEXTRACTSTRING": build_json_extract_path(
-                exp.JSONExtractScalar, zero_based_indexing=False
-            ),
-            "LENGTH": lambda args: exp.Length(this=seq_get(args, 0), binary=True),
-            "MAP": parser.build_var_map,
-            "MATCH": exp.RegexpLike.from_arg_list,
-            "RANDCANONICAL": exp.Rand.from_arg_list,
-            "STR_TO_DATE": _build_str_to_date,
-            "TUPLE": exp.Struct.from_arg_list,
-            "TIMESTAMP_SUB": build_date_delta(exp.TimestampSub, default_unit=None),
-            "TIMESTAMPSUB": build_date_delta(exp.TimestampSub, default_unit=None),
-            "TIMESTAMP_ADD": build_date_delta(exp.TimestampAdd, default_unit=None),
-            "TIMESTAMPADD": build_date_delta(exp.TimestampAdd, default_unit=None),
-            "UNIQ": exp.ApproxDistinct.from_arg_list,
-            "XOR": lambda args: exp.Xor(expressions=args),
-            "MD5": exp.MD5Digest.from_arg_list,
-            "SHA256": lambda args: exp.SHA2(
-                this=seq_get(args, 0), length=exp.Literal.number(256)
-            ),
-            "SHA512": lambda args: exp.SHA2(
-                this=seq_get(args, 0), length=exp.Literal.number(512)
-            ),
-            "EDITDISTANCE": exp.Levenshtein.from_arg_list,
-            "LEVENSHTEINDISTANCE": exp.Levenshtein.from_arg_list,
-        }
-        FUNCTIONS.pop("TRANSFORM")
-
-        AGG_FUNCTIONS = {
-            "count",
-            "min",
-            "max",
-            "sum",
-            "avg",
-            "any",
-            "stddevPop",
-            "stddevSamp",
-            "varPop",
-            "varSamp",
-            "corr",
-            "covarPop",
-            "covarSamp",
-            "entropy",
-            "exponentialMovingAverage",
-            "intervalLengthSum",
-            "kolmogorovSmirnovTest",
-            "mannWhitneyUTest",
-            "median",
-            "rankCorr",
-            "sumKahan",
-            "studentTTest",
-            "welchTTest",
-            "anyHeavy",
-            "anyLast",
-            "boundingRatio",
-            "first_value",
-            "last_value",
-            "argMin",
-            "argMax",
-            "avgWeighted",
-            "topK",
-            "topKWeighted",
-            "deltaSum",
-            "deltaSumTimestamp",
-            "groupArray",
-            "groupArrayLast",
-            "groupUniqArray",
-            "groupArrayInsertAt",
-            "groupArrayMovingAvg",
-            "groupArrayMovingSum",
-            "groupArraySample",
-            "groupBitAnd",
-            "groupBitOr",
-            "groupBitXor",
-            "groupBitmap",
-            "groupBitmapAnd",
-            "groupBitmapOr",
-            "groupBitmapXor",
-            "sumWithOverflow",
-            "sumMap",
-            "minMap",
-            "maxMap",
-            "skewSamp",
-            "skewPop",
-            "kurtSamp",
-            "kurtPop",
-            "uniq",
-            "uniqExact",
-            "uniqCombined",
-            "uniqCombined64",
-            "uniqHLL12",
-            "uniqTheta",
-            "quantile",
-            "quantiles",
-            "quantileExact",
-            "quantilesExact",
-            "quantileExactLow",
-            "quantilesExactLow",
-            "quantileExactHigh",
-            "quantilesExactHigh",
-            "quantileExactWeighted",
-            "quantilesExactWeighted",
-            "quantileTiming",
-            "quantilesTiming",
-            "quantileTimingWeighted",
-            "quantilesTimingWeighted",
-            "quantileDeterministic",
-            "quantilesDeterministic",
-            "quantileTDigest",
-            "quantilesTDigest",
-            "quantileTDigestWeighted",
-            "quantilesTDigestWeighted",
-            "quantileBFloat16",
-            "quantilesBFloat16",
-            "quantileBFloat16Weighted",
-            "quantilesBFloat16Weighted",
-            "simpleLinearRegression",
-            "stochasticLinearRegression",
-            "stochasticLogisticRegression",
-            "categoricalInformationValue",
-            "contingency",
-            "cramersV",
-            "cramersVBiasCorrected",
-            "theilsU",
-            "maxIntersections",
-            "maxIntersectionsPosition",
-            "meanZTest",
-            "quantileInterpolatedWeighted",
-            "quantilesInterpolatedWeighted",
-            "quantileGK",
-            "quantilesGK",
-            "sparkBar",
-            "sumCount",
-            "largestTriangleThreeBuckets",
-            "histogram",
-            "sequenceMatch",
-            "sequenceCount",
-            "windowFunnel",
-            "retention",
-            "uniqUpTo",
-            "sequenceNextNode",
-            "exponentialTimeDecayedAvg",
-        }
-
-        AGG_FUNCTIONS_SUFFIXES = [
-            "If",
-            "Array",
-            "ArrayIf",
-            "Map",
-            "SimpleState",
-            "State",
-            "Merge",
-            "MergeState",
-            "ForEach",
-            "Distinct",
-            "OrDefault",
-            "OrNull",
-            "Resample",
-            "ArgMin",
-            "ArgMax",
-        ]
-
-        FUNC_TOKENS = {
-            *parser.Parser.FUNC_TOKENS,
-            TokenType.AND,
-            TokenType.OR,
-            TokenType.SET,
-        }
-
-        RESERVED_TOKENS = parser.Parser.RESERVED_TOKENS - {TokenType.SELECT}
-
-        ID_VAR_TOKENS = {
-            *parser.Parser.ID_VAR_TOKENS,
-            TokenType.LIKE,
-        }
-
-        AGG_FUNC_MAPPING = (
-            lambda functions, suffixes: {
-                f"{f}{sfx}": (f, sfx) for sfx in (suffixes + [""]) for f in functions
-            }
-        )(AGG_FUNCTIONS, AGG_FUNCTIONS_SUFFIXES)
-
-        FUNCTIONS_WITH_ALIASED_ARGS = {
-            *parser.Parser.FUNCTIONS_WITH_ALIASED_ARGS,
-            "TUPLE",
-        }
-
-        FUNCTION_PARSERS = {
-            **parser.Parser.FUNCTION_PARSERS,
-            "ARRAYJOIN": lambda self: self.expression(
-                exp.Explode, this=self._parse_expression()
-            ),
-            "QUANTILE": lambda self: self._parse_quantile(),
-            "MEDIAN": lambda self: self._parse_quantile(),
-            "COLUMNS": lambda self: self._parse_columns(),
-        }
-
-        FUNCTION_PARSERS.pop("MATCH")
-
-        PROPERTY_PARSERS = parser.Parser.PROPERTY_PARSERS.copy()
-        PROPERTY_PARSERS.pop("DYNAMIC")
-
-        NO_PAREN_FUNCTION_PARSERS = parser.Parser.NO_PAREN_FUNCTION_PARSERS.copy()
-        NO_PAREN_FUNCTION_PARSERS.pop("ANY")
-
-        NO_PAREN_FUNCTIONS = parser.Parser.NO_PAREN_FUNCTIONS.copy()
-        NO_PAREN_FUNCTIONS.pop(TokenType.CURRENT_TIMESTAMP)
-
-        RANGE_PARSERS = {
-            **parser.Parser.RANGE_PARSERS,
-            TokenType.GLOBAL: lambda self, this: self._parse_global_in(this),
-        }
-
-        # The PLACEHOLDER entry is popped because 1) it doesn't affect Clickhouse (it corresponds to
-        # the postgres-specific JSONBContains parser) and 2) it makes parsing the ternary op simpler.
-        COLUMN_OPERATORS = parser.Parser.COLUMN_OPERATORS.copy()
-        COLUMN_OPERATORS.pop(TokenType.PLACEHOLDER)
-
-        JOIN_KINDS = {
-            *parser.Parser.JOIN_KINDS,
-            TokenType.ANY,
-            TokenType.ASOF,
-            TokenType.ARRAY,
-        }
-
-        TABLE_ALIAS_TOKENS = parser.Parser.TABLE_ALIAS_TOKENS - {
-            TokenType.ANY,
-            TokenType.ARRAY,
-            TokenType.FINAL,
-            TokenType.FORMAT,
-            TokenType.SETTINGS,
-        }
-
-        ALIAS_TOKENS = parser.Parser.ALIAS_TOKENS - {
-            TokenType.FORMAT,
-        }
-
-        LOG_DEFAULTS_TO_LN = True
-
-        QUERY_MODIFIER_PARSERS = {
-            **parser.Parser.QUERY_MODIFIER_PARSERS,
-            TokenType.SETTINGS: lambda self: (
-                "settings",
-                self._advance() or self._parse_csv(self._parse_assignment),
-            ),
-            TokenType.FORMAT: lambda self: (
-                "format",
-                self._advance() or self._parse_id_var(),
-            ),
-        }
-
-        CONSTRAINT_PARSERS = {
-            **parser.Parser.CONSTRAINT_PARSERS,
-            "INDEX": lambda self: self._parse_index_constraint(),
-            "CODEC": lambda self: self._parse_compress(),
-        }
-
-        ALTER_PARSERS = {
-            **parser.Parser.ALTER_PARSERS,
-            "REPLACE": lambda self: self._parse_alter_table_replace(),
-        }
-
-        SCHEMA_UNNAMED_CONSTRAINTS = {
-            *parser.Parser.SCHEMA_UNNAMED_CONSTRAINTS,
-            "INDEX",
-        }
-
-        PLACEHOLDER_PARSERS = {
-            **parser.Parser.PLACEHOLDER_PARSERS,
-            TokenType.L_BRACE: lambda self: self._parse_query_parameter(),
-        }
-
-        # https://clickhouse.com/docs/en/sql-reference/statements/create/function
-        def _parse_user_defined_function_expression(self) -> t.Optional[exp.Expression]:
-            return self._parse_lambda()
-
-        def _parse_types(
-            self,
-            check_func: bool = False,
-            schema: bool = False,
-            allow_identifiers: bool = True,
-        ) -> t.Optional[exp.Expression]:
-            dtype = super()._parse_types(
-                check_func=check_func,
-                schema=schema,
-                allow_identifiers=allow_identifiers,
-            )
-            if (
-                isinstance(dtype, exp.DataType)
-                and dtype.args.get("nullable") is not True
-            ):
-                # Mark every type as non-nullable which is ClickHouse's default, unless it's
-                # already marked as nullable. This marker helps us transpile types from other
-                # dialects to ClickHouse, so that we can e.g. produce `CAST(x AS Nullable(String))`
-                # from `CAST(x AS TEXT)`. If there is a `NULL` value in `x`, the former would
-                # fail in ClickHouse without the `Nullable` type constructor.
-                dtype.set("nullable", False)
-
-            return dtype
-
-        def _parse_extract(self) -> exp.Extract | exp.Anonymous:
-            index = self._index
-            this = self._parse_bitwise()
-            if self._match(TokenType.FROM):
-                self._retreat(index)
-                return super()._parse_extract()
-
-            # We return Anonymous here because extract and regexpExtract have different semantics,
-            # so parsing extract(foo, bar) into RegexpExtract can potentially break queries. E.g.,
-            # `extract('foobar', 'b')` works, but ClickHouse crashes for `regexpExtract('foobar', 'b')`.
-            #
-            # TODO: can we somehow convert the former into an equivalent `regexpExtract` call?
-            self._match(TokenType.COMMA)
-            return self.expression(
-                exp.Anonymous, this="extract", expressions=[this, self._parse_bitwise()]
-            )
-
-        def _parse_assignment(self) -> t.Optional[exp.Expression]:
-            this = super()._parse_assignment()
-
-            if self._match(TokenType.PLACEHOLDER):
-                return self.expression(
-                    exp.If,
-                    this=this,
-                    true=self._parse_assignment(),
-                    false=self._match(TokenType.COLON) and self._parse_assignment(),
-                )
-
-            return this
-
-        def _parse_query_parameter(self) -> t.Optional[exp.Expression]:
-            """
-            Parse a placeholder expression like SELECT {abc: UInt32} or FROM {table: Identifier}
-            https://clickhouse.com/docs/en/sql-reference/syntax#defining-and-using-query-parameters
-            """
-            index = self._index
-
-            this = self._parse_id_var()
-            self._match(TokenType.COLON)
-            kind = self._parse_types(check_func=False, allow_identifiers=False) or (
-                self._match_text_seq("IDENTIFIER") and "Identifier"
-            )
-
-            if not kind:
-                self._retreat(index)
-                return None
-            elif not self._match(TokenType.R_BRACE):
-                self.raise_error("Expecting }")
-
-            if isinstance(this, exp.Identifier) and not this.quoted:
-                this = exp.var(this.name)
-
-            return self.expression(exp.Placeholder, this=this, kind=kind)
-
-        def _parse_bracket(
-            self, this: t.Optional[exp.Expression] = None
-        ) -> t.Optional[exp.Expression]:
-            l_brace = self._match(TokenType.L_BRACE, advance=False)
-            bracket = super()._parse_bracket(this)
-
-            if l_brace and isinstance(bracket, exp.Struct):
-                varmap = exp.VarMap(keys=exp.Array(), values=exp.Array())
-                for expression in bracket.expressions:
-                    if not isinstance(expression, exp.PropertyEQ):
-                        break
-
-                    varmap.args["keys"].append(
-                        "expressions", exp.Literal.string(expression.name)
-                    )
-                    varmap.args["values"].append("expressions", expression.expression)
-
-                return varmap
-
-            return bracket
-
-        def _parse_in(
-            self, this: t.Optional[exp.Expression], is_global: bool = False
-        ) -> exp.In:
-            this = super()._parse_in(this)
-            this.set("is_global", is_global)
-            return this
-
-        def _parse_global_in(
-            self, this: t.Optional[exp.Expression]
-        ) -> exp.Not | exp.In:
-            is_negated = self._match(TokenType.NOT)
-            this = self._match(TokenType.IN) and self._parse_in(this, is_global=True)
-            return self.expression(exp.Not, this=this) if is_negated else this
-
-        def _parse_table(
-            self,
-            schema: bool = False,
-            joins: bool = False,
-            alias_tokens: t.Optional[t.Collection[TokenType]] = None,
-            parse_bracket: bool = False,
-            is_db_reference: bool = False,
-            parse_partition: bool = False,
-        ) -> t.Optional[exp.Expression]:
-            this = super()._parse_table(
-                schema=schema,
-                joins=joins,
-                alias_tokens=alias_tokens,
-                parse_bracket=parse_bracket,
-                is_db_reference=is_db_reference,
-            )
-
-            if isinstance(this, exp.Table):
-                inner = this.this
-                alias = this.args.get("alias")
-
-                if (
-                    isinstance(inner, exp.GenerateSeries)
-                    and alias
-                    and not alias.columns
-                ):
-                    alias.set("columns", [exp.to_identifier("generate_series")])
-
-            if self._match(TokenType.FINAL):
-                this = self.expression(exp.Final, this=this)
-
-            return this
-
-        def _parse_position(self, haystack_first: bool = False) -> exp.StrPosition:
-            return super()._parse_position(haystack_first=True)
-
-        # https://clickhouse.com/docs/en/sql-reference/statements/select/with/
-        def _parse_cte(self) -> t.Optional[exp.CTE]:
-            # WITH <identifier> AS <subquery expression>
-            cte: t.Optional[exp.CTE] = self._try_parse(super()._parse_cte)
-
-            if not cte:
-                # WITH <expression> AS <identifier>
-                cte = self.expression(
-                    exp.CTE,
-                    this=self._parse_assignment(),
-                    alias=self._parse_table_alias(),
-                    scalar=True,
-                )
-
-            return cte
-
-        def _parse_join_parts(
-            self,
-        ) -> t.Tuple[t.Optional[Token], t.Optional[Token], t.Optional[Token]]:
-            is_global = self._match(TokenType.GLOBAL) and self._prev
-            kind_pre = self._match_set(self.JOIN_KINDS, advance=False) and self._prev
-
-            if kind_pre:
-                kind = self._match_set(self.JOIN_KINDS) and self._prev
-                side = self._match_set(self.JOIN_SIDES) and self._prev
-                return is_global, side, kind
-
-            return (
-                is_global,
-                self._match_set(self.JOIN_SIDES) and self._prev,
-                self._match_set(self.JOIN_KINDS) and self._prev,
-            )
-
-        def _parse_join(
-            self, skip_join_token: bool = False, parse_bracket: bool = False
-        ) -> t.Optional[exp.Join]:
-            join = super()._parse_join(
-                skip_join_token=skip_join_token, parse_bracket=True
-            )
-            if join:
-                join.set("global", join.args.pop("method", None))
-
-                # tbl ARRAY JOIN arr <-- this should be a `Column` reference, not a `Table`
-                # https://clickhouse.com/docs/en/sql-reference/statements/select/array-join
-                if join.kind == "ARRAY":
-                    for table in join.find_all(exp.Table):
-                        table.replace(table.to_column())
-
-            return join
-
-        def _parse_function(
-            self,
-            functions: t.Optional[t.Dict[str, t.Callable]] = None,
-            anonymous: bool = False,
-            optional_parens: bool = True,
-            any_token: bool = False,
-        ) -> t.Optional[exp.Expression]:
-            expr = super()._parse_function(
-                functions=functions,
-                anonymous=anonymous,
-                optional_parens=optional_parens,
-                any_token=any_token,
-            )
-
-            func = expr.this if isinstance(expr, exp.Window) else expr
-
-            # Aggregate functions can be split in 2 parts: <func_name><suffix>
-            parts = (
-                self.AGG_FUNC_MAPPING.get(func.this)
-                if isinstance(func, exp.Anonymous)
-                else None
-            )
-
-            if parts:
-                anon_func: exp.Anonymous = t.cast(exp.Anonymous, func)
-                params = self._parse_func_params(anon_func)
-
-                kwargs = {
-                    "this": anon_func.this,
-                    "expressions": anon_func.expressions,
-                }
-                if parts[1]:
-                    exp_class: t.Type[exp.Expression] = (
-                        exp.CombinedParameterizedAgg if params else exp.CombinedAggFunc
-                    )
-                else:
-                    exp_class = exp.ParameterizedAgg if params else exp.AnonymousAggFunc
-
-                kwargs["exp_class"] = exp_class
-                if params:
-                    kwargs["params"] = params
-
-                func = self.expression(**kwargs)
-
-                if isinstance(expr, exp.Window):
-                    # The window's func was parsed as Anonymous in base parser, fix its
-                    # type to be ClickHouse style CombinedAnonymousAggFunc / AnonymousAggFunc
-                    expr.set("this", func)
-                elif params:
-                    # Params have blocked super()._parse_function() from parsing the following window
-                    # (if that exists) as they're standing between the function call and the window spec
-                    expr = self._parse_window(func)
-                else:
-                    expr = func
-
-            return expr
-
-        def _parse_func_params(
-            self, this: t.Optional[exp.Func] = None
-        ) -> t.Optional[t.List[exp.Expression]]:
-            if self._match_pair(TokenType.R_PAREN, TokenType.L_PAREN):
-                return self._parse_csv(self._parse_lambda)
-
-            if self._match(TokenType.L_PAREN):
-                params = self._parse_csv(self._parse_lambda)
-                self._match_r_paren(this)
-                return params
-
-            return None
-
-        def _parse_quantile(self) -> exp.Quantile:
-            this = self._parse_lambda()
-            params = self._parse_func_params()
-            if params:
-                return self.expression(exp.Quantile, this=params[0], quantile=this)
-            return self.expression(
-                exp.Quantile, this=this, quantile=exp.Literal.number(0.5)
-            )
-
-        def _parse_wrapped_id_vars(
-            self, optional: bool = False
-        ) -> t.List[exp.Expression]:
-            return super()._parse_wrapped_id_vars(optional=True)
-
-        def _parse_primary_key(
-            self, wrapped_optional: bool = False, in_props: bool = False
-        ) -> exp.PrimaryKeyColumnConstraint | exp.PrimaryKey:
-            return super()._parse_primary_key(
-                wrapped_optional=wrapped_optional or in_props, in_props=in_props
-            )
-
-        def _parse_on_property(self) -> t.Optional[exp.Expression]:
-            index = self._index
-            if self._match_text_seq("CLUSTER"):
-                this = self._parse_id_var()
-                if this:
-                    return self.expression(exp.OnCluster, this=this)
-                else:
-                    self._retreat(index)
-            return None
-
-        def _parse_index_constraint(
-            self, kind: t.Optional[str] = None
-        ) -> exp.IndexColumnConstraint:
-            # INDEX name1 expr TYPE type1(args) GRANULARITY value
-            this = self._parse_id_var()
-            expression = self._parse_assignment()
-
-            index_type = self._match_text_seq("TYPE") and (
-                self._parse_function() or self._parse_var()
-            )
-
-            granularity = self._match_text_seq("GRANULARITY") and self._parse_term()
-
-            return self.expression(
-                exp.IndexColumnConstraint,
-                this=this,
-                expression=expression,
-                index_type=index_type,
-                granularity=granularity,
-            )
-
-        def _parse_partition(self) -> t.Optional[exp.Partition]:
-            # https://clickhouse.com/docs/en/sql-reference/statements/alter/partition#how-to-set-partition-expression
-            if not self._match(TokenType.PARTITION):
-                return None
-
-            if self._match_text_seq("ID"):
-                # Corresponds to the PARTITION ID <string_value> syntax
-                expressions: t.List[exp.Expression] = [
-                    self.expression(exp.PartitionId, this=self._parse_string())
-                ]
-            else:
-                expressions = self._parse_expressions()
->>>>>>> 172f96e9
+    }    
 
 def _build_truncate(args: t.List) -> exp.Div:
     """
@@ -943,68 +251,146 @@
     # )
 
 
-<<<<<<< HEAD
 class Exasol(Dialect):
     ANNOTATORS = {
         **Dialect.ANNOTATORS,
         # PI() has no args
     }
-
+    
     class Tokenizer(tokens.Tokenizer):
         SINGLE_TOKENS = {
             **tokens.Tokenizer.SINGLE_TOKENS,
-=======
-            if not partition or not self._match(TokenType.FROM):
-                return None
-
-            return self.expression(
-                exp.ReplacePartition,
-                expression=partition,
-                source=self._parse_table_parts(),
-            )
-
-        def _parse_projection_def(self) -> t.Optional[exp.ProjectionDef]:
-            if not self._match_text_seq("PROJECTION"):
-                return None
-
-            return self.expression(
-                exp.ProjectionDef,
-                this=self._parse_id_var(),
-                expression=self._parse_wrapped(self._parse_statement),
-            )
-
-        def _parse_constraint(self) -> t.Optional[exp.Expression]:
-            return super()._parse_constraint() or self._parse_projection_def()
-
-        def _parse_alias(
-            self, this: t.Optional[exp.Expression], explicit: bool = False
-        ) -> t.Optional[exp.Expression]:
-            # In clickhouse "SELECT <expr> APPLY(...)" is a query modifier,
-            # so "APPLY" shouldn't be parsed as <expr>'s alias. However, "SELECT <expr> apply" is a valid alias
-            if self._match_pair(TokenType.APPLY, TokenType.L_PAREN, advance=False):
-                return this
-
-            return super()._parse_alias(this=this, explicit=explicit)
-
-        def _parse_expression(self) -> t.Optional[exp.Expression]:
-            this = super()._parse_expression()
-
-            # Clickhouse allows "SELECT <expr> [APPLY(func)] [...]]" modifier
-            while self._match_pair(TokenType.APPLY, TokenType.L_PAREN):
-                this = exp.Apply(this=this, expression=self._parse_var(any_token=True))
-                self._match(TokenType.R_PAREN)
-
-            return this
-
-        def _parse_columns(self) -> exp.Expression:
-            this: exp.Expression = self.expression(
-                exp.Columns, this=self._parse_lambda()
-            )
-
-            while self._next and self._match_text_seq(")", "APPLY", "("):
-                self._match(TokenType.R_PAREN)
-                this = exp.Apply(this=this, expression=self._parse_var(any_token=True))
-            return this
+        }
+        SINGLE_TOKENS.pop("%")  # "%": TokenType.MOD not supported in exasol
+        
+        KEYWORDS = {
+            **tokens.Tokenizer.KEYWORDS,
+        }
+        KEYWORDS.pop("DIV")
+    
+    class Parser(parser.Parser):
+        # ADD_(DAYS | HOURS | MINUTES | MONTHS | SECONS | WEEKS | YEARS)
+        # https://docs.exasol.com/db/latest/sql_references/functions/scalarfunctions.htm
+        DATE_ADD_FUNCTIONS = {
+            f"ADD_{unit}S": build_date_delta(exp.DateAdd, None, unit)
+            for unit in ["DAY", "HOUR", "MINUTE", "MONTH", "SECOND", "WEEK", "YEAR"]
+        }
+
+        NUMERIC_FUNCTIONS = {
+            ########### HANDLE IN GENERATOR ############
+            # "MOD": a % b not allowed
+            #       needs to be handled in generator
+            #       see: bigquery line 1166 mod_sql
+            # "TO_NUMBER": # in generator: SUPPORTS_TO_NUMBER = True
+            #       but could handle boolean like CAST(TRUE AS DECIMAL(1,0))
+            #       see: tonumber_sql in sqlglot/generator.py
+            #       see: https://docs.exasol.com/db/latest/sql_references/functions/alphabeticallistfunctions/to_number.htm#TO_NUMBER
+            ########### HANDLE IN GENERATOR ############
+            "DIV": binary_from_function(exp.IntDiv),
+            "RANDOM": lambda args: exp.Rand(
+                lower=seq_get(args, 0), upper=seq_get(args, 1)
+            ),
+            "TRUNCATE": _build_truncate,
+            "TRUNC": _build_truncate,
+            ########## NEED MORE RESEARCH ###########
+            # "TO_CHAR": # exp.NumberToStr research formats
+            # "MIN_SCALE": , # https://docs.exasol.com/db/latest/sql_references/functions/alphabeticallistfunctions/min_scale.htm
+            # "WIDTH_BUCKET": , # https://docs.exasol.com/db/latest/sql_references/functions/alphabeticallistfunctions/width_bucket.htm
+            # in general: how to handle exp.Anonymous ???
+            ########## NEED MORE RESEARCH ###########
+        }
+          
+        FUNCTIONS = {
+            **parser.Parser.FUNCTIONS,
+            **DATE_ADD_FUNCTIONS,
+            **NUMERIC_FUNCTIONS,
+        }
+
+        ############################# CHECKED (changed) ##########################
+        # Whether string aliases are supported `SELECT COUNT(*) 'count'`
+        # Exasol: supports this, tested with exasol db
+        STRING_ALIASES = True  # default False
+          
+        # Whether query modifiers such as LIMIT are attached to the UNION node (vs its right operand)
+        # Exasol: only possible to attach to righ subquery (operand)
+        MODIFIERS_ATTACHED_TO_SET_OP = False  # default True
+        SET_OP_MODIFIERS = {"order", "limit", "offset"}
+
+        ########################### CHECKED (not changed) ##############################
+        # Whether or not a VALUES keyword needs to be followed by '(' to form a VALUES clause.
+        # If this is True and '(' is not found, the keyword will be treated as an identifier
+        # Exasol: generally true, however different when VALUES BETWEEN ... is used (https://docs.exasol.com/db/latest/sql/insert.htm)
+        # Exasol also allows this (see example at end: https://docs.exasol.com/db/latest/sql_references/data_types/typeconversionrules.htm)
+        VALUES_FOLLOWED_BY_PAREN = True
+          
+        # see: https://docs.exasol.com/db/latest/sql_references/data_types/typeconversionrules.htm
+        # see: https://docs.exasol.com/db/latest/sql_references/sqlstandardcompliance.htm
+        STRICT_CAST = True
+          
+        # see: https://docs.exasol.com/db/latest/sql_references/functions/alphabeticallistfunctions/log.htm
+        LOG_DEFAULTS_TO_LN = False
+     
+        # Whether ADD is present for each column added by ALTER TABLE
+        # Exasol see: https://docs.exasol.com/db/latest/sql/alter_table(column).htm
+        ALTER_TABLE_ADD_REQUIRED_FOR_EACH_COLUMN = True
+
+        # Whether the table sample clause expects CSV syntax
+        # Exasol does not seem to support TABLESAMPLE at all
+        TABLESAMPLE_CSV = False
+
+        # The default method used for table sampling
+        # Exasol does not seem to support TABLESAMPLE at all
+        DEFAULT_SAMPLING_METHOD: t.Optional[str] = None
+
+        # Whether the TRIM function expects the characters to trim as its first argument
+        # exasol: https://docs.exasol.com/db/latest/sql_references/functions/alphabeticallistfunctions/trim.htm
+        TRIM_PATTERN_FIRST = False
+
+        # Whether to parse IF statements that aren't followed by a left parenthesis as commands
+        # exasol: https://docs.exasol.com/db/latest/sql_references/functions/alphabeticallistfunctions/if.htm
+        NO_PAREN_IF_COMMANDS = True
+
+        ############################ NOT SURE ##########################
+
+        # Whether the SET command needs a delimiter (e.g. "=") for assignments
+        # Exasol: https://docs.exasol.com/db/latest/search.htm?q=SET%20&f=aws
+        SET_REQUIRES_ASSIGNMENT_DELIMITER = True
+
+        ############################ DEFAULT ##########################
+
+        PARTITION_KEYWORDS = {"PARTITION", "SUBPARTITION"}
+
+        AMBIGUOUS_ALIAS_TOKENS = (TokenType.LIMIT, TokenType.OFFSET)
+
+        OPERATION_MODIFIERS: t.Set[str] = set()
+
+        RECURSIVE_CTE_SEARCH_KIND = {"BREADTH", "DEPTH", "CYCLE"}
+
+        MODIFIABLES = (exp.Query, exp.Table, exp.TableFromRows)
+
+        PREFIXED_PIVOT_COLUMNS = False
+        IDENTIFY_PIVOT_STRINGS = False
+
+        # Whether the -> and ->> operators expect documents of type JSON (e.g. Postgres)
+        JSON_ARROWS_REQUIRE_JSON_TYPE = False
+
+        # Whether the `:` operator is used to extract a value from a VARIANT column
+        COLON_IS_VARIANT_EXTRACT = False
+
+        # Whether implicit unnesting is supported, e.g. SELECT 1 FROM y.z AS z, z.a (Redshift)
+        SUPPORTS_IMPLICIT_UNNEST = False
+
+        # Whether or not interval spans are supported, INTERVAL 1 YEAR TO MONTHS
+        INTERVAL_SPANS = True
+
+        # Whether a PARTITION clause can follow a table reference
+        SUPPORTS_PARTITION_SELECTION = False
+
+        # Whether the `name AS expr` schema/column constraint requires parentheses around `expr`
+        WRAPPED_TRANSFORM_COLUMN_CONSTRAINT = True
+
+        # Whether the 'AS' keyword is optional in the CTE definition syntax
+        OPTIONAL_ALIAS_TOKEN_CTE = True
 
     class Generator(generator.Generator):
         QUERY_HINTS = False
@@ -1033,14 +419,8 @@
             exp.DataType.Type.TEXT: "VARCHAR",
             exp.DataType.Type.VARBINARY: "VARCHAR",
             exp.DataType.Type.VARCHAR: "VARCHAR",
->>>>>>> 172f96e9
         }
-        SINGLE_TOKENS.pop("%")  # "%": TokenType.MOD not supported in exasol
-
-<<<<<<< HEAD
-        KEYWORDS = {
-            **tokens.Tokenizer.KEYWORDS,
-=======
+        
         SUPPORTED_JSON_PATH_PARTS = {
             exp.JSONPathRoot,  # $
             exp.JSONPathKey,  # .key or ['key']
@@ -1048,42 +428,8 @@
             exp.JSONPathWildcard,  # [*]
             exp.JSONPathUnion,  # ['key1','key2']
             exp.JSONPathSlice,  # [start:end:step]
->>>>>>> 172f96e9
         }
-        KEYWORDS.pop("DIV")
-
-<<<<<<< HEAD
-    class Parser(parser.Parser):
-        # ADD_(DAYS | HOURS | MINUTES | MONTHS | SECONS | WEEKS | YEARS)
-        # https://docs.exasol.com/db/latest/sql_references/functions/scalarfunctions.htm
-        DATE_ADD_FUNCTIONS = {
-            f"ADD_{unit}S": build_date_delta(exp.DateAdd, None, unit)
-            for unit in ["DAY", "HOUR", "MINUTE", "MONTH", "SECOND", "WEEK", "YEAR"]
-        }
-
-        NUMERIC_FUNCTIONS = {
-            ########### HANDLE IN GENERATOR ############
-            # "MOD": a % b not allowed
-            #       needs to be handled in generator
-            #       see: bigquery line 1166 mod_sql
-            # "TO_NUMBER": # in generator: SUPPORTS_TO_NUMBER = True
-            #       but could handle boolean like CAST(TRUE AS DECIMAL(1,0))
-            #       see: tonumber_sql in sqlglot/generator.py
-            #       see: https://docs.exasol.com/db/latest/sql_references/functions/alphabeticallistfunctions/to_number.htm#TO_NUMBER
-            ########### HANDLE IN GENERATOR ############
-            "DIV": binary_from_function(exp.IntDiv),
-            "RANDOM": lambda args: exp.Rand(
-                lower=seq_get(args, 0), upper=seq_get(args, 1)
-            ),
-            "TRUNCATE": _build_truncate,
-            "TRUNC": _build_truncate,
-            ########## NEED MORE RESEARCH ###########
-            # "TO_CHAR": # exp.NumberToStr research formats
-            # "MIN_SCALE": , # https://docs.exasol.com/db/latest/sql_references/functions/alphabeticallistfunctions/min_scale.htm
-            # "WIDTH_BUCKET": , # https://docs.exasol.com/db/latest/sql_references/functions/alphabeticallistfunctions/width_bucket.htm
-            # in general: how to handle exp.Anonymous ???
-            ########## NEED MORE RESEARCH ###########
-=======
+        
         TYPE_MAPPING = {
             **generator.Generator.TYPE_MAPPING,
             **STRING_TYPE_MAPPING,
@@ -1364,21 +710,8 @@
             exp.PartitionedByProperty: exp.Properties.Location.POST_SCHEMA,
             exp.ToTableProperty: exp.Properties.Location.POST_NAME,
             exp.VolatileProperty: exp.Properties.Location.UNSUPPORTED,
->>>>>>> 172f96e9
         }
 
-        FUNCTIONS = {
-            **parser.Parser.FUNCTIONS,
-            **DATE_ADD_FUNCTIONS,
-            **NUMERIC_FUNCTIONS,
-        }
-
-<<<<<<< HEAD
-        ############################# CHECKED (changed) ##########################
-        # Whether string aliases are supported `SELECT COUNT(*) 'count'`
-        # Exasol: supports this, tested with exasol db
-        STRING_ALIASES = True  # default False
-=======
         def _anonymous_func(self, e):
             func_name = e.this.upper()
             handlers = {
@@ -1788,542 +1121,15 @@
             if isinstance(expression.parent, exp.Not):
                 # value IS NOT NULL -> NOT (value IS NULL)
                 is_sql = self.wrap(is_sql)
->>>>>>> 172f96e9
-
-        # Whether query modifiers such as LIMIT are attached to the UNION node (vs its right operand)
-        # Exasol: only possible to attach to righ subquery (operand)
-        MODIFIERS_ATTACHED_TO_SET_OP = False  # default True
-        SET_OP_MODIFIERS = {"order", "limit", "offset"}
-
-        ########################### CHECKED (not changed) ##############################
-
-<<<<<<< HEAD
-        # Whether or not a VALUES keyword needs to be followed by '(' to form a VALUES clause.
-        # If this is True and '(' is not found, the keyword will be treated as an identifier
-        # Exasol: generally true, however different when VALUES BETWEEN ... is used (https://docs.exasol.com/db/latest/sql/insert.htm)
-        # Exasol also allows this (see example at end: https://docs.exasol.com/db/latest/sql_references/data_types/typeconversionrules.htm)
-        VALUES_FOLLOWED_BY_PAREN = True
-=======
+
             if isinstance(expression.parent, exp.Not) and expression.args.get(
                 "is_global"
             ):
                 in_sql = in_sql.replace("GLOBAL IN", "GLOBAL NOT IN", 1)
->>>>>>> 172f96e9
-
-        # see: https://docs.exasol.com/db/latest/sql_references/data_types/typeconversionrules.htm
-        # see: https://docs.exasol.com/db/latest/sql_references/sqlstandardcompliance.htm
-        STRICT_CAST = True
-
-<<<<<<< HEAD
-        # see: https://docs.exasol.com/db/latest/sql_references/functions/alphabeticallistfunctions/log.htm
-        LOG_DEFAULTS_TO_LN = False
-=======
+          
         def not_sql(self, expression: exp.Not) -> str:
             if isinstance(expression.this, exp.In) and expression.this.args.get(
                 "is_global"
             ):
                 # let `GLOBAL IN` child interpose `NOT`
-                return self.sql(expression, "this")
->>>>>>> 172f96e9
-
-        # Whether ADD is present for each column added by ALTER TABLE
-        # Exasol see: https://docs.exasol.com/db/latest/sql/alter_table(column).htm
-        ALTER_TABLE_ADD_REQUIRED_FOR_EACH_COLUMN = True
-
-        # Whether the table sample clause expects CSV syntax
-        # Exasol does not seem to support TABLESAMPLE at all
-        TABLESAMPLE_CSV = False
-
-        # The default method used for table sampling
-        # Exasol does not seem to support TABLESAMPLE at all
-        DEFAULT_SAMPLING_METHOD: t.Optional[str] = None
-
-        # Whether the TRIM function expects the characters to trim as its first argument
-        # exasol: https://docs.exasol.com/db/latest/sql_references/functions/alphabeticallistfunctions/trim.htm
-        TRIM_PATTERN_FIRST = False
-
-        # Whether to parse IF statements that aren't followed by a left parenthesis as commands
-        # exasol: https://docs.exasol.com/db/latest/sql_references/functions/alphabeticallistfunctions/if.htm
-        NO_PAREN_IF_COMMANDS = True
-
-        ############################ NOT SURE ##########################
-
-        # Whether the SET command needs a delimiter (e.g. "=") for assignments
-        # Exasol: https://docs.exasol.com/db/latest/search.htm?q=SET%20&f=aws
-        SET_REQUIRES_ASSIGNMENT_DELIMITER = True
-
-        ############################ DEFAULT ##########################
-
-        PARTITION_KEYWORDS = {"PARTITION", "SUBPARTITION"}
-
-        AMBIGUOUS_ALIAS_TOKENS = (TokenType.LIMIT, TokenType.OFFSET)
-
-        OPERATION_MODIFIERS: t.Set[str] = set()
-
-        RECURSIVE_CTE_SEARCH_KIND = {"BREADTH", "DEPTH", "CYCLE"}
-
-        MODIFIABLES = (exp.Query, exp.Table, exp.TableFromRows)
-
-        PREFIXED_PIVOT_COLUMNS = False
-        IDENTIFY_PIVOT_STRINGS = False
-
-        # Whether the -> and ->> operators expect documents of type JSON (e.g. Postgres)
-        JSON_ARROWS_REQUIRE_JSON_TYPE = False
-
-        # Whether the `:` operator is used to extract a value from a VARIANT column
-        COLON_IS_VARIANT_EXTRACT = False
-
-        # Whether implicit unnesting is supported, e.g. SELECT 1 FROM y.z AS z, z.a (Redshift)
-        SUPPORTS_IMPLICIT_UNNEST = False
-
-        # Whether or not interval spans are supported, INTERVAL 1 YEAR TO MONTHS
-        INTERVAL_SPANS = True
-
-        # Whether a PARTITION clause can follow a table reference
-        SUPPORTS_PARTITION_SELECTION = False
-
-        # Whether the `name AS expr` schema/column constraint requires parentheses around `expr`
-        WRAPPED_TRANSFORM_COLUMN_CONSTRAINT = True
-
-        # Whether the 'AS' keyword is optional in the CTE definition syntax
-        OPTIONAL_ALIAS_TOKEN_CTE = True
-
-    # class Generator(generator.Generator):
-    #     QUERY_HINTS = False
-    #     STRUCT_DELIMITER = ("(", ")")
-    #     NVL2_SUPPORTED = False
-    #     TABLESAMPLE_REQUIRES_PARENS = False
-    #     TABLESAMPLE_SIZE_IS_ROWS = False
-    #     TABLESAMPLE_KEYWORDS = "SAMPLE"
-    #     LAST_DAY_SUPPORTS_DATE_PART = False
-    #     CAN_IMPLEMENT_ARRAY_ANY = True
-    #     SUPPORTS_TO_NUMBER = False
-    #     JOIN_HINTS = False
-    #     TABLE_HINTS = False
-    #     GROUPINGS_SEP = ""
-    #     SET_OP_MODIFIERS = False
-    #     VALUES_AS_TABLE = False
-    #     ARRAY_SIZE_NAME = "LENGTH"
-
-    #     STRING_TYPE_MAPPING = {
-    #         exp.DataType.Type.BLOB: "VARCHAR",
-    #         exp.DataType.Type.CHAR: "CHAR",
-    #         exp.DataType.Type.LONGBLOB: "VARCHAR",
-    #         exp.DataType.Type.LONGTEXT: "VARCHAR",
-    #         exp.DataType.Type.MEDIUMBLOB: "VARCHAR",
-    #         exp.DataType.Type.MEDIUMTEXT: "VARCHAR",
-    #         exp.DataType.Type.TINYBLOB: "VARCHAR",
-    #         exp.DataType.Type.TINYTEXT: "VARCHAR",
-    #         exp.DataType.Type.TEXT: "VARCHAR",
-    #         exp.DataType.Type.VARBINARY: "VARCHAR",
-    #         exp.DataType.Type.VARCHAR: "VARCHAR",
-    #     }
-
-    #     SUPPORTED_JSON_PATH_PARTS = {
-    #         exp.JSONPathKey,
-    #         exp.JSONPathRoot,
-    #         exp.JSONPathSubscript,
-    #     }
-
-    #     TYPE_MAPPING = {
-    #         **generator.Generator.TYPE_MAPPING,
-    #         **STRING_TYPE_MAPPING,
-    #         exp.DataType.Type.ARRAY: "Array",
-    #         exp.DataType.Type.BOOLEAN: "Bool",
-    #         exp.DataType.Type.BIGINT: "Int64",
-    #         exp.DataType.Type.DATE32: "Date32",
-    #         exp.DataType.Type.DATETIME: "DateTime",
-    #         exp.DataType.Type.DATETIME2: "DateTime",
-    #         exp.DataType.Type.SMALLDATETIME: "DateTime",
-    #         exp.DataType.Type.DATETIME64: "DateTime64",
-    #         exp.DataType.Type.DECIMAL: "Decimal",
-    #         exp.DataType.Type.DECIMAL32: "Decimal32",
-    #         exp.DataType.Type.DECIMAL64: "Decimal64",
-    #         exp.DataType.Type.DECIMAL128: "Decimal128",
-    #         exp.DataType.Type.DECIMAL256: "Decimal256",
-    #         exp.DataType.Type.TIMESTAMP: "DateTime",
-    #         exp.DataType.Type.TIMESTAMPTZ: "DateTime",
-    #         exp.DataType.Type.DOUBLE: "Float64",
-    #         exp.DataType.Type.ENUM: "Enum",
-    #         exp.DataType.Type.ENUM8: "Enum8",
-    #         exp.DataType.Type.ENUM16: "Enum16",
-    #         exp.DataType.Type.FIXEDSTRING: "FixedString",
-    #         exp.DataType.Type.FLOAT: "Float32",
-    #         exp.DataType.Type.INT: "Int32",
-    #         exp.DataType.Type.MEDIUMINT: "Int32",
-    #         exp.DataType.Type.INT128: "Int128",
-    #         exp.DataType.Type.INT256: "Int256",
-    #         exp.DataType.Type.LOWCARDINALITY: "LowCardinality",
-    #         exp.DataType.Type.MAP: "Map",
-    #         exp.DataType.Type.NESTED: "Nested",
-    #         exp.DataType.Type.SMALLINT: "Int16",
-    #         exp.DataType.Type.STRUCT: "Tuple",
-    #         exp.DataType.Type.TINYINT: "Int8",
-    #         exp.DataType.Type.UBIGINT: "UInt64",
-    #         exp.DataType.Type.UINT: "UInt32",
-    #         exp.DataType.Type.UINT128: "UInt128",
-    #         exp.DataType.Type.UINT256: "UInt256",
-    #         exp.DataType.Type.USMALLINT: "UInt16",
-    #         exp.DataType.Type.UTINYINT: "UInt8",
-    #         exp.DataType.Type.IPV4: "IPv4",
-    #         exp.DataType.Type.IPV6: "IPv6",
-    #         exp.DataType.Type.POINT: "Point",
-    #         exp.DataType.Type.RING: "Ring",
-    #         exp.DataType.Type.LINESTRING: "LineString",
-    #         exp.DataType.Type.MULTILINESTRING: "MultiLineString",
-    #         exp.DataType.Type.POLYGON: "Polygon",
-    #         exp.DataType.Type.MULTIPOLYGON: "MultiPolygon",
-    #         exp.DataType.Type.AGGREGATEFUNCTION: "AggregateFunction",
-    #         exp.DataType.Type.SIMPLEAGGREGATEFUNCTION: "SimpleAggregateFunction",
-    #         exp.DataType.Type.DYNAMIC: "Dynamic",
-    #     }
-
-    #     TRANSFORMS = {
-    #         **generator.Generator.TRANSFORMS,
-    #         exp.AnyValue: rename_func("any"),
-    #         exp.ApproxDistinct: rename_func("uniq"),
-    #         exp.ArrayConcat: rename_func("arrayConcat"),
-    #         exp.ArrayFilter: lambda self, e: self.func(
-    #             "arrayFilter", e.expression, e.this
-    #         ),
-    #         exp.ArraySum: rename_func("arraySum"),
-    #         exp.ArgMax: arg_max_or_min_no_count("argMax"),
-    #         exp.ArgMin: arg_max_or_min_no_count("argMin"),
-    #         exp.Array: inline_array_sql,
-    #         exp.CastToStrType: rename_func("CAST"),
-    #         exp.CountIf: rename_func("countIf"),
-    #         exp.CompressColumnConstraint: lambda self,
-    #         e: f"CODEC({self.expressions(e, key='this', flat=True)})",
-    #         exp.ComputedColumnConstraint: lambda self,
-    #         e: f"{'MATERIALIZED' if e.args.get('persisted') else 'ALIAS'} {self.sql(e, 'this')}",
-    #         exp.CurrentDate: lambda self, e: self.func("CURRENT_DATE"),
-    #         exp.DateAdd: _datetime_delta_sql("DATE_ADD"),
-    #         exp.DateDiff: _datetime_delta_sql("DATE_DIFF"),
-    #         exp.DateStrToDate: rename_func("toDate"),
-    #         exp.DateSub: _datetime_delta_sql("DATE_SUB"),
-    #         exp.Explode: rename_func("arrayJoin"),
-    #         exp.Final: lambda self, e: f"{self.sql(e, 'this')} FINAL",
-    #         exp.IsNan: rename_func("isNaN"),
-    #         exp.JSONCast: lambda self, e: f"{self.sql(e, 'this')}.:{self.sql(e, 'to')}",
-    #         exp.JSONExtract: json_extract_segments(
-    #             "JSONExtractString", quoted_index=False
-    #         ),
-    #         exp.JSONExtractScalar: json_extract_segments(
-    #             "JSONExtractString", quoted_index=False
-    #         ),
-    #         exp.JSONPathKey: json_path_key_only_name,
-    #         exp.JSONPathRoot: lambda *_: "",
-    #         exp.Length: length_or_char_length_sql,
-    #         exp.Map: _map_sql,
-    #         exp.Median: rename_func("median"),
-    #         exp.Nullif: rename_func("nullIf"),
-    #         exp.PartitionedByProperty: lambda self,
-    #         e: f"PARTITION BY {self.sql(e, 'this')}",
-    #         exp.Pivot: no_pivot_sql,
-    #         exp.Quantile: _quantile_sql,
-    #         exp.RegexpLike: lambda self, e: self.func("match", e.this, e.expression),
-    #         exp.Rand: rename_func("randCanonical"),
-    #         exp.StartsWith: rename_func("startsWith"),
-    #         exp.StrPosition: lambda self, e: strposition_sql(
-    #             self,
-    #             e,
-    #             func_name="POSITION",
-    #             supports_position=True,
-    #             use_ansi_position=False,
-    #         ),
-    #         exp.TimeToStr: lambda self, e: self.func(
-    #             "formatDateTime", e.this, self.format_time(e), e.args.get("zone")
-    #         ),
-    #         exp.TimeStrToTime: _timestrtotime_sql,
-    #         exp.TimestampAdd: _datetime_delta_sql("TIMESTAMP_ADD"),
-    #         exp.TimestampSub: _datetime_delta_sql("TIMESTAMP_SUB"),
-    #         exp.VarMap: _map_sql,
-    #         exp.Xor: lambda self, e: self.func(
-    #             "xor", e.this, e.expression, *e.expressions
-    #         ),
-    #         exp.MD5Digest: rename_func("MD5"),
-    #         exp.MD5: lambda self, e: self.func(
-    #             "LOWER", self.func("HEX", self.func("MD5", e.this))
-    #         ),
-    #         exp.SHA: rename_func("SHA1"),
-    #         exp.SHA2: sha256_sql,
-    #         exp.UnixToTime: _unix_to_time_sql,
-    #         exp.TimestampTrunc: timestamptrunc_sql(zone=True),
-    #         exp.Trim: lambda self, e: trim_sql(self, e, default_trim_type="BOTH"),
-    #         exp.Variance: rename_func("varSamp"),
-    #         exp.SchemaCommentProperty: lambda self, e: self.naked_property(e),
-    #         exp.Stddev: rename_func("stddevSamp"),
-    #         exp.Chr: rename_func("CHAR"),
-    #         exp.Lag: lambda self, e: self.func(
-    #             "lagInFrame", e.this, e.args.get("offset"), e.args.get("default")
-    #         ),
-    #         exp.Lead: lambda self, e: self.func(
-    #             "leadInFrame", e.this, e.args.get("offset"), e.args.get("default")
-    #         ),
-    #         exp.Levenshtein: unsupported_args(
-    #             "ins_cost", "del_cost", "sub_cost", "max_dist"
-    #         )(rename_func("editDistance")),
-    #     }
-
-    #     PROPERTIES_LOCATION = {
-    #         **generator.Generator.PROPERTIES_LOCATION,
-    #         exp.OnCluster: exp.Properties.Location.POST_NAME,
-    #         exp.PartitionedByProperty: exp.Properties.Location.POST_SCHEMA,
-    #         exp.ToTableProperty: exp.Properties.Location.POST_NAME,
-    #         exp.VolatileProperty: exp.Properties.Location.UNSUPPORTED,
-    #     }
-
-    #     # There's no list in docs, but it can be found in Clickhouse code
-    #     # see `ClickHouse/src/Parsers/ParserCreate*.cpp`
-    #     ON_CLUSTER_TARGETS = {
-    #         "SCHEMA",  # Transpiled CREATE SCHEMA may have OnCluster property set
-    #         "DATABASE",
-    #         "TABLE",
-    #         "VIEW",
-    #         "DICTIONARY",
-    #         "INDEX",
-    #         "FUNCTION",
-    #         "NAMED COLLECTION",
-    #     }
-
-    #     # https://clickhouse.com/docs/en/sql-reference/data-types/nullable
-    #     NON_NULLABLE_TYPES = {
-    #         exp.DataType.Type.ARRAY,
-    #         exp.DataType.Type.MAP,
-    #         exp.DataType.Type.STRUCT,
-    #         exp.DataType.Type.POINT,
-    #         exp.DataType.Type.RING,
-    #         exp.DataType.Type.LINESTRING,
-    #         exp.DataType.Type.MULTILINESTRING,
-    #         exp.DataType.Type.POLYGON,
-    #         exp.DataType.Type.MULTIPOLYGON,
-    #     }
-
-    #     def strtodate_sql(self, expression: exp.StrToDate) -> str:
-    #         strtodate_sql = self.function_fallback_sql(expression)
-
-    #         if not isinstance(expression.parent, exp.Cast):
-    #             # StrToDate returns DATEs in other dialects (eg. postgres), so
-    #             # this branch aims to improve the transpilation to clickhouse
-    #             return self.cast_sql(exp.cast(expression, "DATE"))
-
-    #         return strtodate_sql
-
-    #     def cast_sql(
-    #         self, expression: exp.Cast, safe_prefix: t.Optional[str] = None
-    #     ) -> str:
-    #         this = expression.this
-
-    #         if isinstance(this, exp.StrToDate) and expression.to == exp.DataType.build(
-    #             "datetime"
-    #         ):
-    #             return self.sql(this)
-
-    #         return super().cast_sql(expression, safe_prefix=safe_prefix)
-
-    #     def trycast_sql(self, expression: exp.TryCast) -> str:
-    #         dtype = expression.to
-    #         if not dtype.is_type(*self.NON_NULLABLE_TYPES, check_nullable=True):
-    #             # Casting x into Nullable(T) appears to behave similarly to TRY_CAST(x AS T)
-    #             dtype.set("nullable", True)
-
-    #         return super().cast_sql(expression)
-
-    #     def _jsonpathsubscript_sql(self, expression: exp.JSONPathSubscript) -> str:
-    #         this = self.json_path_part(expression.this)
-    #         return str(int(this) + 1) if is_int(this) else this
-
-    #     def likeproperty_sql(self, expression: exp.LikeProperty) -> str:
-    #         return f"AS {self.sql(expression, 'this')}"
-
-    #     def _any_to_has(
-    #         self,
-    #         expression: exp.EQ | exp.NEQ,
-    #         default: t.Callable[[t.Any], str],
-    #         prefix: str = "",
-    #     ) -> str:
-    #         if isinstance(expression.left, exp.Any):
-    #             arr = expression.left
-    #             this = expression.right
-    #         elif isinstance(expression.right, exp.Any):
-    #             arr = expression.right
-    #             this = expression.left
-    #         else:
-    #             return default(expression)
-
-    #         return prefix + self.func("has", arr.this.unnest(), this)
-
-    #     def eq_sql(self, expression: exp.EQ) -> str:
-    #         return self._any_to_has(expression, super().eq_sql)
-
-    #     def neq_sql(self, expression: exp.NEQ) -> str:
-    #         return self._any_to_has(expression, super().neq_sql, "NOT ")
-
-    #     def regexpilike_sql(self, expression: exp.RegexpILike) -> str:
-    #         # Manually add a flag to make the search case-insensitive
-    #         regex = self.func("CONCAT", "'(?i)'", expression.expression)
-    #         return self.func("match", expression.this, regex)
-
-    #     def datatype_sql(self, expression: exp.DataType) -> str:
-    #         # String is the standard ClickHouse type, every other variant is just an alias.
-    #         # Additionally, any supplied length parameter will be ignored.
-    #         #
-    #         # https://clickhouse.com/docs/en/sql-reference/data-types/string
-    #         if expression.this in self.STRING_TYPE_MAPPING:
-    #             # print(self.STRING_TYPE_MAPPING[expression.this])
-    #             dtype = self.STRING_TYPE_MAPPING[expression.this]
-    #         else:
-    #             dtype = super().datatype_sql(expression)
-
-    #         # This section changes the type to `Nullable(...)` if the following conditions hold:
-    #         # - It's marked as nullable - this ensures we won't wrap ClickHouse types with `Nullable`
-    #         #   and change their semantics
-    #         # - It's not the key type of a `Map`. This is because ClickHouse enforces the following
-    #         #   constraint: "Type of Map key must be a type, that can be represented by integer or
-    #         #   String or FixedString (possibly LowCardinality) or UUID or IPv6"
-    #         # - It's not a composite type, e.g. `Nullable(Array(...))` is not a valid type
-    #         # parent = expression.parent
-
-    #         # nullable = expression.args.get("nullable")
-    #         # if nullable is True or (
-    #         #     nullable is None
-    #         #     and not (
-    #         #         isinstance(parent, exp.DataType)
-    #         #         and parent.is_type(exp.DataType.Type.MAP, check_nullable=True)
-    #         #         and expression.index in (None, 0)
-    #         #     )
-    #         #     and not expression.is_type(*self.NON_NULLABLE_TYPES, check_nullable=True)
-    #         # ):
-    #         #     dtype = f"Nullable({dtype})"
-
-    #         return dtype
-
-    #     def cte_sql(self, expression: exp.CTE) -> str:
-    #         if expression.args.get("scalar"):
-    #             this = self.sql(expression, "this")
-    #             alias = self.sql(expression, "alias")
-    #             return f"{this} AS {alias}"
-
-    #         return super().cte_sql(expression)
-
-    #     def after_limit_modifiers(self, expression: exp.Expression) -> t.List[str]:
-    #         return super().after_limit_modifiers(expression) + [
-    #             (
-    #                 self.seg("SETTINGS ")
-    #                 + self.expressions(expression, key="settings", flat=True)
-    #                 if expression.args.get("settings")
-    #                 else ""
-    #             ),
-    #             (
-    #                 self.seg("FORMAT ") + self.sql(expression, "format")
-    #                 if expression.args.get("format")
-    #                 else ""
-    #             ),
-    #         ]
-
-    #     def placeholder_sql(self, expression: exp.Placeholder) -> str:
-    #         return f"{{{expression.name}: {self.sql(expression, 'kind')}}}"
-
-    #     def oncluster_sql(self, expression: exp.OnCluster) -> str:
-    #         return f"ON CLUSTER {self.sql(expression, 'this')}"
-
-    #     def createable_sql(
-    #         self, expression: exp.Create, locations: t.DefaultDict
-    #     ) -> str:
-    #         if expression.kind in self.ON_CLUSTER_TARGETS and locations.get(
-    #             exp.Properties.Location.POST_NAME
-    #         ):
-    #             this_name = self.sql(
-    #                 expression.this
-    #                 if isinstance(expression.this, exp.Schema)
-    #                 else expression,
-    #                 "this",
-    #             )
-    #             this_properties = " ".join(
-    #                 [
-    #                     self.sql(prop)
-    #                     for prop in locations[exp.Properties.Location.POST_NAME]
-    #                 ]
-    #             )
-    #             this_schema = self.schema_columns_sql(expression.this)
-    #             this_schema = f"{self.sep()}{this_schema}" if this_schema else ""
-
-    #             return f"{this_name}{self.sep()}{this_properties}{this_schema}"
-
-    #         return super().createable_sql(expression, locations)
-
-    #     def create_sql(self, expression: exp.Create) -> str:
-    #         # The comment property comes last in CTAS statements, i.e. after the query
-    #         query = expression.expression
-    #         if isinstance(query, exp.Query):
-    #             comment_prop = expression.find(exp.SchemaCommentProperty)
-    #             if comment_prop:
-    #                 comment_prop.pop()
-    #                 query.replace(exp.paren(query))
-    #         else:
-    #             comment_prop = None
-
-    #         create_sql = super().create_sql(expression)
-
-    #         comment_sql = self.sql(comment_prop)
-    #         comment_sql = f" {comment_sql}" if comment_sql else ""
-
-    #         return f"{create_sql}{comment_sql}"
-
-    #     def prewhere_sql(self, expression: exp.PreWhere) -> str:
-    #         this = self.indent(self.sql(expression, "this"))
-    #         return f"{self.seg('PREWHERE')}{self.sep()}{this}"
-
-    #     def indexcolumnconstraint_sql(
-    #         self, expression: exp.IndexColumnConstraint
-    #     ) -> str:
-    #         this = self.sql(expression, "this")
-    #         this = f" {this}" if this else ""
-    #         expr = self.sql(expression, "expression")
-    #         expr = f" {expr}" if expr else ""
-    #         index_type = self.sql(expression, "index_type")
-    #         index_type = f" TYPE {index_type}" if index_type else ""
-    #         granularity = self.sql(expression, "granularity")
-    #         granularity = f" GRANULARITY {granularity}" if granularity else ""
-
-    #         return f"INDEX{this}{expr}{index_type}{granularity}"
-
-    #     def partition_sql(self, expression: exp.Partition) -> str:
-    #         return f"PARTITION {self.expressions(expression, flat=True)}"
-
-    #     def partitionid_sql(self, expression: exp.PartitionId) -> str:
-    #         return f"ID {self.sql(expression.this)}"
-
-    #     def replacepartition_sql(self, expression: exp.ReplacePartition) -> str:
-    #         return f"REPLACE {self.sql(expression.expression)} FROM {self.sql(expression, 'source')}"
-
-    #     def projectiondef_sql(self, expression: exp.ProjectionDef) -> str:
-    #         return f"PROJECTION {self.sql(expression.this)} {self.wrap(expression.expression)}"
-
-    #     def is_sql(self, expression: exp.Is) -> str:
-    #         is_sql = super().is_sql(expression)
-
-    #         if isinstance(expression.parent, exp.Not):
-    #             # value IS NOT NULL -> NOT (value IS NULL)
-    #             is_sql = self.wrap(is_sql)
-
-    #         return is_sql
-
-    #     def in_sql(self, expression: exp.In) -> str:
-    #         in_sql = super().in_sql(expression)
-
-    #         if isinstance(expression.parent, exp.Not) and expression.args.get(
-    #             "is_global"
-    #         ):
-    #             in_sql = in_sql.replace("GLOBAL IN", "GLOBAL NOT IN", 1)
-
-    #         return in_sql
-
-    #     def not_sql(self, expression: exp.Not) -> str:
-    #         if isinstance(expression.this, exp.In) and expression.this.args.get(
-    #             "is_global"
-    #         ):
-    #             # let `GLOBAL IN` child interpose `NOT`
-    #             return self.sql(expression, "this")
-
-    #         return super().not_sql(expression)+                return self.sql(expression, "this")