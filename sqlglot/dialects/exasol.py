from __future__ import annotations

import typing as t

from sqlglot import exp, generator, parser, tokens, transforms
from sqlglot.dialects.dialect import (
    Dialect,
    NormalizationStrategy,
    binary_from_function,
    build_formatted_time,
    groupconcat_sql,
    rename_func,
    strposition_sql,
    timestrtotime_sql,
    unit_to_str,
    timestamptrunc_sql,
    build_date_delta,
)
from sqlglot.generator import unsupported_args
from sqlglot.helper import seq_get
from sqlglot.tokens import TokenType

if t.TYPE_CHECKING:
    from sqlglot.dialects.dialect import DialectType


def _sha2_sql(self: Exasol.Generator, expression: exp.SHA2) -> str:
    length = expression.text("length")
    func_name = "HASH_SHA256" if length == "256" else "HASH_SHA512"
    return self.func(func_name, expression.this)


def _date_diff_sql(self: Exasol.Generator, expression: exp.DateDiff | exp.TsOrDsDiff) -> str:
    unit = expression.text("unit").upper() or "DAY"

    if unit not in DATE_UNITS:
        self.unsupported(f"'{unit}' is not supported in Exasol.")
        return self.function_fallback_sql(expression)

    return self.func(f"{unit}S_BETWEEN", expression.this, expression.expression)


# https://docs.exasol.com/db/latest/sql_references/functions/alphabeticallistfunctions/trunc%5Bate%5D%20(datetime).htm
# https://docs.exasol.com/db/latest/sql_references/functions/alphabeticallistfunctions/trunc%5Bate%5D%20(number).htm
def _build_trunc(args: t.List[exp.Expression], dialect: DialectType) -> exp.Expression:
    first, second = seq_get(args, 0), seq_get(args, 1)

    if not first or not second:
        return exp.Anonymous(this="TRUNC", expressions=args)

    if not first.type:
        from sqlglot.optimizer.annotate_types import annotate_types

        first = annotate_types(first, dialect=dialect)

    if first.is_type(exp.DataType.Type.DATE, exp.DataType.Type.TIMESTAMP) and second.is_string:
        return exp.DateTrunc(this=first, unit=second)

    return exp.Anonymous(this="TRUNC", expressions=args)


# https://docs.exasol.com/db/latest/sql_references/functions/alphabeticallistfunctions/zeroifnull.htm
def _build_zeroifnull(args: t.List) -> exp.If:
    cond = exp.Is(this=seq_get(args, 0), expression=exp.Null())
    return exp.If(this=cond, true=exp.Literal.number(0), false=seq_get(args, 0))


# https://docs.exasol.com/db/latest/sql_references/functions/alphabeticallistfunctions/nullifzero.htm
def _build_nullifzero(args: t.List) -> exp.If:
    cond = exp.EQ(this=seq_get(args, 0), expression=exp.Literal.number(0))
    return exp.If(this=cond, true=exp.Null(), false=seq_get(args, 0))


# https://docs.exasol.com/db/latest/sql/select.htm#:~:text=If%20you%20have,local.x%3E10
def _add_local_prefix_for_aliases(expression: exp.Expression) -> exp.Expression:
    if isinstance(expression, exp.Select):
        aliases: dict[str, bool] = {}
        for sel in expression.selects:
            alias = sel.args.get("alias")

            if isinstance(sel, exp.Alias) and alias:
                aliases[alias.name] = bool(alias.args.get("quoted"))

        table = expression.find(exp.Table)
        table_ident = table.this if table else None

        if (
            table_ident
            and table_ident.name.upper() == "LOCAL"
            and not bool(table_ident.args.get("quoted"))
        ):
            table_ident.replace(exp.to_identifier(table_ident.name.upper(), quoted=True))

        def prefix_local(node):
            if isinstance(node, exp.Column) and not node.table:
                if node.name in aliases:
                    return exp.Column(
                        this=exp.to_identifier(node.name, quoted=aliases[node.name]),
                        table=exp.to_identifier("LOCAL", quoted=False),
                    )
            return node

        for key in ("where", "group", "having"):
            if arg := expression.args.get(key):
                expression.set(key, arg.transform(prefix_local))

    return expression


DATE_UNITS = {"DAY", "WEEK", "MONTH", "YEAR", "HOUR", "MINUTE", "SECOND"}


class Exasol(Dialect):
    # https://docs.exasol.com/db/latest/sql_references/basiclanguageelements.htm#SQLidentifier
    NORMALIZATION_STRATEGY = NormalizationStrategy.UPPERCASE
    # https://docs.exasol.com/db/latest/sql_references/data_types/datatypesoverview.htm
    SUPPORTS_USER_DEFINED_TYPES = False
    # https://docs.exasol.com/db/latest/sql/select.htm
    SUPPORTS_SEMI_ANTI_JOIN = False
    SUPPORTS_COLUMN_JOIN_MARKS = True
    NULL_ORDERING = "nulls_are_last"
    # https://docs.exasol.com/db/latest/sql_references/literals.htm#StringLiterals
    CONCAT_COALESCE = True

    TIME_MAPPING = {
        "yyyy": "%Y",
        "YYYY": "%Y",
        "yy": "%y",
        "YY": "%y",
        "mm": "%m",
        "MM": "%m",
        "MONTH": "%B",
        "MON": "%b",
        "dd": "%d",
        "DD": "%d",
        "DAY": "%A",
        "DY": "%a",
        "H12": "%I",
        "H24": "%H",
        "HH": "%H",
        "ID": "%u",
        "vW": "%V",
        "IW": "%V",
        "vYYY": "%G",
        "IYYY": "%G",
        "MI": "%M",
        "SS": "%S",
        "uW": "%W",
        "UW": "%U",
        "Z": "%z",
    }

    class Tokenizer(tokens.Tokenizer):
        IDENTIFIERS = ['"', ("[", "]")]
        KEYWORDS = {
            **tokens.Tokenizer.KEYWORDS,
            "USER": TokenType.CURRENT_USER,
            # https://docs.exasol.com/db/latest/sql_references/functions/alphabeticallistfunctions/if.htm
            "ENDIF": TokenType.END,
            "LONG VARCHAR": TokenType.TEXT,
            "SEPARATOR": TokenType.SEPARATOR,
        }
        KEYWORDS.pop("DIV")

    class Parser(parser.Parser):
        FUNCTIONS = {
            **parser.Parser.FUNCTIONS,
            **{
                f"ADD_{unit}S": build_date_delta(exp.DateAdd, default_unit=unit)
                for unit in DATE_UNITS
            },
            **{
                f"{unit}S_BETWEEN": build_date_delta(exp.DateDiff, default_unit=unit)
                for unit in DATE_UNITS
            },
            "BIT_AND": binary_from_function(exp.BitwiseAnd),
            "BIT_OR": binary_from_function(exp.BitwiseOr),
            "BIT_XOR": binary_from_function(exp.BitwiseXor),
            "BIT_NOT": lambda args: exp.BitwiseNot(this=seq_get(args, 0)),
            "BIT_LSHIFT": binary_from_function(exp.BitwiseLeftShift),
            "BIT_RSHIFT": binary_from_function(exp.BitwiseRightShift),
            # https://docs.exasol.com/db/latest/sql_references/functions/alphabeticallistfunctions/date_trunc.htm#DATE_TRUNC
            "DATE_TRUNC": lambda args: exp.TimestampTrunc(
                this=seq_get(args, 1), unit=seq_get(args, 0)
            ),
            "DIV": binary_from_function(exp.IntDiv),
            "EVERY": lambda args: exp.All(this=seq_get(args, 0)),
            "EDIT_DISTANCE": exp.Levenshtein.from_arg_list,
            "HASH_SHA": exp.SHA.from_arg_list,
            "HASH_SHA1": exp.SHA.from_arg_list,
            "HASH_MD5": exp.MD5.from_arg_list,
            "HASHTYPE_MD5": exp.MD5Digest.from_arg_list,
            "REGEXP_SUBSTR": exp.RegexpExtract.from_arg_list,
            "REGEXP_REPLACE": lambda args: exp.RegexpReplace(
                this=seq_get(args, 0),
                expression=seq_get(args, 1),
                replacement=seq_get(args, 2),
                position=seq_get(args, 3),
                occurrence=seq_get(args, 4),
            ),
            "HASH_SHA256": lambda args: exp.SHA2(
                this=seq_get(args, 0), length=exp.Literal.number(256)
            ),
            "HASH_SHA512": lambda args: exp.SHA2(
                this=seq_get(args, 0), length=exp.Literal.number(512)
            ),
            "TRUNC": _build_trunc,
            "TRUNCATE": _build_trunc,
            "VAR_POP": exp.VariancePop.from_arg_list,
            "APPROXIMATE_COUNT_DISTINCT": exp.ApproxDistinct.from_arg_list,
            "TO_CHAR": build_formatted_time(exp.ToChar, "exasol"),
            "TO_DATE": build_formatted_time(exp.TsOrDsToDate, "exasol"),
            # https://docs.exasol.com/db/latest/sql_references/functions/alphabeticallistfunctions/convert_tz.htm
            "CONVERT_TZ": lambda args: exp.ConvertTimezone(
                source_tz=seq_get(args, 1),
                target_tz=seq_get(args, 2),
                timestamp=seq_get(args, 0),
                options=seq_get(args, 3),
            ),
            "NULLIFZERO": _build_nullifzero,
            "ZEROIFNULL": _build_zeroifnull,
        }
        CONSTRAINT_PARSERS = {
            **parser.Parser.CONSTRAINT_PARSERS,
            "COMMENT": lambda self: self.expression(
                exp.CommentColumnConstraint,
                this=self._match(TokenType.IS) and self._parse_string(),
            ),
        }
        FUNCTION_PARSERS = {
            **parser.Parser.FUNCTION_PARSERS,
            # https://docs.exasol.com/db/latest/sql_references/functions/alphabeticallistfunctions/listagg.htm
            # https://docs.exasol.com/db/latest/sql_references/functions/alphabeticallistfunctions/group_concat.htm
            **dict.fromkeys(("GROUP_CONCAT", "LISTAGG"), lambda self: self._parse_group_concat()),
        }

<<<<<<< HEAD
        def _parse_column(self) -> t.Optional[exp.Expression]:
            column = super()._parse_column()
            if not isinstance(column, exp.Column):
                return column
            table_ident = column.args.get("table")
            if (
                isinstance(table_ident, exp.Identifier)
                and table_ident.name.upper() == "LOCAL"
                and not bool(table_ident.args.get("quoted"))
            ):
                column.set("table", None)
            return column
=======
        ODBC_DATETIME_LITERALS = {
            "d": exp.Date,
            "ts": exp.Timestamp,
        }
>>>>>>> 49e0f43b

    class Generator(generator.Generator):
        # https://docs.exasol.com/db/latest/sql_references/data_types/datatypedetails.htm#StringDataType
        STRING_TYPE_MAPPING = {
            exp.DataType.Type.BLOB: "VARCHAR",
            exp.DataType.Type.LONGBLOB: "VARCHAR",
            exp.DataType.Type.LONGTEXT: "VARCHAR",
            exp.DataType.Type.MEDIUMBLOB: "VARCHAR",
            exp.DataType.Type.MEDIUMTEXT: "VARCHAR",
            exp.DataType.Type.TINYBLOB: "VARCHAR",
            exp.DataType.Type.TINYTEXT: "VARCHAR",
            # https://docs.exasol.com/db/latest/sql_references/data_types/datatypealiases.htm
            exp.DataType.Type.TEXT: "LONG VARCHAR",
            exp.DataType.Type.VARBINARY: "VARCHAR",
        }

        # https://docs.exasol.com/db/latest/sql_references/data_types/datatypealiases.htm
        TYPE_MAPPING = {
            **generator.Generator.TYPE_MAPPING,
            **STRING_TYPE_MAPPING,
            exp.DataType.Type.TINYINT: "SMALLINT",
            exp.DataType.Type.MEDIUMINT: "INT",
            exp.DataType.Type.DECIMAL32: "DECIMAL",
            exp.DataType.Type.DECIMAL64: "DECIMAL",
            exp.DataType.Type.DECIMAL128: "DECIMAL",
            exp.DataType.Type.DECIMAL256: "DECIMAL",
            exp.DataType.Type.DATETIME: "TIMESTAMP",
        }

        def datatype_sql(self, expression: exp.DataType) -> str:
            # Exasol supports a fixed default precision of 3 for TIMESTAMP WITH LOCAL TIME ZONE
            # and does not allow specifying a different custom precision
            if expression.is_type(exp.DataType.Type.TIMESTAMPLTZ):
                return "TIMESTAMP WITH LOCAL TIME ZONE"

            return super().datatype_sql(expression)

        TRANSFORMS = {
            **generator.Generator.TRANSFORMS,
            # https://docs.exasol.com/db/latest/sql_references/functions/alphabeticallistfunctions/every.htm
            exp.All: rename_func("EVERY"),
            # https://docs.exasol.com/db/latest/sql_references/functions/alphabeticallistfunctions/bit_and.htm
            exp.BitwiseAnd: rename_func("BIT_AND"),
            # https://docs.exasol.com/db/latest/sql_references/functions/alphabeticallistfunctions/bit_or.htm
            exp.BitwiseOr: rename_func("BIT_OR"),
            # https://docs.exasol.com/db/latest/sql_references/functions/alphabeticallistfunctions/bit_not.htm
            exp.BitwiseNot: rename_func("BIT_NOT"),
            # https://docs.exasol.com/db/latest/sql_references/functions/alphabeticallistfunctions/bit_lshift.htm
            exp.BitwiseLeftShift: rename_func("BIT_LSHIFT"),
            # https://docs.exasol.com/db/latest/sql_references/functions/alphabeticallistfunctions/bit_rshift.htm
            exp.BitwiseRightShift: rename_func("BIT_RSHIFT"),
            # https://docs.exasol.com/db/latest/sql_references/functions/alphabeticallistfunctions/bit_xor.htm
            exp.BitwiseXor: rename_func("BIT_XOR"),
            exp.DateDiff: _date_diff_sql,
            # https://docs.exasol.com/db/latest/sql_references/functions/alphabeticallistfunctions/div.htm#DIV
            exp.IntDiv: rename_func("DIV"),
            exp.TsOrDsDiff: _date_diff_sql,
            exp.DateTrunc: lambda self, e: self.func("TRUNC", e.this, unit_to_str(e)),
            exp.DatetimeTrunc: timestamptrunc_sql(),
            exp.GroupConcat: lambda self, e: groupconcat_sql(
                self, e, func_name="LISTAGG", within_group=True
            ),
            # https://docs.exasol.com/db/latest/sql_references/functions/alphabeticallistfunctions/edit_distance.htm#EDIT_DISTANCE
            exp.Levenshtein: unsupported_args("ins_cost", "del_cost", "sub_cost", "max_dist")(
                rename_func("EDIT_DISTANCE")
            ),
            # https://docs.exasol.com/db/latest/sql_references/functions/alphabeticallistfunctions/mod.htm
            exp.Mod: rename_func("MOD"),
            # https://docs.exasol.com/db/latest/sql_references/functions/alphabeticallistfunctions/regexp_substr.htm
            exp.RegexpExtract: unsupported_args("parameters", "group")(
                rename_func("REGEXP_SUBSTR")
            ),
            # https://docs.exasol.com/db/latest/sql_references/functions/alphabeticallistfunctions/regexp_replace.htm
            exp.RegexpReplace: unsupported_args("modifiers")(rename_func("REGEXP_REPLACE")),
            # https://docs.exasol.com/db/latest/sql_references/functions/alphabeticallistfunctions/var_pop.htm
            exp.VariancePop: rename_func("VAR_POP"),
            # https://docs.exasol.com/db/latest/sql_references/functions/alphabeticallistfunctions/approximate_count_distinct.htm
            exp.ApproxDistinct: unsupported_args("accuracy")(
                rename_func("APPROXIMATE_COUNT_DISTINCT")
            ),
            # https://docs.exasol.com/db/latest/sql_references/functions/alphabeticallistfunctions/to_char%20(datetime).htm
            exp.ToChar: lambda self, e: self.func("TO_CHAR", e.this, self.format_time(e)),
            # https://docs.exasol.com/db/latest/sql_references/functions/alphabeticallistfunctions/to_date.htm
            exp.TsOrDsToDate: lambda self, e: self.func("TO_DATE", e.this, self.format_time(e)),
            exp.TimeToStr: lambda self, e: self.func("TO_CHAR", e.this, self.format_time(e)),
            exp.TimeStrToTime: timestrtotime_sql,
            exp.TimestampTrunc: timestamptrunc_sql(),
            exp.StrToTime: lambda self, e: self.func("TO_DATE", e.this, self.format_time(e)),
            exp.CurrentUser: lambda *_: "CURRENT_USER",
            exp.AtTimeZone: lambda self, e: self.func(
                "CONVERT_TZ",
                e.this,
                "'UTC'",
                e.args.get("zone"),
            ),
            # https://docs.exasol.com/db/latest/sql_references/functions/alphabeticallistfunctions/instr.htm
            exp.StrPosition: lambda self, e: (
                strposition_sql(
                    self, e, func_name="INSTR", supports_position=True, supports_occurrence=True
                )
            ),
            # https://docs.exasol.com/db/latest/sql_references/functions/alphabeticallistfunctions/hash_sha%5B1%5D.htm#HASH_SHA%5B1%5D
            exp.SHA: rename_func("HASH_SHA"),
            # https://docs.exasol.com/db/latest/sql_references/functions/alphabeticallistfunctions/hash_sha256.htm
            # https://docs.exasol.com/db/latest/sql_references/functions/alphabeticallistfunctions/hash_sha512.htm
            exp.SHA2: _sha2_sql,
            exp.MD5: rename_func("HASH_MD5"),
            # https://docs.exasol.com/db/latest/sql_references/functions/alphabeticallistfunctions/hashtype_md5.htm
            exp.MD5Digest: rename_func("HASHTYPE_MD5"),
            # https://docs.exasol.com/db/latest/sql/create_view.htm
            exp.CommentColumnConstraint: lambda self, e: f"COMMENT IS {self.sql(e, 'this')}",
            exp.Select: transforms.preprocess([_add_local_prefix_for_aliases]),
            exp.WeekOfYear: rename_func("WEEK"),
            # https://docs.exasol.com/db/latest/sql_references/functions/alphabeticallistfunctions/to_date.htm
            exp.Date: rename_func("TO_DATE"),
            # https://docs.exasol.com/db/latest/sql_references/functions/alphabeticallistfunctions/to_timestamp.htm
            exp.Timestamp: rename_func("TO_TIMESTAMP"),
        }

        def converttimezone_sql(self, expression: exp.ConvertTimezone) -> str:
            from_tz = expression.args.get("source_tz")
            to_tz = expression.args.get("target_tz")
            datetime = expression.args.get("timestamp")
            options = expression.args.get("options")

            return self.func("CONVERT_TZ", datetime, from_tz, to_tz, options)

        def if_sql(self, expression: exp.If) -> str:
            this = self.sql(expression, "this")
            true = self.sql(expression, "true")
            false = self.sql(expression, "false")
            return f"IF {this} THEN {true} ELSE {false} ENDIF"

        def dateadd_sql(self, expression: exp.DateAdd) -> str:
            unit = expression.text("unit").upper() or "DAY"
            if unit not in DATE_UNITS:
                self.unsupported(f"'{unit}' is not supported in Exasol.")
                return self.function_fallback_sql(expression)

            return self.func(f"ADD_{unit}S", expression.this, expression.expression)<|MERGE_RESOLUTION|>--- conflicted
+++ resolved
@@ -234,7 +234,6 @@
             **dict.fromkeys(("GROUP_CONCAT", "LISTAGG"), lambda self: self._parse_group_concat()),
         }
 
-<<<<<<< HEAD
         def _parse_column(self) -> t.Optional[exp.Expression]:
             column = super()._parse_column()
             if not isinstance(column, exp.Column):
@@ -247,12 +246,10 @@
             ):
                 column.set("table", None)
             return column
-=======
         ODBC_DATETIME_LITERALS = {
             "d": exp.Date,
             "ts": exp.Timestamp,
         }
->>>>>>> 49e0f43b
 
     class Generator(generator.Generator):
         # https://docs.exasol.com/db/latest/sql_references/data_types/datatypedetails.htm#StringDataType
