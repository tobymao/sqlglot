--- conflicted
+++ resolved
@@ -8,15 +8,8 @@
     build_date_delta,
     build_formatted_time,
     rename_func,
-<<<<<<< HEAD
     trim_sql,
     timestrtotime_sql,
-=======
-    var_map_sql,
-    unit_to_var,
-    trim_sql,
-    no_pivot_sql
->>>>>>> bfaa5a71
 )
 from sqlglot.helper import is_int, seq_get
 from sqlglot.tokens import TokenType
@@ -140,7 +133,6 @@
     DATEINT_FORMAT = "'yyyyMMdd'"
     TIME_FORMAT = "'yyyy-MM-dd HH:mm:ss'"
 
-<<<<<<< HEAD
     TIME_MAPPING = {
         "YYYY": "%Y",  # 4-digit year
         "YY": "%y",  # 2-digit year
@@ -163,8 +155,6 @@
         "TZH:TZM": "%z",  # Time zone offset (not always supported)
     }
 
-=======
->>>>>>> bfaa5a71
     class Tokenizer(tokens.Tokenizer):
         SINGLE_TOKENS = {
             **tokens.Tokenizer.SINGLE_TOKENS,
