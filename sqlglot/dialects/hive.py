--- conflicted
+++ resolved
@@ -51,7 +51,6 @@
 DIFF_MONTH_SWITCH = ("YEAR", "QUARTER", "MONTH")
 
 
-<<<<<<< HEAD
 def constraint_sql(self, expression: exp.Constraint) -> str:
     this = self.sql(expression, "this")
 
@@ -63,10 +62,7 @@
     return f"CONSTRAINT {this} {expressions}"
 
 
-def _add_date_sql(self: generator.Generator, expression: exp.DateAdd | exp.DateSub) -> str:
-=======
 def _add_date_sql(self: Hive.Generator, expression: exp.DateAdd | exp.DateSub) -> str:
->>>>>>> 857e3807
     unit = expression.text("unit").upper()
     func, multiplier = DATE_DELTA_INTERVAL.get(unit, ("DATE_ADD", 1))
 
@@ -125,15 +121,8 @@
     return f"SORT_ARRAY({self.sql(expression, 'this')})"
 
 
-<<<<<<< HEAD
-def notnullcolumnconstraint_sql(self, expression: exp.NotNullColumnConstraint) -> str:
-    return f"{'' if expression.args.get('allow_null') else 'NOT NULL'}"
-
-
-def _property_sql(self: generator.Generator, expression: exp.Property) -> str:
-=======
+
 def _property_sql(self: Hive.Generator, expression: exp.Property) -> str:
->>>>>>> 857e3807
     return f"'{expression.name}'={self.sql(expression, 'value')}"
 
 
@@ -448,13 +437,9 @@
             exp.MD5Digest: lambda self, e: self.func("UNHEX", self.func("MD5", e.this)),
             exp.Min: min_or_least,
             exp.MonthsBetween: lambda self, e: self.func("MONTHS_BETWEEN", e.this, e.expression),
-<<<<<<< HEAD
-            exp.NotNullColumnConstraint: notnullcolumnconstraint_sql,
-=======
             exp.NotNullColumnConstraint: lambda self, e: ""
             if e.args.get("allow_null")
             else "NOT NULL",
->>>>>>> 857e3807
             exp.VarMap: var_map_sql,
             exp.Create: create_with_partitions_sql,
             exp.Quantile: rename_func("PERCENTILE"),
