--- conflicted
+++ resolved
@@ -124,11 +124,7 @@
         "a": "%p",
         "DD": "%j",
         "D": "%-j",
-<<<<<<< HEAD
-        "E": "%A",
-=======
         "E": "%a",
->>>>>>> 40fffa95
     }
 
     date_format = "'yyyy-MM-dd'"
