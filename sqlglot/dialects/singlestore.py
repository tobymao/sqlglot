--- conflicted
+++ resolved
@@ -96,15 +96,12 @@
                 ),
                 DataType.Type.INT,
             ),
-<<<<<<< HEAD
             "MONTHNAME": lambda args: exp.TimeToStr(
                 this=seq_get(args, 0),
                 format=MySQL.format_time(exp.Literal.string("%M")),
             ),
-=======
             "WEEKDAY": lambda args: exp.paren(exp.DayOfWeek(this=seq_get(args, 0)) + 5, copy=False)
             % 7,
->>>>>>> 8db916e2
             "UNIX_TIMESTAMP": exp.StrToUnix.from_arg_list,
             "FROM_UNIXTIME": build_formatted_time(exp.UnixToTime, "mysql"),
             "BSON_EXTRACT_BSON": build_json_extract_path(exp.JSONBExtract),
