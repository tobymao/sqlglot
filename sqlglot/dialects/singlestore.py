--- conflicted
+++ resolved
@@ -249,25 +249,6 @@
         COLUMN_OPERATORS.pop(TokenType.DHASH_ARROW)
         COLUMN_OPERATORS.pop(TokenType.PLACEHOLDER)
 
-<<<<<<< HEAD
-        def _parse_vector_expressions(self, expressions):
-            type_name = expressions[1].name
-            if type_name == "I8":
-                type_name = "TINYINT"
-            elif type_name == "I16":
-                type_name = "SMALLINT"
-            elif type_name == "I32":
-                type_name = "INT"
-            elif type_name == "I64":
-                type_name = "BIGINT"
-            elif type_name == "F32":
-                type_name = "FLOAT"
-            elif type_name == "F64":
-                type_name = "DOUBLE"
-
-            expressions[1] = expressions[0]
-            expressions[0] = exp.DataType.build(type_name, dialect=self.dialect)
-=======
         SHOW_PARSERS = {
             **MySQL.Parser.SHOW_PARSERS,
             "AGGREGATES": _show_parser("AGGREGATES"),
@@ -308,8 +289,26 @@
             "USERS FOR ROLE": _show_parser("USERS FOR ROLE", target=True),
             "USERS FOR GROUP": _show_parser("USERS FOR GROUP", target=True),
         }
->>>>>>> ca6c8f75
-
+
+        def _parse_vector_expressions(self, expressions):
+            type_name = expressions[1].name
+            if type_name == "I8":
+                type_name = "TINYINT"
+            elif type_name == "I16":
+                type_name = "SMALLINT"
+            elif type_name == "I32":
+                type_name = "INT"
+            elif type_name == "I64":
+                type_name = "BIGINT"
+            elif type_name == "F32":
+                type_name = "FLOAT"
+            elif type_name == "F64":
+                type_name = "DOUBLE"
+
+            expressions[1] = expressions[0]
+            expressions[0] = exp.DataType.build(type_name, dialect=self.dialect)
+
+            
     class Generator(MySQL.Generator):
         SUPPORTS_UESCAPE = False
         NULL_ORDERING_SUPPORTED = True
