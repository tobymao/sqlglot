--- conflicted
+++ resolved
@@ -89,17 +89,17 @@
                 ),
                 DataType.Type.INT,
             ),
-<<<<<<< HEAD
             "SECOND": lambda args: exp.cast(
                 exp.TimeToStr(
                     this=cast_to_time6(seq_get(args, 0)),
                     format=MySQL.format_time(exp.Literal.string("%s")),
-=======
+                ),
+                DataType.Type.INT,
+            ),
             "MINUTE": lambda args: exp.cast(
                 exp.TimeToStr(
                     this=cast_to_time6(seq_get(args, 0)),
                     format=MySQL.format_time(exp.Literal.string("%i")),
->>>>>>> 54623a6b
                 ),
                 DataType.Type.INT,
             ),
