from __future__ import annotations

import typing as t

from sqlglot import exp, generator, jsonpath, parser, tokens, transforms
from sqlglot.dialects.dialect import (
    Dialect,
    NormalizationStrategy,
    annotate_with_type_lambda,
    build_timetostr_or_tochar,
    build_like,
    binary_from_function,
    build_default_decimal_type,
    build_replace_with_optional_replacement,
    date_delta_sql,
    date_trunc_to_time,
    datestrtodate_sql,
    build_formatted_time,
    if_sql,
    inline_array_sql,
    max_or_greatest,
    min_or_least,
    rename_func,
    timestamptrunc_sql,
    timestrtotime_sql,
    unit_to_str,
    var_map_sql,
    map_date_part,
    no_timestamp_sql,
    strposition_sql,
    timestampdiff_sql,
    no_make_interval_sql,
    groupconcat_sql,
)
from sqlglot.generator import unsupported_args
from sqlglot.helper import find_new_name, flatten, is_float, is_int, seq_get
from sqlglot.optimizer.annotate_types import TypeAnnotator
from sqlglot.optimizer.scope import build_scope, find_all_in_scope
from sqlglot.tokens import TokenType

if t.TYPE_CHECKING:
    from sqlglot._typing import E, B


DATE_PARTS = ["YEAR", "QUARTER", "MONTH", "WEEK", "DAY"]


def _build_strtok(args: t.List) -> exp.SplitPart:
    # Add default delimiter (space) if missing - per Snowflake docs
    if len(args) == 1:
        args.append(exp.Literal.string(" "))

    # Add default part_index (1) if missing
    if len(args) == 2:
        args.append(exp.Literal.number(1))

    return exp.SplitPart.from_arg_list(args)


def _build_datetime(
    name: str, kind: exp.DataType.Type, safe: bool = False
) -> t.Callable[[t.List], exp.Func]:
    def _builder(args: t.List) -> exp.Func:
        value = seq_get(args, 0)
        scale_or_fmt = seq_get(args, 1)

        int_value = value is not None and is_int(value.name)
        int_scale_or_fmt = scale_or_fmt is not None and scale_or_fmt.is_int

        if isinstance(value, exp.Literal) or (value and scale_or_fmt):
            # Converts calls like `TO_TIME('01:02:03')` into casts
            if len(args) == 1 and value.is_string and not int_value:
                return (
                    exp.TryCast(this=value, to=exp.DataType.build(kind), requires_string=True)
                    if safe
                    else exp.cast(value, kind)
                )

            # Handles `TO_TIMESTAMP(str, fmt)` and `TO_TIMESTAMP(num, scale)` as special
            # cases so we can transpile them, since they're relatively common
            if kind == exp.DataType.Type.TIMESTAMP:
                if not safe and (int_value or int_scale_or_fmt):
                    # TRY_TO_TIMESTAMP('integer') is not parsed into exp.UnixToTime as
                    # it's not easily transpilable
                    return exp.UnixToTime(this=value, scale=scale_or_fmt)
                if not int_scale_or_fmt and not is_float(value.name):
                    expr = build_formatted_time(exp.StrToTime, "snowflake")(args)
                    expr.set("safe", safe)
                    return expr

        if kind in (exp.DataType.Type.DATE, exp.DataType.Type.TIME) and not int_value:
            klass = exp.TsOrDsToDate if kind == exp.DataType.Type.DATE else exp.TsOrDsToTime
            formatted_exp = build_formatted_time(klass, "snowflake")(args)
            formatted_exp.set("safe", safe)
            return formatted_exp

        return exp.Anonymous(this=name, expressions=args)

    return _builder


def _build_object_construct(args: t.List) -> t.Union[exp.StarMap, exp.Struct]:
    expression = parser.build_var_map(args)

    if isinstance(expression, exp.StarMap):
        return expression

    return exp.Struct(
        expressions=[
            exp.PropertyEQ(this=k, expression=v) for k, v in zip(expression.keys, expression.values)
        ]
    )


def _build_datediff(args: t.List) -> exp.DateDiff:
    return exp.DateDiff(
        this=seq_get(args, 2), expression=seq_get(args, 1), unit=map_date_part(seq_get(args, 0))
    )


def _build_date_time_add(expr_type: t.Type[E]) -> t.Callable[[t.List], E]:
    def _builder(args: t.List) -> E:
        return expr_type(
            this=seq_get(args, 2),
            expression=seq_get(args, 1),
            unit=map_date_part(seq_get(args, 0)),
        )

    return _builder


def _build_bitwise(expr_type: t.Type[B], name: str) -> t.Callable[[t.List], B | exp.Anonymous]:
    def _builder(args: t.List) -> B | exp.Anonymous:
        if len(args) == 3:
            return exp.Anonymous(this=name, expressions=args)

        return binary_from_function(expr_type)(args)

    return _builder


# https://docs.snowflake.com/en/sql-reference/functions/div0
def _build_if_from_div0(args: t.List) -> exp.If:
    lhs = exp._wrap(seq_get(args, 0), exp.Binary)
    rhs = exp._wrap(seq_get(args, 1), exp.Binary)

    cond = exp.EQ(this=rhs, expression=exp.Literal.number(0)).and_(
        exp.Is(this=lhs, expression=exp.null()).not_()
    )
    true = exp.Literal.number(0)
    false = exp.Div(this=lhs, expression=rhs)
    return exp.If(this=cond, true=true, false=false)


# https://docs.snowflake.com/en/sql-reference/functions/div0null
def _build_if_from_div0null(args: t.List) -> exp.If:
    lhs = exp._wrap(seq_get(args, 0), exp.Binary)
    rhs = exp._wrap(seq_get(args, 1), exp.Binary)

    # Returns 0 when divisor is 0 OR NULL
    cond = exp.EQ(this=rhs, expression=exp.Literal.number(0)).or_(
        exp.Is(this=rhs, expression=exp.null())
    )
    true = exp.Literal.number(0)
    false = exp.Div(this=lhs, expression=rhs)
    return exp.If(this=cond, true=true, false=false)


# https://docs.snowflake.com/en/sql-reference/functions/zeroifnull
def _build_if_from_zeroifnull(args: t.List) -> exp.If:
    cond = exp.Is(this=seq_get(args, 0), expression=exp.Null())
    return exp.If(this=cond, true=exp.Literal.number(0), false=seq_get(args, 0))


def _build_search(args: t.List) -> exp.Search:
    kwargs = {
        "this": seq_get(args, 0),
        "expression": seq_get(args, 1),
        **{arg.name.lower(): arg for arg in args[2:] if isinstance(arg, exp.Kwarg)},
    }
    return exp.Search(**kwargs)


# https://docs.snowflake.com/en/sql-reference/functions/zeroifnull
def _build_if_from_nullifzero(args: t.List) -> exp.If:
    cond = exp.EQ(this=seq_get(args, 0), expression=exp.Literal.number(0))
    return exp.If(this=cond, true=exp.Null(), false=seq_get(args, 0))


def _regexpilike_sql(self: Snowflake.Generator, expression: exp.RegexpILike) -> str:
    flag = expression.text("flag")

    if "i" not in flag:
        flag += "i"

    return self.func(
        "REGEXP_LIKE", expression.this, expression.expression, exp.Literal.string(flag)
    )


def _build_regexp_replace(args: t.List) -> exp.RegexpReplace:
    regexp_replace = exp.RegexpReplace.from_arg_list(args)

    if not regexp_replace.args.get("replacement"):
        regexp_replace.set("replacement", exp.Literal.string(""))

    return regexp_replace


def _show_parser(*args: t.Any, **kwargs: t.Any) -> t.Callable[[Snowflake.Parser], exp.Show]:
    def _parse(self: Snowflake.Parser) -> exp.Show:
        return self._parse_show_snowflake(*args, **kwargs)

    return _parse


def _date_trunc_to_time(args: t.List) -> exp.DateTrunc | exp.TimestampTrunc:
    trunc = date_trunc_to_time(args)
    trunc.set("unit", map_date_part(trunc.args["unit"]))
    return trunc


def _unqualify_pivot_columns(expression: exp.Expression) -> exp.Expression:
    """
    Snowflake doesn't allow columns referenced in UNPIVOT to be qualified,
    so we need to unqualify them. Same goes for ANY ORDER BY <column>.

    Example:
        >>> from sqlglot import parse_one
        >>> expr = parse_one("SELECT * FROM m_sales UNPIVOT(sales FOR month IN (m_sales.jan, feb, mar, april))")
        >>> print(_unqualify_pivot_columns(expr).sql(dialect="snowflake"))
        SELECT * FROM m_sales UNPIVOT(sales FOR month IN (jan, feb, mar, april))
    """
    if isinstance(expression, exp.Pivot):
        if expression.unpivot:
            expression = transforms.unqualify_columns(expression)
        else:
            for field in expression.fields:
                field_expr = seq_get(field.expressions if field else [], 0)

                if isinstance(field_expr, exp.PivotAny):
                    unqualified_field_expr = transforms.unqualify_columns(field_expr)
                    t.cast(exp.Expression, field).set("expressions", unqualified_field_expr, 0)

    return expression


def _flatten_structured_types_unless_iceberg(expression: exp.Expression) -> exp.Expression:
    assert isinstance(expression, exp.Create)

    def _flatten_structured_type(expression: exp.DataType) -> exp.DataType:
        if expression.this in exp.DataType.NESTED_TYPES:
            expression.set("expressions", None)
        return expression

    props = expression.args.get("properties")
    if isinstance(expression.this, exp.Schema) and not (props and props.find(exp.IcebergProperty)):
        for schema_expression in expression.this.expressions:
            if isinstance(schema_expression, exp.ColumnDef):
                column_type = schema_expression.kind
                if isinstance(column_type, exp.DataType):
                    column_type.transform(_flatten_structured_type, copy=False)

    return expression


def _unnest_generate_date_array(unnest: exp.Unnest) -> None:
    generate_date_array = unnest.expressions[0]
    start = generate_date_array.args.get("start")
    end = generate_date_array.args.get("end")
    step = generate_date_array.args.get("step")

    if not start or not end or not isinstance(step, exp.Interval) or step.name != "1":
        return

    unit = step.args.get("unit")

    unnest_alias = unnest.args.get("alias")
    if unnest_alias:
        unnest_alias = unnest_alias.copy()
        sequence_value_name = seq_get(unnest_alias.columns, 0) or "value"
    else:
        sequence_value_name = "value"

    # We'll add the next sequence value to the starting date and project the result
    date_add = _build_date_time_add(exp.DateAdd)(
        [unit, exp.cast(sequence_value_name, "int"), exp.cast(start, "date")]
    )

    # We use DATEDIFF to compute the number of sequence values needed
    number_sequence = Snowflake.Parser.FUNCTIONS["ARRAY_GENERATE_RANGE"](
        [exp.Literal.number(0), _build_datediff([unit, start, end]) + 1]
    )

    unnest.set("expressions", [number_sequence])

    unnest_parent = unnest.parent
    if isinstance(unnest_parent, exp.Join):
        select = unnest_parent.parent
        if isinstance(select, exp.Select):
            replace_column_name = (
                sequence_value_name
                if isinstance(sequence_value_name, str)
                else sequence_value_name.name
            )

            scope = build_scope(select)
            if scope:
                for column in scope.columns:
                    if column.name.lower() == replace_column_name.lower():
                        column.replace(
                            date_add.as_(replace_column_name)
                            if isinstance(column.parent, exp.Select)
                            else date_add
                        )

            lateral = exp.Lateral(this=unnest_parent.this.pop())
            unnest_parent.replace(exp.Join(this=lateral))
    else:
        unnest.replace(
            exp.select(date_add.as_(sequence_value_name))
            .from_(unnest.copy())
            .subquery(unnest_alias)
        )


def _transform_generate_date_array(expression: exp.Expression) -> exp.Expression:
    if isinstance(expression, exp.Select):
        for generate_date_array in expression.find_all(exp.GenerateDateArray):
            parent = generate_date_array.parent

            # If GENERATE_DATE_ARRAY is used directly as an array (e.g passed into ARRAY_LENGTH), the transformed Snowflake
            # query is the following (it'll be unnested properly on the next iteration due to copy):
            # SELECT ref(GENERATE_DATE_ARRAY(...)) -> SELECT ref((SELECT ARRAY_AGG(*) FROM UNNEST(GENERATE_DATE_ARRAY(...))))
            if not isinstance(parent, exp.Unnest):
                unnest = exp.Unnest(expressions=[generate_date_array.copy()])
                generate_date_array.replace(
                    exp.select(exp.ArrayAgg(this=exp.Star())).from_(unnest).subquery()
                )

            if (
                isinstance(parent, exp.Unnest)
                and isinstance(parent.parent, (exp.From, exp.Join))
                and len(parent.expressions) == 1
            ):
                _unnest_generate_date_array(parent)

    return expression


def _build_regexp_extract(expr_type: t.Type[E]) -> t.Callable[[t.List], E]:
    def _builder(args: t.List) -> E:
        return expr_type(
            this=seq_get(args, 0),
            expression=seq_get(args, 1),
            position=seq_get(args, 2),
            occurrence=seq_get(args, 3),
            parameters=seq_get(args, 4),
            group=seq_get(args, 5) or exp.Literal.number(0),
        )

    return _builder


def _regexpextract_sql(self, expression: exp.RegexpExtract | exp.RegexpExtractAll) -> str:
    # Other dialects don't support all of the following parameters, so we need to
    # generate default values as necessary to ensure the transpilation is correct
    group = expression.args.get("group")

    # To avoid generating all these default values, we set group to None if
    # it's 0 (also default value) which doesn't trigger the following chain
    if group and group.name == "0":
        group = None

    parameters = expression.args.get("parameters") or (group and exp.Literal.string("c"))
    occurrence = expression.args.get("occurrence") or (parameters and exp.Literal.number(1))
    position = expression.args.get("position") or (occurrence and exp.Literal.number(1))

    return self.func(
        "REGEXP_SUBSTR" if isinstance(expression, exp.RegexpExtract) else "REGEXP_EXTRACT_ALL",
        expression.this,
        expression.expression,
        position,
        occurrence,
        parameters,
        group,
    )


def _json_extract_value_array_sql(
    self: Snowflake.Generator, expression: exp.JSONValueArray | exp.JSONExtractArray
) -> str:
    json_extract = exp.JSONExtract(this=expression.this, expression=expression.expression)
    ident = exp.to_identifier("x")

    if isinstance(expression, exp.JSONValueArray):
        this: exp.Expression = exp.cast(ident, to=exp.DataType.Type.VARCHAR)
    else:
        this = exp.ParseJSON(this=f"TO_JSON({ident})")

    transform_lambda = exp.Lambda(expressions=[ident], this=this)

    return self.func("TRANSFORM", json_extract, transform_lambda)


def _qualify_unnested_columns(expression: exp.Expression) -> exp.Expression:
    if isinstance(expression, exp.Select):
        scope = build_scope(expression)
        if not scope:
            return expression

        unnests = list(scope.find_all(exp.Unnest))

        if not unnests:
            return expression

        taken_source_names = set(scope.sources)
        column_source: t.Dict[str, exp.Identifier] = {}
        unnest_to_identifier: t.Dict[exp.Unnest, exp.Identifier] = {}

        unnest_identifier: t.Optional[exp.Identifier] = None
        orig_expression = expression.copy()

        for unnest in unnests:
            if not isinstance(unnest.parent, (exp.From, exp.Join)):
                continue

            # Try to infer column names produced by an unnest operator. This is only possible
            # when we can peek into the (statically known) contents of the unnested value.
            unnest_columns: t.Set[str] = set()
            for unnest_expr in unnest.expressions:
                if not isinstance(unnest_expr, exp.Array):
                    continue

                for array_expr in unnest_expr.expressions:
                    if not (
                        isinstance(array_expr, exp.Struct)
                        and array_expr.expressions
                        and all(
                            isinstance(struct_expr, exp.PropertyEQ)
                            for struct_expr in array_expr.expressions
                        )
                    ):
                        continue

                    unnest_columns.update(
                        struct_expr.this.name.lower() for struct_expr in array_expr.expressions
                    )
                    break

                if unnest_columns:
                    break

            unnest_alias = unnest.args.get("alias")
            if not unnest_alias:
                alias_name = find_new_name(taken_source_names, "value")
                taken_source_names.add(alias_name)

                # Produce a `TableAlias` AST similar to what is produced for BigQuery. This
                # will be corrected later, when we generate SQL for the `Unnest` AST node.
                aliased_unnest = exp.alias_(unnest, None, table=[alias_name])
                scope.replace(unnest, aliased_unnest)

                unnest_identifier = aliased_unnest.args["alias"].columns[0]
            else:
                alias_columns = getattr(unnest_alias, "columns", [])
                unnest_identifier = unnest_alias.this or seq_get(alias_columns, 0)

            if not isinstance(unnest_identifier, exp.Identifier):
                return orig_expression

            unnest_to_identifier[unnest] = unnest_identifier
            column_source.update({c.lower(): unnest_identifier for c in unnest_columns})

        for column in scope.columns:
            if column.table:
                continue

            table = column_source.get(column.name.lower())
            if (
                unnest_identifier
                and not table
                and len(scope.sources) == 1
                and column.name.lower() != unnest_identifier.name.lower()
            ):
                unnest_ancestor = column.find_ancestor(exp.Unnest, exp.Select)
                ancestor_identifier = unnest_to_identifier.get(unnest_ancestor)
                if (
                    isinstance(unnest_ancestor, exp.Unnest)
                    and ancestor_identifier
                    and ancestor_identifier.name.lower() == unnest_identifier.name.lower()
                ):
                    continue

                table = unnest_identifier

            column.set("table", table and table.copy())

    return expression


def _eliminate_dot_variant_lookup(expression: exp.Expression) -> exp.Expression:
    if isinstance(expression, exp.Select):
        # This transformation is used to facilitate transpilation of BigQuery `UNNEST` operations
        # to Snowflake. It should not affect roundtrip because `Unnest` nodes cannot be produced
        # by Snowflake's parser.
        #
        # Additionally, at the time of writing this, BigQuery is the only dialect that produces a
        # `TableAlias` node that only fills `columns` and not `this`, due to `UNNEST_COLUMN_ONLY`.
        unnest_aliases = set()
        for unnest in find_all_in_scope(expression, exp.Unnest):
            unnest_alias = unnest.args.get("alias")
            if (
                isinstance(unnest_alias, exp.TableAlias)
                and not unnest_alias.this
                and len(unnest_alias.columns) == 1
            ):
                unnest_aliases.add(unnest_alias.columns[0].name)

        if unnest_aliases:
            for c in find_all_in_scope(expression, exp.Column):
                if c.table in unnest_aliases:
                    bracket_lhs = c.args["table"]
                    bracket_rhs = exp.Literal.string(c.name)
                    bracket = exp.Bracket(this=bracket_lhs, expressions=[bracket_rhs])

                    if c.parent is expression:
                        # Retain column projection names by using aliases
                        c.replace(exp.alias_(bracket, c.this.copy()))
                    else:
                        c.replace(bracket)

    return expression


def _annotate_reverse(self: TypeAnnotator, expression: exp.Reverse) -> exp.Reverse:
    expression = self._annotate_by_args(expression, "this")
    if expression.is_type(exp.DataType.Type.NULL):
        # Snowflake treats REVERSE(NULL) as a VARCHAR
        self._set_type(expression, exp.DataType.Type.VARCHAR)

    return expression


def _annotate_timestamp_from_parts(
    self: TypeAnnotator, expression: exp.TimestampFromParts
) -> exp.TimestampFromParts:
    """Annotate TimestampFromParts with correct type based on arguments.
    TIMESTAMP_FROM_PARTS with time_zone -> TIMESTAMPTZ
    TIMESTAMP_FROM_PARTS without time_zone -> TIMESTAMP (defaults to TIMESTAMP_NTZ)
    """
    self._annotate_args(expression)

    if expression.args.get("zone"):
        self._set_type(expression, exp.DataType.Type.TIMESTAMPTZ)
    else:
        self._set_type(expression, exp.DataType.Type.TIMESTAMP)

    return expression


def _build_timestamp_from_parts(args: t.List) -> exp.Func:
    """Build TimestampFromParts with support for both syntaxes:
    1. TIMESTAMP_FROM_PARTS(year, month, day, hour, minute, second [, nanosecond] [, time_zone])
    2. TIMESTAMP_FROM_PARTS(date_expr, time_expr) - Snowflake specific
    """
    if len(args) == 2:
        return exp.TimestampFromParts(this=seq_get(args, 0), expression=seq_get(args, 1))

    return exp.TimestampFromParts.from_arg_list(args)


def _annotate_date_or_time_add(self: TypeAnnotator, expression: E) -> E:
    self._annotate_args(expression)

    if (
        expression.this.is_type(exp.DataType.Type.DATE)
        and expression.text("unit").upper() not in DATE_PARTS
    ):
        self._set_type(expression, exp.DataType.Type.TIMESTAMPNTZ)
    else:
        self._annotate_by_args(expression, "this")
    return expression


class Snowflake(Dialect):
    # https://docs.snowflake.com/en/sql-reference/identifiers-syntax
    NORMALIZATION_STRATEGY = NormalizationStrategy.UPPERCASE
    NULL_ORDERING = "nulls_are_large"
    TIME_FORMAT = "'YYYY-MM-DD HH24:MI:SS'"
    SUPPORTS_USER_DEFINED_TYPES = False
    SUPPORTS_SEMI_ANTI_JOIN = False
    PREFER_CTE_ALIAS_COLUMN = True
    TABLESAMPLE_SIZE_IS_PERCENT = True
    COPY_PARAMS_ARE_CSV = False
    ARRAY_AGG_INCLUDES_NULLS = None
    ALTER_TABLE_ADD_REQUIRED_FOR_EACH_COLUMN = False
    TRY_CAST_REQUIRES_STRING = True

    TYPE_TO_EXPRESSIONS = {
        **Dialect.TYPE_TO_EXPRESSIONS,
        exp.DataType.Type.DOUBLE: {
            *Dialect.TYPE_TO_EXPRESSIONS[exp.DataType.Type.DOUBLE],
            exp.Cos,
            exp.Cosh,
            exp.Cot,
            exp.Degrees,
            exp.Exp,
            exp.MonthsBetween,
            exp.Sin,
            exp.Sinh,
            exp.Tan,
            exp.Tanh,
            exp.Asin,
            exp.Asinh,
            exp.Atan,
            exp.Atan2,
            exp.Atanh,
            exp.Cbrt,
        },
        exp.DataType.Type.INT: {
            *Dialect.TYPE_TO_EXPRESSIONS[exp.DataType.Type.INT],
            exp.Ascii,
            exp.ByteLength,
            exp.Length,
            exp.RtrimmedLength,
            exp.BitLength,
            exp.Hour,
            exp.Levenshtein,
            exp.JarowinklerSimilarity,
            exp.Minute,
            exp.Second,
            exp.StrPosition,
            exp.Unicode,
            exp.WidthBucket,
        },
        exp.DataType.Type.VARCHAR: {
            *Dialect.TYPE_TO_EXPRESSIONS[exp.DataType.Type.VARCHAR],
            exp.Base64DecodeString,
            exp.TryBase64DecodeString,
            exp.Base64Encode,
            exp.DecompressString,
            exp.MD5,
            exp.AIAgg,
            exp.AIClassify,
            exp.AISummarizeAgg,
            exp.Chr,
            exp.Collate,
            exp.Collation,
            exp.HexDecodeString,
            exp.TryHexDecodeString,
            exp.HexEncode,
            exp.Initcap,
            exp.Monthname,
            exp.RegexpExtract,
            exp.RegexpReplace,
            exp.Repeat,
            exp.Replace,
            exp.SHA,
            exp.SHA2,
            exp.Soundex,
            exp.SoundexP123,
            exp.Space,
            exp.SplitPart,
            exp.Translate,
            exp.Uuid,
        },
        exp.DataType.Type.BINARY: {
            *Dialect.TYPE_TO_EXPRESSIONS[exp.DataType.Type.BINARY],
            exp.Base64DecodeBinary,
            exp.TryBase64DecodeBinary,
            exp.TryHexDecodeBinary,
            exp.Compress,
            exp.DecompressBinary,
            exp.MD5Digest,
            exp.SHA1Digest,
            exp.SHA2Digest,
            exp.Unhex,
        },
        exp.DataType.Type.BIGINT: {
            *Dialect.TYPE_TO_EXPRESSIONS[exp.DataType.Type.BIGINT],
            exp.Factorial,
            exp.MD5NumberLower64,
            exp.MD5NumberUpper64,
            exp.Rand,
        },
        exp.DataType.Type.ARRAY: {
            exp.Split,
            exp.RegexpExtractAll,
            exp.StringToArray,
        },
        exp.DataType.Type.OBJECT: {
            exp.ParseUrl,
            exp.ParseIp,
        },
        exp.DataType.Type.DECIMAL: {
            exp.RegexpCount,
        },
        exp.DataType.Type.BOOLEAN: {
            *Dialect.TYPE_TO_EXPRESSIONS[exp.DataType.Type.BOOLEAN],
            exp.Boolnot,
            exp.Booland,
            exp.Boolor,
            exp.EqualNull,
            exp.Search,
        },
        exp.DataType.Type.DATE: {
            *Dialect.TYPE_TO_EXPRESSIONS[exp.DataType.Type.DATE],
            exp.NextDay,
            exp.PreviousDay,
        },
        exp.DataType.Type.TIME: {
            *Dialect.TYPE_TO_EXPRESSIONS[exp.DataType.Type.TIME],
            exp.TimeFromParts,
        },
    }

    ANNOTATORS = {
        **Dialect.ANNOTATORS,
        **{
            expr_type: annotate_with_type_lambda(data_type)
            for data_type, expressions in TYPE_TO_EXPRESSIONS.items()
            for expr_type in expressions
        },
        **{
            expr_type: lambda self, e: self._annotate_by_args(e, "this")
            for expr_type in (
                exp.AddMonths,
                exp.Floor,
                exp.Left,
                exp.Pad,
                exp.Right,
                exp.Stuff,
                exp.Substring,
                exp.Round,
                exp.Ceil,
                exp.DateTrunc,
                exp.TimeSlice,
                exp.TimestampTrunc,
            )
        },
        **{
            expr_type: lambda self, e: self._annotate_with_type(
                e, exp.DataType.build("NUMBER", dialect="snowflake")
            )
            for expr_type in (
                exp.RegexpCount,
                exp.RegexpInstr,
            )
        },
        exp.ConcatWs: lambda self, e: self._annotate_by_args(e, "expressions"),
        exp.ConvertTimezone: lambda self, e: self._annotate_with_type(
            e,
            exp.DataType.Type.TIMESTAMPNTZ
            if e.args.get("source_tz")
            else exp.DataType.Type.TIMESTAMPTZ,
        ),
        exp.DateAdd: _annotate_date_or_time_add,
        exp.TimeAdd: _annotate_date_or_time_add,
        exp.GreatestIgnoreNulls: lambda self, e: self._annotate_by_args(e, "expressions"),
        exp.Reverse: _annotate_reverse,
        exp.TimestampFromParts: _annotate_timestamp_from_parts,
    }

    TIME_MAPPING = {
        "YYYY": "%Y",
        "yyyy": "%Y",
        "YY": "%y",
        "yy": "%y",
        "MMMM": "%B",
        "mmmm": "%B",
        "MON": "%b",
        "mon": "%b",
        "MM": "%m",
        "mm": "%m",
        "DD": "%d",
        "dd": "%-d",
        "DY": "%a",
        "dy": "%w",
        "HH24": "%H",
        "hh24": "%H",
        "HH12": "%I",
        "hh12": "%I",
        "MI": "%M",
        "mi": "%M",
        "SS": "%S",
        "ss": "%S",
        "FF6": "%f",
        "ff6": "%f",
    }

    DATE_PART_MAPPING = {
        **Dialect.DATE_PART_MAPPING,
        "ISOWEEK": "WEEKISO",
    }

    def quote_identifier(self, expression: E, identify: bool = True) -> E:
        # This disables quoting DUAL in SELECT ... FROM DUAL, because Snowflake treats an
        # unquoted DUAL keyword in a special way and does not map it to a user-defined table
        if (
            isinstance(expression, exp.Identifier)
            and isinstance(expression.parent, exp.Table)
            and expression.name.lower() == "dual"
        ):
            return expression  # type: ignore

        return super().quote_identifier(expression, identify=identify)

    class JSONPathTokenizer(jsonpath.JSONPathTokenizer):
        SINGLE_TOKENS = jsonpath.JSONPathTokenizer.SINGLE_TOKENS.copy()
        SINGLE_TOKENS.pop("$")

    class Parser(parser.Parser):
        IDENTIFY_PIVOT_STRINGS = True
        DEFAULT_SAMPLING_METHOD = "BERNOULLI"
        COLON_IS_VARIANT_EXTRACT = True
        JSON_EXTRACT_REQUIRES_JSON_EXPRESSION = True

        ID_VAR_TOKENS = {
            *parser.Parser.ID_VAR_TOKENS,
            TokenType.EXCEPT,
            TokenType.MATCH_CONDITION,
        }

        TABLE_ALIAS_TOKENS = parser.Parser.TABLE_ALIAS_TOKENS | {TokenType.WINDOW}
        TABLE_ALIAS_TOKENS.discard(TokenType.MATCH_CONDITION)

        COLON_PLACEHOLDER_TOKENS = ID_VAR_TOKENS | {TokenType.NUMBER}

        FUNCTIONS = {
            **parser.Parser.FUNCTIONS,
            "APPROX_PERCENTILE": exp.ApproxQuantile.from_arg_list,
            "ARRAY_CONSTRUCT": lambda args: exp.Array(expressions=args),
            "ARRAY_CONTAINS": lambda args: exp.ArrayContains(
                this=seq_get(args, 1), expression=seq_get(args, 0), ensure_variant=False
            ),
            "ARRAY_GENERATE_RANGE": lambda args: exp.GenerateSeries(
                # ARRAY_GENERATE_RANGE has an exlusive end; we normalize it to be inclusive
                start=seq_get(args, 0),
                end=exp.Sub(this=seq_get(args, 1), expression=exp.Literal.number(1)),
                step=seq_get(args, 2),
            ),
            "ARRAY_SORT": exp.SortArray.from_arg_list,
            "BITXOR": _build_bitwise(exp.BitwiseXor, "BITXOR"),
            "BIT_XOR": _build_bitwise(exp.BitwiseXor, "BITXOR"),
            "BITOR": _build_bitwise(exp.BitwiseOr, "BITOR"),
            "BIT_OR": _build_bitwise(exp.BitwiseOr, "BITOR"),
            "BITSHIFTLEFT": _build_bitwise(exp.BitwiseLeftShift, "BITSHIFTLEFT"),
            "BIT_SHIFTLEFT": _build_bitwise(exp.BitwiseLeftShift, "BIT_SHIFTLEFT"),
            "BITSHIFTRIGHT": _build_bitwise(exp.BitwiseRightShift, "BITSHIFTRIGHT"),
            "BIT_SHIFTRIGHT": _build_bitwise(exp.BitwiseRightShift, "BIT_SHIFTRIGHT"),
            "BITANDAGG": exp.BitwiseAndAgg.from_arg_list,
            "BITAND_AGG": exp.BitwiseAndAgg.from_arg_list,
            "BIT_AND_AGG": exp.BitwiseAndAgg.from_arg_list,
            "BIT_ANDAGG": exp.BitwiseAndAgg.from_arg_list,
            "BITORAGG": exp.BitwiseOrAgg.from_arg_list,
            "BITOR_AGG": exp.BitwiseOrAgg.from_arg_list,
            "BIT_OR_AGG": exp.BitwiseOrAgg.from_arg_list,
            "BIT_ORAGG": exp.BitwiseOrAgg.from_arg_list,
            "BITXORAGG": exp.BitwiseXorAgg.from_arg_list,
            "BITXOR_AGG": exp.BitwiseXorAgg.from_arg_list,
            "BIT_XOR_AGG": exp.BitwiseXorAgg.from_arg_list,
            "BIT_XORAGG": exp.BitwiseXorAgg.from_arg_list,
            "BOOLXOR": _build_bitwise(exp.Xor, "BOOLXOR"),
            "DATE": _build_datetime("DATE", exp.DataType.Type.DATE),
            "DATE_TRUNC": _date_trunc_to_time,
            "DATEADD": _build_date_time_add(exp.DateAdd),
            "DATEDIFF": _build_datediff,
            "DAYOFWEEKISO": exp.DayOfWeekIso.from_arg_list,
            "DIV0": _build_if_from_div0,
            "DIV0NULL": _build_if_from_div0null,
            "EDITDISTANCE": lambda args: exp.Levenshtein(
                this=seq_get(args, 0), expression=seq_get(args, 1), max_dist=seq_get(args, 2)
            ),
            "FLATTEN": exp.Explode.from_arg_list,
            "GET": exp.GetExtract.from_arg_list,
            "GET_PATH": lambda args, dialect: exp.JSONExtract(
                this=seq_get(args, 0),
                expression=dialect.to_json_path(seq_get(args, 1)),
                requires_json=True,
            ),
            "HEX_DECODE_BINARY": exp.Unhex.from_arg_list,
            "IFF": exp.If.from_arg_list,
            "MD5_HEX": exp.MD5.from_arg_list,
            "MD5_BINARY": exp.MD5Digest.from_arg_list,
            "MD5_NUMBER_LOWER64": exp.MD5NumberLower64.from_arg_list,
            "MD5_NUMBER_UPPER64": exp.MD5NumberUpper64.from_arg_list,
            "LAST_DAY": lambda args: exp.LastDay(
                this=seq_get(args, 0), unit=map_date_part(seq_get(args, 1))
            ),
            "LEN": lambda args: exp.Length(this=seq_get(args, 0), binary=True),
            "LENGTH": lambda args: exp.Length(this=seq_get(args, 0), binary=True),
            "NULLIFZERO": _build_if_from_nullifzero,
            "OBJECT_CONSTRUCT": _build_object_construct,
            "OCTET_LENGTH": exp.ByteLength.from_arg_list,
            "PARSE_URL": lambda args: exp.ParseUrl(
                this=seq_get(args, 0), permissive=seq_get(args, 1)
            ),
            "REGEXP_EXTRACT_ALL": _build_regexp_extract(exp.RegexpExtractAll),
            "REGEXP_REPLACE": _build_regexp_replace,
            "REGEXP_SUBSTR": _build_regexp_extract(exp.RegexpExtract),
            "REGEXP_SUBSTR_ALL": _build_regexp_extract(exp.RegexpExtractAll),
            "REPLACE": build_replace_with_optional_replacement,
            "RLIKE": exp.RegexpLike.from_arg_list,
            "SHA1_BINARY": exp.SHA1Digest.from_arg_list,
            "SHA1_HEX": exp.SHA.from_arg_list,
            "SHA2_BINARY": exp.SHA2Digest.from_arg_list,
            "SHA2_HEX": exp.SHA2.from_arg_list,
            "SQUARE": lambda args: exp.Pow(this=seq_get(args, 0), expression=exp.Literal.number(2)),
            "STRTOK": _build_strtok,
            "TABLE": lambda args: exp.TableFromRows(this=seq_get(args, 0)),
            "TIMEADD": _build_date_time_add(exp.TimeAdd),
            "TIMEDIFF": _build_datediff,
            "TIMESTAMPADD": _build_date_time_add(exp.DateAdd),
            "TIMESTAMPDIFF": _build_datediff,
            "TIMESTAMPFROMPARTS": _build_timestamp_from_parts,
            "TIMESTAMP_FROM_PARTS": _build_timestamp_from_parts,
            "TIMESTAMPNTZFROMPARTS": _build_timestamp_from_parts,
            "TIMESTAMP_NTZ_FROM_PARTS": _build_timestamp_from_parts,
            "TRY_PARSE_JSON": lambda args: exp.ParseJSON(this=seq_get(args, 0), safe=True),
            "TRY_TO_DATE": _build_datetime("TRY_TO_DATE", exp.DataType.Type.DATE, safe=True),
            "TRY_TO_TIME": _build_datetime("TRY_TO_TIME", exp.DataType.Type.TIME, safe=True),
            "TRY_TO_TIMESTAMP": _build_datetime(
                "TRY_TO_TIMESTAMP", exp.DataType.Type.TIMESTAMP, safe=True
            ),
            "TO_CHAR": build_timetostr_or_tochar,
            "TO_DATE": _build_datetime("TO_DATE", exp.DataType.Type.DATE),
            "TO_NUMBER": lambda args: exp.ToNumber(
                this=seq_get(args, 0),
                format=seq_get(args, 1),
                precision=seq_get(args, 2),
                scale=seq_get(args, 3),
            ),
            "TO_TIME": _build_datetime("TO_TIME", exp.DataType.Type.TIME),
            "TO_TIMESTAMP": _build_datetime("TO_TIMESTAMP", exp.DataType.Type.TIMESTAMP),
            "TO_TIMESTAMP_LTZ": _build_datetime("TO_TIMESTAMP_LTZ", exp.DataType.Type.TIMESTAMPLTZ),
            "TO_TIMESTAMP_NTZ": _build_datetime("TO_TIMESTAMP_NTZ", exp.DataType.Type.TIMESTAMP),
            "TO_TIMESTAMP_TZ": _build_datetime("TO_TIMESTAMP_TZ", exp.DataType.Type.TIMESTAMPTZ),
            "TO_VARCHAR": build_timetostr_or_tochar,
            "TO_JSON": exp.JSONFormat.from_arg_list,
            "VECTOR_L2_DISTANCE": exp.EuclideanDistance.from_arg_list,
            "ZEROIFNULL": _build_if_from_zeroifnull,
            "LIKE": build_like(exp.Like),
            "ILIKE": build_like(exp.ILike),
            "SEARCH": _build_search,
            "WEEKISO": exp.WeekOfYear.from_arg_list,
            "WEEKOFYEAR": exp.Week.from_arg_list,
        }
        FUNCTIONS.pop("PREDICT")

        FUNCTION_PARSERS = {
            **parser.Parser.FUNCTION_PARSERS,
            "DATE_PART": lambda self: self._parse_date_part(),
            "DIRECTORY": lambda self: self._parse_directory(),
            "OBJECT_CONSTRUCT_KEEP_NULL": lambda self: self._parse_json_object(),
            "LISTAGG": lambda self: self._parse_string_agg(),
            "SEMANTIC_VIEW": lambda self: self._parse_semantic_view(),
        }
        FUNCTION_PARSERS.pop("TRIM")

        TIMESTAMPS = parser.Parser.TIMESTAMPS - {TokenType.TIME}

        ALTER_PARSERS = {
            **parser.Parser.ALTER_PARSERS,
            "SESSION": lambda self: self._parse_alter_session(),
            "UNSET": lambda self: self.expression(
                exp.Set,
                tag=self._match_text_seq("TAG"),
                expressions=self._parse_csv(self._parse_id_var),
                unset=True,
            ),
        }

        STATEMENT_PARSERS = {
            **parser.Parser.STATEMENT_PARSERS,
            TokenType.GET: lambda self: self._parse_get(),
            TokenType.PUT: lambda self: self._parse_put(),
            TokenType.SHOW: lambda self: self._parse_show(),
        }

        PROPERTY_PARSERS = {
            **parser.Parser.PROPERTY_PARSERS,
            "CREDENTIALS": lambda self: self._parse_credentials_property(),
            "FILE_FORMAT": lambda self: self._parse_file_format_property(),
            "LOCATION": lambda self: self._parse_location_property(),
            "TAG": lambda self: self._parse_tag(),
            "USING": lambda self: self._match_text_seq("TEMPLATE")
            and self.expression(exp.UsingTemplateProperty, this=self._parse_statement()),
        }

        TYPE_CONVERTERS = {
            # https://docs.snowflake.com/en/sql-reference/data-types-numeric#number
            exp.DataType.Type.DECIMAL: build_default_decimal_type(precision=38, scale=0),
        }

        SHOW_PARSERS = {
            "DATABASES": _show_parser("DATABASES"),
            "TERSE DATABASES": _show_parser("DATABASES"),
            "SCHEMAS": _show_parser("SCHEMAS"),
            "TERSE SCHEMAS": _show_parser("SCHEMAS"),
            "OBJECTS": _show_parser("OBJECTS"),
            "TERSE OBJECTS": _show_parser("OBJECTS"),
            "TABLES": _show_parser("TABLES"),
            "TERSE TABLES": _show_parser("TABLES"),
            "VIEWS": _show_parser("VIEWS"),
            "TERSE VIEWS": _show_parser("VIEWS"),
            "PRIMARY KEYS": _show_parser("PRIMARY KEYS"),
            "TERSE PRIMARY KEYS": _show_parser("PRIMARY KEYS"),
            "IMPORTED KEYS": _show_parser("IMPORTED KEYS"),
            "TERSE IMPORTED KEYS": _show_parser("IMPORTED KEYS"),
            "UNIQUE KEYS": _show_parser("UNIQUE KEYS"),
            "TERSE UNIQUE KEYS": _show_parser("UNIQUE KEYS"),
            "SEQUENCES": _show_parser("SEQUENCES"),
            "TERSE SEQUENCES": _show_parser("SEQUENCES"),
            "STAGES": _show_parser("STAGES"),
            "COLUMNS": _show_parser("COLUMNS"),
            "USERS": _show_parser("USERS"),
            "TERSE USERS": _show_parser("USERS"),
            "FILE FORMATS": _show_parser("FILE FORMATS"),
            "FUNCTIONS": _show_parser("FUNCTIONS"),
            "PROCEDURES": _show_parser("PROCEDURES"),
            "WAREHOUSES": _show_parser("WAREHOUSES"),
        }

        CONSTRAINT_PARSERS = {
            **parser.Parser.CONSTRAINT_PARSERS,
            "WITH": lambda self: self._parse_with_constraint(),
            "MASKING": lambda self: self._parse_with_constraint(),
            "PROJECTION": lambda self: self._parse_with_constraint(),
            "TAG": lambda self: self._parse_with_constraint(),
        }

        STAGED_FILE_SINGLE_TOKENS = {
            TokenType.DOT,
            TokenType.MOD,
            TokenType.SLASH,
        }

        FLATTEN_COLUMNS = ["SEQ", "KEY", "PATH", "INDEX", "VALUE", "THIS"]

        SCHEMA_KINDS = {"OBJECTS", "TABLES", "VIEWS", "SEQUENCES", "UNIQUE KEYS", "IMPORTED KEYS"}

        NON_TABLE_CREATABLES = {"STORAGE INTEGRATION", "TAG", "WAREHOUSE", "STREAMLIT"}

        LAMBDAS = {
            **parser.Parser.LAMBDAS,
            TokenType.ARROW: lambda self, expressions: self.expression(
                exp.Lambda,
                this=self._replace_lambda(
                    self._parse_assignment(),
                    expressions,
                ),
                expressions=[e.this if isinstance(e, exp.Cast) else e for e in expressions],
            ),
        }

        COLUMN_OPERATORS = {
            **parser.Parser.COLUMN_OPERATORS,
            TokenType.EXCLAMATION: lambda self, this, attr: self.expression(
                exp.ModelAttribute, this=this, expression=attr
            ),
        }

        def _parse_directory(self) -> exp.DirectoryStage:
            table = self._parse_table_parts()

            if isinstance(table, exp.Table):
                table = table.this

            return self.expression(exp.DirectoryStage, this=table)

        def _parse_use(self) -> exp.Use:
            if self._match_text_seq("SECONDARY", "ROLES"):
                this = self._match_texts(("ALL", "NONE")) and exp.var(self._prev.text.upper())
                roles = None if this else self._parse_csv(lambda: self._parse_table(schema=False))
                return self.expression(
                    exp.Use, kind="SECONDARY ROLES", this=this, expressions=roles
                )

            return super()._parse_use()

        def _negate_range(
            self, this: t.Optional[exp.Expression] = None
        ) -> t.Optional[exp.Expression]:
            if not this:
                return this

            query = this.args.get("query")
            if isinstance(this, exp.In) and isinstance(query, exp.Query):
                # Snowflake treats `value NOT IN (subquery)` as `VALUE <> ALL (subquery)`, so
                # we do this conversion here to avoid parsing it into `NOT value IN (subquery)`
                # which can produce different results (most likely a SnowFlake bug).
                #
                # https://docs.snowflake.com/en/sql-reference/functions/in
                # Context: https://github.com/tobymao/sqlglot/issues/3890
                return self.expression(
                    exp.NEQ, this=this.this, expression=exp.All(this=query.unnest())
                )

            return self.expression(exp.Not, this=this)

        def _parse_tag(self) -> exp.Tags:
            return self.expression(
                exp.Tags,
                expressions=self._parse_wrapped_csv(self._parse_property),
            )

        def _parse_with_constraint(self) -> t.Optional[exp.Expression]:
            if self._prev.token_type != TokenType.WITH:
                self._retreat(self._index - 1)

            if self._match_text_seq("MASKING", "POLICY"):
                policy = self._parse_column()
                return self.expression(
                    exp.MaskingPolicyColumnConstraint,
                    this=policy.to_dot() if isinstance(policy, exp.Column) else policy,
                    expressions=self._match(TokenType.USING)
                    and self._parse_wrapped_csv(self._parse_id_var),
                )
            if self._match_text_seq("PROJECTION", "POLICY"):
                policy = self._parse_column()
                return self.expression(
                    exp.ProjectionPolicyColumnConstraint,
                    this=policy.to_dot() if isinstance(policy, exp.Column) else policy,
                )
            if self._match(TokenType.TAG):
                return self._parse_tag()

            return None

        def _parse_with_property(self) -> t.Optional[exp.Expression] | t.List[exp.Expression]:
            if self._match(TokenType.TAG):
                return self._parse_tag()

            return super()._parse_with_property()

        def _parse_create(self) -> exp.Create | exp.Command:
            expression = super()._parse_create()
            if isinstance(expression, exp.Create) and expression.kind in self.NON_TABLE_CREATABLES:
                # Replace the Table node with the enclosed Identifier
                expression.this.replace(expression.this.this)

            return expression

        # https://docs.snowflake.com/en/sql-reference/functions/date_part.html
        # https://docs.snowflake.com/en/sql-reference/functions-date-time.html#label-supported-date-time-parts
        def _parse_date_part(self: Snowflake.Parser) -> t.Optional[exp.Expression]:
            this = self._parse_var() or self._parse_type()

            if not this:
                return None

            # Handle both syntaxes: DATE_PART(part, expr) and DATE_PART(part FROM expr)
            expression = (
                self._match_set((TokenType.FROM, TokenType.COMMA)) and self._parse_bitwise()
            )

            this = map_date_part(this)
            name = this.name.upper()

            if name.startswith("EPOCH"):
                if name == "EPOCH_MILLISECOND":
                    scale = 10**3
                elif name == "EPOCH_MICROSECOND":
                    scale = 10**6
                elif name == "EPOCH_NANOSECOND":
                    scale = 10**9
                else:
                    scale = None

                ts = self.expression(exp.Cast, this=expression, to=exp.DataType.build("TIMESTAMP"))
                to_unix: exp.Expression = self.expression(exp.TimeToUnix, this=ts)

                if scale:
                    to_unix = exp.Mul(this=to_unix, expression=exp.Literal.number(scale))

                return to_unix

            return self.expression(exp.Extract, this=this, expression=expression)

        def _parse_bracket_key_value(self, is_map: bool = False) -> t.Optional[exp.Expression]:
            if is_map:
                # Keys are strings in Snowflake's objects, see also:
                # - https://docs.snowflake.com/en/sql-reference/data-types-semistructured
                # - https://docs.snowflake.com/en/sql-reference/functions/object_construct
                return self._parse_slice(self._parse_string()) or self._parse_assignment()

            return self._parse_slice(self._parse_alias(self._parse_assignment(), explicit=True))

        def _parse_lateral(self) -> t.Optional[exp.Lateral]:
            lateral = super()._parse_lateral()
            if not lateral:
                return lateral

            if isinstance(lateral.this, exp.Explode):
                table_alias = lateral.args.get("alias")
                columns = [exp.to_identifier(col) for col in self.FLATTEN_COLUMNS]
                if table_alias and not table_alias.args.get("columns"):
                    table_alias.set("columns", columns)
                elif not table_alias:
                    exp.alias_(lateral, "_flattened", table=columns, copy=False)

            return lateral

        def _parse_table_parts(
            self, schema: bool = False, is_db_reference: bool = False, wildcard: bool = False
        ) -> exp.Table:
            # https://docs.snowflake.com/en/user-guide/querying-stage
            if self._match(TokenType.STRING, advance=False):
                table = self._parse_string()
            elif self._match_text_seq("@", advance=False):
                table = self._parse_location_path()
            else:
                table = None

            if table:
                file_format = None
                pattern = None

                wrapped = self._match(TokenType.L_PAREN)
                while self._curr and wrapped and not self._match(TokenType.R_PAREN):
                    if self._match_text_seq("FILE_FORMAT", "=>"):
                        file_format = self._parse_string() or super()._parse_table_parts(
                            is_db_reference=is_db_reference
                        )
                    elif self._match_text_seq("PATTERN", "=>"):
                        pattern = self._parse_string()
                    else:
                        break

                    self._match(TokenType.COMMA)

                table = self.expression(exp.Table, this=table, format=file_format, pattern=pattern)
            else:
                table = super()._parse_table_parts(schema=schema, is_db_reference=is_db_reference)

            return table

        def _parse_table(
            self,
            schema: bool = False,
            joins: bool = False,
            alias_tokens: t.Optional[t.Collection[TokenType]] = None,
            parse_bracket: bool = False,
            is_db_reference: bool = False,
            parse_partition: bool = False,
            consume_pipe: bool = False,
        ) -> t.Optional[exp.Expression]:
            table = super()._parse_table(
                schema=schema,
                joins=joins,
                alias_tokens=alias_tokens,
                parse_bracket=parse_bracket,
                is_db_reference=is_db_reference,
                parse_partition=parse_partition,
            )
            if isinstance(table, exp.Table) and isinstance(table.this, exp.TableFromRows):
                table_from_rows = table.this
                for arg in exp.TableFromRows.arg_types:
                    if arg != "this":
                        table_from_rows.set(arg, table.args.get(arg))

                table = table_from_rows

            return table

        def _parse_id_var(
            self,
            any_token: bool = True,
            tokens: t.Optional[t.Collection[TokenType]] = None,
        ) -> t.Optional[exp.Expression]:
            if self._match_text_seq("IDENTIFIER", "("):
                identifier = (
                    super()._parse_id_var(any_token=any_token, tokens=tokens)
                    or self._parse_string()
                )
                self._match_r_paren()
                return self.expression(exp.Anonymous, this="IDENTIFIER", expressions=[identifier])

            return super()._parse_id_var(any_token=any_token, tokens=tokens)

        def _parse_show_snowflake(self, this: str) -> exp.Show:
            scope = None
            scope_kind = None

            # will identity SHOW TERSE SCHEMAS but not SHOW TERSE PRIMARY KEYS
            # which is syntactically valid but has no effect on the output
            terse = self._tokens[self._index - 2].text.upper() == "TERSE"

            history = self._match_text_seq("HISTORY")

            like = self._parse_string() if self._match(TokenType.LIKE) else None

            if self._match(TokenType.IN):
                if self._match_text_seq("ACCOUNT"):
                    scope_kind = "ACCOUNT"
                elif self._match_text_seq("CLASS"):
                    scope_kind = "CLASS"
                    scope = self._parse_table_parts()
                elif self._match_text_seq("APPLICATION"):
                    scope_kind = "APPLICATION"
                    if self._match_text_seq("PACKAGE"):
                        scope_kind += " PACKAGE"
                    scope = self._parse_table_parts()
                elif self._match_set(self.DB_CREATABLES):
                    scope_kind = self._prev.text.upper()
                    if self._curr:
                        scope = self._parse_table_parts()
                elif self._curr:
                    scope_kind = "SCHEMA" if this in self.SCHEMA_KINDS else "TABLE"
                    scope = self._parse_table_parts()

            return self.expression(
                exp.Show,
                **{
                    "terse": terse,
                    "this": this,
                    "history": history,
                    "like": like,
                    "scope": scope,
                    "scope_kind": scope_kind,
                    "starts_with": self._match_text_seq("STARTS", "WITH") and self._parse_string(),
                    "limit": self._parse_limit(),
                    "from": self._parse_string() if self._match(TokenType.FROM) else None,
                    "privileges": self._match_text_seq("WITH", "PRIVILEGES")
                    and self._parse_csv(lambda: self._parse_var(any_token=True, upper=True)),
                },
            )

        def _parse_put(self) -> exp.Put | exp.Command:
            if self._curr.token_type != TokenType.STRING:
                return self._parse_as_command(self._prev)

            return self.expression(
                exp.Put,
                this=self._parse_string(),
                target=self._parse_location_path(),
                properties=self._parse_properties(),
            )

        def _parse_get(self) -> t.Optional[exp.Expression]:
            start = self._prev

            # If we detect GET( then we need to parse a function, not a statement
            if self._match(TokenType.L_PAREN):
                self._retreat(self._index - 2)
                return self._parse_expression()

            target = self._parse_location_path()

            # Parse as command if unquoted file path
            if self._curr.token_type == TokenType.URI_START:
                return self._parse_as_command(start)

            return self.expression(
                exp.Get,
                this=self._parse_string(),
                target=target,
                properties=self._parse_properties(),
            )

        def _parse_location_property(self) -> exp.LocationProperty:
            self._match(TokenType.EQ)
            return self.expression(exp.LocationProperty, this=self._parse_location_path())

        def _parse_file_location(self) -> t.Optional[exp.Expression]:
            # Parse either a subquery or a staged file
            return (
                self._parse_select(table=True, parse_subquery_alias=False)
                if self._match(TokenType.L_PAREN, advance=False)
                else self._parse_table_parts()
            )

        def _parse_location_path(self) -> exp.Var:
            start = self._curr
            self._advance_any(ignore_reserved=True)

            # We avoid consuming a comma token because external tables like @foo and @bar
            # can be joined in a query with a comma separator, as well as closing paren
            # in case of subqueries
            while self._is_connected() and not self._match_set(
                (TokenType.COMMA, TokenType.L_PAREN, TokenType.R_PAREN), advance=False
            ):
                self._advance_any(ignore_reserved=True)

            return exp.var(self._find_sql(start, self._prev))

        def _parse_lambda_arg(self) -> t.Optional[exp.Expression]:
            this = super()._parse_lambda_arg()

            if not this:
                return this

            typ = self._parse_types()

            if typ:
                return self.expression(exp.Cast, this=this, to=typ)

            return this

        def _parse_foreign_key(self) -> exp.ForeignKey:
            # inlineFK, the REFERENCES columns are implied
            if self._match(TokenType.REFERENCES, advance=False):
                return self.expression(exp.ForeignKey)

            # outoflineFK, explicitly names the columns
            return super()._parse_foreign_key()

        def _parse_file_format_property(self) -> exp.FileFormatProperty:
            self._match(TokenType.EQ)
            if self._match(TokenType.L_PAREN, advance=False):
                expressions = self._parse_wrapped_options()
            else:
                expressions = [self._parse_format_name()]

            return self.expression(
                exp.FileFormatProperty,
                expressions=expressions,
            )

        def _parse_credentials_property(self) -> exp.CredentialsProperty:
            return self.expression(
                exp.CredentialsProperty,
                expressions=self._parse_wrapped_options(),
            )

        def _parse_semantic_view(self) -> exp.SemanticView:
            kwargs: t.Dict[str, t.Any] = {"this": self._parse_table_parts()}

            while self._curr and not self._match(TokenType.R_PAREN, advance=False):
                if self._match_text_seq("DIMENSIONS"):
                    kwargs["dimensions"] = self._parse_csv(self._parse_disjunction)
                if self._match_text_seq("METRICS"):
                    kwargs["metrics"] = self._parse_csv(self._parse_disjunction)
                if self._match_text_seq("WHERE"):
                    kwargs["where"] = self._parse_expression()

            return self.expression(exp.SemanticView, **kwargs)

    class Tokenizer(tokens.Tokenizer):
        STRING_ESCAPES = ["\\", "'"]
        HEX_STRINGS = [("x'", "'"), ("X'", "'")]
        RAW_STRINGS = ["$$"]
        COMMENTS = ["--", "//", ("/*", "*/")]
        NESTED_COMMENTS = False

        KEYWORDS = {
            **tokens.Tokenizer.KEYWORDS,
            "BYTEINT": TokenType.INT,
            "FILE://": TokenType.URI_START,
            "FILE FORMAT": TokenType.FILE_FORMAT,
            "GET": TokenType.GET,
            "MATCH_CONDITION": TokenType.MATCH_CONDITION,
            "MATCH_RECOGNIZE": TokenType.MATCH_RECOGNIZE,
            "MINUS": TokenType.EXCEPT,
            "NCHAR VARYING": TokenType.VARCHAR,
            "PUT": TokenType.PUT,
            "REMOVE": TokenType.COMMAND,
            "RM": TokenType.COMMAND,
            "SAMPLE": TokenType.TABLE_SAMPLE,
            "SEMANTIC VIEW": TokenType.SEMANTIC_VIEW,
            "SQL_DOUBLE": TokenType.DOUBLE,
            "SQL_VARCHAR": TokenType.VARCHAR,
            "STAGE": TokenType.STAGE,
            "STORAGE INTEGRATION": TokenType.STORAGE_INTEGRATION,
            "STREAMLIT": TokenType.STREAMLIT,
            "TAG": TokenType.TAG,
            "TIMESTAMP_TZ": TokenType.TIMESTAMPTZ,
            "TOP": TokenType.TOP,
            "WAREHOUSE": TokenType.WAREHOUSE,
        }
        KEYWORDS.pop("/*+")

        SINGLE_TOKENS = {
            **tokens.Tokenizer.SINGLE_TOKENS,
            "$": TokenType.PARAMETER,
            "!": TokenType.EXCLAMATION,
        }

        VAR_SINGLE_TOKENS = {"$"}

        COMMANDS = tokens.Tokenizer.COMMANDS - {TokenType.SHOW}

    class Generator(generator.Generator):
        PARAMETER_TOKEN = "$"
        MATCHED_BY_SOURCE = False
        SINGLE_STRING_INTERVAL = True
        JOIN_HINTS = False
        TABLE_HINTS = False
        QUERY_HINTS = False
        AGGREGATE_FILTER_SUPPORTED = False
        SUPPORTS_TABLE_COPY = False
        COLLATE_IS_FUNC = True
        LIMIT_ONLY_LITERALS = True
        JSON_KEY_VALUE_PAIR_SEP = ","
        INSERT_OVERWRITE = " OVERWRITE INTO"
        STRUCT_DELIMITER = ("(", ")")
        COPY_PARAMS_ARE_WRAPPED = False
        COPY_PARAMS_EQ_REQUIRED = True
        STAR_EXCEPT = "EXCLUDE"
        SUPPORTS_EXPLODING_PROJECTIONS = False
        ARRAY_CONCAT_IS_VAR_LEN = False
        SUPPORTS_CONVERT_TIMEZONE = True
        EXCEPT_INTERSECT_SUPPORT_ALL_CLAUSE = False
        SUPPORTS_MEDIAN = True
        ARRAY_SIZE_NAME = "ARRAY_SIZE"
        SUPPORTS_DECODE_CASE = True
        IS_BOOL_ALLOWED = False

        TRANSFORMS = {
            **generator.Generator.TRANSFORMS,
            exp.ApproxDistinct: rename_func("APPROX_COUNT_DISTINCT"),
            exp.ArgMax: rename_func("MAX_BY"),
            exp.ArgMin: rename_func("MIN_BY"),
            exp.ArrayConcat: lambda self, e: self.arrayconcat_sql(e, name="ARRAY_CAT"),
            exp.ArrayContains: lambda self, e: self.func(
                "ARRAY_CONTAINS",
                e.expression
                if e.args.get("ensure_variant") is False
                else exp.cast(e.expression, exp.DataType.Type.VARIANT, copy=False),
                e.this,
            ),
            exp.ArrayIntersect: rename_func("ARRAY_INTERSECTION"),
            exp.AtTimeZone: lambda self, e: self.func(
                "CONVERT_TIMEZONE", e.args.get("zone"), e.this
            ),
            exp.BitwiseOr: rename_func("BITOR"),
            exp.BitwiseXor: rename_func("BITXOR"),
            exp.BitwiseAnd: rename_func("BITAND"),
            exp.BitwiseAndAgg: rename_func("BITANDAGG"),
            exp.BitwiseOrAgg: rename_func("BITORAGG"),
            exp.BitwiseXorAgg: rename_func("BITXORAGG"),
            exp.BitwiseNot: rename_func("BITNOT"),
            exp.BitwiseLeftShift: rename_func("BITSHIFTLEFT"),
            exp.BitwiseRightShift: rename_func("BITSHIFTRIGHT"),
            exp.Create: transforms.preprocess([_flatten_structured_types_unless_iceberg]),
            exp.DateAdd: date_delta_sql("DATEADD"),
            exp.DateDiff: date_delta_sql("DATEDIFF"),
            exp.DatetimeAdd: date_delta_sql("TIMESTAMPADD"),
            exp.DatetimeDiff: timestampdiff_sql,
            exp.DateStrToDate: datestrtodate_sql,
            exp.DayOfMonth: rename_func("DAYOFMONTH"),
            exp.DayOfWeek: rename_func("DAYOFWEEK"),
            exp.DayOfWeekIso: rename_func("DAYOFWEEKISO"),
            exp.DayOfYear: rename_func("DAYOFYEAR"),
            exp.Explode: rename_func("FLATTEN"),
            exp.Extract: lambda self, e: self.func(
                "DATE_PART", map_date_part(e.this, self.dialect), e.expression
            ),
            exp.EuclideanDistance: rename_func("VECTOR_L2_DISTANCE"),
            exp.FileFormatProperty: lambda self,
            e: f"FILE_FORMAT=({self.expressions(e, 'expressions', sep=' ')})",
            exp.FromTimeZone: lambda self, e: self.func(
                "CONVERT_TIMEZONE", e.args.get("zone"), "'UTC'", e.this
            ),
            exp.GenerateSeries: lambda self, e: self.func(
                "ARRAY_GENERATE_RANGE", e.args["start"], e.args["end"] + 1, e.args.get("step")
            ),
            exp.GetExtract: rename_func("GET"),
            exp.GroupConcat: lambda self, e: groupconcat_sql(self, e, sep=""),
            exp.If: if_sql(name="IFF", false_value="NULL"),
            exp.JSONExtractArray: _json_extract_value_array_sql,
            exp.JSONExtractScalar: lambda self, e: self.func(
                "JSON_EXTRACT_PATH_TEXT", e.this, e.expression
            ),
            exp.JSONObject: lambda self, e: self.func("OBJECT_CONSTRUCT_KEEP_NULL", *e.expressions),
            exp.JSONPathRoot: lambda *_: "",
            exp.JSONValueArray: _json_extract_value_array_sql,
            exp.Levenshtein: unsupported_args("ins_cost", "del_cost", "sub_cost")(
                rename_func("EDITDISTANCE")
            ),
            exp.LocationProperty: lambda self, e: f"LOCATION={self.sql(e, 'this')}",
            exp.LogicalAnd: rename_func("BOOLAND_AGG"),
            exp.LogicalOr: rename_func("BOOLOR_AGG"),
            exp.Map: lambda self, e: var_map_sql(self, e, "OBJECT_CONSTRUCT"),
            exp.MakeInterval: no_make_interval_sql,
            exp.Max: max_or_greatest,
            exp.Min: min_or_least,
            exp.ParseJSON: lambda self, e: self.func(
                "TRY_PARSE_JSON" if e.args.get("safe") else "PARSE_JSON", e.this
            ),
            exp.JSONFormat: rename_func("TO_JSON"),
            exp.PartitionedByProperty: lambda self, e: f"PARTITION BY {self.sql(e, 'this')}",
            exp.PercentileCont: transforms.preprocess(
                [transforms.add_within_group_for_percentiles]
            ),
            exp.PercentileDisc: transforms.preprocess(
                [transforms.add_within_group_for_percentiles]
            ),
            exp.Pivot: transforms.preprocess([_unqualify_pivot_columns]),
            exp.RegexpExtract: _regexpextract_sql,
            exp.RegexpExtractAll: _regexpextract_sql,
            exp.RegexpILike: _regexpilike_sql,
            exp.Rand: rename_func("RANDOM"),
            exp.Select: transforms.preprocess(
                [
                    transforms.eliminate_window_clause,
                    transforms.eliminate_distinct_on,
                    transforms.explode_projection_to_unnest(),
                    transforms.eliminate_semi_and_anti_joins,
                    _transform_generate_date_array,
                    _qualify_unnested_columns,
                    _eliminate_dot_variant_lookup,
                ]
            ),
            exp.SHA: rename_func("SHA1"),
            exp.MD5Digest: rename_func("MD5_BINARY"),
            exp.MD5NumberLower64: rename_func("MD5_NUMBER_LOWER64"),
            exp.MD5NumberUpper64: rename_func("MD5_NUMBER_UPPER64"),
            exp.LowerHex: rename_func("TO_CHAR"),
            exp.SortArray: rename_func("ARRAY_SORT"),
            exp.StarMap: rename_func("OBJECT_CONSTRUCT"),
            exp.StartsWith: rename_func("STARTSWITH"),
            exp.EndsWith: rename_func("ENDSWITH"),
            exp.StrPosition: lambda self, e: strposition_sql(
                self, e, func_name="CHARINDEX", supports_position=True
            ),
            exp.StrToDate: lambda self, e: self.func("DATE", e.this, self.format_time(e)),
            exp.StringToArray: rename_func("STRTOK_TO_ARRAY"),
            exp.Stuff: rename_func("INSERT"),
            exp.StPoint: rename_func("ST_MAKEPOINT"),
            exp.TimeAdd: date_delta_sql("TIMEADD"),
            exp.TimeSlice: lambda self, e: self.func(
                "TIME_SLICE",
                e.this,
                e.expression,
                unit_to_str(e),
                e.args.get("kind"),
            ),
            exp.Timestamp: no_timestamp_sql,
            exp.TimestampAdd: date_delta_sql("TIMESTAMPADD"),
            exp.TimestampDiff: lambda self, e: self.func(
                "TIMESTAMPDIFF", e.unit, e.expression, e.this
            ),
            exp.TimestampTrunc: timestamptrunc_sql(),
            exp.TimeStrToTime: timestrtotime_sql,
            exp.TimeToUnix: lambda self, e: f"EXTRACT(epoch_second FROM {self.sql(e, 'this')})",
            exp.ToArray: rename_func("TO_ARRAY"),
            exp.ToChar: lambda self, e: self.function_fallback_sql(e),
            exp.ToDouble: rename_func("TO_DOUBLE"),
            exp.TsOrDsAdd: date_delta_sql("DATEADD", cast=True),
            exp.TsOrDsDiff: date_delta_sql("DATEDIFF"),
            exp.TsOrDsToDate: lambda self, e: self.func(
                "TRY_TO_DATE" if e.args.get("safe") else "TO_DATE", e.this, self.format_time(e)
            ),
            exp.TsOrDsToTime: lambda self, e: self.func(
                "TRY_TO_TIME" if e.args.get("safe") else "TO_TIME", e.this, self.format_time(e)
            ),
            exp.Unhex: rename_func("HEX_DECODE_BINARY"),
            exp.UnixToTime: rename_func("TO_TIMESTAMP"),
            exp.Uuid: rename_func("UUID_STRING"),
            exp.VarMap: lambda self, e: var_map_sql(self, e, "OBJECT_CONSTRUCT"),
            exp.Booland: rename_func("BOOLAND"),
            exp.Boolor: rename_func("BOOLOR"),
            exp.WeekOfYear: rename_func("WEEKISO"),
            exp.YearOfWeek: rename_func("YEAROFWEEK"),
            exp.YearOfWeekIso: rename_func("YEAROFWEEKISO"),
            exp.Xor: rename_func("BOOLXOR"),
            exp.ByteLength: rename_func("OCTET_LENGTH"),
<<<<<<< HEAD
            exp.ArrayConcatAgg: lambda self, e: (
                f"ARRAY_FLATTEN(ARRAY_AGG({self.sql(e.this)}))"
            ),
=======
>>>>>>> 51a8d700
        }

        SUPPORTED_JSON_PATH_PARTS = {
            exp.JSONPathKey,
            exp.JSONPathRoot,
            exp.JSONPathSubscript,
        }

        TYPE_MAPPING = {
            **generator.Generator.TYPE_MAPPING,
            exp.DataType.Type.BIGDECIMAL: "DOUBLE",
            exp.DataType.Type.NESTED: "OBJECT",
            exp.DataType.Type.STRUCT: "OBJECT",
            exp.DataType.Type.TEXT: "VARCHAR",
        }

        TOKEN_MAPPING = {
            TokenType.AUTO_INCREMENT: "AUTOINCREMENT",
        }

        PROPERTIES_LOCATION = {
            **generator.Generator.PROPERTIES_LOCATION,
            exp.CredentialsProperty: exp.Properties.Location.POST_WITH,
            exp.LocationProperty: exp.Properties.Location.POST_WITH,
            exp.PartitionedByProperty: exp.Properties.Location.POST_SCHEMA,
            exp.SetProperty: exp.Properties.Location.UNSUPPORTED,
            exp.VolatileProperty: exp.Properties.Location.UNSUPPORTED,
        }

        UNSUPPORTED_VALUES_EXPRESSIONS = {
            exp.Map,
            exp.StarMap,
            exp.Struct,
            exp.VarMap,
        }

        RESPECT_IGNORE_NULLS_UNSUPPORTED_EXPRESSIONS = (exp.ArrayAgg,)

        def with_properties(self, properties: exp.Properties) -> str:
            return self.properties(properties, wrapped=False, prefix=self.sep(""), sep=" ")

        def values_sql(self, expression: exp.Values, values_as_table: bool = True) -> str:
            if expression.find(*self.UNSUPPORTED_VALUES_EXPRESSIONS):
                values_as_table = False

            return super().values_sql(expression, values_as_table=values_as_table)

        def datatype_sql(self, expression: exp.DataType) -> str:
            expressions = expression.expressions
            if expressions and expression.is_type(*exp.DataType.STRUCT_TYPES):
                for field_type in expressions:
                    # The correct syntax is OBJECT [ (<key> <value_type [NOT NULL] [, ...]) ]
                    if isinstance(field_type, exp.DataType):
                        return "OBJECT"
                    if (
                        isinstance(field_type, exp.ColumnDef)
                        and field_type.this
                        and field_type.this.is_string
                    ):
                        # Doing OBJECT('foo' VARCHAR) is invalid snowflake Syntax. Moreover, besides
                        # converting 'foo' into an identifier, we also need to quote it because these
                        # keys are case-sensitive. For example:
                        #
                        # WITH t AS (SELECT OBJECT_CONSTRUCT('x', 'y') AS c) SELECT c:x FROM t -- correct
                        # WITH t AS (SELECT OBJECT_CONSTRUCT('x', 'y') AS c) SELECT c:X FROM t -- incorrect, returns NULL
                        field_type.this.replace(exp.to_identifier(field_type.name, quoted=True))

            return super().datatype_sql(expression)

        def tonumber_sql(self, expression: exp.ToNumber) -> str:
            return self.func(
                "TO_NUMBER",
                expression.this,
                expression.args.get("format"),
                expression.args.get("precision"),
                expression.args.get("scale"),
            )

        def timestampfromparts_sql(self, expression: exp.TimestampFromParts) -> str:
            milli = expression.args.get("milli")
            if milli is not None:
                milli_to_nano = milli.pop() * exp.Literal.number(1000000)
                expression.set("nano", milli_to_nano)

            return rename_func("TIMESTAMP_FROM_PARTS")(self, expression)

        def cast_sql(self, expression: exp.Cast, safe_prefix: t.Optional[str] = None) -> str:
            if expression.is_type(exp.DataType.Type.GEOGRAPHY):
                return self.func("TO_GEOGRAPHY", expression.this)
            if expression.is_type(exp.DataType.Type.GEOMETRY):
                return self.func("TO_GEOMETRY", expression.this)

            return super().cast_sql(expression, safe_prefix=safe_prefix)

        def trycast_sql(self, expression: exp.TryCast) -> str:
            value = expression.this

            if value.type is None:
                from sqlglot.optimizer.annotate_types import annotate_types

                value = annotate_types(value, dialect=self.dialect)

            # Snowflake requires that TRY_CAST's value be a string
            # If TRY_CAST is being roundtripped (since Snowflake is the only dialect that sets "requires_string") or
            # if we can deduce that the value is a string, then we can generate TRY_CAST
            if expression.args.get("requires_string") or value.is_type(*exp.DataType.TEXT_TYPES):
                return super().trycast_sql(expression)

            return self.cast_sql(expression)

        def log_sql(self, expression: exp.Log) -> str:
            if not expression.expression:
                return self.func("LN", expression.this)

            return super().log_sql(expression)

        def unnest_sql(self, expression: exp.Unnest) -> str:
            unnest_alias = expression.args.get("alias")
            offset = expression.args.get("offset")

            unnest_alias_columns = unnest_alias.columns if unnest_alias else []
            value = seq_get(unnest_alias_columns, 0) or exp.to_identifier("value")

            columns = [
                exp.to_identifier("seq"),
                exp.to_identifier("key"),
                exp.to_identifier("path"),
                offset.pop() if isinstance(offset, exp.Expression) else exp.to_identifier("index"),
                value,
                exp.to_identifier("this"),
            ]

            if unnest_alias:
                unnest_alias.set("columns", columns)
            else:
                unnest_alias = exp.TableAlias(this="_u", columns=columns)

            table_input = self.sql(expression.expressions[0])
            if not table_input.startswith("INPUT =>"):
                table_input = f"INPUT => {table_input}"

            expression_parent = expression.parent

            explode = (
                f"FLATTEN({table_input})"
                if isinstance(expression_parent, exp.Lateral)
                else f"TABLE(FLATTEN({table_input}))"
            )
            alias = self.sql(unnest_alias)
            alias = f" AS {alias}" if alias else ""
            value = (
                ""
                if isinstance(expression_parent, (exp.From, exp.Join, exp.Lateral))
                else f"{value} FROM "
            )

            return f"{value}{explode}{alias}"

        def show_sql(self, expression: exp.Show) -> str:
            terse = "TERSE " if expression.args.get("terse") else ""
            history = " HISTORY" if expression.args.get("history") else ""
            like = self.sql(expression, "like")
            like = f" LIKE {like}" if like else ""

            scope = self.sql(expression, "scope")
            scope = f" {scope}" if scope else ""

            scope_kind = self.sql(expression, "scope_kind")
            if scope_kind:
                scope_kind = f" IN {scope_kind}"

            starts_with = self.sql(expression, "starts_with")
            if starts_with:
                starts_with = f" STARTS WITH {starts_with}"

            limit = self.sql(expression, "limit")

            from_ = self.sql(expression, "from")
            if from_:
                from_ = f" FROM {from_}"

            privileges = self.expressions(expression, key="privileges", flat=True)
            privileges = f" WITH PRIVILEGES {privileges}" if privileges else ""

            return f"SHOW {terse}{expression.name}{history}{like}{scope_kind}{scope}{starts_with}{limit}{from_}{privileges}"

        def describe_sql(self, expression: exp.Describe) -> str:
            # Default to table if kind is unknown
            kind_value = expression.args.get("kind") or "TABLE"
            kind = f" {kind_value}" if kind_value else ""
            this = f" {self.sql(expression, 'this')}"
            expressions = self.expressions(expression, flat=True)
            expressions = f" {expressions}" if expressions else ""
            return f"DESCRIBE{kind}{this}{expressions}"

        def generatedasidentitycolumnconstraint_sql(
            self, expression: exp.GeneratedAsIdentityColumnConstraint
        ) -> str:
            start = expression.args.get("start")
            start = f" START {start}" if start else ""
            increment = expression.args.get("increment")
            increment = f" INCREMENT {increment}" if increment else ""

            order = expression.args.get("order")
            if order is not None:
                order_clause = " ORDER" if order else " NOORDER"
            else:
                order_clause = ""

            return f"AUTOINCREMENT{start}{increment}{order_clause}"

        def cluster_sql(self, expression: exp.Cluster) -> str:
            return f"CLUSTER BY ({self.expressions(expression, flat=True)})"

        def struct_sql(self, expression: exp.Struct) -> str:
            if len(expression.expressions) == 1:
                arg = expression.expressions[0]
                if arg.is_star or (isinstance(arg, exp.ILike) and arg.left.is_star):
                    # Wildcard syntax: https://docs.snowflake.com/en/sql-reference/data-types-semistructured#object
                    return f"{{{self.sql(expression.expressions[0])}}}"

            keys = []
            values = []

            for i, e in enumerate(expression.expressions):
                if isinstance(e, exp.PropertyEQ):
                    keys.append(
                        exp.Literal.string(e.name) if isinstance(e.this, exp.Identifier) else e.this
                    )
                    values.append(e.expression)
                else:
                    keys.append(exp.Literal.string(f"_{i}"))
                    values.append(e)

            return self.func("OBJECT_CONSTRUCT", *flatten(zip(keys, values)))

        @unsupported_args("weight", "accuracy")
        def approxquantile_sql(self, expression: exp.ApproxQuantile) -> str:
            return self.func("APPROX_PERCENTILE", expression.this, expression.args.get("quantile"))

        def alterset_sql(self, expression: exp.AlterSet) -> str:
            exprs = self.expressions(expression, flat=True)
            exprs = f" {exprs}" if exprs else ""
            file_format = self.expressions(expression, key="file_format", flat=True, sep=" ")
            file_format = f" STAGE_FILE_FORMAT = ({file_format})" if file_format else ""
            copy_options = self.expressions(expression, key="copy_options", flat=True, sep=" ")
            copy_options = f" STAGE_COPY_OPTIONS = ({copy_options})" if copy_options else ""
            tag = self.expressions(expression, key="tag", flat=True)
            tag = f" TAG {tag}" if tag else ""

            return f"SET{exprs}{file_format}{copy_options}{tag}"

        def strtotime_sql(self, expression: exp.StrToTime):
            safe_prefix = "TRY_" if expression.args.get("safe") else ""
            return self.func(
                f"{safe_prefix}TO_TIMESTAMP", expression.this, self.format_time(expression)
            )

        def timestampsub_sql(self, expression: exp.TimestampSub):
            return self.sql(
                exp.TimestampAdd(
                    this=expression.this,
                    expression=expression.expression * -1,
                    unit=expression.unit,
                )
            )

        def jsonextract_sql(self, expression: exp.JSONExtract):
            this = expression.this

            # JSON strings are valid coming from other dialects such as BQ so
            # for these cases we PARSE_JSON preemptively
            if not isinstance(this, (exp.ParseJSON, exp.JSONExtract)) and not expression.args.get(
                "requires_json"
            ):
                this = exp.ParseJSON(this=this)

            return self.func(
                "GET_PATH",
                this,
                expression.expression,
            )

        def timetostr_sql(self, expression: exp.TimeToStr) -> str:
            this = expression.this
            if this.is_string:
                this = exp.cast(this, exp.DataType.Type.TIMESTAMP)

            return self.func("TO_CHAR", this, self.format_time(expression))

        def datesub_sql(self, expression: exp.DateSub) -> str:
            value = expression.expression
            if value:
                value.replace(value * (-1))
            else:
                self.unsupported("DateSub cannot be transpiled if the subtracted count is unknown")

            return date_delta_sql("DATEADD")(self, expression)

        def select_sql(self, expression: exp.Select) -> str:
            limit = expression.args.get("limit")
            offset = expression.args.get("offset")
            if offset and not limit:
                expression.limit(exp.Null(), copy=False)
            return super().select_sql(expression)

        def createable_sql(self, expression: exp.Create, locations: t.DefaultDict) -> str:
            is_materialized = expression.find(exp.MaterializedProperty)
            copy_grants_property = expression.find(exp.CopyGrantsProperty)

            if expression.kind == "VIEW" and is_materialized and copy_grants_property:
                # For materialized views, COPY GRANTS is located *before* the columns list
                # This is in contrast to normal views where COPY GRANTS is located *after* the columns list
                # We default CopyGrantsProperty to POST_SCHEMA which means we need to output it POST_NAME if a materialized view is detected
                # ref: https://docs.snowflake.com/en/sql-reference/sql/create-materialized-view#syntax
                # ref: https://docs.snowflake.com/en/sql-reference/sql/create-view#syntax
                post_schema_properties = locations[exp.Properties.Location.POST_SCHEMA]
                post_schema_properties.pop(post_schema_properties.index(copy_grants_property))

                this_name = self.sql(expression.this, "this")
                copy_grants = self.sql(copy_grants_property)
                this_schema = self.schema_columns_sql(expression.this)
                this_schema = f"{self.sep()}{this_schema}" if this_schema else ""

                return f"{this_name}{self.sep()}{copy_grants}{this_schema}"

            return super().createable_sql(expression, locations)

        def arrayagg_sql(self, expression: exp.ArrayAgg) -> str:
            this = expression.this

            # If an ORDER BY clause is present, we need to remove it from ARRAY_AGG
            # and add it later as part of the WITHIN GROUP clause
            order = this if isinstance(this, exp.Order) else None
            if order:
                expression.set("this", order.this.pop())

            expr_sql = super().arrayagg_sql(expression)

            if order:
                expr_sql = self.sql(exp.WithinGroup(this=expr_sql, expression=order))

            return expr_sql

        def array_sql(self, expression: exp.Array) -> str:
            expressions = expression.expressions

            first_expr = seq_get(expressions, 0)
            if isinstance(first_expr, exp.Select):
                # SELECT AS STRUCT foo AS alias_foo -> ARRAY_AGG(OBJECT_CONSTRUCT('alias_foo', foo))
                if first_expr.text("kind").upper() == "STRUCT":
                    object_construct_args = []
                    for expr in first_expr.expressions:
                        # Alias case: SELECT AS STRUCT foo AS alias_foo -> OBJECT_CONSTRUCT('alias_foo', foo)
                        # Column case: SELECT AS STRUCT foo -> OBJECT_CONSTRUCT('foo', foo)
                        name = expr.this if isinstance(expr, exp.Alias) else expr

                        object_construct_args.extend([exp.Literal.string(expr.alias_or_name), name])

                    array_agg = exp.ArrayAgg(
                        this=_build_object_construct(args=object_construct_args)
                    )

                    first_expr.set("kind", None)
                    first_expr.set("expressions", [array_agg])

                    return self.sql(first_expr.subquery())

            return inline_array_sql(self, expression)

        def currentdate_sql(self, expression: exp.CurrentDate) -> str:
            zone = self.sql(expression, "this")
            if not zone:
                return super().currentdate_sql(expression)

            expr = exp.Cast(
                this=exp.ConvertTimezone(target_tz=zone, timestamp=exp.CurrentTimestamp()),
                to=exp.DataType(this=exp.DataType.Type.DATE),
            )
            return self.sql(expr)

        def dot_sql(self, expression: exp.Dot) -> str:
            this = expression.this

            if not this.type:
                from sqlglot.optimizer.annotate_types import annotate_types

                this = annotate_types(this, dialect=self.dialect)

            if not isinstance(this, exp.Dot) and this.is_type(exp.DataType.Type.STRUCT):
                # Generate colon notation for the top level STRUCT
                return f"{self.sql(this)}:{self.sql(expression, 'expression')}"

            return super().dot_sql(expression)

        def modelattribute_sql(self, expression: exp.ModelAttribute) -> str:
            return f"{self.sql(expression, 'this')}!{self.sql(expression, 'expression')}"

        def format_sql(self, expression: exp.Format) -> str:
            if expression.name.lower() == "%s" and len(expression.expressions) == 1:
                return self.func("TO_CHAR", expression.expressions[0])

            return self.function_fallback_sql(expression)

        def splitpart_sql(self, expression: exp.SplitPart) -> str:
            # Set part_index to 1 if missing
            if not expression.args.get("delimiter"):
                expression.set("delimiter", exp.Literal.string(" "))

            if not expression.args.get("part_index"):
                expression.set("part_index", exp.Literal.number(1))

            return rename_func("SPLIT_PART")(self, expression)<|MERGE_RESOLUTION|>--- conflicted
+++ resolved
@@ -1657,12 +1657,9 @@
             exp.YearOfWeekIso: rename_func("YEAROFWEEKISO"),
             exp.Xor: rename_func("BOOLXOR"),
             exp.ByteLength: rename_func("OCTET_LENGTH"),
-<<<<<<< HEAD
             exp.ArrayConcatAgg: lambda self, e: (
                 f"ARRAY_FLATTEN(ARRAY_AGG({self.sql(e.this)}))"
             ),
-=======
->>>>>>> 51a8d700
         }
 
         SUPPORTED_JSON_PATH_PARTS = {
