--- conflicted
+++ resolved
@@ -565,11 +565,8 @@
         **Dialect.TYPE_TO_EXPRESSIONS,
         exp.DataType.Type.DOUBLE: {
             *Dialect.TYPE_TO_EXPRESSIONS[exp.DataType.Type.DOUBLE],
-<<<<<<< HEAD
             exp.Cos,
-=======
             exp.Cosh,
->>>>>>> 4df58e0f
             exp.Cot,
             exp.Degrees,
             exp.Exp,
