from __future__ import annotations

import typing as t

from sqlglot import exp, generator, jsonpath, parser, tokens, transforms
from sqlglot.dialects.dialect import (
    Dialect,
    NormalizationStrategy,
    annotate_with_type_lambda,
    build_timetostr_or_tochar,
    binary_from_function,
    build_default_decimal_type,
    build_replace_with_optional_replacement,
    build_timestamp_from_parts,
    date_delta_sql,
    date_trunc_to_time,
    datestrtodate_sql,
    build_formatted_time,
    if_sql,
    inline_array_sql,
    max_or_greatest,
    min_or_least,
    rename_func,
    timestamptrunc_sql,
    timestrtotime_sql,
    var_map_sql,
    map_date_part,
    no_timestamp_sql,
    strposition_sql,
    timestampdiff_sql,
    no_make_interval_sql,
    groupconcat_sql,
)
from sqlglot.generator import unsupported_args
from sqlglot.helper import find_new_name, flatten, is_float, is_int, seq_get
from sqlglot.optimizer.annotate_types import TypeAnnotator
from sqlglot.optimizer.scope import build_scope, find_all_in_scope
from sqlglot.tokens import TokenType

if t.TYPE_CHECKING:
    from sqlglot._typing import E, B


# from https://docs.snowflake.com/en/sql-reference/functions/to_timestamp.html
def _build_datetime(
    name: str, kind: exp.DataType.Type, safe: bool = False
) -> t.Callable[[t.List], exp.Func]:
    def _builder(args: t.List) -> exp.Func:
        value = seq_get(args, 0)
        scale_or_fmt = seq_get(args, 1)

        int_value = value is not None and is_int(value.name)
        int_scale_or_fmt = scale_or_fmt is not None and scale_or_fmt.is_int

        if isinstance(value, exp.Literal) or (value and scale_or_fmt):
            # Converts calls like `TO_TIME('01:02:03')` into casts
            if len(args) == 1 and value.is_string and not int_value:
                return (
                    exp.TryCast(this=value, to=exp.DataType.build(kind), requires_string=True)
                    if safe
                    else exp.cast(value, kind)
                )

            # Handles `TO_TIMESTAMP(str, fmt)` and `TO_TIMESTAMP(num, scale)` as special
            # cases so we can transpile them, since they're relatively common
            if kind == exp.DataType.Type.TIMESTAMP:
                if not safe and (int_value or int_scale_or_fmt):
                    # TRY_TO_TIMESTAMP('integer') is not parsed into exp.UnixToTime as
                    # it's not easily transpilable
                    return exp.UnixToTime(this=value, scale=scale_or_fmt)
                if not int_scale_or_fmt and not is_float(value.name):
                    expr = build_formatted_time(exp.StrToTime, "snowflake")(args)
                    expr.set("safe", safe)
                    return expr

        if kind in (exp.DataType.Type.DATE, exp.DataType.Type.TIME) and not int_value:
            klass = exp.TsOrDsToDate if kind == exp.DataType.Type.DATE else exp.TsOrDsToTime
            formatted_exp = build_formatted_time(klass, "snowflake")(args)
            formatted_exp.set("safe", safe)
            return formatted_exp

        return exp.Anonymous(this=name, expressions=args)

    return _builder


def _build_object_construct(args: t.List) -> t.Union[exp.StarMap, exp.Struct]:
    expression = parser.build_var_map(args)

    if isinstance(expression, exp.StarMap):
        return expression

    return exp.Struct(
        expressions=[
            exp.PropertyEQ(this=k, expression=v) for k, v in zip(expression.keys, expression.values)
        ]
    )


def _build_datediff(args: t.List) -> exp.DateDiff:
    return exp.DateDiff(
        this=seq_get(args, 2), expression=seq_get(args, 1), unit=map_date_part(seq_get(args, 0))
    )


def _build_date_time_add(expr_type: t.Type[E]) -> t.Callable[[t.List], E]:
    def _builder(args: t.List) -> E:
        return expr_type(
            this=seq_get(args, 2),
            expression=seq_get(args, 1),
            unit=map_date_part(seq_get(args, 0)),
        )

    return _builder


def _build_bitwise(expr_type: t.Type[B], name: str) -> t.Callable[[t.List], B | exp.Anonymous]:
    def _builder(args: t.List) -> B | exp.Anonymous:
        if len(args) == 3:
            return exp.Anonymous(this=name, expressions=args)

        return binary_from_function(expr_type)(args)

    return _builder


# https://docs.snowflake.com/en/sql-reference/functions/div0
def _build_if_from_div0(args: t.List) -> exp.If:
    lhs = exp._wrap(seq_get(args, 0), exp.Binary)
    rhs = exp._wrap(seq_get(args, 1), exp.Binary)

    cond = exp.EQ(this=rhs, expression=exp.Literal.number(0)).and_(
        exp.Is(this=lhs, expression=exp.null()).not_()
    )
    true = exp.Literal.number(0)
    false = exp.Div(this=lhs, expression=rhs)
    return exp.If(this=cond, true=true, false=false)


# https://docs.snowflake.com/en/sql-reference/functions/zeroifnull
def _build_if_from_zeroifnull(args: t.List) -> exp.If:
    cond = exp.Is(this=seq_get(args, 0), expression=exp.Null())
    return exp.If(this=cond, true=exp.Literal.number(0), false=seq_get(args, 0))


# https://docs.snowflake.com/en/sql-reference/functions/zeroifnull
def _build_if_from_nullifzero(args: t.List) -> exp.If:
    cond = exp.EQ(this=seq_get(args, 0), expression=exp.Literal.number(0))
    return exp.If(this=cond, true=exp.Null(), false=seq_get(args, 0))


def _regexpilike_sql(self: Snowflake.Generator, expression: exp.RegexpILike) -> str:
    flag = expression.text("flag")

    if "i" not in flag:
        flag += "i"

    return self.func(
        "REGEXP_LIKE", expression.this, expression.expression, exp.Literal.string(flag)
    )


def _build_regexp_replace(args: t.List) -> exp.RegexpReplace:
    regexp_replace = exp.RegexpReplace.from_arg_list(args)

    if not regexp_replace.args.get("replacement"):
        regexp_replace.set("replacement", exp.Literal.string(""))

    return regexp_replace


def _show_parser(*args: t.Any, **kwargs: t.Any) -> t.Callable[[Snowflake.Parser], exp.Show]:
    def _parse(self: Snowflake.Parser) -> exp.Show:
        return self._parse_show_snowflake(*args, **kwargs)

    return _parse


def _date_trunc_to_time(args: t.List) -> exp.DateTrunc | exp.TimestampTrunc:
    trunc = date_trunc_to_time(args)
    trunc.set("unit", map_date_part(trunc.args["unit"]))
    return trunc


def _unqualify_pivot_columns(expression: exp.Expression) -> exp.Expression:
    """
    Snowflake doesn't allow columns referenced in UNPIVOT to be qualified,
    so we need to unqualify them. Same goes for ANY ORDER BY <column>.

    Example:
        >>> from sqlglot import parse_one
        >>> expr = parse_one("SELECT * FROM m_sales UNPIVOT(sales FOR month IN (m_sales.jan, feb, mar, april))")
        >>> print(_unqualify_pivot_columns(expr).sql(dialect="snowflake"))
        SELECT * FROM m_sales UNPIVOT(sales FOR month IN (jan, feb, mar, april))
    """
    if isinstance(expression, exp.Pivot):
        if expression.unpivot:
            expression = transforms.unqualify_columns(expression)
        else:
            for field in expression.fields:
                field_expr = seq_get(field.expressions if field else [], 0)

                if isinstance(field_expr, exp.PivotAny):
                    unqualified_field_expr = transforms.unqualify_columns(field_expr)
                    t.cast(exp.Expression, field).set("expressions", unqualified_field_expr, 0)

    return expression


def _flatten_structured_types_unless_iceberg(expression: exp.Expression) -> exp.Expression:
    assert isinstance(expression, exp.Create)

    def _flatten_structured_type(expression: exp.DataType) -> exp.DataType:
        if expression.this in exp.DataType.NESTED_TYPES:
            expression.set("expressions", None)
        return expression

    props = expression.args.get("properties")
    if isinstance(expression.this, exp.Schema) and not (props and props.find(exp.IcebergProperty)):
        for schema_expression in expression.this.expressions:
            if isinstance(schema_expression, exp.ColumnDef):
                column_type = schema_expression.kind
                if isinstance(column_type, exp.DataType):
                    column_type.transform(_flatten_structured_type, copy=False)

    return expression


def _unnest_generate_date_array(unnest: exp.Unnest) -> None:
    generate_date_array = unnest.expressions[0]
    start = generate_date_array.args.get("start")
    end = generate_date_array.args.get("end")
    step = generate_date_array.args.get("step")

    if not start or not end or not isinstance(step, exp.Interval) or step.name != "1":
        return

    unit = step.args.get("unit")

    unnest_alias = unnest.args.get("alias")
    if unnest_alias:
        unnest_alias = unnest_alias.copy()
        sequence_value_name = seq_get(unnest_alias.columns, 0) or "value"
    else:
        sequence_value_name = "value"

    # We'll add the next sequence value to the starting date and project the result
    date_add = _build_date_time_add(exp.DateAdd)(
        [unit, exp.cast(sequence_value_name, "int"), exp.cast(start, "date")]
    )

    # We use DATEDIFF to compute the number of sequence values needed
    number_sequence = Snowflake.Parser.FUNCTIONS["ARRAY_GENERATE_RANGE"](
        [exp.Literal.number(0), _build_datediff([unit, start, end]) + 1]
    )

    unnest.set("expressions", [number_sequence])

    unnest_parent = unnest.parent
    if isinstance(unnest_parent, exp.Join):
        select = unnest_parent.parent
        if isinstance(select, exp.Select):
            replace_column_name = (
                sequence_value_name
                if isinstance(sequence_value_name, str)
                else sequence_value_name.name
            )

            scope = build_scope(select)
            if scope:
                for column in scope.columns:
                    if column.name.lower() == replace_column_name.lower():
                        column.replace(
                            date_add.as_(replace_column_name)
                            if isinstance(column.parent, exp.Select)
                            else date_add
                        )

            lateral = exp.Lateral(this=unnest_parent.this.pop())
            unnest_parent.replace(exp.Join(this=lateral))
    else:
        unnest.replace(
            exp.select(date_add.as_(sequence_value_name))
            .from_(unnest.copy())
            .subquery(unnest_alias)
        )


def _transform_generate_date_array(expression: exp.Expression) -> exp.Expression:
    if isinstance(expression, exp.Select):
        for generate_date_array in expression.find_all(exp.GenerateDateArray):
            parent = generate_date_array.parent

            # If GENERATE_DATE_ARRAY is used directly as an array (e.g passed into ARRAY_LENGTH), the transformed Snowflake
            # query is the following (it'll be unnested properly on the next iteration due to copy):
            # SELECT ref(GENERATE_DATE_ARRAY(...)) -> SELECT ref((SELECT ARRAY_AGG(*) FROM UNNEST(GENERATE_DATE_ARRAY(...))))
            if not isinstance(parent, exp.Unnest):
                unnest = exp.Unnest(expressions=[generate_date_array.copy()])
                generate_date_array.replace(
                    exp.select(exp.ArrayAgg(this=exp.Star())).from_(unnest).subquery()
                )

            if (
                isinstance(parent, exp.Unnest)
                and isinstance(parent.parent, (exp.From, exp.Join))
                and len(parent.expressions) == 1
            ):
                _unnest_generate_date_array(parent)

    return expression


def _build_regexp_extract(expr_type: t.Type[E]) -> t.Callable[[t.List], E]:
    def _builder(args: t.List) -> E:
        return expr_type(
            this=seq_get(args, 0),
            expression=seq_get(args, 1),
            position=seq_get(args, 2),
            occurrence=seq_get(args, 3),
            parameters=seq_get(args, 4),
            group=seq_get(args, 5) or exp.Literal.number(0),
        )

    return _builder


def _build_like(expr_type: t.Type[E]) -> t.Callable[[t.List], E | exp.Escape]:
    def _builder(args: t.List) -> E | exp.Escape:
        like_expr = expr_type(this=args[0], expression=args[1])
        escape = seq_get(args, 2)
        return exp.Escape(this=like_expr, expression=escape) if escape else like_expr

    return _builder


def _regexpextract_sql(self, expression: exp.RegexpExtract | exp.RegexpExtractAll) -> str:
    # Other dialects don't support all of the following parameters, so we need to
    # generate default values as necessary to ensure the transpilation is correct
    group = expression.args.get("group")

    # To avoid generating all these default values, we set group to None if
    # it's 0 (also default value) which doesn't trigger the following chain
    if group and group.name == "0":
        group = None

    parameters = expression.args.get("parameters") or (group and exp.Literal.string("c"))
    occurrence = expression.args.get("occurrence") or (parameters and exp.Literal.number(1))
    position = expression.args.get("position") or (occurrence and exp.Literal.number(1))

    return self.func(
        "REGEXP_SUBSTR" if isinstance(expression, exp.RegexpExtract) else "REGEXP_EXTRACT_ALL",
        expression.this,
        expression.expression,
        position,
        occurrence,
        parameters,
        group,
    )


def _json_extract_value_array_sql(
    self: Snowflake.Generator, expression: exp.JSONValueArray | exp.JSONExtractArray
) -> str:
    json_extract = exp.JSONExtract(this=expression.this, expression=expression.expression)
    ident = exp.to_identifier("x")

    if isinstance(expression, exp.JSONValueArray):
        this: exp.Expression = exp.cast(ident, to=exp.DataType.Type.VARCHAR)
    else:
        this = exp.ParseJSON(this=f"TO_JSON({ident})")

    transform_lambda = exp.Lambda(expressions=[ident], this=this)

    return self.func("TRANSFORM", json_extract, transform_lambda)


def _qualify_unnested_columns(expression: exp.Expression) -> exp.Expression:
    if isinstance(expression, exp.Select):
        scope = build_scope(expression)
        if not scope:
            return expression

        unnests = list(scope.find_all(exp.Unnest))

        if not unnests:
            return expression

        taken_source_names = set(scope.sources)
        column_source: t.Dict[str, exp.Identifier] = {}
        unnest_to_identifier: t.Dict[exp.Unnest, exp.Identifier] = {}

        unnest_identifier: t.Optional[exp.Identifier] = None
        orig_expression = expression.copy()

        for unnest in unnests:
            if not isinstance(unnest.parent, (exp.From, exp.Join)):
                continue

            # Try to infer column names produced by an unnest operator. This is only possible
            # when we can peek into the (statically known) contents of the unnested value.
            unnest_columns: t.Set[str] = set()
            for unnest_expr in unnest.expressions:
                if not isinstance(unnest_expr, exp.Array):
                    continue

                for array_expr in unnest_expr.expressions:
                    if not (
                        isinstance(array_expr, exp.Struct)
                        and array_expr.expressions
                        and all(
                            isinstance(struct_expr, exp.PropertyEQ)
                            for struct_expr in array_expr.expressions
                        )
                    ):
                        continue

                    unnest_columns.update(
                        struct_expr.this.name.lower() for struct_expr in array_expr.expressions
                    )
                    break

                if unnest_columns:
                    break

            unnest_alias = unnest.args.get("alias")
            if not unnest_alias:
                alias_name = find_new_name(taken_source_names, "value")
                taken_source_names.add(alias_name)

                # Produce a `TableAlias` AST similar to what is produced for BigQuery. This
                # will be corrected later, when we generate SQL for the `Unnest` AST node.
                aliased_unnest = exp.alias_(unnest, None, table=[alias_name])
                scope.replace(unnest, aliased_unnest)

                unnest_identifier = aliased_unnest.args["alias"].columns[0]
            else:
                alias_columns = getattr(unnest_alias, "columns", [])
                unnest_identifier = unnest_alias.this or seq_get(alias_columns, 0)

            if not isinstance(unnest_identifier, exp.Identifier):
                return orig_expression

            unnest_to_identifier[unnest] = unnest_identifier
            column_source.update({c.lower(): unnest_identifier for c in unnest_columns})

        for column in scope.columns:
            if column.table:
                continue

            table = column_source.get(column.name.lower())
            if (
                unnest_identifier
                and not table
                and len(scope.sources) == 1
                and column.name.lower() != unnest_identifier.name.lower()
            ):
                unnest_ancestor = column.find_ancestor(exp.Unnest, exp.Select)
                ancestor_identifier = unnest_to_identifier.get(unnest_ancestor)
                if (
                    isinstance(unnest_ancestor, exp.Unnest)
                    and ancestor_identifier
                    and ancestor_identifier.name.lower() == unnest_identifier.name.lower()
                ):
                    continue

                table = unnest_identifier

            column.set("table", table and table.copy())

    return expression


def _eliminate_dot_variant_lookup(expression: exp.Expression) -> exp.Expression:
    if isinstance(expression, exp.Select):
        # This transformation is used to facilitate transpilation of BigQuery `UNNEST` operations
        # to Snowflake. It should not affect roundtrip because `Unnest` nodes cannot be produced
        # by Snowflake's parser.
        #
        # Additionally, at the time of writing this, BigQuery is the only dialect that produces a
        # `TableAlias` node that only fills `columns` and not `this`, due to `UNNEST_COLUMN_ONLY`.
        unnest_aliases = set()
        for unnest in find_all_in_scope(expression, exp.Unnest):
            unnest_alias = unnest.args.get("alias")
            if (
                isinstance(unnest_alias, exp.TableAlias)
                and not unnest_alias.this
                and len(unnest_alias.columns) == 1
            ):
                unnest_aliases.add(unnest_alias.columns[0].name)

        if unnest_aliases:
            for c in find_all_in_scope(expression, exp.Column):
                if c.table in unnest_aliases:
                    bracket_lhs = c.args["table"]
                    bracket_rhs = exp.Literal.string(c.name)
                    bracket = exp.Bracket(this=bracket_lhs, expressions=[bracket_rhs])

                    if c.parent is expression:
                        # Retain column projection names by using aliases
                        c.replace(exp.alias_(bracket, c.this.copy()))
                    else:
                        c.replace(bracket)

    return expression


def _annotate_reverse(self: TypeAnnotator, expression: exp.Reverse) -> exp.Reverse:
    expression = self._annotate_by_args(expression, "this")
    if expression.is_type(exp.DataType.Type.NULL):
        # Snowflake treats REVERSE(NULL) as a VARCHAR
        self._set_type(expression, exp.DataType.Type.VARCHAR)

    return expression


class Snowflake(Dialect):
    # https://docs.snowflake.com/en/sql-reference/identifiers-syntax
    NORMALIZATION_STRATEGY = NormalizationStrategy.UPPERCASE
    NULL_ORDERING = "nulls_are_large"
    TIME_FORMAT = "'YYYY-MM-DD HH24:MI:SS'"
    SUPPORTS_USER_DEFINED_TYPES = False
    SUPPORTS_SEMI_ANTI_JOIN = False
    PREFER_CTE_ALIAS_COLUMN = True
    TABLESAMPLE_SIZE_IS_PERCENT = True
    COPY_PARAMS_ARE_CSV = False
    ARRAY_AGG_INCLUDES_NULLS = None
    ALTER_TABLE_ADD_REQUIRED_FOR_EACH_COLUMN = False
    TRY_CAST_REQUIRES_STRING = True

    TYPE_TO_EXPRESSIONS = {
        **Dialect.TYPE_TO_EXPRESSIONS,
        exp.DataType.Type.INT: {
            *Dialect.TYPE_TO_EXPRESSIONS[exp.DataType.Type.INT],
            exp.Ascii,
            exp.Length,
        },
        exp.DataType.Type.VARCHAR: {
            *Dialect.TYPE_TO_EXPRESSIONS[exp.DataType.Type.VARCHAR],
            exp.MD5,
            exp.AIAgg,
            exp.AIClassify,
            exp.AISummarizeAgg,
<<<<<<< HEAD
            exp.Chr,
=======
            exp.Collate,
>>>>>>> 4e816904
            exp.RegexpExtract,
            exp.RegexpReplace,
            exp.Repeat,
            exp.Replace,
            exp.SHA,
            exp.SHA2,
            exp.Space,
            exp.Uuid,
        },
        exp.DataType.Type.BINARY: {
            *Dialect.TYPE_TO_EXPRESSIONS[exp.DataType.Type.BINARY],
            exp.Base64DecodeBinary,
            exp.MD5Digest,
            exp.SHA1Digest,
            exp.SHA2Digest,
        },
        exp.DataType.Type.BIGINT: {
            *Dialect.TYPE_TO_EXPRESSIONS[exp.DataType.Type.BIGINT],
            exp.MD5NumberLower64,
            exp.MD5NumberUpper64,
        },
        exp.DataType.Type.ARRAY: {
            exp.Split,
        },
    }

    ANNOTATORS = {
        **Dialect.ANNOTATORS,
        **{
            expr_type: annotate_with_type_lambda(data_type)
            for data_type, expressions in TYPE_TO_EXPRESSIONS.items()
            for expr_type in expressions
        },
        **{
            expr_type: lambda self, e: self._annotate_by_args(e, "this")
            for expr_type in (
                exp.Left,
                exp.Right,
                exp.Substring,
            )
        },
        exp.ConcatWs: lambda self, e: self._annotate_by_args(e, "expressions"),
        exp.Reverse: _annotate_reverse,
    }

    TIME_MAPPING = {
        "YYYY": "%Y",
        "yyyy": "%Y",
        "YY": "%y",
        "yy": "%y",
        "MMMM": "%B",
        "mmmm": "%B",
        "MON": "%b",
        "mon": "%b",
        "MM": "%m",
        "mm": "%m",
        "DD": "%d",
        "dd": "%-d",
        "DY": "%a",
        "dy": "%w",
        "HH24": "%H",
        "hh24": "%H",
        "HH12": "%I",
        "hh12": "%I",
        "MI": "%M",
        "mi": "%M",
        "SS": "%S",
        "ss": "%S",
        "FF6": "%f",
        "ff6": "%f",
    }

    DATE_PART_MAPPING = {
        **Dialect.DATE_PART_MAPPING,
        "ISOWEEK": "WEEKISO",
    }

    def quote_identifier(self, expression: E, identify: bool = True) -> E:
        # This disables quoting DUAL in SELECT ... FROM DUAL, because Snowflake treats an
        # unquoted DUAL keyword in a special way and does not map it to a user-defined table
        if (
            isinstance(expression, exp.Identifier)
            and isinstance(expression.parent, exp.Table)
            and expression.name.lower() == "dual"
        ):
            return expression  # type: ignore

        return super().quote_identifier(expression, identify=identify)

    class JSONPathTokenizer(jsonpath.JSONPathTokenizer):
        SINGLE_TOKENS = jsonpath.JSONPathTokenizer.SINGLE_TOKENS.copy()
        SINGLE_TOKENS.pop("$")

    class Parser(parser.Parser):
        IDENTIFY_PIVOT_STRINGS = True
        DEFAULT_SAMPLING_METHOD = "BERNOULLI"
        COLON_IS_VARIANT_EXTRACT = True
        JSON_EXTRACT_REQUIRES_JSON_EXPRESSION = True

        ID_VAR_TOKENS = {
            *parser.Parser.ID_VAR_TOKENS,
            TokenType.EXCEPT,
            TokenType.MATCH_CONDITION,
        }

        TABLE_ALIAS_TOKENS = parser.Parser.TABLE_ALIAS_TOKENS | {TokenType.WINDOW}
        TABLE_ALIAS_TOKENS.discard(TokenType.MATCH_CONDITION)

        COLON_PLACEHOLDER_TOKENS = ID_VAR_TOKENS | {TokenType.NUMBER}

        FUNCTIONS = {
            **parser.Parser.FUNCTIONS,
            "APPROX_PERCENTILE": exp.ApproxQuantile.from_arg_list,
            "ARRAY_CONSTRUCT": lambda args: exp.Array(expressions=args),
            "ARRAY_CONTAINS": lambda args: exp.ArrayContains(
                this=seq_get(args, 1), expression=seq_get(args, 0)
            ),
            "ARRAY_GENERATE_RANGE": lambda args: exp.GenerateSeries(
                # ARRAY_GENERATE_RANGE has an exlusive end; we normalize it to be inclusive
                start=seq_get(args, 0),
                end=exp.Sub(this=seq_get(args, 1), expression=exp.Literal.number(1)),
                step=seq_get(args, 2),
            ),
            "ARRAY_SORT": exp.SortArray.from_arg_list,
            "BITXOR": _build_bitwise(exp.BitwiseXor, "BITXOR"),
            "BIT_XOR": _build_bitwise(exp.BitwiseXor, "BITXOR"),
            "BITOR": _build_bitwise(exp.BitwiseOr, "BITOR"),
            "BIT_OR": _build_bitwise(exp.BitwiseOr, "BITOR"),
            "BITSHIFTLEFT": _build_bitwise(exp.BitwiseLeftShift, "BITSHIFTLEFT"),
            "BIT_SHIFTLEFT": _build_bitwise(exp.BitwiseLeftShift, "BIT_SHIFTLEFT"),
            "BITSHIFTRIGHT": _build_bitwise(exp.BitwiseRightShift, "BITSHIFTRIGHT"),
            "BIT_SHIFTRIGHT": _build_bitwise(exp.BitwiseRightShift, "BIT_SHIFTRIGHT"),
            "BITANDAGG": exp.BitwiseAndAgg.from_arg_list,
            "BITAND_AGG": exp.BitwiseAndAgg.from_arg_list,
            "BIT_AND_AGG": exp.BitwiseAndAgg.from_arg_list,
            "BIT_ANDAGG": exp.BitwiseAndAgg.from_arg_list,
            "BITORAGG": exp.BitwiseOrAgg.from_arg_list,
            "BITOR_AGG": exp.BitwiseOrAgg.from_arg_list,
            "BIT_OR_AGG": exp.BitwiseOrAgg.from_arg_list,
            "BIT_ORAGG": exp.BitwiseOrAgg.from_arg_list,
            "BITXORAGG": exp.BitwiseXorAgg.from_arg_list,
            "BITXOR_AGG": exp.BitwiseXorAgg.from_arg_list,
            "BIT_XOR_AGG": exp.BitwiseXorAgg.from_arg_list,
            "BIT_XORAGG": exp.BitwiseXorAgg.from_arg_list,
            "BOOLXOR": _build_bitwise(exp.Xor, "BOOLXOR"),
            "DATE": _build_datetime("DATE", exp.DataType.Type.DATE),
            "DATE_TRUNC": _date_trunc_to_time,
            "DATEADD": _build_date_time_add(exp.DateAdd),
            "DATEDIFF": _build_datediff,
            "DAYOFWEEKISO": exp.DayOfWeekIso.from_arg_list,
            "DIV0": _build_if_from_div0,
            "EDITDISTANCE": lambda args: exp.Levenshtein(
                this=seq_get(args, 0), expression=seq_get(args, 1), max_dist=seq_get(args, 2)
            ),
            "FLATTEN": exp.Explode.from_arg_list,
            "GET": exp.GetExtract.from_arg_list,
            "GET_PATH": lambda args, dialect: exp.JSONExtract(
                this=seq_get(args, 0),
                expression=dialect.to_json_path(seq_get(args, 1)),
                requires_json=True,
            ),
            "HEX_DECODE_BINARY": exp.Unhex.from_arg_list,
            "IFF": exp.If.from_arg_list,
            "MD5_HEX": exp.MD5.from_arg_list,
            "MD5_BINARY": exp.MD5Digest.from_arg_list,
            "MD5_NUMBER_LOWER64": exp.MD5NumberLower64.from_arg_list,
            "MD5_NUMBER_UPPER64": exp.MD5NumberUpper64.from_arg_list,
            "LAST_DAY": lambda args: exp.LastDay(
                this=seq_get(args, 0), unit=map_date_part(seq_get(args, 1))
            ),
            "LEN": lambda args: exp.Length(this=seq_get(args, 0), binary=True),
            "LENGTH": lambda args: exp.Length(this=seq_get(args, 0), binary=True),
            "NULLIFZERO": _build_if_from_nullifzero,
            "OBJECT_CONSTRUCT": _build_object_construct,
            "OCTET_LENGTH": exp.ByteLength.from_arg_list,
            "REGEXP_EXTRACT_ALL": _build_regexp_extract(exp.RegexpExtractAll),
            "REGEXP_REPLACE": _build_regexp_replace,
            "REGEXP_SUBSTR": _build_regexp_extract(exp.RegexpExtract),
            "REGEXP_SUBSTR_ALL": _build_regexp_extract(exp.RegexpExtractAll),
            "REPLACE": build_replace_with_optional_replacement,
            "RLIKE": exp.RegexpLike.from_arg_list,
            "SHA1_BINARY": exp.SHA1Digest.from_arg_list,
            "SHA1_HEX": exp.SHA.from_arg_list,
            "SHA2_BINARY": exp.SHA2Digest.from_arg_list,
            "SHA2_HEX": exp.SHA2.from_arg_list,
            "SQUARE": lambda args: exp.Pow(this=seq_get(args, 0), expression=exp.Literal.number(2)),
            "TABLE": lambda args: exp.TableFromRows(this=seq_get(args, 0)),
            "TIMEADD": _build_date_time_add(exp.TimeAdd),
            "TIMEDIFF": _build_datediff,
            "TIMESTAMPADD": _build_date_time_add(exp.DateAdd),
            "TIMESTAMPDIFF": _build_datediff,
            "TIMESTAMPFROMPARTS": build_timestamp_from_parts,
            "TIMESTAMP_FROM_PARTS": build_timestamp_from_parts,
            "TIMESTAMPNTZFROMPARTS": build_timestamp_from_parts,
            "TIMESTAMP_NTZ_FROM_PARTS": build_timestamp_from_parts,
            "TRY_PARSE_JSON": lambda args: exp.ParseJSON(this=seq_get(args, 0), safe=True),
            "TRY_TO_DATE": _build_datetime("TRY_TO_DATE", exp.DataType.Type.DATE, safe=True),
            "TRY_TO_TIME": _build_datetime("TRY_TO_TIME", exp.DataType.Type.TIME, safe=True),
            "TRY_TO_TIMESTAMP": _build_datetime(
                "TRY_TO_TIMESTAMP", exp.DataType.Type.TIMESTAMP, safe=True
            ),
            "TO_CHAR": build_timetostr_or_tochar,
            "TO_DATE": _build_datetime("TO_DATE", exp.DataType.Type.DATE),
            "TO_NUMBER": lambda args: exp.ToNumber(
                this=seq_get(args, 0),
                format=seq_get(args, 1),
                precision=seq_get(args, 2),
                scale=seq_get(args, 3),
            ),
            "TO_TIME": _build_datetime("TO_TIME", exp.DataType.Type.TIME),
            "TO_TIMESTAMP": _build_datetime("TO_TIMESTAMP", exp.DataType.Type.TIMESTAMP),
            "TO_TIMESTAMP_LTZ": _build_datetime("TO_TIMESTAMP_LTZ", exp.DataType.Type.TIMESTAMPLTZ),
            "TO_TIMESTAMP_NTZ": _build_datetime("TO_TIMESTAMP_NTZ", exp.DataType.Type.TIMESTAMP),
            "TO_TIMESTAMP_TZ": _build_datetime("TO_TIMESTAMP_TZ", exp.DataType.Type.TIMESTAMPTZ),
            "TO_VARCHAR": build_timetostr_or_tochar,
            "TO_JSON": exp.JSONFormat.from_arg_list,
            "VECTOR_L2_DISTANCE": exp.EuclideanDistance.from_arg_list,
            "ZEROIFNULL": _build_if_from_zeroifnull,
            "LIKE": _build_like(exp.Like),
            "ILIKE": _build_like(exp.ILike),
        }
        FUNCTIONS.pop("PREDICT")

        FUNCTION_PARSERS = {
            **parser.Parser.FUNCTION_PARSERS,
            "DATE_PART": lambda self: self._parse_date_part(),
            "OBJECT_CONSTRUCT_KEEP_NULL": lambda self: self._parse_json_object(),
            "LISTAGG": lambda self: self._parse_string_agg(),
            "SEMANTIC_VIEW": lambda self: self._parse_semantic_view(),
        }
        FUNCTION_PARSERS.pop("TRIM")

        TIMESTAMPS = parser.Parser.TIMESTAMPS - {TokenType.TIME}

        ALTER_PARSERS = {
            **parser.Parser.ALTER_PARSERS,
            "SESSION": lambda self: self._parse_alter_session(),
            "UNSET": lambda self: self.expression(
                exp.Set,
                tag=self._match_text_seq("TAG"),
                expressions=self._parse_csv(self._parse_id_var),
                unset=True,
            ),
        }

        STATEMENT_PARSERS = {
            **parser.Parser.STATEMENT_PARSERS,
            TokenType.GET: lambda self: self._parse_get(),
            TokenType.PUT: lambda self: self._parse_put(),
            TokenType.SHOW: lambda self: self._parse_show(),
        }

        PROPERTY_PARSERS = {
            **parser.Parser.PROPERTY_PARSERS,
            "CREDENTIALS": lambda self: self._parse_credentials_property(),
            "FILE_FORMAT": lambda self: self._parse_file_format_property(),
            "LOCATION": lambda self: self._parse_location_property(),
            "TAG": lambda self: self._parse_tag(),
            "USING": lambda self: self._match_text_seq("TEMPLATE")
            and self.expression(exp.UsingTemplateProperty, this=self._parse_statement()),
        }

        TYPE_CONVERTERS = {
            # https://docs.snowflake.com/en/sql-reference/data-types-numeric#number
            exp.DataType.Type.DECIMAL: build_default_decimal_type(precision=38, scale=0),
        }

        SHOW_PARSERS = {
            "DATABASES": _show_parser("DATABASES"),
            "TERSE DATABASES": _show_parser("DATABASES"),
            "SCHEMAS": _show_parser("SCHEMAS"),
            "TERSE SCHEMAS": _show_parser("SCHEMAS"),
            "OBJECTS": _show_parser("OBJECTS"),
            "TERSE OBJECTS": _show_parser("OBJECTS"),
            "TABLES": _show_parser("TABLES"),
            "TERSE TABLES": _show_parser("TABLES"),
            "VIEWS": _show_parser("VIEWS"),
            "TERSE VIEWS": _show_parser("VIEWS"),
            "PRIMARY KEYS": _show_parser("PRIMARY KEYS"),
            "TERSE PRIMARY KEYS": _show_parser("PRIMARY KEYS"),
            "IMPORTED KEYS": _show_parser("IMPORTED KEYS"),
            "TERSE IMPORTED KEYS": _show_parser("IMPORTED KEYS"),
            "UNIQUE KEYS": _show_parser("UNIQUE KEYS"),
            "TERSE UNIQUE KEYS": _show_parser("UNIQUE KEYS"),
            "SEQUENCES": _show_parser("SEQUENCES"),
            "TERSE SEQUENCES": _show_parser("SEQUENCES"),
            "STAGES": _show_parser("STAGES"),
            "COLUMNS": _show_parser("COLUMNS"),
            "USERS": _show_parser("USERS"),
            "TERSE USERS": _show_parser("USERS"),
            "FILE FORMATS": _show_parser("FILE FORMATS"),
            "FUNCTIONS": _show_parser("FUNCTIONS"),
            "PROCEDURES": _show_parser("PROCEDURES"),
            "WAREHOUSES": _show_parser("WAREHOUSES"),
        }

        CONSTRAINT_PARSERS = {
            **parser.Parser.CONSTRAINT_PARSERS,
            "WITH": lambda self: self._parse_with_constraint(),
            "MASKING": lambda self: self._parse_with_constraint(),
            "PROJECTION": lambda self: self._parse_with_constraint(),
            "TAG": lambda self: self._parse_with_constraint(),
        }

        STAGED_FILE_SINGLE_TOKENS = {
            TokenType.DOT,
            TokenType.MOD,
            TokenType.SLASH,
        }

        FLATTEN_COLUMNS = ["SEQ", "KEY", "PATH", "INDEX", "VALUE", "THIS"]

        SCHEMA_KINDS = {"OBJECTS", "TABLES", "VIEWS", "SEQUENCES", "UNIQUE KEYS", "IMPORTED KEYS"}

        NON_TABLE_CREATABLES = {"STORAGE INTEGRATION", "TAG", "WAREHOUSE", "STREAMLIT"}

        LAMBDAS = {
            **parser.Parser.LAMBDAS,
            TokenType.ARROW: lambda self, expressions: self.expression(
                exp.Lambda,
                this=self._replace_lambda(
                    self._parse_assignment(),
                    expressions,
                ),
                expressions=[e.this if isinstance(e, exp.Cast) else e for e in expressions],
            ),
        }

        COLUMN_OPERATORS = {
            **parser.Parser.COLUMN_OPERATORS,
            TokenType.EXCLAMATION: lambda self, this, attr: self.expression(
                exp.ModelAttribute, this=this, expression=attr
            ),
        }

        def _parse_use(self) -> exp.Use:
            if self._match_text_seq("SECONDARY", "ROLES"):
                this = self._match_texts(("ALL", "NONE")) and exp.var(self._prev.text.upper())
                roles = None if this else self._parse_csv(lambda: self._parse_table(schema=False))
                return self.expression(
                    exp.Use, kind="SECONDARY ROLES", this=this, expressions=roles
                )

            return super()._parse_use()

        def _negate_range(
            self, this: t.Optional[exp.Expression] = None
        ) -> t.Optional[exp.Expression]:
            if not this:
                return this

            query = this.args.get("query")
            if isinstance(this, exp.In) and isinstance(query, exp.Query):
                # Snowflake treats `value NOT IN (subquery)` as `VALUE <> ALL (subquery)`, so
                # we do this conversion here to avoid parsing it into `NOT value IN (subquery)`
                # which can produce different results (most likely a SnowFlake bug).
                #
                # https://docs.snowflake.com/en/sql-reference/functions/in
                # Context: https://github.com/tobymao/sqlglot/issues/3890
                return self.expression(
                    exp.NEQ, this=this.this, expression=exp.All(this=query.unnest())
                )

            return self.expression(exp.Not, this=this)

        def _parse_tag(self) -> exp.Tags:
            return self.expression(
                exp.Tags,
                expressions=self._parse_wrapped_csv(self._parse_property),
            )

        def _parse_with_constraint(self) -> t.Optional[exp.Expression]:
            if self._prev.token_type != TokenType.WITH:
                self._retreat(self._index - 1)

            if self._match_text_seq("MASKING", "POLICY"):
                policy = self._parse_column()
                return self.expression(
                    exp.MaskingPolicyColumnConstraint,
                    this=policy.to_dot() if isinstance(policy, exp.Column) else policy,
                    expressions=self._match(TokenType.USING)
                    and self._parse_wrapped_csv(self._parse_id_var),
                )
            if self._match_text_seq("PROJECTION", "POLICY"):
                policy = self._parse_column()
                return self.expression(
                    exp.ProjectionPolicyColumnConstraint,
                    this=policy.to_dot() if isinstance(policy, exp.Column) else policy,
                )
            if self._match(TokenType.TAG):
                return self._parse_tag()

            return None

        def _parse_with_property(self) -> t.Optional[exp.Expression] | t.List[exp.Expression]:
            if self._match(TokenType.TAG):
                return self._parse_tag()

            return super()._parse_with_property()

        def _parse_create(self) -> exp.Create | exp.Command:
            expression = super()._parse_create()
            if isinstance(expression, exp.Create) and expression.kind in self.NON_TABLE_CREATABLES:
                # Replace the Table node with the enclosed Identifier
                expression.this.replace(expression.this.this)

            return expression

        # https://docs.snowflake.com/en/sql-reference/functions/date_part.html
        # https://docs.snowflake.com/en/sql-reference/functions-date-time.html#label-supported-date-time-parts
        def _parse_date_part(self: Snowflake.Parser) -> t.Optional[exp.Expression]:
            this = self._parse_var() or self._parse_type()

            if not this:
                return None

            self._match(TokenType.COMMA)
            expression = self._parse_bitwise()
            this = map_date_part(this)
            name = this.name.upper()

            if name.startswith("EPOCH"):
                if name == "EPOCH_MILLISECOND":
                    scale = 10**3
                elif name == "EPOCH_MICROSECOND":
                    scale = 10**6
                elif name == "EPOCH_NANOSECOND":
                    scale = 10**9
                else:
                    scale = None

                ts = self.expression(exp.Cast, this=expression, to=exp.DataType.build("TIMESTAMP"))
                to_unix: exp.Expression = self.expression(exp.TimeToUnix, this=ts)

                if scale:
                    to_unix = exp.Mul(this=to_unix, expression=exp.Literal.number(scale))

                return to_unix

            return self.expression(exp.Extract, this=this, expression=expression)

        def _parse_bracket_key_value(self, is_map: bool = False) -> t.Optional[exp.Expression]:
            if is_map:
                # Keys are strings in Snowflake's objects, see also:
                # - https://docs.snowflake.com/en/sql-reference/data-types-semistructured
                # - https://docs.snowflake.com/en/sql-reference/functions/object_construct
                return self._parse_slice(self._parse_string()) or self._parse_assignment()

            return self._parse_slice(self._parse_alias(self._parse_assignment(), explicit=True))

        def _parse_lateral(self) -> t.Optional[exp.Lateral]:
            lateral = super()._parse_lateral()
            if not lateral:
                return lateral

            if isinstance(lateral.this, exp.Explode):
                table_alias = lateral.args.get("alias")
                columns = [exp.to_identifier(col) for col in self.FLATTEN_COLUMNS]
                if table_alias and not table_alias.args.get("columns"):
                    table_alias.set("columns", columns)
                elif not table_alias:
                    exp.alias_(lateral, "_flattened", table=columns, copy=False)

            return lateral

        def _parse_table_parts(
            self, schema: bool = False, is_db_reference: bool = False, wildcard: bool = False
        ) -> exp.Table:
            # https://docs.snowflake.com/en/user-guide/querying-stage
            if self._match(TokenType.STRING, advance=False):
                table = self._parse_string()
            elif self._match_text_seq("@", advance=False):
                table = self._parse_location_path()
            else:
                table = None

            if table:
                file_format = None
                pattern = None

                wrapped = self._match(TokenType.L_PAREN)
                while self._curr and wrapped and not self._match(TokenType.R_PAREN):
                    if self._match_text_seq("FILE_FORMAT", "=>"):
                        file_format = self._parse_string() or super()._parse_table_parts(
                            is_db_reference=is_db_reference
                        )
                    elif self._match_text_seq("PATTERN", "=>"):
                        pattern = self._parse_string()
                    else:
                        break

                    self._match(TokenType.COMMA)

                table = self.expression(exp.Table, this=table, format=file_format, pattern=pattern)
            else:
                table = super()._parse_table_parts(schema=schema, is_db_reference=is_db_reference)

            return table

        def _parse_table(
            self,
            schema: bool = False,
            joins: bool = False,
            alias_tokens: t.Optional[t.Collection[TokenType]] = None,
            parse_bracket: bool = False,
            is_db_reference: bool = False,
            parse_partition: bool = False,
            consume_pipe: bool = False,
        ) -> t.Optional[exp.Expression]:
            table = super()._parse_table(
                schema=schema,
                joins=joins,
                alias_tokens=alias_tokens,
                parse_bracket=parse_bracket,
                is_db_reference=is_db_reference,
                parse_partition=parse_partition,
            )
            if isinstance(table, exp.Table) and isinstance(table.this, exp.TableFromRows):
                table_from_rows = table.this
                for arg in exp.TableFromRows.arg_types:
                    if arg != "this":
                        table_from_rows.set(arg, table.args.get(arg))

                table = table_from_rows

            return table

        def _parse_id_var(
            self,
            any_token: bool = True,
            tokens: t.Optional[t.Collection[TokenType]] = None,
        ) -> t.Optional[exp.Expression]:
            if self._match_text_seq("IDENTIFIER", "("):
                identifier = (
                    super()._parse_id_var(any_token=any_token, tokens=tokens)
                    or self._parse_string()
                )
                self._match_r_paren()
                return self.expression(exp.Anonymous, this="IDENTIFIER", expressions=[identifier])

            return super()._parse_id_var(any_token=any_token, tokens=tokens)

        def _parse_show_snowflake(self, this: str) -> exp.Show:
            scope = None
            scope_kind = None

            # will identity SHOW TERSE SCHEMAS but not SHOW TERSE PRIMARY KEYS
            # which is syntactically valid but has no effect on the output
            terse = self._tokens[self._index - 2].text.upper() == "TERSE"

            history = self._match_text_seq("HISTORY")

            like = self._parse_string() if self._match(TokenType.LIKE) else None

            if self._match(TokenType.IN):
                if self._match_text_seq("ACCOUNT"):
                    scope_kind = "ACCOUNT"
                elif self._match_text_seq("CLASS"):
                    scope_kind = "CLASS"
                    scope = self._parse_table_parts()
                elif self._match_text_seq("APPLICATION"):
                    scope_kind = "APPLICATION"
                    if self._match_text_seq("PACKAGE"):
                        scope_kind += " PACKAGE"
                    scope = self._parse_table_parts()
                elif self._match_set(self.DB_CREATABLES):
                    scope_kind = self._prev.text.upper()
                    if self._curr:
                        scope = self._parse_table_parts()
                elif self._curr:
                    scope_kind = "SCHEMA" if this in self.SCHEMA_KINDS else "TABLE"
                    scope = self._parse_table_parts()

            return self.expression(
                exp.Show,
                **{
                    "terse": terse,
                    "this": this,
                    "history": history,
                    "like": like,
                    "scope": scope,
                    "scope_kind": scope_kind,
                    "starts_with": self._match_text_seq("STARTS", "WITH") and self._parse_string(),
                    "limit": self._parse_limit(),
                    "from": self._parse_string() if self._match(TokenType.FROM) else None,
                    "privileges": self._match_text_seq("WITH", "PRIVILEGES")
                    and self._parse_csv(lambda: self._parse_var(any_token=True, upper=True)),
                },
            )

        def _parse_put(self) -> exp.Put | exp.Command:
            if self._curr.token_type != TokenType.STRING:
                return self._parse_as_command(self._prev)

            return self.expression(
                exp.Put,
                this=self._parse_string(),
                target=self._parse_location_path(),
                properties=self._parse_properties(),
            )

        def _parse_get(self) -> t.Optional[exp.Expression]:
            start = self._prev

            # If we detect GET( then we need to parse a function, not a statement
            if self._match(TokenType.L_PAREN):
                self._retreat(self._index - 2)
                return self._parse_expression()

            target = self._parse_location_path()

            # Parse as command if unquoted file path
            if self._curr.token_type == TokenType.URI_START:
                return self._parse_as_command(start)

            return self.expression(
                exp.Get,
                this=self._parse_string(),
                target=target,
                properties=self._parse_properties(),
            )

        def _parse_location_property(self) -> exp.LocationProperty:
            self._match(TokenType.EQ)
            return self.expression(exp.LocationProperty, this=self._parse_location_path())

        def _parse_file_location(self) -> t.Optional[exp.Expression]:
            # Parse either a subquery or a staged file
            return (
                self._parse_select(table=True, parse_subquery_alias=False)
                if self._match(TokenType.L_PAREN, advance=False)
                else self._parse_table_parts()
            )

        def _parse_location_path(self) -> exp.Var:
            start = self._curr
            self._advance_any(ignore_reserved=True)

            # We avoid consuming a comma token because external tables like @foo and @bar
            # can be joined in a query with a comma separator, as well as closing paren
            # in case of subqueries
            while self._is_connected() and not self._match_set(
                (TokenType.COMMA, TokenType.L_PAREN, TokenType.R_PAREN), advance=False
            ):
                self._advance_any(ignore_reserved=True)

            return exp.var(self._find_sql(start, self._prev))

        def _parse_lambda_arg(self) -> t.Optional[exp.Expression]:
            this = super()._parse_lambda_arg()

            if not this:
                return this

            typ = self._parse_types()

            if typ:
                return self.expression(exp.Cast, this=this, to=typ)

            return this

        def _parse_foreign_key(self) -> exp.ForeignKey:
            # inlineFK, the REFERENCES columns are implied
            if self._match(TokenType.REFERENCES, advance=False):
                return self.expression(exp.ForeignKey)

            # outoflineFK, explicitly names the columns
            return super()._parse_foreign_key()

        def _parse_file_format_property(self) -> exp.FileFormatProperty:
            self._match(TokenType.EQ)
            if self._match(TokenType.L_PAREN, advance=False):
                expressions = self._parse_wrapped_options()
            else:
                expressions = [self._parse_format_name()]

            return self.expression(
                exp.FileFormatProperty,
                expressions=expressions,
            )

        def _parse_credentials_property(self) -> exp.CredentialsProperty:
            return self.expression(
                exp.CredentialsProperty,
                expressions=self._parse_wrapped_options(),
            )

        def _parse_semantic_view(self) -> exp.SemanticView:
            kwargs: t.Dict[str, t.Any] = {"this": self._parse_table_parts()}

            while self._curr and not self._match(TokenType.R_PAREN, advance=False):
                if self._match_text_seq("DIMENSIONS"):
                    kwargs["dimensions"] = self._parse_csv(self._parse_disjunction)
                if self._match_text_seq("METRICS"):
                    kwargs["metrics"] = self._parse_csv(self._parse_disjunction)
                if self._match_text_seq("WHERE"):
                    kwargs["where"] = self._parse_expression()

            return self.expression(exp.SemanticView, **kwargs)

    class Tokenizer(tokens.Tokenizer):
        STRING_ESCAPES = ["\\", "'"]
        HEX_STRINGS = [("x'", "'"), ("X'", "'")]
        RAW_STRINGS = ["$$"]
        COMMENTS = ["--", "//", ("/*", "*/")]
        NESTED_COMMENTS = False

        KEYWORDS = {
            **tokens.Tokenizer.KEYWORDS,
            "BYTEINT": TokenType.INT,
            "FILE://": TokenType.URI_START,
            "FILE FORMAT": TokenType.FILE_FORMAT,
            "GET": TokenType.GET,
            "MATCH_CONDITION": TokenType.MATCH_CONDITION,
            "MATCH_RECOGNIZE": TokenType.MATCH_RECOGNIZE,
            "MINUS": TokenType.EXCEPT,
            "NCHAR VARYING": TokenType.VARCHAR,
            "PUT": TokenType.PUT,
            "REMOVE": TokenType.COMMAND,
            "RM": TokenType.COMMAND,
            "SAMPLE": TokenType.TABLE_SAMPLE,
            "SEMANTIC VIEW": TokenType.SEMANTIC_VIEW,
            "SQL_DOUBLE": TokenType.DOUBLE,
            "SQL_VARCHAR": TokenType.VARCHAR,
            "STAGE": TokenType.STAGE,
            "STORAGE INTEGRATION": TokenType.STORAGE_INTEGRATION,
            "STREAMLIT": TokenType.STREAMLIT,
            "TAG": TokenType.TAG,
            "TIMESTAMP_TZ": TokenType.TIMESTAMPTZ,
            "TOP": TokenType.TOP,
            "WAREHOUSE": TokenType.WAREHOUSE,
        }
        KEYWORDS.pop("/*+")

        SINGLE_TOKENS = {
            **tokens.Tokenizer.SINGLE_TOKENS,
            "$": TokenType.PARAMETER,
            "!": TokenType.EXCLAMATION,
        }

        VAR_SINGLE_TOKENS = {"$"}

        COMMANDS = tokens.Tokenizer.COMMANDS - {TokenType.SHOW}

    class Generator(generator.Generator):
        PARAMETER_TOKEN = "$"
        MATCHED_BY_SOURCE = False
        SINGLE_STRING_INTERVAL = True
        JOIN_HINTS = False
        TABLE_HINTS = False
        QUERY_HINTS = False
        AGGREGATE_FILTER_SUPPORTED = False
        SUPPORTS_TABLE_COPY = False
        COLLATE_IS_FUNC = True
        LIMIT_ONLY_LITERALS = True
        JSON_KEY_VALUE_PAIR_SEP = ","
        INSERT_OVERWRITE = " OVERWRITE INTO"
        STRUCT_DELIMITER = ("(", ")")
        COPY_PARAMS_ARE_WRAPPED = False
        COPY_PARAMS_EQ_REQUIRED = True
        STAR_EXCEPT = "EXCLUDE"
        SUPPORTS_EXPLODING_PROJECTIONS = False
        ARRAY_CONCAT_IS_VAR_LEN = False
        SUPPORTS_CONVERT_TIMEZONE = True
        EXCEPT_INTERSECT_SUPPORT_ALL_CLAUSE = False
        SUPPORTS_MEDIAN = True
        ARRAY_SIZE_NAME = "ARRAY_SIZE"
        SUPPORTS_DECODE_CASE = True
        IS_BOOL_ALLOWED = False

        TRANSFORMS = {
            **generator.Generator.TRANSFORMS,
            exp.ApproxDistinct: rename_func("APPROX_COUNT_DISTINCT"),
            exp.ArgMax: rename_func("MAX_BY"),
            exp.ArgMin: rename_func("MIN_BY"),
            exp.ArrayConcat: lambda self, e: self.arrayconcat_sql(e, name="ARRAY_CAT"),
            exp.ArrayContains: lambda self, e: self.func("ARRAY_CONTAINS", e.expression, e.this),
            exp.ArrayIntersect: rename_func("ARRAY_INTERSECTION"),
            exp.AtTimeZone: lambda self, e: self.func(
                "CONVERT_TIMEZONE", e.args.get("zone"), e.this
            ),
            exp.BitwiseOr: rename_func("BITOR"),
            exp.BitwiseXor: rename_func("BITXOR"),
            exp.BitwiseAnd: rename_func("BITAND"),
            exp.BitwiseAndAgg: rename_func("BITANDAGG"),
            exp.BitwiseOrAgg: rename_func("BITORAGG"),
            exp.BitwiseXorAgg: rename_func("BITXORAGG"),
            exp.BitwiseNot: rename_func("BITNOT"),
            exp.BitwiseLeftShift: rename_func("BITSHIFTLEFT"),
            exp.BitwiseRightShift: rename_func("BITSHIFTRIGHT"),
            exp.Create: transforms.preprocess([_flatten_structured_types_unless_iceberg]),
            exp.DateAdd: date_delta_sql("DATEADD"),
            exp.DateDiff: date_delta_sql("DATEDIFF"),
            exp.DatetimeAdd: date_delta_sql("TIMESTAMPADD"),
            exp.DatetimeDiff: timestampdiff_sql,
            exp.DateStrToDate: datestrtodate_sql,
            exp.DayOfMonth: rename_func("DAYOFMONTH"),
            exp.DayOfWeek: rename_func("DAYOFWEEK"),
            exp.DayOfWeekIso: rename_func("DAYOFWEEKISO"),
            exp.DayOfYear: rename_func("DAYOFYEAR"),
            exp.Explode: rename_func("FLATTEN"),
            exp.Extract: lambda self, e: self.func(
                "DATE_PART", map_date_part(e.this, self.dialect), e.expression
            ),
            exp.EuclideanDistance: rename_func("VECTOR_L2_DISTANCE"),
            exp.FileFormatProperty: lambda self,
            e: f"FILE_FORMAT=({self.expressions(e, 'expressions', sep=' ')})",
            exp.FromTimeZone: lambda self, e: self.func(
                "CONVERT_TIMEZONE", e.args.get("zone"), "'UTC'", e.this
            ),
            exp.GenerateSeries: lambda self, e: self.func(
                "ARRAY_GENERATE_RANGE", e.args["start"], e.args["end"] + 1, e.args.get("step")
            ),
            exp.GetExtract: rename_func("GET"),
            exp.GroupConcat: lambda self, e: groupconcat_sql(self, e, sep=""),
            exp.If: if_sql(name="IFF", false_value="NULL"),
            exp.JSONExtractArray: _json_extract_value_array_sql,
            exp.JSONExtractScalar: lambda self, e: self.func(
                "JSON_EXTRACT_PATH_TEXT", e.this, e.expression
            ),
            exp.JSONObject: lambda self, e: self.func("OBJECT_CONSTRUCT_KEEP_NULL", *e.expressions),
            exp.JSONPathRoot: lambda *_: "",
            exp.JSONValueArray: _json_extract_value_array_sql,
            exp.Levenshtein: unsupported_args("ins_cost", "del_cost", "sub_cost")(
                rename_func("EDITDISTANCE")
            ),
            exp.LocationProperty: lambda self, e: f"LOCATION={self.sql(e, 'this')}",
            exp.LogicalAnd: rename_func("BOOLAND_AGG"),
            exp.LogicalOr: rename_func("BOOLOR_AGG"),
            exp.Map: lambda self, e: var_map_sql(self, e, "OBJECT_CONSTRUCT"),
            exp.MakeInterval: no_make_interval_sql,
            exp.Max: max_or_greatest,
            exp.Min: min_or_least,
            exp.ParseJSON: lambda self, e: self.func(
                "TRY_PARSE_JSON" if e.args.get("safe") else "PARSE_JSON", e.this
            ),
            exp.JSONFormat: rename_func("TO_JSON"),
            exp.PartitionedByProperty: lambda self, e: f"PARTITION BY {self.sql(e, 'this')}",
            exp.PercentileCont: transforms.preprocess(
                [transforms.add_within_group_for_percentiles]
            ),
            exp.PercentileDisc: transforms.preprocess(
                [transforms.add_within_group_for_percentiles]
            ),
            exp.Pivot: transforms.preprocess([_unqualify_pivot_columns]),
            exp.RegexpExtract: _regexpextract_sql,
            exp.RegexpExtractAll: _regexpextract_sql,
            exp.RegexpILike: _regexpilike_sql,
            exp.Rand: rename_func("RANDOM"),
            exp.Select: transforms.preprocess(
                [
                    transforms.eliminate_window_clause,
                    transforms.eliminate_distinct_on,
                    transforms.explode_projection_to_unnest(),
                    transforms.eliminate_semi_and_anti_joins,
                    _transform_generate_date_array,
                    _qualify_unnested_columns,
                    _eliminate_dot_variant_lookup,
                ]
            ),
            exp.SHA: rename_func("SHA1"),
            exp.MD5Digest: rename_func("MD5_BINARY"),
            exp.MD5NumberLower64: rename_func("MD5_NUMBER_LOWER64"),
            exp.MD5NumberUpper64: rename_func("MD5_NUMBER_UPPER64"),
            exp.LowerHex: rename_func("TO_CHAR"),
            exp.SortArray: rename_func("ARRAY_SORT"),
            exp.StarMap: rename_func("OBJECT_CONSTRUCT"),
            exp.StartsWith: rename_func("STARTSWITH"),
            exp.EndsWith: rename_func("ENDSWITH"),
            exp.StrPosition: lambda self, e: strposition_sql(
                self, e, func_name="CHARINDEX", supports_position=True
            ),
            exp.StrToDate: lambda self, e: self.func("DATE", e.this, self.format_time(e)),
            exp.StringToArray: rename_func("STRTOK_TO_ARRAY"),
            exp.Stuff: rename_func("INSERT"),
            exp.StPoint: rename_func("ST_MAKEPOINT"),
            exp.TimeAdd: date_delta_sql("TIMEADD"),
            exp.Timestamp: no_timestamp_sql,
            exp.TimestampAdd: date_delta_sql("TIMESTAMPADD"),
            exp.TimestampDiff: lambda self, e: self.func(
                "TIMESTAMPDIFF", e.unit, e.expression, e.this
            ),
            exp.TimestampTrunc: timestamptrunc_sql(),
            exp.TimeStrToTime: timestrtotime_sql,
            exp.TimeToUnix: lambda self, e: f"EXTRACT(epoch_second FROM {self.sql(e, 'this')})",
            exp.ToArray: rename_func("TO_ARRAY"),
            exp.ToChar: lambda self, e: self.function_fallback_sql(e),
            exp.ToDouble: rename_func("TO_DOUBLE"),
            exp.TsOrDsAdd: date_delta_sql("DATEADD", cast=True),
            exp.TsOrDsDiff: date_delta_sql("DATEDIFF"),
            exp.TsOrDsToDate: lambda self, e: self.func(
                "TRY_TO_DATE" if e.args.get("safe") else "TO_DATE", e.this, self.format_time(e)
            ),
            exp.TsOrDsToTime: lambda self, e: self.func(
                "TRY_TO_TIME" if e.args.get("safe") else "TO_TIME", e.this, self.format_time(e)
            ),
            exp.Unhex: rename_func("HEX_DECODE_BINARY"),
            exp.UnixToTime: rename_func("TO_TIMESTAMP"),
            exp.Uuid: rename_func("UUID_STRING"),
            exp.VarMap: lambda self, e: var_map_sql(self, e, "OBJECT_CONSTRUCT"),
            exp.WeekOfYear: rename_func("WEEKOFYEAR"),
            exp.Xor: rename_func("BOOLXOR"),
            exp.ByteLength: rename_func("OCTET_LENGTH"),
        }

        SUPPORTED_JSON_PATH_PARTS = {
            exp.JSONPathKey,
            exp.JSONPathRoot,
            exp.JSONPathSubscript,
        }

        TYPE_MAPPING = {
            **generator.Generator.TYPE_MAPPING,
            exp.DataType.Type.BIGDECIMAL: "DOUBLE",
            exp.DataType.Type.NESTED: "OBJECT",
            exp.DataType.Type.STRUCT: "OBJECT",
            exp.DataType.Type.TEXT: "VARCHAR",
        }

        TOKEN_MAPPING = {
            TokenType.AUTO_INCREMENT: "AUTOINCREMENT",
        }

        PROPERTIES_LOCATION = {
            **generator.Generator.PROPERTIES_LOCATION,
            exp.CredentialsProperty: exp.Properties.Location.POST_WITH,
            exp.LocationProperty: exp.Properties.Location.POST_WITH,
            exp.PartitionedByProperty: exp.Properties.Location.POST_SCHEMA,
            exp.SetProperty: exp.Properties.Location.UNSUPPORTED,
            exp.VolatileProperty: exp.Properties.Location.UNSUPPORTED,
        }

        UNSUPPORTED_VALUES_EXPRESSIONS = {
            exp.Map,
            exp.StarMap,
            exp.Struct,
            exp.VarMap,
        }

        RESPECT_IGNORE_NULLS_UNSUPPORTED_EXPRESSIONS = (exp.ArrayAgg,)

        def with_properties(self, properties: exp.Properties) -> str:
            return self.properties(properties, wrapped=False, prefix=self.sep(""), sep=" ")

        def values_sql(self, expression: exp.Values, values_as_table: bool = True) -> str:
            if expression.find(*self.UNSUPPORTED_VALUES_EXPRESSIONS):
                values_as_table = False

            return super().values_sql(expression, values_as_table=values_as_table)

        def datatype_sql(self, expression: exp.DataType) -> str:
            expressions = expression.expressions
            if (
                expressions
                and expression.is_type(*exp.DataType.STRUCT_TYPES)
                and any(isinstance(field_type, exp.DataType) for field_type in expressions)
            ):
                # The correct syntax is OBJECT [ (<key> <value_type [NOT NULL] [, ...]) ]
                return "OBJECT"

            return super().datatype_sql(expression)

        def tonumber_sql(self, expression: exp.ToNumber) -> str:
            return self.func(
                "TO_NUMBER",
                expression.this,
                expression.args.get("format"),
                expression.args.get("precision"),
                expression.args.get("scale"),
            )

        def timestampfromparts_sql(self, expression: exp.TimestampFromParts) -> str:
            milli = expression.args.get("milli")
            if milli is not None:
                milli_to_nano = milli.pop() * exp.Literal.number(1000000)
                expression.set("nano", milli_to_nano)

            return rename_func("TIMESTAMP_FROM_PARTS")(self, expression)

        def cast_sql(self, expression: exp.Cast, safe_prefix: t.Optional[str] = None) -> str:
            if expression.is_type(exp.DataType.Type.GEOGRAPHY):
                return self.func("TO_GEOGRAPHY", expression.this)
            if expression.is_type(exp.DataType.Type.GEOMETRY):
                return self.func("TO_GEOMETRY", expression.this)

            return super().cast_sql(expression, safe_prefix=safe_prefix)

        def trycast_sql(self, expression: exp.TryCast) -> str:
            value = expression.this

            if value.type is None:
                from sqlglot.optimizer.annotate_types import annotate_types

                value = annotate_types(value, dialect=self.dialect)

            # Snowflake requires that TRY_CAST's value be a string
            # If TRY_CAST is being roundtripped (since Snowflake is the only dialect that sets "requires_string") or
            # if we can deduce that the value is a string, then we can generate TRY_CAST
            if expression.args.get("requires_string") or value.is_type(*exp.DataType.TEXT_TYPES):
                return super().trycast_sql(expression)

            return self.cast_sql(expression)

        def log_sql(self, expression: exp.Log) -> str:
            if not expression.expression:
                return self.func("LN", expression.this)

            return super().log_sql(expression)

        def unnest_sql(self, expression: exp.Unnest) -> str:
            unnest_alias = expression.args.get("alias")
            offset = expression.args.get("offset")

            unnest_alias_columns = unnest_alias.columns if unnest_alias else []
            value = seq_get(unnest_alias_columns, 0) or exp.to_identifier("value")

            columns = [
                exp.to_identifier("seq"),
                exp.to_identifier("key"),
                exp.to_identifier("path"),
                offset.pop() if isinstance(offset, exp.Expression) else exp.to_identifier("index"),
                value,
                exp.to_identifier("this"),
            ]

            if unnest_alias:
                unnest_alias.set("columns", columns)
            else:
                unnest_alias = exp.TableAlias(this="_u", columns=columns)

            table_input = self.sql(expression.expressions[0])
            if not table_input.startswith("INPUT =>"):
                table_input = f"INPUT => {table_input}"

            expression_parent = expression.parent

            explode = (
                f"FLATTEN({table_input})"
                if isinstance(expression_parent, exp.Lateral)
                else f"TABLE(FLATTEN({table_input}))"
            )
            alias = self.sql(unnest_alias)
            alias = f" AS {alias}" if alias else ""
            value = (
                ""
                if isinstance(expression_parent, (exp.From, exp.Join, exp.Lateral))
                else f"{value} FROM "
            )

            return f"{value}{explode}{alias}"

        def show_sql(self, expression: exp.Show) -> str:
            terse = "TERSE " if expression.args.get("terse") else ""
            history = " HISTORY" if expression.args.get("history") else ""
            like = self.sql(expression, "like")
            like = f" LIKE {like}" if like else ""

            scope = self.sql(expression, "scope")
            scope = f" {scope}" if scope else ""

            scope_kind = self.sql(expression, "scope_kind")
            if scope_kind:
                scope_kind = f" IN {scope_kind}"

            starts_with = self.sql(expression, "starts_with")
            if starts_with:
                starts_with = f" STARTS WITH {starts_with}"

            limit = self.sql(expression, "limit")

            from_ = self.sql(expression, "from")
            if from_:
                from_ = f" FROM {from_}"

            privileges = self.expressions(expression, key="privileges", flat=True)
            privileges = f" WITH PRIVILEGES {privileges}" if privileges else ""

            return f"SHOW {terse}{expression.name}{history}{like}{scope_kind}{scope}{starts_with}{limit}{from_}{privileges}"

        def describe_sql(self, expression: exp.Describe) -> str:
            # Default to table if kind is unknown
            kind_value = expression.args.get("kind") or "TABLE"
            kind = f" {kind_value}" if kind_value else ""
            this = f" {self.sql(expression, 'this')}"
            expressions = self.expressions(expression, flat=True)
            expressions = f" {expressions}" if expressions else ""
            return f"DESCRIBE{kind}{this}{expressions}"

        def generatedasidentitycolumnconstraint_sql(
            self, expression: exp.GeneratedAsIdentityColumnConstraint
        ) -> str:
            start = expression.args.get("start")
            start = f" START {start}" if start else ""
            increment = expression.args.get("increment")
            increment = f" INCREMENT {increment}" if increment else ""

            order = expression.args.get("order")
            if order is not None:
                order_clause = " ORDER" if order else " NOORDER"
            else:
                order_clause = ""

            return f"AUTOINCREMENT{start}{increment}{order_clause}"

        def cluster_sql(self, expression: exp.Cluster) -> str:
            return f"CLUSTER BY ({self.expressions(expression, flat=True)})"

        def struct_sql(self, expression: exp.Struct) -> str:
            if len(expression.expressions) == 1:
                arg = expression.expressions[0]
                if arg.is_star or (isinstance(arg, exp.ILike) and arg.left.is_star):
                    # Wildcard syntax: https://docs.snowflake.com/en/sql-reference/data-types-semistructured#object
                    return f"{{{self.sql(expression.expressions[0])}}}"

            keys = []
            values = []

            for i, e in enumerate(expression.expressions):
                if isinstance(e, exp.PropertyEQ):
                    keys.append(
                        exp.Literal.string(e.name) if isinstance(e.this, exp.Identifier) else e.this
                    )
                    values.append(e.expression)
                else:
                    keys.append(exp.Literal.string(f"_{i}"))
                    values.append(e)

            return self.func("OBJECT_CONSTRUCT", *flatten(zip(keys, values)))

        @unsupported_args("weight", "accuracy")
        def approxquantile_sql(self, expression: exp.ApproxQuantile) -> str:
            return self.func("APPROX_PERCENTILE", expression.this, expression.args.get("quantile"))

        def alterset_sql(self, expression: exp.AlterSet) -> str:
            exprs = self.expressions(expression, flat=True)
            exprs = f" {exprs}" if exprs else ""
            file_format = self.expressions(expression, key="file_format", flat=True, sep=" ")
            file_format = f" STAGE_FILE_FORMAT = ({file_format})" if file_format else ""
            copy_options = self.expressions(expression, key="copy_options", flat=True, sep=" ")
            copy_options = f" STAGE_COPY_OPTIONS = ({copy_options})" if copy_options else ""
            tag = self.expressions(expression, key="tag", flat=True)
            tag = f" TAG {tag}" if tag else ""

            return f"SET{exprs}{file_format}{copy_options}{tag}"

        def strtotime_sql(self, expression: exp.StrToTime):
            safe_prefix = "TRY_" if expression.args.get("safe") else ""
            return self.func(
                f"{safe_prefix}TO_TIMESTAMP", expression.this, self.format_time(expression)
            )

        def timestampsub_sql(self, expression: exp.TimestampSub):
            return self.sql(
                exp.TimestampAdd(
                    this=expression.this,
                    expression=expression.expression * -1,
                    unit=expression.unit,
                )
            )

        def jsonextract_sql(self, expression: exp.JSONExtract):
            this = expression.this

            # JSON strings are valid coming from other dialects such as BQ so
            # for these cases we PARSE_JSON preemptively
            if not isinstance(this, (exp.ParseJSON, exp.JSONExtract)) and not expression.args.get(
                "requires_json"
            ):
                this = exp.ParseJSON(this=this)

            return self.func(
                "GET_PATH",
                this,
                expression.expression,
            )

        def timetostr_sql(self, expression: exp.TimeToStr) -> str:
            this = expression.this
            if this.is_string:
                this = exp.cast(this, exp.DataType.Type.TIMESTAMP)

            return self.func("TO_CHAR", this, self.format_time(expression))

        def datesub_sql(self, expression: exp.DateSub) -> str:
            value = expression.expression
            if value:
                value.replace(value * (-1))
            else:
                self.unsupported("DateSub cannot be transpiled if the subtracted count is unknown")

            return date_delta_sql("DATEADD")(self, expression)

        def select_sql(self, expression: exp.Select) -> str:
            limit = expression.args.get("limit")
            offset = expression.args.get("offset")
            if offset and not limit:
                expression.limit(exp.Null(), copy=False)
            return super().select_sql(expression)

        def createable_sql(self, expression: exp.Create, locations: t.DefaultDict) -> str:
            is_materialized = expression.find(exp.MaterializedProperty)
            copy_grants_property = expression.find(exp.CopyGrantsProperty)

            if expression.kind == "VIEW" and is_materialized and copy_grants_property:
                # For materialized views, COPY GRANTS is located *before* the columns list
                # This is in contrast to normal views where COPY GRANTS is located *after* the columns list
                # We default CopyGrantsProperty to POST_SCHEMA which means we need to output it POST_NAME if a materialized view is detected
                # ref: https://docs.snowflake.com/en/sql-reference/sql/create-materialized-view#syntax
                # ref: https://docs.snowflake.com/en/sql-reference/sql/create-view#syntax
                post_schema_properties = locations[exp.Properties.Location.POST_SCHEMA]
                post_schema_properties.pop(post_schema_properties.index(copy_grants_property))

                this_name = self.sql(expression.this, "this")
                copy_grants = self.sql(copy_grants_property)
                this_schema = self.schema_columns_sql(expression.this)
                this_schema = f"{self.sep()}{this_schema}" if this_schema else ""

                return f"{this_name}{self.sep()}{copy_grants}{this_schema}"

            return super().createable_sql(expression, locations)

        def arrayagg_sql(self, expression: exp.ArrayAgg) -> str:
            this = expression.this

            # If an ORDER BY clause is present, we need to remove it from ARRAY_AGG
            # and add it later as part of the WITHIN GROUP clause
            order = this if isinstance(this, exp.Order) else None
            if order:
                expression.set("this", order.this.pop())

            expr_sql = super().arrayagg_sql(expression)

            if order:
                expr_sql = self.sql(exp.WithinGroup(this=expr_sql, expression=order))

            return expr_sql

        def array_sql(self, expression: exp.Array) -> str:
            expressions = expression.expressions

            first_expr = seq_get(expressions, 0)
            if isinstance(first_expr, exp.Select):
                # SELECT AS STRUCT foo AS alias_foo -> ARRAY_AGG(OBJECT_CONSTRUCT('alias_foo', foo))
                if first_expr.text("kind").upper() == "STRUCT":
                    object_construct_args = []
                    for expr in first_expr.expressions:
                        # Alias case: SELECT AS STRUCT foo AS alias_foo -> OBJECT_CONSTRUCT('alias_foo', foo)
                        # Column case: SELECT AS STRUCT foo -> OBJECT_CONSTRUCT('foo', foo)
                        name = expr.this if isinstance(expr, exp.Alias) else expr

                        object_construct_args.extend([exp.Literal.string(expr.alias_or_name), name])

                    array_agg = exp.ArrayAgg(
                        this=_build_object_construct(args=object_construct_args)
                    )

                    first_expr.set("kind", None)
                    first_expr.set("expressions", [array_agg])

                    return self.sql(first_expr.subquery())

            return inline_array_sql(self, expression)

        def currentdate_sql(self, expression: exp.CurrentDate) -> str:
            zone = self.sql(expression, "this")
            if not zone:
                return super().currentdate_sql(expression)

            expr = exp.Cast(
                this=exp.ConvertTimezone(target_tz=zone, timestamp=exp.CurrentTimestamp()),
                to=exp.DataType(this=exp.DataType.Type.DATE),
            )
            return self.sql(expr)

        def dot_sql(self, expression: exp.Dot) -> str:
            this = expression.this

            if not this.type:
                from sqlglot.optimizer.annotate_types import annotate_types

                this = annotate_types(this, dialect=self.dialect)

            if not isinstance(this, exp.Dot) and this.is_type(exp.DataType.Type.STRUCT):
                # Generate colon notation for the top level STRUCT
                return f"{self.sql(this)}:{self.sql(expression, 'expression')}"

            return super().dot_sql(expression)

        def modelattribute_sql(self, expression: exp.ModelAttribute) -> str:
            return f"{self.sql(expression, 'this')}!{self.sql(expression, 'expression')}"<|MERGE_RESOLUTION|>--- conflicted
+++ resolved
@@ -540,11 +540,8 @@
             exp.AIAgg,
             exp.AIClassify,
             exp.AISummarizeAgg,
-<<<<<<< HEAD
             exp.Chr,
-=======
             exp.Collate,
->>>>>>> 4e816904
             exp.RegexpExtract,
             exp.RegexpReplace,
             exp.Repeat,
