--- conflicted
+++ resolved
@@ -109,11 +109,8 @@
             "ARRAYAGG": exp.ArrayAgg.from_arg_list,
             "IFF": exp.If.from_arg_list,
             "TO_TIMESTAMP": _snowflake_to_timestamp,
-<<<<<<< HEAD
+            "ARRAY_CONSTRUCT": exp.Array.from_arg_list,
             "RLIKE": exp.RegexpLike.from_arg_list,
-=======
-            "ARRAY_CONSTRUCT": exp.Array.from_arg_list,
->>>>>>> 7ab8a38f
         }
 
         FUNCTION_PARSERS = {
