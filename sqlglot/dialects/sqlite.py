--- conflicted
+++ resolved
@@ -187,13 +187,9 @@
                     transforms.eliminate_semi_and_anti_joins,
                 ]
             ),
-<<<<<<< HEAD
-            exp.StrPosition: lambda self, e: str_position_sql(self, e, str_position_func_name="INSTR"),
-=======
             exp.StrPosition: lambda self, e: str_position_sql(
                 self, e, str_position_func_name="INSTR"
             ),
->>>>>>> aee76da1
             exp.TableSample: no_tablesample_sql,
             exp.TimeStrToTime: lambda self, e: self.sql(e, "this"),
             exp.TimeToStr: lambda self, e: self.func("STRFTIME", e.args.get("format"), e.this),
