--- conflicted
+++ resolved
@@ -68,7 +68,6 @@
         FUNCTIONS = {
             **Parser.FUNCTIONS,
             "CHARINDEX": exp.StrPosition.from_arg_list,
-<<<<<<< HEAD
             "DATENAME": lambda args: exp.TimeToStr(
                 this=list_get(args, 1),
                 format=exp.Literal(
@@ -85,11 +84,6 @@
             ),
         }
 
-=======
-        }
-
-
->>>>>>> 297ae380
         def _parse_convert(self):
             to = self._parse_types()
             self._match(TokenType.COMMA)
