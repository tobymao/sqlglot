from sqlglot import exp
from sqlglot.dialects.dialect import Dialect, rename_func
from sqlglot.expressions import DataType
from sqlglot.generator import Generator
from sqlglot.helper import list_get
from sqlglot.parser import Parser
from sqlglot.time import format_time
from sqlglot.tokens import Tokenizer, TokenType

FULL_FORMAT_TIME_MAPPING = {"weekday": "%A", "dw": "%A", "w": "%A", "month": "%B", "mm": "%B", "m": "%B"}


def tsql_format_time_lambda(exp_class, full_format_mapping=None, default=None):
    def _format_time(args):
        return exp_class(
            this=list_get(args, 1),
            format=exp.Literal.string(
                format_time(
                    list_get(args, 0).name or (TSQL.time_format if default is True else default),
                    {**TSQL.time_mapping, **FULL_FORMAT_TIME_MAPPING} if full_format_mapping else TSQL.time_mapping,
                )
            ),
        )

    return _format_time


class TSQL(Dialect):
    null_ordering = "nulls_are_small"
    time_format = "'yyyy-mm-dd hh:mm:ss'"

    time_mapping = {
        "yyyy": "%Y",
        "yy": "%y",
        "year": "%Y",
        "qq": "%q",
        "q": "%q",
        "quarter": "%q",
        "dayofyear": "%j",
        "day": "%d",
        "dy": "%d",
        "y": "%Y",
        "week": "%W",
        "ww": "%W",
        "wk": "%W",
        "hour": "%h",
        "hh": "%I",
        "minute": "%M",
        "mi": "%M",
        "n": "%M",
        "second": "%S",
        "ss": "%S",
        "s": "%-S",
        "millisecond": "%f",
        "ms": "%f",
        "weekday": "%W",
        "dw": "%W",
        "month": "%m",
        "mm": "%M",
        "m": "%-M",
        "Y": "%Y",
        "YYYY": "%Y",
        "YY": "%y",
        "MMMM": "%B",
        "MMM": "%b",
        "MM": "%m",
        "M": "%-m",
        "dd": "%d",
        "d": "%-d",
        "HH": "%H",
        "H": "%-H",
        "h": "%-I",
        "S": "%f",
    }

    convert_format_mapping = {
        "0": "%b %d %Y %-I:%M%p",
        "1": "%m/%d/%y",
        "2": "%y.%m.%d",
        "3": "%d/%m/%y",
        "4": "%d.%m.%y",
        "5": "%d-%m-%y",
        "6": "%d %b %y",
        "7": "%b %d, %y",
        "8": "%H:%M:%S",
        "9": "%b %d %Y %-I:%M:%S:%f%p",
        "10": "mm-dd-yy",
        "11": "yy/mm/dd",
        "12": "yymmdd",
        "13": "%d %b %Y %H:%M:ss:%f",
        "14": "%H:%M:%S:%f",
        "20": "%Y-%m-%d %H:%M:%S",
        "21": "%Y-%m-%d %H:%M:%S.%f",
        "22": "%m/%d/%y %-I:%M:%S %p",
        "23": "%Y-%m-%d",
        "24": "%H:%M:%S",
        "25": "%Y-%m-%d %H:%M:%S.%f",
        "100": "%b %d %Y %-I:%M%p",
        "101": "%m/%d/%Y",
        "102": "%Y.%m.%d",
        "103": "%d/%m/%Y",
        "104": "%d.%m.%Y",
        "105": "%d-%m-%Y",
        "106": "%d %b %Y",
        "107": "%b %d, %Y",
        "108": "%H:%M:%S",
        "109": "%b %d %Y %-I:%M:%S:%f%p",
        "110": "%m-%d-%Y",
        "111": "%Y/%m/%d",
        "112": "%Y%m%d",
        "113": "%d %b %Y %H:%M:%S:%f",
        "114": "%H:%M:%S:%f",
        "120": "%Y-%m-%d %H:%M:%S",
        "121": "%Y-%m-%d %H:%M:%S.%f",
    }

    class Tokenizer(Tokenizer):
        IDENTIFIERS = ['"', ("[", "]")]

        KEYWORDS = {
            **Tokenizer.KEYWORDS,
            "BIT": TokenType.BOOLEAN,
            "REAL": TokenType.FLOAT,
            "NTEXT": TokenType.TEXT,
            "SMALLDATETIME": TokenType.DATETIME,
            "DATETIME2": TokenType.DATETIME,
            "DATETIMEOFFSET": TokenType.TIMESTAMPTZ,
            "TIME": TokenType.TIMESTAMP,
            "VARBINARY": TokenType.BINARY,
            "IMAGE": TokenType.IMAGE,
            "MONEY": TokenType.MONEY,
            "SMALLMONEY": TokenType.SMALLMONEY,
            "ROWVERSION": TokenType.ROWVERSION,
            "UNIQUEIDENTIFIER": TokenType.UNIQUEIDENTIFIER,
            "XML": TokenType.XML,
            "SQL_VARIANT": TokenType.VARIANT,
            "NVARCHAR(MAX)": TokenType.TEXT,
            "VARCHAR(MAX)": TokenType.TEXT,
        }

    class Parser(Parser):
        FUNCTIONS = {
            **Parser.FUNCTIONS,
            "CHARINDEX": exp.StrPosition.from_arg_list,
            "ISNULL": exp.Coalesce.from_arg_list,
            "DATEADD": lambda args: exp.DateAdd(
                this=list_get(args, 2), expression=list_get(args, 1), unit=list_get(args, 0)
            ),
            "DATENAME": tsql_format_time_lambda(exp.TimeToStr, full_format_mapping=True),
            "DATEPART": tsql_format_time_lambda(exp.TimeToStr),
            "GETDATE": exp.CurrentDate.from_arg_list,
<<<<<<< HEAD
            "IIF": exp.If.from_arg_list,
=======
            "LEN": exp.Length.from_arg_list,
            "REPLICATE": exp.Repeat.from_arg_list,
            "JSON_VALUE": exp.JSONExtractScalar.from_arg_list,
>>>>>>> ab7f4d9a
        }

        VAR_LENGTH_DATATYPES = {
            DataType.Type.NVARCHAR,
            DataType.Type.VARCHAR,
            DataType.Type.CHAR,
            DataType.Type.NCHAR,
        }

        def _parse_convert(self, strict):
            to = self._parse_types()
            self._match(TokenType.COMMA)
            this = self._parse_field()

            # Retrieve length of datatype and override to default if not specified
            if list_get(to.expressions, 0) is None and to.this in self.VAR_LENGTH_DATATYPES:
                to = exp.DataType.build(to.this, expressions=[exp.Literal.number(30)], nested=False)

            # Check whether a conversion with format is applicable
            if self._match(TokenType.COMMA):
                format_val = self._parse_number().name
                if format_val not in TSQL.convert_format_mapping:
                    raise ValueError(f"CONVERT function at T-SQL does not support format style {format_val}")
                format_norm = exp.Literal.string(TSQL.convert_format_mapping[format_val])

                # Check whether the convert entails a string to date format
                if to.this == DataType.Type.DATE:
                    return self.expression(exp.StrToDate, this=this, format=format_norm)
                # Check whether the convert entails a string to datetime format
                elif to.this == DataType.Type.DATETIME:
                    return self.expression(exp.StrToTime, this=this, format=format_norm)
                # Check whether the convert entails a date to string format
                elif to.this in self.VAR_LENGTH_DATATYPES:
                    return self.expression(
                        exp.Cast if strict else exp.TryCast,
                        to=to,
                        this=self.expression(exp.TimeToStr, this=this, format=format_norm),
                    )
                elif to.this == DataType.Type.TEXT:
                    return self.expression(exp.TimeToStr, this=this, format=format_norm)

            # Entails a simple cast without any format requirement
            return self.expression(exp.Cast if strict else exp.TryCast, this=this, to=to)

    class Generator(Generator):
        TYPE_MAPPING = {
            **Generator.TYPE_MAPPING,
            exp.DataType.Type.BOOLEAN: "BIT",
            exp.DataType.Type.INT: "INTEGER",
            exp.DataType.Type.DECIMAL: "NUMERIC",
            exp.DataType.Type.DATETIME: "DATETIME2",
            exp.DataType.Type.VARIANT: "SQL_VARIANT",
        }

        TRANSFORMS = {
            **Generator.TRANSFORMS,
            exp.DateAdd: lambda self, e: f"DATEADD({self.format_args(e.args.get('unit'), e.expression, e.this)})",
            exp.CurrentDate: rename_func("GETDATE"),
            exp.If: rename_func("IIF"),
        }<|MERGE_RESOLUTION|>--- conflicted
+++ resolved
@@ -149,13 +149,10 @@
             "DATENAME": tsql_format_time_lambda(exp.TimeToStr, full_format_mapping=True),
             "DATEPART": tsql_format_time_lambda(exp.TimeToStr),
             "GETDATE": exp.CurrentDate.from_arg_list,
-<<<<<<< HEAD
             "IIF": exp.If.from_arg_list,
-=======
             "LEN": exp.Length.from_arg_list,
             "REPLICATE": exp.Repeat.from_arg_list,
             "JSON_VALUE": exp.JSONExtractScalar.from_arg_list,
->>>>>>> ab7f4d9a
         }
 
         VAR_LENGTH_DATATYPES = {
