"""
## Expressions

Every AST node in SQLGlot is represented by a subclass of `Expression`.

This module contains the implementation of all supported `Expression` types. Additionally,
it exposes a number of helper functions, which are mainly used to programmatically build
SQL expressions, such as `sqlglot.expressions.select`.

----
"""

from __future__ import annotations

import datetime
import math
import numbers
import re
import sys
import textwrap
import typing as t
from collections import deque
from copy import deepcopy
from decimal import Decimal
from enum import auto
from functools import reduce

from sqlglot.errors import ErrorLevel, ParseError
from sqlglot.helper import (
    AutoName,
    camel_to_snake_case,
    ensure_collection,
    ensure_list,
    seq_get,
    split_num_words,
    subclasses,
    to_bool,
)
from sqlglot.tokens import Token, TokenError

if t.TYPE_CHECKING:
    from typing_extensions import Self

    from sqlglot._typing import E, Lit
    from sqlglot.dialects.dialect import DialectType

    Q = t.TypeVar("Q", bound="Query")
    S = t.TypeVar("S", bound="SetOperation")


class _Expression(type):
    def __new__(cls, clsname, bases, attrs):
        klass = super().__new__(cls, clsname, bases, attrs)

        # When an Expression class is created, its key is automatically set
        # to be the lowercase version of the class' name.
        klass.key = clsname.lower()
        klass.required_args = {k for k, v in klass.arg_types.items() if v}

        # This is so that docstrings are not inherited in pdoc
        klass.__doc__ = klass.__doc__ or ""

        return klass


SQLGLOT_META = "sqlglot.meta"
SQLGLOT_ANONYMOUS = "sqlglot.anonymous"
TABLE_PARTS = ("this", "db", "catalog")
COLUMN_PARTS = ("this", "table", "db", "catalog")
POSITION_META_KEYS = ("line", "col", "start", "end")
UNITTEST = "unittest" in sys.modules or "pytest" in sys.modules


class Expression(metaclass=_Expression):
    """
    The base class for all expressions in a syntax tree. Each Expression encapsulates any necessary
    context, such as its child expressions, their names (arg keys), and whether a given child expression
    is optional or not.

    Attributes:
        key: a unique key for each class in the Expression hierarchy. This is useful for hashing
            and representing expressions as strings.
        arg_types: determines the arguments (child nodes) supported by an expression. It maps
            arg keys to booleans that indicate whether the corresponding args are optional.
        parent: a reference to the parent expression (or None, in case of root expressions).
        arg_key: the arg key an expression is associated with, i.e. the name its parent expression
            uses to refer to it.
        index: the index of an expression if it is inside of a list argument in its parent.
        comments: a list of comments that are associated with a given expression. This is used in
            order to preserve comments when transpiling SQL code.
        type: the `sqlglot.expressions.DataType` type of an expression. This is inferred by the
            optimizer, in order to enable some transformations that require type information.
        meta: a dictionary that can be used to store useful metadata for a given expression.

    Example:
        >>> class Foo(Expression):
        ...     arg_types = {"this": True, "expression": False}

        The above definition informs us that Foo is an Expression that requires an argument called
        "this" and may also optionally receive an argument called "expression".

    Args:
        args: a mapping used for retrieving the arguments of an expression, given their arg keys.
    """

    key = "expression"
    arg_types = {"this": True}
    required_args = {"this"}
    __slots__ = ("args", "parent", "arg_key", "index", "comments", "_type", "_meta", "_hash")

    def __init__(self, **args: t.Any):
        self.args: t.Dict[str, t.Any] = args
        self.parent: t.Optional[Expression] = None
        self.arg_key: t.Optional[str] = None
        self.index: t.Optional[int] = None
        self.comments: t.Optional[t.List[str]] = None
        self._type: t.Optional[DataType] = None
        self._meta: t.Optional[t.Dict[str, t.Any]] = None
        self._hash: t.Optional[int] = None

        for arg_key, value in self.args.items():
            self._set_parent(arg_key, value)

    def __eq__(self, other) -> bool:
        return self is other or (type(self) is type(other) and hash(self) == hash(other))

    def __hash__(self) -> int:
        if self._hash is None:
            nodes = []
            queue = deque([self])

            while queue:
                node = queue.popleft()
                nodes.append(node)

                for v in node.iter_expressions():
                    if v._hash is None:
                        queue.append(v)

            for node in reversed(nodes):
                hash_ = hash(node.key)
                t = type(node)

                if t is Literal or t is Identifier:
                    for k, v in sorted(node.args.items()):
                        if v:
                            hash_ = hash((hash_, k, v))
                else:
                    for k, v in sorted(node.args.items()):
                        t = type(v)

                        if t is list:
                            for x in v:
                                if x is not None and x is not False:
                                    hash_ = hash((hash_, k, x.lower() if type(x) is str else x))
                                else:
                                    hash_ = hash((hash_, k))
                        elif v is not None and v is not False:
                            hash_ = hash((hash_, k, v.lower() if t is str else v))

                node._hash = hash_
        assert self._hash
        return self._hash

    def __reduce__(self) -> t.Tuple[t.Callable, t.Tuple[t.List[t.Dict[str, t.Any]]]]:
        from sqlglot.serde import dump, load

        return (load, (dump(self),))

    @property
    def this(self) -> t.Any:
        """
        Retrieves the argument with key "this".
        """
        return self.args.get("this")

    @property
    def expression(self) -> t.Any:
        """
        Retrieves the argument with key "expression".
        """
        return self.args.get("expression")

    @property
    def expressions(self) -> t.List[t.Any]:
        """
        Retrieves the argument with key "expressions".
        """
        return self.args.get("expressions") or []

    def text(self, key) -> str:
        """
        Returns a textual representation of the argument corresponding to "key". This can only be used
        for args that are strings or leaf Expression instances, such as identifiers and literals.
        """
        field = self.args.get(key)
        if isinstance(field, str):
            return field
        if isinstance(field, (Identifier, Literal, Var)):
            return field.this
        if isinstance(field, (Star, Null)):
            return field.name
        return ""

    @property
    def is_string(self) -> bool:
        """
        Checks whether a Literal expression is a string.
        """
        return isinstance(self, Literal) and self.args["is_string"]

    @property
    def is_number(self) -> bool:
        """
        Checks whether a Literal expression is a number.
        """
        return (isinstance(self, Literal) and not self.args["is_string"]) or (
            isinstance(self, Neg) and self.this.is_number
        )

    def to_py(self) -> t.Any:
        """
        Returns a Python object equivalent of the SQL node.
        """
        raise ValueError(f"{self} cannot be converted to a Python object.")

    @property
    def is_int(self) -> bool:
        """
        Checks whether an expression is an integer.
        """
        return self.is_number and isinstance(self.to_py(), int)

    @property
    def is_star(self) -> bool:
        """Checks whether an expression is a star."""
        return isinstance(self, Star) or (isinstance(self, Column) and isinstance(self.this, Star))

    @property
    def alias(self) -> str:
        """
        Returns the alias of the expression, or an empty string if it's not aliased.
        """
        if isinstance(self.args.get("alias"), TableAlias):
            return self.args["alias"].name
        return self.text("alias")

    @property
    def alias_column_names(self) -> t.List[str]:
        table_alias = self.args.get("alias")
        if not table_alias:
            return []
        return [c.name for c in table_alias.args.get("columns") or []]

    @property
    def name(self) -> str:
        return self.text("this")

    @property
    def alias_or_name(self) -> str:
        return self.alias or self.name

    @property
    def output_name(self) -> str:
        """
        Name of the output column if this expression is a selection.

        If the Expression has no output name, an empty string is returned.

        Example:
            >>> from sqlglot import parse_one
            >>> parse_one("SELECT a").expressions[0].output_name
            'a'
            >>> parse_one("SELECT b AS c").expressions[0].output_name
            'c'
            >>> parse_one("SELECT 1 + 2").expressions[0].output_name
            ''
        """
        return ""

    @property
    def type(self) -> t.Optional[DataType]:
        return self._type

    @type.setter
    def type(self, dtype: t.Optional[DataType | DataType.Type | str]) -> None:
        if dtype and not isinstance(dtype, DataType):
            dtype = DataType.build(dtype)
        self._type = dtype  # type: ignore

    def is_type(self, *dtypes) -> bool:
        return self.type is not None and self.type.is_type(*dtypes)

    def is_leaf(self) -> bool:
        return not any(isinstance(v, (Expression, list)) and v for v in self.args.values())

    @property
    def meta(self) -> t.Dict[str, t.Any]:
        if self._meta is None:
            self._meta = {}
        return self._meta

    def __deepcopy__(self, memo):
        root = self.__class__()
        stack = [(self, root)]

        while stack:
            node, copy = stack.pop()

            if node.comments is not None:
                copy.comments = deepcopy(node.comments)
            if node._type is not None:
                copy._type = deepcopy(node._type)
            if node._meta is not None:
                copy._meta = deepcopy(node._meta)
            if node._hash is not None:
                copy._hash = node._hash

            for k, vs in node.args.items():
                if hasattr(vs, "parent"):
                    stack.append((vs, vs.__class__()))
                    copy.set(k, stack[-1][-1])
                elif type(vs) is list:
                    copy.args[k] = []

                    for v in vs:
                        if hasattr(v, "parent"):
                            stack.append((v, v.__class__()))
                            copy.append(k, stack[-1][-1])
                        else:
                            copy.append(k, v)
                else:
                    copy.args[k] = vs

        return root

    def copy(self) -> Self:
        """
        Returns a deep copy of the expression.
        """
        return deepcopy(self)

    def add_comments(self, comments: t.Optional[t.List[str]] = None, prepend: bool = False) -> None:
        if self.comments is None:
            self.comments = []

        if comments:
            for comment in comments:
                _, *meta = comment.split(SQLGLOT_META)
                if meta:
                    for kv in "".join(meta).split(","):
                        k, *v = kv.split("=")
                        value = v[0].strip() if v else True
                        self.meta[k.strip()] = to_bool(value)

                if not prepend:
                    self.comments.append(comment)

            if prepend:
                self.comments = comments + self.comments

    def pop_comments(self) -> t.List[str]:
        comments = self.comments or []
        self.comments = None
        return comments

    def append(self, arg_key: str, value: t.Any) -> None:
        """
        Appends value to arg_key if it's a list or sets it as a new list.

        Args:
            arg_key (str): name of the list expression arg
            value (Any): value to append to the list
        """
        if type(self.args.get(arg_key)) is not list:
            self.args[arg_key] = []
        self._set_parent(arg_key, value)
        values = self.args[arg_key]
        if hasattr(value, "parent"):
            value.index = len(values)
        values.append(value)

    def set(
        self,
        arg_key: str,
        value: t.Any,
        index: t.Optional[int] = None,
        overwrite: bool = True,
    ) -> None:
        """
        Sets arg_key to value.

        Args:
            arg_key: name of the expression arg.
            value: value to set the arg to.
            index: if the arg is a list, this specifies what position to add the value in it.
            overwrite: assuming an index is given, this determines whether to overwrite the
                list entry instead of only inserting a new value (i.e., like list.insert).
        """
        expression: t.Optional[Expression] = self

        while expression and expression._hash is not None:
            expression._hash = None
            expression = expression.parent

        if index is not None:
            expressions = self.args.get(arg_key) or []

            if seq_get(expressions, index) is None:
                return
            if value is None:
                expressions.pop(index)
                for v in expressions[index:]:
                    v.index = v.index - 1
                return

            if isinstance(value, list):
                expressions.pop(index)
                expressions[index:index] = value
            elif overwrite:
                expressions[index] = value
            else:
                expressions.insert(index, value)

            value = expressions
        elif value is None:
            self.args.pop(arg_key, None)
            return

        self.args[arg_key] = value
        self._set_parent(arg_key, value, index)

    def _set_parent(self, arg_key: str, value: t.Any, index: t.Optional[int] = None) -> None:
        if hasattr(value, "parent"):
            value.parent = self
            value.arg_key = arg_key
            value.index = index
        elif type(value) is list:
            for index, v in enumerate(value):
                if hasattr(v, "parent"):
                    v.parent = self
                    v.arg_key = arg_key
                    v.index = index

    @property
    def depth(self) -> int:
        """
        Returns the depth of this tree.
        """
        if self.parent:
            return self.parent.depth + 1
        return 0

    def iter_expressions(self, reverse: bool = False) -> t.Iterator[Expression]:
        """Yields the key and expression for all arguments, exploding list args."""
        for vs in reversed(self.args.values()) if reverse else self.args.values():  # type: ignore
            if type(vs) is list:
                for v in reversed(vs) if reverse else vs:  # type: ignore
                    if hasattr(v, "parent"):
                        yield v
            elif hasattr(vs, "parent"):
                yield vs

    def find(self, *expression_types: t.Type[E], bfs: bool = True) -> t.Optional[E]:
        """
        Returns the first node in this tree which matches at least one of
        the specified types.

        Args:
            expression_types: the expression type(s) to match.
            bfs: whether to search the AST using the BFS algorithm (DFS is used if false).

        Returns:
            The node which matches the criteria or None if no such node was found.
        """
        return next(self.find_all(*expression_types, bfs=bfs), None)

    def find_all(self, *expression_types: t.Type[E], bfs: bool = True) -> t.Iterator[E]:
        """
        Returns a generator object which visits all nodes in this tree and only
        yields those that match at least one of the specified expression types.

        Args:
            expression_types: the expression type(s) to match.
            bfs: whether to search the AST using the BFS algorithm (DFS is used if false).

        Returns:
            The generator object.
        """
        for expression in self.walk(bfs=bfs):
            if isinstance(expression, expression_types):
                yield expression

    def find_ancestor(self, *expression_types: t.Type[E]) -> t.Optional[E]:
        """
        Returns a nearest parent matching expression_types.

        Args:
            expression_types: the expression type(s) to match.

        Returns:
            The parent node.
        """
        ancestor = self.parent
        while ancestor and not isinstance(ancestor, expression_types):
            ancestor = ancestor.parent
        return ancestor  # type: ignore

    @property
    def parent_select(self) -> t.Optional[Select]:
        """
        Returns the parent select statement.
        """
        return self.find_ancestor(Select)

    @property
    def same_parent(self) -> bool:
        """Returns if the parent is the same class as itself."""
        return type(self.parent) is self.__class__

    def root(self) -> Expression:
        """
        Returns the root expression of this tree.
        """
        expression = self
        while expression.parent:
            expression = expression.parent
        return expression

    def walk(
        self, bfs: bool = True, prune: t.Optional[t.Callable[[Expression], bool]] = None
    ) -> t.Iterator[Expression]:
        """
        Returns a generator object which visits all nodes in this tree.

        Args:
            bfs: if set to True the BFS traversal order will be applied,
                otherwise the DFS traversal will be used instead.
            prune: callable that returns True if the generator should stop traversing
                this branch of the tree.

        Returns:
            the generator object.
        """
        if bfs:
            yield from self.bfs(prune=prune)
        else:
            yield from self.dfs(prune=prune)

    def dfs(
        self, prune: t.Optional[t.Callable[[Expression], bool]] = None
    ) -> t.Iterator[Expression]:
        """
        Returns a generator object which visits all nodes in this tree in
        the DFS (Depth-first) order.

        Returns:
            The generator object.
        """
        stack = [self]

        while stack:
            node = stack.pop()

            yield node

            if prune and prune(node):
                continue

            for v in node.iter_expressions(reverse=True):
                stack.append(v)

    def bfs(
        self, prune: t.Optional[t.Callable[[Expression], bool]] = None
    ) -> t.Iterator[Expression]:
        """
        Returns a generator object which visits all nodes in this tree in
        the BFS (Breadth-first) order.

        Returns:
            The generator object.
        """
        queue = deque([self])

        while queue:
            node = queue.popleft()

            yield node

            if prune and prune(node):
                continue

            for v in node.iter_expressions():
                queue.append(v)

    def unnest(self):
        """
        Returns the first non parenthesis child or self.
        """
        expression = self
        while type(expression) is Paren:
            expression = expression.this
        return expression

    def unalias(self):
        """
        Returns the inner expression if this is an Alias.
        """
        if isinstance(self, Alias):
            return self.this
        return self

    def unnest_operands(self):
        """
        Returns unnested operands as a tuple.
        """
        return tuple(arg.unnest() for arg in self.iter_expressions())

    def flatten(self, unnest=True):
        """
        Returns a generator which yields child nodes whose parents are the same class.

        A AND B AND C -> [A, B, C]
        """
        for node in self.dfs(prune=lambda n: n.parent and type(n) is not self.__class__):
            if type(node) is not self.__class__:
                yield node.unnest() if unnest and not isinstance(node, Subquery) else node

    def __str__(self) -> str:
        return self.sql()

    def __repr__(self) -> str:
        return _to_s(self)

    def to_s(self) -> str:
        """
        Same as __repr__, but includes additional information which can be useful
        for debugging, like empty or missing args and the AST nodes' object IDs.
        """
        return _to_s(self, verbose=True)

    def sql(self, dialect: DialectType = None, **opts) -> str:
        """
        Returns SQL string representation of this tree.

        Args:
            dialect: the dialect of the output SQL string (eg. "spark", "hive", "presto", "mysql").
            opts: other `sqlglot.generator.Generator` options.

        Returns:
            The SQL string.
        """
        from sqlglot.dialects import Dialect

        return Dialect.get_or_raise(dialect).generate(self, **opts)

    def transform(self, fun: t.Callable, *args: t.Any, copy: bool = True, **kwargs) -> Expression:
        """
        Visits all tree nodes (excluding already transformed ones)
        and applies the given transformation function to each node.

        Args:
            fun: a function which takes a node as an argument and returns a
                new transformed node or the same node without modifications. If the function
                returns None, then the corresponding node will be removed from the syntax tree.
            copy: if set to True a new tree instance is constructed, otherwise the tree is
                modified in place.

        Returns:
            The transformed tree.
        """
        root = None
        new_node = None

        for node in (self.copy() if copy else self).dfs(prune=lambda n: n is not new_node):
            parent, arg_key, index = node.parent, node.arg_key, node.index
            new_node = fun(node, *args, **kwargs)

            if not root:
                root = new_node
            elif parent and arg_key and new_node is not node:
                parent.set(arg_key, new_node, index)

        assert root
        return root.assert_is(Expression)

    @t.overload
    def replace(self, expression: E) -> E: ...

    @t.overload
    def replace(self, expression: None) -> None: ...

    def replace(self, expression):
        """
        Swap out this expression with a new expression.

        For example::

            >>> tree = Select().select("x").from_("tbl")
            >>> tree.find(Column).replace(column("y"))
            Column(
              this=Identifier(this=y, quoted=False))
            >>> tree.sql()
            'SELECT y FROM tbl'

        Args:
            expression: new node

        Returns:
            The new expression or expressions.
        """
        parent = self.parent

        if not parent or parent is expression:
            return expression

        key = self.arg_key
        value = parent.args.get(key)

        if type(expression) is list and isinstance(value, Expression):
            # We are trying to replace an Expression with a list, so it's assumed that
            # the intention was to really replace the parent of this expression.
            value.parent.replace(expression)
        else:
            parent.set(key, expression, self.index)

        if expression is not self:
            self.parent = None
            self.arg_key = None
            self.index = None

        return expression

    def pop(self: E) -> E:
        """
        Remove this expression from its AST.

        Returns:
            The popped expression.
        """
        self.replace(None)
        return self

    def assert_is(self, type_: t.Type[E]) -> E:
        """
        Assert that this `Expression` is an instance of `type_`.

        If it is NOT an instance of `type_`, this raises an assertion error.
        Otherwise, this returns this expression.

        Examples:
            This is useful for type security in chained expressions:

            >>> import sqlglot
            >>> sqlglot.parse_one("SELECT x from y").assert_is(Select).select("z").sql()
            'SELECT x, z FROM y'
        """
        if not isinstance(self, type_):
            raise AssertionError(f"{self} is not {type_}.")
        return self

    def error_messages(self, args: t.Optional[t.Sequence] = None) -> t.List[str]:
        """
        Checks if this expression is valid (e.g. all mandatory args are set).

        Args:
            args: a sequence of values that were used to instantiate a Func expression. This is used
                to check that the provided arguments don't exceed the function argument limit.

        Returns:
            A list of error messages for all possible errors that were found.
        """
        errors: t.List[str] = []

        if UNITTEST:
            for k in self.args:
                if k not in self.arg_types:
                    raise TypeError(f"Unexpected keyword: '{k}' for {self.__class__}")

        for k in self.required_args:
            v = self.args.get(k)
            if v is None or (type(v) is list and not v):
                errors.append(f"Required keyword: '{k}' missing for {self.__class__}")

        if (
            args
            and isinstance(self, Func)
            and len(args) > len(self.arg_types)
            and not self.is_var_len_args
        ):
            errors.append(
                f"The number of provided arguments ({len(args)}) is greater than "
                f"the maximum number of supported arguments ({len(self.arg_types)})"
            )

        return errors

    def dump(self):
        """
        Dump this Expression to a JSON-serializable dict.
        """
        from sqlglot.serde import dump

        return dump(self)

    @classmethod
    def load(cls, obj):
        """
        Load a dict (as returned by `Expression.dump`) into an Expression instance.
        """
        from sqlglot.serde import load

        return load(obj)

    def and_(
        self,
        *expressions: t.Optional[ExpOrStr],
        dialect: DialectType = None,
        copy: bool = True,
        wrap: bool = True,
        **opts,
    ) -> Condition:
        """
        AND this condition with one or multiple expressions.

        Example:
            >>> condition("x=1").and_("y=1").sql()
            'x = 1 AND y = 1'

        Args:
            *expressions: the SQL code strings to parse.
                If an `Expression` instance is passed, it will be used as-is.
            dialect: the dialect used to parse the input expression.
            copy: whether to copy the involved expressions (only applies to Expressions).
            wrap: whether to wrap the operands in `Paren`s. This is true by default to avoid
                precedence issues, but can be turned off when the produced AST is too deep and
                causes recursion-related issues.
            opts: other options to use to parse the input expressions.

        Returns:
            The new And condition.
        """
        return and_(self, *expressions, dialect=dialect, copy=copy, wrap=wrap, **opts)

    def or_(
        self,
        *expressions: t.Optional[ExpOrStr],
        dialect: DialectType = None,
        copy: bool = True,
        wrap: bool = True,
        **opts,
    ) -> Condition:
        """
        OR this condition with one or multiple expressions.

        Example:
            >>> condition("x=1").or_("y=1").sql()
            'x = 1 OR y = 1'

        Args:
            *expressions: the SQL code strings to parse.
                If an `Expression` instance is passed, it will be used as-is.
            dialect: the dialect used to parse the input expression.
            copy: whether to copy the involved expressions (only applies to Expressions).
            wrap: whether to wrap the operands in `Paren`s. This is true by default to avoid
                precedence issues, but can be turned off when the produced AST is too deep and
                causes recursion-related issues.
            opts: other options to use to parse the input expressions.

        Returns:
            The new Or condition.
        """
        return or_(self, *expressions, dialect=dialect, copy=copy, wrap=wrap, **opts)

    def not_(self, copy: bool = True):
        """
        Wrap this condition with NOT.

        Example:
            >>> condition("x=1").not_().sql()
            'NOT x = 1'

        Args:
            copy: whether to copy this object.

        Returns:
            The new Not instance.
        """
        return not_(self, copy=copy)

    def update_positions(
        self: E,
        other: t.Optional[Token | Expression] = None,
        line: t.Optional[int] = None,
        col: t.Optional[int] = None,
        start: t.Optional[int] = None,
        end: t.Optional[int] = None,
    ) -> E:
        """
        Update this expression with positions from a token or other expression.

        Args:
            other: a token or expression to update this expression with.
            line: the line number to use if other is None
            col: column number
            start: start char index
            end:  end char index

        Returns:
            The updated expression.
        """
        if other is None:
            self.meta["line"] = line
            self.meta["col"] = col
            self.meta["start"] = start
            self.meta["end"] = end
        elif hasattr(other, "meta"):
            for k in POSITION_META_KEYS:
                self.meta[k] = other.meta[k]
        else:
            self.meta["line"] = other.line
            self.meta["col"] = other.col
            self.meta["start"] = other.start
            self.meta["end"] = other.end
        return self

    def as_(
        self,
        alias: str | Identifier,
        quoted: t.Optional[bool] = None,
        dialect: DialectType = None,
        copy: bool = True,
        **opts,
    ) -> Alias:
        return alias_(self, alias, quoted=quoted, dialect=dialect, copy=copy, **opts)

    def _binop(self, klass: t.Type[E], other: t.Any, reverse: bool = False) -> E:
        this = self.copy()
        other = convert(other, copy=True)
        if not isinstance(this, klass) and not isinstance(other, klass):
            this = _wrap(this, Binary)
            other = _wrap(other, Binary)
        if reverse:
            return klass(this=other, expression=this)
        return klass(this=this, expression=other)

    def __getitem__(self, other: ExpOrStr | t.Tuple[ExpOrStr]) -> Bracket:
        return Bracket(
            this=self.copy(), expressions=[convert(e, copy=True) for e in ensure_list(other)]
        )

    def __iter__(self) -> t.Iterator:
        if "expressions" in self.arg_types:
            return iter(self.args.get("expressions") or [])
        # We define this because __getitem__ converts Expression into an iterable, which is
        # problematic because one can hit infinite loops if they do "for x in some_expr: ..."
        # See: https://peps.python.org/pep-0234/
        raise TypeError(f"'{self.__class__.__name__}' object is not iterable")

    def isin(
        self,
        *expressions: t.Any,
        query: t.Optional[ExpOrStr] = None,
        unnest: t.Optional[ExpOrStr] | t.Collection[ExpOrStr] = None,
        copy: bool = True,
        **opts,
    ) -> In:
        subquery = maybe_parse(query, copy=copy, **opts) if query else None
        if subquery and not isinstance(subquery, Subquery):
            subquery = subquery.subquery(copy=False)

        return In(
            this=maybe_copy(self, copy),
            expressions=[convert(e, copy=copy) for e in expressions],
            query=subquery,
            unnest=(
                Unnest(
                    expressions=[
                        maybe_parse(t.cast(ExpOrStr, e), copy=copy, **opts)
                        for e in ensure_list(unnest)
                    ]
                )
                if unnest
                else None
            ),
        )

    def between(
        self,
        low: t.Any,
        high: t.Any,
        copy: bool = True,
        symmetric: t.Optional[bool] = None,
        **opts,
    ) -> Between:
        between = Between(
            this=maybe_copy(self, copy),
            low=convert(low, copy=copy, **opts),
            high=convert(high, copy=copy, **opts),
        )
        if symmetric is not None:
            between.set("symmetric", symmetric)

        return between

    def is_(self, other: ExpOrStr) -> Is:
        return self._binop(Is, other)

    def like(self, other: ExpOrStr) -> Like:
        return self._binop(Like, other)

    def ilike(self, other: ExpOrStr) -> ILike:
        return self._binop(ILike, other)

    def eq(self, other: t.Any) -> EQ:
        return self._binop(EQ, other)

    def neq(self, other: t.Any) -> NEQ:
        return self._binop(NEQ, other)

    def rlike(self, other: ExpOrStr) -> RegexpLike:
        return self._binop(RegexpLike, other)

    def div(self, other: ExpOrStr, typed: bool = False, safe: bool = False) -> Div:
        div = self._binop(Div, other)
        div.set("typed", typed)
        div.set("safe", safe)
        return div

    def asc(self, nulls_first: bool = True) -> Ordered:
        return Ordered(this=self.copy(), nulls_first=nulls_first)

    def desc(self, nulls_first: bool = False) -> Ordered:
        return Ordered(this=self.copy(), desc=True, nulls_first=nulls_first)

    def __lt__(self, other: t.Any) -> LT:
        return self._binop(LT, other)

    def __le__(self, other: t.Any) -> LTE:
        return self._binop(LTE, other)

    def __gt__(self, other: t.Any) -> GT:
        return self._binop(GT, other)

    def __ge__(self, other: t.Any) -> GTE:
        return self._binop(GTE, other)

    def __add__(self, other: t.Any) -> Add:
        return self._binop(Add, other)

    def __radd__(self, other: t.Any) -> Add:
        return self._binop(Add, other, reverse=True)

    def __sub__(self, other: t.Any) -> Sub:
        return self._binop(Sub, other)

    def __rsub__(self, other: t.Any) -> Sub:
        return self._binop(Sub, other, reverse=True)

    def __mul__(self, other: t.Any) -> Mul:
        return self._binop(Mul, other)

    def __rmul__(self, other: t.Any) -> Mul:
        return self._binop(Mul, other, reverse=True)

    def __truediv__(self, other: t.Any) -> Div:
        return self._binop(Div, other)

    def __rtruediv__(self, other: t.Any) -> Div:
        return self._binop(Div, other, reverse=True)

    def __floordiv__(self, other: t.Any) -> IntDiv:
        return self._binop(IntDiv, other)

    def __rfloordiv__(self, other: t.Any) -> IntDiv:
        return self._binop(IntDiv, other, reverse=True)

    def __mod__(self, other: t.Any) -> Mod:
        return self._binop(Mod, other)

    def __rmod__(self, other: t.Any) -> Mod:
        return self._binop(Mod, other, reverse=True)

    def __pow__(self, other: t.Any) -> Pow:
        return self._binop(Pow, other)

    def __rpow__(self, other: t.Any) -> Pow:
        return self._binop(Pow, other, reverse=True)

    def __and__(self, other: t.Any) -> And:
        return self._binop(And, other)

    def __rand__(self, other: t.Any) -> And:
        return self._binop(And, other, reverse=True)

    def __or__(self, other: t.Any) -> Or:
        return self._binop(Or, other)

    def __ror__(self, other: t.Any) -> Or:
        return self._binop(Or, other, reverse=True)

    def __neg__(self) -> Neg:
        return Neg(this=_wrap(self.copy(), Binary))

    def __invert__(self) -> Not:
        return not_(self.copy())


IntoType = t.Union[
    str,
    t.Type[Expression],
    t.Collection[t.Union[str, t.Type[Expression]]],
]
ExpOrStr = t.Union[str, Expression]


class Condition(Expression):
    """Logical conditions like x AND y, or simply x"""


class Predicate(Condition):
    """Relationships like x = y, x > 1, x >= y."""


class DerivedTable(Expression):
    @property
    def selects(self) -> t.List[Expression]:
        return self.this.selects if isinstance(self.this, Query) else []

    @property
    def named_selects(self) -> t.List[str]:
        return [select.output_name for select in self.selects]


class Query(Expression):
    def subquery(self, alias: t.Optional[ExpOrStr] = None, copy: bool = True) -> Subquery:
        """
        Returns a `Subquery` that wraps around this query.

        Example:
            >>> subquery = Select().select("x").from_("tbl").subquery()
            >>> Select().select("x").from_(subquery).sql()
            'SELECT x FROM (SELECT x FROM tbl)'

        Args:
            alias: an optional alias for the subquery.
            copy: if `False`, modify this expression instance in-place.
        """
        instance = maybe_copy(self, copy)
        if not isinstance(alias, Expression):
            alias = TableAlias(this=to_identifier(alias)) if alias else None

        return Subquery(this=instance, alias=alias)

    def limit(
        self: Q, expression: ExpOrStr | int, dialect: DialectType = None, copy: bool = True, **opts
    ) -> Q:
        """
        Adds a LIMIT clause to this query.

        Example:
            >>> select("1").union(select("1")).limit(1).sql()
            'SELECT 1 UNION SELECT 1 LIMIT 1'

        Args:
            expression: the SQL code string to parse.
                This can also be an integer.
                If a `Limit` instance is passed, it will be used as-is.
                If another `Expression` instance is passed, it will be wrapped in a `Limit`.
            dialect: the dialect used to parse the input expression.
            copy: if `False`, modify this expression instance in-place.
            opts: other options to use to parse the input expressions.

        Returns:
            A limited Select expression.
        """
        return _apply_builder(
            expression=expression,
            instance=self,
            arg="limit",
            into=Limit,
            prefix="LIMIT",
            dialect=dialect,
            copy=copy,
            into_arg="expression",
            **opts,
        )

    def offset(
        self: Q, expression: ExpOrStr | int, dialect: DialectType = None, copy: bool = True, **opts
    ) -> Q:
        """
        Set the OFFSET expression.

        Example:
            >>> Select().from_("tbl").select("x").offset(10).sql()
            'SELECT x FROM tbl OFFSET 10'

        Args:
            expression: the SQL code string to parse.
                This can also be an integer.
                If a `Offset` instance is passed, this is used as-is.
                If another `Expression` instance is passed, it will be wrapped in a `Offset`.
            dialect: the dialect used to parse the input expression.
            copy: if `False`, modify this expression instance in-place.
            opts: other options to use to parse the input expressions.

        Returns:
            The modified Select expression.
        """
        return _apply_builder(
            expression=expression,
            instance=self,
            arg="offset",
            into=Offset,
            prefix="OFFSET",
            dialect=dialect,
            copy=copy,
            into_arg="expression",
            **opts,
        )

    def order_by(
        self: Q,
        *expressions: t.Optional[ExpOrStr],
        append: bool = True,
        dialect: DialectType = None,
        copy: bool = True,
        **opts,
    ) -> Q:
        """
        Set the ORDER BY expression.

        Example:
            >>> Select().from_("tbl").select("x").order_by("x DESC").sql()
            'SELECT x FROM tbl ORDER BY x DESC'

        Args:
            *expressions: the SQL code strings to parse.
                If a `Group` instance is passed, this is used as-is.
                If another `Expression` instance is passed, it will be wrapped in a `Order`.
            append: if `True`, add to any existing expressions.
                Otherwise, this flattens all the `Order` expression into a single expression.
            dialect: the dialect used to parse the input expression.
            copy: if `False`, modify this expression instance in-place.
            opts: other options to use to parse the input expressions.

        Returns:
            The modified Select expression.
        """
        return _apply_child_list_builder(
            *expressions,
            instance=self,
            arg="order",
            append=append,
            copy=copy,
            prefix="ORDER BY",
            into=Order,
            dialect=dialect,
            **opts,
        )

    @property
    def ctes(self) -> t.List[CTE]:
        """Returns a list of all the CTEs attached to this query."""
        with_ = self.args.get("with_")
        return with_.expressions if with_ else []

    @property
    def selects(self) -> t.List[Expression]:
        """Returns the query's projections."""
        raise NotImplementedError("Query objects must implement `selects`")

    @property
    def named_selects(self) -> t.List[str]:
        """Returns the output names of the query's projections."""
        raise NotImplementedError("Query objects must implement `named_selects`")

    def select(
        self: Q,
        *expressions: t.Optional[ExpOrStr],
        append: bool = True,
        dialect: DialectType = None,
        copy: bool = True,
        **opts,
    ) -> Q:
        """
        Append to or set the SELECT expressions.

        Example:
            >>> Select().select("x", "y").sql()
            'SELECT x, y'

        Args:
            *expressions: the SQL code strings to parse.
                If an `Expression` instance is passed, it will be used as-is.
            append: if `True`, add to any existing expressions.
                Otherwise, this resets the expressions.
            dialect: the dialect used to parse the input expressions.
            copy: if `False`, modify this expression instance in-place.
            opts: other options to use to parse the input expressions.

        Returns:
            The modified Query expression.
        """
        raise NotImplementedError("Query objects must implement `select`")

    def where(
        self: Q,
        *expressions: t.Optional[ExpOrStr],
        append: bool = True,
        dialect: DialectType = None,
        copy: bool = True,
        **opts,
    ) -> Q:
        """
        Append to or set the WHERE expressions.

        Examples:
            >>> Select().select("x").from_("tbl").where("x = 'a' OR x < 'b'").sql()
            "SELECT x FROM tbl WHERE x = 'a' OR x < 'b'"

        Args:
            *expressions: the SQL code strings to parse.
                If an `Expression` instance is passed, it will be used as-is.
                Multiple expressions are combined with an AND operator.
            append: if `True`, AND the new expressions to any existing expression.
                Otherwise, this resets the expression.
            dialect: the dialect used to parse the input expressions.
            copy: if `False`, modify this expression instance in-place.
            opts: other options to use to parse the input expressions.

        Returns:
            The modified expression.
        """
        return _apply_conjunction_builder(
            *[expr.this if isinstance(expr, Where) else expr for expr in expressions],
            instance=self,
            arg="where",
            append=append,
            into=Where,
            dialect=dialect,
            copy=copy,
            **opts,
        )

    def with_(
        self: Q,
        alias: ExpOrStr,
        as_: ExpOrStr,
        recursive: t.Optional[bool] = None,
        materialized: t.Optional[bool] = None,
        append: bool = True,
        dialect: DialectType = None,
        copy: bool = True,
        scalar: bool = False,
        **opts,
    ) -> Q:
        """
        Append to or set the common table expressions.

        Example:
            >>> Select().with_("tbl2", as_="SELECT * FROM tbl").select("x").from_("tbl2").sql()
            'WITH tbl2 AS (SELECT * FROM tbl) SELECT x FROM tbl2'

        Args:
            alias: the SQL code string to parse as the table name.
                If an `Expression` instance is passed, this is used as-is.
            as_: the SQL code string to parse as the table expression.
                If an `Expression` instance is passed, it will be used as-is.
            recursive: set the RECURSIVE part of the expression. Defaults to `False`.
            materialized: set the MATERIALIZED part of the expression.
            append: if `True`, add to any existing expressions.
                Otherwise, this resets the expressions.
            dialect: the dialect used to parse the input expression.
            copy: if `False`, modify this expression instance in-place.
            scalar: if `True`, this is a scalar common table expression.
            opts: other options to use to parse the input expressions.

        Returns:
            The modified expression.
        """
        return _apply_cte_builder(
            self,
            alias,
            as_,
            recursive=recursive,
            materialized=materialized,
            append=append,
            dialect=dialect,
            copy=copy,
            scalar=scalar,
            **opts,
        )

    def union(
        self, *expressions: ExpOrStr, distinct: bool = True, dialect: DialectType = None, **opts
    ) -> Union:
        """
        Builds a UNION expression.

        Example:
            >>> import sqlglot
            >>> sqlglot.parse_one("SELECT * FROM foo").union("SELECT * FROM bla").sql()
            'SELECT * FROM foo UNION SELECT * FROM bla'

        Args:
            expressions: the SQL code strings.
                If `Expression` instances are passed, they will be used as-is.
            distinct: set the DISTINCT flag if and only if this is true.
            dialect: the dialect used to parse the input expression.
            opts: other options to use to parse the input expressions.

        Returns:
            The new Union expression.
        """
        return union(self, *expressions, distinct=distinct, dialect=dialect, **opts)

    def intersect(
        self, *expressions: ExpOrStr, distinct: bool = True, dialect: DialectType = None, **opts
    ) -> Intersect:
        """
        Builds an INTERSECT expression.

        Example:
            >>> import sqlglot
            >>> sqlglot.parse_one("SELECT * FROM foo").intersect("SELECT * FROM bla").sql()
            'SELECT * FROM foo INTERSECT SELECT * FROM bla'

        Args:
            expressions: the SQL code strings.
                If `Expression` instances are passed, they will be used as-is.
            distinct: set the DISTINCT flag if and only if this is true.
            dialect: the dialect used to parse the input expression.
            opts: other options to use to parse the input expressions.

        Returns:
            The new Intersect expression.
        """
        return intersect(self, *expressions, distinct=distinct, dialect=dialect, **opts)

    def except_(
        self, *expressions: ExpOrStr, distinct: bool = True, dialect: DialectType = None, **opts
    ) -> Except:
        """
        Builds an EXCEPT expression.

        Example:
            >>> import sqlglot
            >>> sqlglot.parse_one("SELECT * FROM foo").except_("SELECT * FROM bla").sql()
            'SELECT * FROM foo EXCEPT SELECT * FROM bla'

        Args:
            expressions: the SQL code strings.
                If `Expression` instance are passed, they will be used as-is.
            distinct: set the DISTINCT flag if and only if this is true.
            dialect: the dialect used to parse the input expression.
            opts: other options to use to parse the input expressions.

        Returns:
            The new Except expression.
        """
        return except_(self, *expressions, distinct=distinct, dialect=dialect, **opts)


class UDTF(DerivedTable):
    @property
    def selects(self) -> t.List[Expression]:
        alias = self.args.get("alias")
        return alias.columns if alias else []


class Cache(Expression):
    arg_types = {
        "this": True,
        "lazy": False,
        "options": False,
        "expression": False,
    }


class Uncache(Expression):
    arg_types = {"this": True, "exists": False}


class Refresh(Expression):
    arg_types = {"this": True, "kind": True}


class DDL(Expression):
    @property
    def ctes(self) -> t.List[CTE]:
        """Returns a list of all the CTEs attached to this statement."""
        with_ = self.args.get("with_")
        return with_.expressions if with_ else []

    @property
    def selects(self) -> t.List[Expression]:
        """If this statement contains a query (e.g. a CTAS), this returns the query's projections."""
        return self.expression.selects if isinstance(self.expression, Query) else []

    @property
    def named_selects(self) -> t.List[str]:
        """
        If this statement contains a query (e.g. a CTAS), this returns the output
        names of the query's projections.
        """
        return self.expression.named_selects if isinstance(self.expression, Query) else []


# https://docs.teradata.com/r/Enterprise_IntelliFlex_VMware/SQL-Data-Manipulation-Language/Statement-Syntax/LOCKING-Request-Modifier/LOCKING-Request-Modifier-Syntax
class LockingStatement(Expression):
    arg_types = {"this": True, "expression": True}


class DML(Expression):
    def returning(
        self,
        expression: ExpOrStr,
        dialect: DialectType = None,
        copy: bool = True,
        **opts,
    ) -> "Self":
        """
        Set the RETURNING expression. Not supported by all dialects.

        Example:
            >>> delete("tbl").returning("*", dialect="postgres").sql()
            'DELETE FROM tbl RETURNING *'

        Args:
            expression: the SQL code strings to parse.
                If an `Expression` instance is passed, it will be used as-is.
            dialect: the dialect used to parse the input expressions.
            copy: if `False`, modify this expression instance in-place.
            opts: other options to use to parse the input expressions.

        Returns:
            Delete: the modified expression.
        """
        return _apply_builder(
            expression=expression,
            instance=self,
            arg="returning",
            prefix="RETURNING",
            dialect=dialect,
            copy=copy,
            into=Returning,
            **opts,
        )


class Create(DDL):
    arg_types = {
        "with_": False,
        "this": True,
        "kind": True,
        "expression": False,
        "exists": False,
        "properties": False,
        "replace": False,
        "refresh": False,
        "unique": False,
        "indexes": False,
        "no_schema_binding": False,
        "begin": False,
        "end": False,
        "clone": False,
        "concurrently": False,
        "clustered": False,
    }

    @property
    def kind(self) -> t.Optional[str]:
        kind = self.args.get("kind")
        return kind and kind.upper()


class SequenceProperties(Expression):
    arg_types = {
        "increment": False,
        "minvalue": False,
        "maxvalue": False,
        "cache": False,
        "start": False,
        "owned": False,
        "options": False,
    }


class TruncateTable(Expression):
    arg_types = {
        "expressions": True,
        "is_database": False,
        "exists": False,
        "only": False,
        "cluster": False,
        "identity": False,
        "option": False,
        "partition": False,
    }


# https://docs.snowflake.com/en/sql-reference/sql/create-clone
# https://cloud.google.com/bigquery/docs/reference/standard-sql/data-definition-language#create_table_clone_statement
# https://cloud.google.com/bigquery/docs/reference/standard-sql/data-definition-language#create_table_copy
class Clone(Expression):
    arg_types = {"this": True, "shallow": False, "copy": False}


class Describe(Expression):
    arg_types = {
        "this": True,
        "style": False,
        "kind": False,
        "expressions": False,
        "partition": False,
        "format": False,
    }


# https://duckdb.org/docs/sql/statements/attach.html#attach
class Attach(Expression):
    arg_types = {"this": True, "exists": False, "expressions": False}


# https://duckdb.org/docs/sql/statements/attach.html#detach
class Detach(Expression):
    arg_types = {"this": True, "exists": False}


# https://duckdb.org/docs/sql/statements/load_and_install.html
class Install(Expression):
    arg_types = {"this": True, "from_": False, "force": False}


# https://duckdb.org/docs/guides/meta/summarize.html
class Summarize(Expression):
    arg_types = {"this": True, "table": False}


class Kill(Expression):
    arg_types = {"this": True, "kind": False}


class Pragma(Expression):
    pass


class Declare(Expression):
    arg_types = {"expressions": True}


class DeclareItem(Expression):
    arg_types = {"this": True, "kind": False, "default": False}


class Set(Expression):
    arg_types = {"expressions": False, "unset": False, "tag": False}


class Heredoc(Expression):
    arg_types = {"this": True, "tag": False}


class SetItem(Expression):
    arg_types = {
        "this": False,
        "expressions": False,
        "kind": False,
        "collate": False,  # MySQL SET NAMES statement
        "global_": False,
    }


class QueryBand(Expression):
    arg_types = {"this": True, "scope": False, "update": False}


class Show(Expression):
    arg_types = {
        "this": True,
        "history": False,
        "terse": False,
        "target": False,
        "offset": False,
        "starts_with": False,
        "limit": False,
        "from_": False,
        "like": False,
        "where": False,
        "db": False,
        "scope": False,
        "scope_kind": False,
        "full": False,
        "mutex": False,
        "query": False,
        "channel": False,
        "global_": False,
        "log": False,
        "position": False,
        "types": False,
        "privileges": False,
        "for_table": False,
        "for_group": False,
        "for_user": False,
        "for_role": False,
        "into_outfile": False,
        "json": False,
    }


class UserDefinedFunction(Expression):
    arg_types = {"this": True, "expressions": False, "wrapped": False}


class CharacterSet(Expression):
    arg_types = {"this": True, "default": False}


class RecursiveWithSearch(Expression):
    arg_types = {"kind": True, "this": True, "expression": True, "using": False}


class With(Expression):
    arg_types = {"expressions": True, "recursive": False, "search": False}

    @property
    def recursive(self) -> bool:
        return bool(self.args.get("recursive"))


class WithinGroup(Expression):
    arg_types = {"this": True, "expression": False}


# clickhouse supports scalar ctes
# https://clickhouse.com/docs/en/sql-reference/statements/select/with
class CTE(DerivedTable):
    arg_types = {
        "this": True,
        "alias": True,
        "scalar": False,
        "materialized": False,
        "key_expressions": False,
    }


class ProjectionDef(Expression):
    arg_types = {"this": True, "expression": True}


class TableAlias(Expression):
    arg_types = {"this": False, "columns": False}

    @property
    def columns(self):
        return self.args.get("columns") or []


class BitString(Condition):
    pass


class HexString(Condition):
    arg_types = {"this": True, "is_integer": False}


class ByteString(Condition):
    arg_types = {"this": True, "is_bytes": False}


class RawString(Condition):
    pass


class UnicodeString(Condition):
    arg_types = {"this": True, "escape": False}


class Column(Condition):
    arg_types = {"this": True, "table": False, "db": False, "catalog": False, "join_mark": False}

    @property
    def table(self) -> str:
        return self.text("table")

    @property
    def db(self) -> str:
        return self.text("db")

    @property
    def catalog(self) -> str:
        return self.text("catalog")

    @property
    def output_name(self) -> str:
        return self.name

    @property
    def parts(self) -> t.List[Identifier]:
        """Return the parts of a column in order catalog, db, table, name."""
        return [
            t.cast(Identifier, self.args[part])
            for part in ("catalog", "db", "table", "this")
            if self.args.get(part)
        ]

    def to_dot(self, include_dots: bool = True) -> Dot | Identifier:
        """Converts the column into a dot expression."""
        parts = self.parts
        parent = self.parent

        if include_dots:
            while isinstance(parent, Dot):
                parts.append(parent.expression)
                parent = parent.parent

        return Dot.build(deepcopy(parts)) if len(parts) > 1 else parts[0]


class Pseudocolumn(Column):
    pass


class ColumnPosition(Expression):
    arg_types = {"this": False, "position": True}


class ColumnDef(Expression):
    arg_types = {
        "this": True,
        "kind": False,
        "constraints": False,
        "exists": False,
        "position": False,
        "default": False,
        "output": False,
    }

    @property
    def constraints(self) -> t.List[ColumnConstraint]:
        return self.args.get("constraints") or []

    @property
    def kind(self) -> t.Optional[DataType]:
        return self.args.get("kind")


class AlterColumn(Expression):
    arg_types = {
        "this": True,
        "dtype": False,
        "collate": False,
        "using": False,
        "default": False,
        "drop": False,
        "comment": False,
        "allow_null": False,
        "visible": False,
        "rename_to": False,
    }


# https://dev.mysql.com/doc/refman/8.0/en/invisible-indexes.html
class AlterIndex(Expression):
    arg_types = {"this": True, "visible": True}


# https://docs.aws.amazon.com/redshift/latest/dg/r_ALTER_TABLE.html
class AlterDistStyle(Expression):
    pass


class AlterSortKey(Expression):
    arg_types = {"this": False, "expressions": False, "compound": False}


class AlterSet(Expression):
    arg_types = {
        "expressions": False,
        "option": False,
        "tablespace": False,
        "access_method": False,
        "file_format": False,
        "copy_options": False,
        "tag": False,
        "location": False,
        "serde": False,
    }


class RenameColumn(Expression):
    arg_types = {"this": True, "to": True, "exists": False}


class AlterRename(Expression):
    pass


class SwapTable(Expression):
    pass


class Comment(Expression):
    arg_types = {
        "this": True,
        "kind": True,
        "expression": True,
        "exists": False,
        "materialized": False,
    }


class Comprehension(Expression):
    arg_types = {
        "this": True,
        "expression": True,
        "position": False,
        "iterator": True,
        "condition": False,
    }


# https://clickhouse.com/docs/en/engines/table-engines/mergetree-family/mergetree#mergetree-table-ttl
class MergeTreeTTLAction(Expression):
    arg_types = {
        "this": True,
        "delete": False,
        "recompress": False,
        "to_disk": False,
        "to_volume": False,
    }


# https://clickhouse.com/docs/en/engines/table-engines/mergetree-family/mergetree#mergetree-table-ttl
class MergeTreeTTL(Expression):
    arg_types = {
        "expressions": True,
        "where": False,
        "group": False,
        "aggregates": False,
    }


# https://dev.mysql.com/doc/refman/8.0/en/create-table.html
class IndexConstraintOption(Expression):
    arg_types = {
        "key_block_size": False,
        "using": False,
        "parser": False,
        "comment": False,
        "visible": False,
        "engine_attr": False,
        "secondary_engine_attr": False,
    }


class ColumnConstraint(Expression):
    arg_types = {"this": False, "kind": True}

    @property
    def kind(self) -> ColumnConstraintKind:
        return self.args["kind"]


class ColumnConstraintKind(Expression):
    pass


class AutoIncrementColumnConstraint(ColumnConstraintKind):
    pass


class ZeroFillColumnConstraint(ColumnConstraint):
    arg_types = {}


class PeriodForSystemTimeConstraint(ColumnConstraintKind):
    arg_types = {"this": True, "expression": True}


class CaseSpecificColumnConstraint(ColumnConstraintKind):
    arg_types = {"not_": True}


class CharacterSetColumnConstraint(ColumnConstraintKind):
    arg_types = {"this": True}


class CheckColumnConstraint(ColumnConstraintKind):
    arg_types = {"this": True, "enforced": False}


class ClusteredColumnConstraint(ColumnConstraintKind):
    pass


class CollateColumnConstraint(ColumnConstraintKind):
    pass


class CommentColumnConstraint(ColumnConstraintKind):
    pass


class CompressColumnConstraint(ColumnConstraintKind):
    arg_types = {"this": False}


class DateFormatColumnConstraint(ColumnConstraintKind):
    arg_types = {"this": True}


class DefaultColumnConstraint(ColumnConstraintKind):
    pass


class EncodeColumnConstraint(ColumnConstraintKind):
    pass


# https://www.postgresql.org/docs/current/sql-createtable.html#SQL-CREATETABLE-EXCLUDE
class ExcludeColumnConstraint(ColumnConstraintKind):
    pass


class EphemeralColumnConstraint(ColumnConstraintKind):
    arg_types = {"this": False}


class WithOperator(Expression):
    arg_types = {"this": True, "op": True}


class GeneratedAsIdentityColumnConstraint(ColumnConstraintKind):
    # this: True -> ALWAYS, this: False -> BY DEFAULT
    arg_types = {
        "this": False,
        "expression": False,
        "on_null": False,
        "start": False,
        "increment": False,
        "minvalue": False,
        "maxvalue": False,
        "cycle": False,
        "order": False,
    }


class GeneratedAsRowColumnConstraint(ColumnConstraintKind):
    arg_types = {"start": False, "hidden": False}


# https://dev.mysql.com/doc/refman/8.0/en/create-table.html
# https://github.com/ClickHouse/ClickHouse/blob/master/src/Parsers/ParserCreateQuery.h#L646
class IndexColumnConstraint(ColumnConstraintKind):
    arg_types = {
        "this": False,
        "expressions": False,
        "kind": False,
        "index_type": False,
        "options": False,
        "expression": False,  # Clickhouse
        "granularity": False,
    }


class InlineLengthColumnConstraint(ColumnConstraintKind):
    pass


class NonClusteredColumnConstraint(ColumnConstraintKind):
    pass


class NotForReplicationColumnConstraint(ColumnConstraintKind):
    arg_types = {}


# https://docs.snowflake.com/en/sql-reference/sql/create-table
class MaskingPolicyColumnConstraint(ColumnConstraintKind):
    arg_types = {"this": True, "expressions": False}


class NotNullColumnConstraint(ColumnConstraintKind):
    arg_types = {"allow_null": False}


# https://dev.mysql.com/doc/refman/5.7/en/timestamp-initialization.html
class OnUpdateColumnConstraint(ColumnConstraintKind):
    pass


class PrimaryKeyColumnConstraint(ColumnConstraintKind):
    arg_types = {"desc": False, "options": False}


class TitleColumnConstraint(ColumnConstraintKind):
    pass


class UniqueColumnConstraint(ColumnConstraintKind):
    arg_types = {
        "this": False,
        "index_type": False,
        "on_conflict": False,
        "nulls": False,
        "options": False,
    }


class UppercaseColumnConstraint(ColumnConstraintKind):
    arg_types: t.Dict[str, t.Any] = {}


# https://docs.risingwave.com/processing/watermarks#syntax
class WatermarkColumnConstraint(Expression):
    arg_types = {"this": True, "expression": True}


class PathColumnConstraint(ColumnConstraintKind):
    pass


# https://docs.snowflake.com/en/sql-reference/sql/create-table
class ProjectionPolicyColumnConstraint(ColumnConstraintKind):
    pass


# computed column expression
# https://learn.microsoft.com/en-us/sql/t-sql/statements/create-table-transact-sql?view=sql-server-ver16
class ComputedColumnConstraint(ColumnConstraintKind):
    arg_types = {"this": True, "persisted": False, "not_null": False, "data_type": False}


class Constraint(Expression):
    arg_types = {"this": True, "expressions": True}


class Delete(DML):
    arg_types = {
        "with_": False,
        "this": False,
        "using": False,
        "where": False,
        "returning": False,
        "order": False,
        "limit": False,
        "tables": False,  # Multiple-Table Syntax (MySQL)
        "cluster": False,  # Clickhouse
    }

    def delete(
        self,
        table: ExpOrStr,
        dialect: DialectType = None,
        copy: bool = True,
        **opts,
    ) -> Delete:
        """
        Create a DELETE expression or replace the table on an existing DELETE expression.

        Example:
            >>> delete("tbl").sql()
            'DELETE FROM tbl'

        Args:
            table: the table from which to delete.
            dialect: the dialect used to parse the input expression.
            copy: if `False`, modify this expression instance in-place.
            opts: other options to use to parse the input expressions.

        Returns:
            Delete: the modified expression.
        """
        return _apply_builder(
            expression=table,
            instance=self,
            arg="this",
            dialect=dialect,
            into=Table,
            copy=copy,
            **opts,
        )

    def where(
        self,
        *expressions: t.Optional[ExpOrStr],
        append: bool = True,
        dialect: DialectType = None,
        copy: bool = True,
        **opts,
    ) -> Delete:
        """
        Append to or set the WHERE expressions.

        Example:
            >>> delete("tbl").where("x = 'a' OR x < 'b'").sql()
            "DELETE FROM tbl WHERE x = 'a' OR x < 'b'"

        Args:
            *expressions: the SQL code strings to parse.
                If an `Expression` instance is passed, it will be used as-is.
                Multiple expressions are combined with an AND operator.
            append: if `True`, AND the new expressions to any existing expression.
                Otherwise, this resets the expression.
            dialect: the dialect used to parse the input expressions.
            copy: if `False`, modify this expression instance in-place.
            opts: other options to use to parse the input expressions.

        Returns:
            Delete: the modified expression.
        """
        return _apply_conjunction_builder(
            *expressions,
            instance=self,
            arg="where",
            append=append,
            into=Where,
            dialect=dialect,
            copy=copy,
            **opts,
        )


class Drop(Expression):
    arg_types = {
        "this": False,
        "kind": False,
        "expressions": False,
        "exists": False,
        "temporary": False,
        "materialized": False,
        "cascade": False,
        "constraints": False,
        "purge": False,
        "cluster": False,
        "concurrently": False,
    }

    @property
    def kind(self) -> t.Optional[str]:
        kind = self.args.get("kind")
        return kind and kind.upper()


# https://cloud.google.com/bigquery/docs/reference/standard-sql/export-statements
class Export(Expression):
    arg_types = {"this": True, "connection": False, "options": True}


class Filter(Expression):
    arg_types = {"this": True, "expression": True}


class Check(Expression):
    pass


class Changes(Expression):
    arg_types = {"information": True, "at_before": False, "end": False}


# https://docs.snowflake.com/en/sql-reference/constructs/connect-by
class Connect(Expression):
    arg_types = {"start": False, "connect": True, "nocycle": False}


class CopyParameter(Expression):
    arg_types = {"this": True, "expression": False, "expressions": False}


class Copy(DML):
    arg_types = {
        "this": True,
        "kind": True,
        "files": False,
        "credentials": False,
        "format": False,
        "params": False,
    }


class Credentials(Expression):
    arg_types = {
        "credentials": False,
        "encryption": False,
        "storage": False,
        "iam_role": False,
        "region": False,
    }


class Prior(Expression):
    pass


class Directory(Expression):
    arg_types = {"this": True, "local": False, "row_format": False}


# https://docs.snowflake.com/en/user-guide/data-load-dirtables-query
class DirectoryStage(Expression):
    pass


class ForeignKey(Expression):
    arg_types = {
        "expressions": False,
        "reference": False,
        "delete": False,
        "update": False,
        "options": False,
    }


class ColumnPrefix(Expression):
    arg_types = {"this": True, "expression": True}


class PrimaryKey(Expression):
    arg_types = {"this": False, "expressions": True, "options": False, "include": False}


# https://www.postgresql.org/docs/9.1/sql-selectinto.html
# https://docs.aws.amazon.com/redshift/latest/dg/r_SELECT_INTO.html#r_SELECT_INTO-examples
class Into(Expression):
    arg_types = {
        "this": False,
        "temporary": False,
        "unlogged": False,
        "bulk_collect": False,
        "expressions": False,
    }


class From(Expression):
    @property
    def name(self) -> str:
        return self.this.name

    @property
    def alias_or_name(self) -> str:
        return self.this.alias_or_name


class Having(Expression):
    pass


class Hint(Expression):
    arg_types = {"expressions": True}


class JoinHint(Expression):
    arg_types = {"this": True, "expressions": True}


class Identifier(Expression):
    arg_types = {"this": True, "quoted": False, "global_": False, "temporary": False}

    @property
    def quoted(self) -> bool:
        return bool(self.args.get("quoted"))

    @property
    def output_name(self) -> str:
        return self.name


# https://www.postgresql.org/docs/current/indexes-opclass.html
class Opclass(Expression):
    arg_types = {"this": True, "expression": True}


class Index(Expression):
    arg_types = {
        "this": False,
        "table": False,
        "unique": False,
        "primary": False,
        "amp": False,  # teradata
        "params": False,
    }


class IndexParameters(Expression):
    arg_types = {
        "using": False,
        "include": False,
        "columns": False,
        "with_storage": False,
        "partition_by": False,
        "tablespace": False,
        "where": False,
        "on": False,
    }


class Insert(DDL, DML):
    arg_types = {
        "hint": False,
        "with_": False,
        "is_function": False,
        "this": False,
        "expression": False,
        "conflict": False,
        "returning": False,
        "overwrite": False,
        "exists": False,
        "alternative": False,
        "where": False,
        "ignore": False,
        "by_name": False,
        "stored": False,
        "partition": False,
        "settings": False,
        "source": False,
        "default": False,
    }

    def with_(
        self,
        alias: ExpOrStr,
        as_: ExpOrStr,
        recursive: t.Optional[bool] = None,
        materialized: t.Optional[bool] = None,
        append: bool = True,
        dialect: DialectType = None,
        copy: bool = True,
        **opts,
    ) -> Insert:
        """
        Append to or set the common table expressions.

        Example:
            >>> insert("SELECT x FROM cte", "t").with_("cte", as_="SELECT * FROM tbl").sql()
            'WITH cte AS (SELECT * FROM tbl) INSERT INTO t SELECT x FROM cte'

        Args:
            alias: the SQL code string to parse as the table name.
                If an `Expression` instance is passed, this is used as-is.
            as_: the SQL code string to parse as the table expression.
                If an `Expression` instance is passed, it will be used as-is.
            recursive: set the RECURSIVE part of the expression. Defaults to `False`.
            materialized: set the MATERIALIZED part of the expression.
            append: if `True`, add to any existing expressions.
                Otherwise, this resets the expressions.
            dialect: the dialect used to parse the input expression.
            copy: if `False`, modify this expression instance in-place.
            opts: other options to use to parse the input expressions.

        Returns:
            The modified expression.
        """
        return _apply_cte_builder(
            self,
            alias,
            as_,
            recursive=recursive,
            materialized=materialized,
            append=append,
            dialect=dialect,
            copy=copy,
            **opts,
        )


class ConditionalInsert(Expression):
    arg_types = {"this": True, "expression": False, "else_": False}


class MultitableInserts(Expression):
    arg_types = {"expressions": True, "kind": True, "source": True}


class OnConflict(Expression):
    arg_types = {
        "duplicate": False,
        "expressions": False,
        "action": False,
        "conflict_keys": False,
        "constraint": False,
        "where": False,
    }


class OnCondition(Expression):
    arg_types = {"error": False, "empty": False, "null": False}


class Returning(Expression):
    arg_types = {"expressions": True, "into": False}


# https://dev.mysql.com/doc/refman/8.0/en/charset-introducer.html
class Introducer(Expression):
    arg_types = {"this": True, "expression": True}


# national char, like n'utf8'
class National(Expression):
    pass


class LoadData(Expression):
    arg_types = {
        "this": True,
        "local": False,
        "overwrite": False,
        "inpath": True,
        "partition": False,
        "input_format": False,
        "serde": False,
    }


class Partition(Expression):
    arg_types = {"expressions": True, "subpartition": False}


class PartitionRange(Expression):
    arg_types = {"this": True, "expression": False, "expressions": False}


# https://clickhouse.com/docs/en/sql-reference/statements/alter/partition#how-to-set-partition-expression
class PartitionId(Expression):
    pass


class Fetch(Expression):
    arg_types = {
        "direction": False,
        "count": False,
        "limit_options": False,
    }


class Grant(Expression):
    arg_types = {
        "privileges": True,
        "kind": False,
        "securable": True,
        "principals": True,
        "grant_option": False,
    }


class Revoke(Expression):
    arg_types = {**Grant.arg_types, "cascade": False}


class Group(Expression):
    arg_types = {
        "expressions": False,
        "grouping_sets": False,
        "cube": False,
        "rollup": False,
        "totals": False,
        "all": False,
    }


class Cube(Expression):
    arg_types = {"expressions": False}


class Rollup(Expression):
    arg_types = {"expressions": False}


class GroupingSets(Expression):
    arg_types = {"expressions": True}


class Lambda(Expression):
    arg_types = {"this": True, "expressions": True, "colon": False}


class Limit(Expression):
    arg_types = {
        "this": False,
        "expression": True,
        "offset": False,
        "limit_options": False,
        "expressions": False,
    }


class LimitOptions(Expression):
    arg_types = {
        "percent": False,
        "rows": False,
        "with_ties": False,
    }


class Literal(Condition):
    arg_types = {"this": True, "is_string": True}

    @classmethod
    def number(cls, number) -> Literal:
        return cls(this=str(number), is_string=False)

    @classmethod
    def string(cls, string) -> Literal:
        return cls(this=str(string), is_string=True)

    @property
    def output_name(self) -> str:
        return self.name

    def to_py(self) -> int | str | Decimal:
        if self.is_number:
            try:
                return int(self.this)
            except ValueError:
                return Decimal(self.this)
        return self.this


class Join(Expression):
    arg_types = {
        "this": True,
        "on": False,
        "side": False,
        "kind": False,
        "using": False,
        "method": False,
        "global_": False,
        "hint": False,
        "match_condition": False,  # Snowflake
        "expressions": False,
        "pivots": False,
    }

    @property
    def method(self) -> str:
        return self.text("method").upper()

    @property
    def kind(self) -> str:
        return self.text("kind").upper()

    @property
    def side(self) -> str:
        return self.text("side").upper()

    @property
    def hint(self) -> str:
        return self.text("hint").upper()

    @property
    def alias_or_name(self) -> str:
        return self.this.alias_or_name

    @property
    def is_semi_or_anti_join(self) -> bool:
        return self.kind in ("SEMI", "ANTI")

    def on(
        self,
        *expressions: t.Optional[ExpOrStr],
        append: bool = True,
        dialect: DialectType = None,
        copy: bool = True,
        **opts,
    ) -> Join:
        """
        Append to or set the ON expressions.

        Example:
            >>> import sqlglot
            >>> sqlglot.parse_one("JOIN x", into=Join).on("y = 1").sql()
            'JOIN x ON y = 1'

        Args:
            *expressions: the SQL code strings to parse.
                If an `Expression` instance is passed, it will be used as-is.
                Multiple expressions are combined with an AND operator.
            append: if `True`, AND the new expressions to any existing expression.
                Otherwise, this resets the expression.
            dialect: the dialect used to parse the input expressions.
            copy: if `False`, modify this expression instance in-place.
            opts: other options to use to parse the input expressions.

        Returns:
            The modified Join expression.
        """
        join = _apply_conjunction_builder(
            *expressions,
            instance=self,
            arg="on",
            append=append,
            dialect=dialect,
            copy=copy,
            **opts,
        )

        if join.kind == "CROSS":
            join.set("kind", None)

        return join

    def using(
        self,
        *expressions: t.Optional[ExpOrStr],
        append: bool = True,
        dialect: DialectType = None,
        copy: bool = True,
        **opts,
    ) -> Join:
        """
        Append to or set the USING expressions.

        Example:
            >>> import sqlglot
            >>> sqlglot.parse_one("JOIN x", into=Join).using("foo", "bla").sql()
            'JOIN x USING (foo, bla)'

        Args:
            *expressions: the SQL code strings to parse.
                If an `Expression` instance is passed, it will be used as-is.
            append: if `True`, concatenate the new expressions to the existing "using" list.
                Otherwise, this resets the expression.
            dialect: the dialect used to parse the input expressions.
            copy: if `False`, modify this expression instance in-place.
            opts: other options to use to parse the input expressions.

        Returns:
            The modified Join expression.
        """
        join = _apply_list_builder(
            *expressions,
            instance=self,
            arg="using",
            append=append,
            dialect=dialect,
            copy=copy,
            **opts,
        )

        if join.kind == "CROSS":
            join.set("kind", None)

        return join


class Lateral(UDTF):
    arg_types = {
        "this": True,
        "view": False,
        "outer": False,
        "alias": False,
        "cross_apply": False,  # True -> CROSS APPLY, False -> OUTER APPLY
        "ordinality": False,
    }


# https://docs.snowflake.com/sql-reference/literals-table
# https://docs.snowflake.com/en/sql-reference/functions-table#using-a-table-function
class TableFromRows(UDTF):
    arg_types = {
        "this": True,
        "alias": False,
        "joins": False,
        "pivots": False,
        "sample": False,
    }


class MatchRecognizeMeasure(Expression):
    arg_types = {
        "this": True,
        "window_frame": False,
    }


class MatchRecognize(Expression):
    arg_types = {
        "partition_by": False,
        "order": False,
        "measures": False,
        "rows": False,
        "after": False,
        "pattern": False,
        "define": False,
        "alias": False,
    }


# Clickhouse FROM FINAL modifier
# https://clickhouse.com/docs/en/sql-reference/statements/select/from/#final-modifier
class Final(Expression):
    pass


class Offset(Expression):
    arg_types = {"this": False, "expression": True, "expressions": False}


class Order(Expression):
    arg_types = {"this": False, "expressions": True, "siblings": False}


# https://clickhouse.com/docs/en/sql-reference/statements/select/order-by#order-by-expr-with-fill-modifier
class WithFill(Expression):
    arg_types = {
        "from_": False,
        "to": False,
        "step": False,
        "interpolate": False,
    }


# hive specific sorts
# https://cwiki.apache.org/confluence/display/Hive/LanguageManual+SortBy
class Cluster(Order):
    pass


class Distribute(Order):
    pass


class Sort(Order):
    pass


class Ordered(Expression):
    arg_types = {"this": True, "desc": False, "nulls_first": True, "with_fill": False}

    @property
    def name(self) -> str:
        return self.this.name


class Property(Expression):
    arg_types = {"this": True, "value": True}


class GrantPrivilege(Expression):
    arg_types = {"this": True, "expressions": False}


class GrantPrincipal(Expression):
    arg_types = {"this": True, "kind": False}


class AllowedValuesProperty(Expression):
    arg_types = {"expressions": True}


class AlgorithmProperty(Property):
    arg_types = {"this": True}


class AutoIncrementProperty(Property):
    arg_types = {"this": True}


# https://docs.aws.amazon.com/prescriptive-guidance/latest/materialized-views-redshift/refreshing-materialized-views.html
class AutoRefreshProperty(Property):
    arg_types = {"this": True}


class BackupProperty(Property):
    arg_types = {"this": True}


# https://doris.apache.org/docs/sql-manual/sql-statements/table-and-view/async-materialized-view/CREATE-ASYNC-MATERIALIZED-VIEW/
class BuildProperty(Property):
    arg_types = {"this": True}


class BlockCompressionProperty(Property):
    arg_types = {
        "autotemp": False,
        "always": False,
        "default": False,
        "manual": False,
        "never": False,
    }


class CharacterSetProperty(Property):
    arg_types = {"this": True, "default": True}


class ChecksumProperty(Property):
    arg_types = {"on": False, "default": False}


class CollateProperty(Property):
    arg_types = {"this": True, "default": False}


class CopyGrantsProperty(Property):
    arg_types = {}


class DataBlocksizeProperty(Property):
    arg_types = {
        "size": False,
        "units": False,
        "minimum": False,
        "maximum": False,
        "default": False,
    }


class DataDeletionProperty(Property):
    arg_types = {"on": True, "filter_column": False, "retention_period": False}


class DefinerProperty(Property):
    arg_types = {"this": True}


class DistKeyProperty(Property):
    arg_types = {"this": True}


# https://docs.starrocks.io/docs/sql-reference/sql-statements/data-definition/CREATE_TABLE/#distribution_desc
# https://doris.apache.org/docs/sql-manual/sql-statements/Data-Definition-Statements/Create/CREATE-TABLE?_highlight=create&_highlight=table#distribution_desc
class DistributedByProperty(Property):
    arg_types = {"expressions": False, "kind": True, "buckets": False, "order": False}


class DistStyleProperty(Property):
    arg_types = {"this": True}


class DuplicateKeyProperty(Property):
    arg_types = {"expressions": True}


class EngineProperty(Property):
    arg_types = {"this": True}


class HeapProperty(Property):
    arg_types = {}


class ToTableProperty(Property):
    arg_types = {"this": True}


class ExecuteAsProperty(Property):
    arg_types = {"this": True}


class ExternalProperty(Property):
    arg_types = {"this": False}


class FallbackProperty(Property):
    arg_types = {"no": True, "protection": False}


# https://docs.databricks.com/aws/en/sql/language-manual/sql-ref-syntax-ddl-create-table-hiveformat
class FileFormatProperty(Property):
    arg_types = {"this": False, "expressions": False, "hive_format": False}


class CredentialsProperty(Property):
    arg_types = {"expressions": True}


class FreespaceProperty(Property):
    arg_types = {"this": True, "percent": False}


class GlobalProperty(Property):
    arg_types = {}


class IcebergProperty(Property):
    arg_types = {}


class InheritsProperty(Property):
    arg_types = {"expressions": True}


class InputModelProperty(Property):
    arg_types = {"this": True}


class OutputModelProperty(Property):
    arg_types = {"this": True}


class IsolatedLoadingProperty(Property):
    arg_types = {"no": False, "concurrent": False, "target": False}


class JournalProperty(Property):
    arg_types = {
        "no": False,
        "dual": False,
        "before": False,
        "local": False,
        "after": False,
    }


class LanguageProperty(Property):
    arg_types = {"this": True}


class EnviromentProperty(Property):
    arg_types = {"expressions": True}


# spark ddl
class ClusteredByProperty(Property):
    arg_types = {"expressions": True, "sorted_by": False, "buckets": True}


class DictProperty(Property):
    arg_types = {"this": True, "kind": True, "settings": False}


class DictSubProperty(Property):
    pass


class DictRange(Property):
    arg_types = {"this": True, "min": True, "max": True}


class DynamicProperty(Property):
    arg_types = {}


# Clickhouse CREATE ... ON CLUSTER modifier
# https://clickhouse.com/docs/en/sql-reference/distributed-ddl
class OnCluster(Property):
    arg_types = {"this": True}


# Clickhouse EMPTY table "property"
class EmptyProperty(Property):
    arg_types = {}


class LikeProperty(Property):
    arg_types = {"this": True, "expressions": False}


class LocationProperty(Property):
    arg_types = {"this": True}


class LockProperty(Property):
    arg_types = {"this": True}


class LockingProperty(Property):
    arg_types = {
        "this": False,
        "kind": True,
        "for_or_in": False,
        "lock_type": True,
        "override": False,
    }


class LogProperty(Property):
    arg_types = {"no": True}


class MaterializedProperty(Property):
    arg_types = {"this": False}


class MergeBlockRatioProperty(Property):
    arg_types = {"this": False, "no": False, "default": False, "percent": False}


class NoPrimaryIndexProperty(Property):
    arg_types = {}


class OnProperty(Property):
    arg_types = {"this": True}


class OnCommitProperty(Property):
    arg_types = {"delete": False}


class PartitionedByProperty(Property):
    arg_types = {"this": True}


class PartitionedByBucket(Property):
    arg_types = {"this": True, "expression": True}


class PartitionByTruncate(Property):
    arg_types = {"this": True, "expression": True}


# https://docs.starrocks.io/docs/sql-reference/sql-statements/table_bucket_part_index/CREATE_TABLE/
class PartitionByRangeProperty(Property):
    arg_types = {"partition_expressions": True, "create_expressions": True}


# https://docs.starrocks.io/docs/table_design/data_distribution/#range-partitioning
class PartitionByRangePropertyDynamic(Expression):
    arg_types = {"this": False, "start": True, "end": True, "every": True}


# https://doris.apache.org/docs/table-design/data-partitioning/manual-partitioning
class PartitionByListProperty(Property):
    arg_types = {"partition_expressions": True, "create_expressions": True}


# https://doris.apache.org/docs/table-design/data-partitioning/manual-partitioning
class PartitionList(Expression):
    arg_types = {"this": True, "expressions": True}


# https://doris.apache.org/docs/sql-manual/sql-statements/table-and-view/async-materialized-view/CREATE-ASYNC-MATERIALIZED-VIEW
class RefreshTriggerProperty(Property):
    arg_types = {
        "method": True,
        "kind": False,
        "every": False,
        "unit": False,
        "starts": False,
    }


# https://docs.starrocks.io/docs/sql-reference/sql-statements/table_bucket_part_index/CREATE_TABLE/
class UniqueKeyProperty(Property):
    arg_types = {"expressions": True}


# https://www.postgresql.org/docs/current/sql-createtable.html
class PartitionBoundSpec(Expression):
    # this -> IN / MODULUS, expression -> REMAINDER, from_expressions -> FROM (...), to_expressions -> TO (...)
    arg_types = {
        "this": False,
        "expression": False,
        "from_expressions": False,
        "to_expressions": False,
    }


class PartitionedOfProperty(Property):
    # this -> parent_table (schema), expression -> FOR VALUES ... / DEFAULT
    arg_types = {"this": True, "expression": True}


class StreamingTableProperty(Property):
    arg_types = {}


class RemoteWithConnectionModelProperty(Property):
    arg_types = {"this": True}


class ReturnsProperty(Property):
    arg_types = {"this": False, "is_table": False, "table": False, "null": False}


class StrictProperty(Property):
    arg_types = {}


class RowFormatProperty(Property):
    arg_types = {"this": True}


class RowFormatDelimitedProperty(Property):
    # https://cwiki.apache.org/confluence/display/hive/languagemanual+dml
    arg_types = {
        "fields": False,
        "escaped": False,
        "collection_items": False,
        "map_keys": False,
        "lines": False,
        "null": False,
        "serde": False,
    }


class RowFormatSerdeProperty(Property):
    arg_types = {"this": True, "serde_properties": False}


# https://spark.apache.org/docs/3.1.2/sql-ref-syntax-qry-select-transform.html
class QueryTransform(Expression):
    arg_types = {
        "expressions": True,
        "command_script": True,
        "schema": False,
        "row_format_before": False,
        "record_writer": False,
        "row_format_after": False,
        "record_reader": False,
    }


class SampleProperty(Property):
    arg_types = {"this": True}


# https://prestodb.io/docs/current/sql/create-view.html#synopsis
class SecurityProperty(Property):
    arg_types = {"this": True}


class SchemaCommentProperty(Property):
    arg_types = {"this": True}


class SemanticView(Expression):
    arg_types = {
        "this": True,
        "metrics": False,
        "dimensions": False,
        "facts": False,
        "where": False,
    }


class SerdeProperties(Property):
    arg_types = {"expressions": True, "with_": False}


class SetProperty(Property):
    arg_types = {"multi": True}


class SharingProperty(Property):
    arg_types = {"this": False}


class SetConfigProperty(Property):
    arg_types = {"this": True}


class SettingsProperty(Property):
    arg_types = {"expressions": True}


class SortKeyProperty(Property):
    arg_types = {"this": True, "compound": False}


class SqlReadWriteProperty(Property):
    arg_types = {"this": True}


class SqlSecurityProperty(Property):
    arg_types = {"this": True}


class StabilityProperty(Property):
    arg_types = {"this": True}


class StorageHandlerProperty(Property):
    arg_types = {"this": True}


class TemporaryProperty(Property):
    arg_types = {"this": False}


class SecureProperty(Property):
    arg_types = {}


# https://docs.snowflake.com/en/sql-reference/sql/create-table
class Tags(ColumnConstraintKind, Property):
    arg_types = {"expressions": True}


class TransformModelProperty(Property):
    arg_types = {"expressions": True}


class TransientProperty(Property):
    arg_types = {"this": False}


class UnloggedProperty(Property):
    arg_types = {}


# https://docs.snowflake.com/en/sql-reference/sql/create-table#create-table-using-template
class UsingTemplateProperty(Property):
    arg_types = {"this": True}


# https://learn.microsoft.com/en-us/sql/t-sql/statements/create-view-transact-sql?view=sql-server-ver16
class ViewAttributeProperty(Property):
    arg_types = {"this": True}


class VolatileProperty(Property):
    arg_types = {"this": False}


class WithDataProperty(Property):
    arg_types = {"no": True, "statistics": False}


class WithJournalTableProperty(Property):
    arg_types = {"this": True}


class WithSchemaBindingProperty(Property):
    arg_types = {"this": True}


class WithSystemVersioningProperty(Property):
    arg_types = {
        "on": False,
        "this": False,
        "data_consistency": False,
        "retention_period": False,
        "with_": True,
    }


class WithProcedureOptions(Property):
    arg_types = {"expressions": True}


class EncodeProperty(Property):
    arg_types = {"this": True, "properties": False, "key": False}


class IncludeProperty(Property):
    arg_types = {"this": True, "alias": False, "column_def": False}


class ForceProperty(Property):
    arg_types = {}


class Properties(Expression):
    arg_types = {"expressions": True}

    NAME_TO_PROPERTY = {
        "ALGORITHM": AlgorithmProperty,
        "AUTO_INCREMENT": AutoIncrementProperty,
        "CHARACTER SET": CharacterSetProperty,
        "CLUSTERED_BY": ClusteredByProperty,
        "COLLATE": CollateProperty,
        "COMMENT": SchemaCommentProperty,
        "CREDENTIALS": CredentialsProperty,
        "DEFINER": DefinerProperty,
        "DISTKEY": DistKeyProperty,
        "DISTRIBUTED_BY": DistributedByProperty,
        "DISTSTYLE": DistStyleProperty,
        "ENGINE": EngineProperty,
        "EXECUTE AS": ExecuteAsProperty,
        "FORMAT": FileFormatProperty,
        "LANGUAGE": LanguageProperty,
        "LOCATION": LocationProperty,
        "LOCK": LockProperty,
        "PARTITIONED_BY": PartitionedByProperty,
        "RETURNS": ReturnsProperty,
        "ROW_FORMAT": RowFormatProperty,
        "SORTKEY": SortKeyProperty,
        "ENCODE": EncodeProperty,
        "INCLUDE": IncludeProperty,
    }

    PROPERTY_TO_NAME = {v: k for k, v in NAME_TO_PROPERTY.items()}

    # CREATE property locations
    # Form: schema specified
    #   create [POST_CREATE]
    #     table a [POST_NAME]
    #     (b int) [POST_SCHEMA]
    #     with ([POST_WITH])
    #     index (b) [POST_INDEX]
    #
    # Form: alias selection
    #   create [POST_CREATE]
    #     table a [POST_NAME]
    #     as [POST_ALIAS] (select * from b) [POST_EXPRESSION]
    #     index (c) [POST_INDEX]
    class Location(AutoName):
        POST_CREATE = auto()
        POST_NAME = auto()
        POST_SCHEMA = auto()
        POST_WITH = auto()
        POST_ALIAS = auto()
        POST_EXPRESSION = auto()
        POST_INDEX = auto()
        UNSUPPORTED = auto()

    @classmethod
    def from_dict(cls, properties_dict: t.Dict) -> Properties:
        expressions = []
        for key, value in properties_dict.items():
            property_cls = cls.NAME_TO_PROPERTY.get(key.upper())
            if property_cls:
                expressions.append(property_cls(this=convert(value)))
            else:
                expressions.append(Property(this=Literal.string(key), value=convert(value)))

        return cls(expressions=expressions)


class Qualify(Expression):
    pass


class InputOutputFormat(Expression):
    arg_types = {"input_format": False, "output_format": False}


# https://www.ibm.com/docs/en/ias?topic=procedures-return-statement-in-sql
class Return(Expression):
    pass


class Reference(Expression):
    arg_types = {"this": True, "expressions": False, "options": False}


class Tuple(Expression):
    arg_types = {"expressions": False}

    def isin(
        self,
        *expressions: t.Any,
        query: t.Optional[ExpOrStr] = None,
        unnest: t.Optional[ExpOrStr] | t.Collection[ExpOrStr] = None,
        copy: bool = True,
        **opts,
    ) -> In:
        return In(
            this=maybe_copy(self, copy),
            expressions=[convert(e, copy=copy) for e in expressions],
            query=maybe_parse(query, copy=copy, **opts) if query else None,
            unnest=(
                Unnest(
                    expressions=[
                        maybe_parse(t.cast(ExpOrStr, e), copy=copy, **opts)
                        for e in ensure_list(unnest)
                    ]
                )
                if unnest
                else None
            ),
        )


QUERY_MODIFIERS = {
    "match": False,
    "laterals": False,
    "joins": False,
    "connect": False,
    "pivots": False,
    "prewhere": False,
    "where": False,
    "group": False,
    "having": False,
    "qualify": False,
    "windows": False,
    "distribute": False,
    "sort": False,
    "cluster": False,
    "order": False,
    "limit": False,
    "offset": False,
    "locks": False,
    "sample": False,
    "settings": False,
    "format": False,
    "options": False,
}


# https://learn.microsoft.com/en-us/sql/t-sql/queries/option-clause-transact-sql?view=sql-server-ver16
# https://learn.microsoft.com/en-us/sql/t-sql/queries/hints-transact-sql-query?view=sql-server-ver16
class QueryOption(Expression):
    arg_types = {"this": True, "expression": False}


# https://learn.microsoft.com/en-us/sql/t-sql/queries/hints-transact-sql-table?view=sql-server-ver16
class WithTableHint(Expression):
    arg_types = {"expressions": True}


# https://dev.mysql.com/doc/refman/8.0/en/index-hints.html
class IndexTableHint(Expression):
    arg_types = {"this": True, "expressions": False, "target": False}


# https://docs.snowflake.com/en/sql-reference/constructs/at-before
class HistoricalData(Expression):
    arg_types = {"this": True, "kind": True, "expression": True}


# https://docs.snowflake.com/en/sql-reference/sql/put
class Put(Expression):
    arg_types = {"this": True, "target": True, "properties": False}


# https://docs.snowflake.com/en/sql-reference/sql/get
class Get(Expression):
    arg_types = {"this": True, "target": True, "properties": False}


class Table(Expression):
    arg_types = {
        "this": False,
        "alias": False,
        "db": False,
        "catalog": False,
        "laterals": False,
        "joins": False,
        "pivots": False,
        "hints": False,
        "system_time": False,
        "version": False,
        "format": False,
        "pattern": False,
        "ordinality": False,
        "when": False,
        "only": False,
        "partition": False,
        "changes": False,
        "rows_from": False,
        "sample": False,
        "indexed": False,
    }

    @property
    def name(self) -> str:
        if not self.this or isinstance(self.this, Func):
            return ""
        return self.this.name

    @property
    def db(self) -> str:
        return self.text("db")

    @property
    def catalog(self) -> str:
        return self.text("catalog")

    @property
    def selects(self) -> t.List[Expression]:
        return []

    @property
    def named_selects(self) -> t.List[str]:
        return []

    @property
    def parts(self) -> t.List[Expression]:
        """Return the parts of a table in order catalog, db, table."""
        parts: t.List[Expression] = []

        for arg in ("catalog", "db", "this"):
            part = self.args.get(arg)

            if isinstance(part, Dot):
                parts.extend(part.flatten())
            elif isinstance(part, Expression):
                parts.append(part)

        return parts

    def to_column(self, copy: bool = True) -> Expression:
        parts = self.parts
        last_part = parts[-1]

        if isinstance(last_part, Identifier):
            col: Expression = column(*reversed(parts[0:4]), fields=parts[4:], copy=copy)  # type: ignore
        else:
            # This branch will be reached if a function or array is wrapped in a `Table`
            col = last_part

        alias = self.args.get("alias")
        if alias:
            col = alias_(col, alias.this, copy=copy)

        return col


class SetOperation(Query):
    arg_types = {
        "with_": False,
        "this": True,
        "expression": True,
        "distinct": False,
        "by_name": False,
        "side": False,
        "kind": False,
        "on": False,
        **QUERY_MODIFIERS,
    }

    def select(
        self: S,
        *expressions: t.Optional[ExpOrStr],
        append: bool = True,
        dialect: DialectType = None,
        copy: bool = True,
        **opts,
    ) -> S:
        this = maybe_copy(self, copy)
        this.this.unnest().select(*expressions, append=append, dialect=dialect, copy=False, **opts)
        this.expression.unnest().select(
            *expressions, append=append, dialect=dialect, copy=False, **opts
        )
        return this

    @property
    def named_selects(self) -> t.List[str]:
        expression = self
        while isinstance(expression, SetOperation):
            expression = expression.this.unnest()
        return expression.named_selects

    @property
    def is_star(self) -> bool:
        return self.this.is_star or self.expression.is_star

    @property
    def selects(self) -> t.List[Expression]:
        expression = self
        while isinstance(expression, SetOperation):
            expression = expression.this.unnest()
        return expression.selects

    @property
    def left(self) -> Query:
        return self.this

    @property
    def right(self) -> Query:
        return self.expression

    @property
    def kind(self) -> str:
        return self.text("kind").upper()

    @property
    def side(self) -> str:
        return self.text("side").upper()


class Union(SetOperation):
    pass


class Except(SetOperation):
    pass


class Intersect(SetOperation):
    pass


class Update(DML):
    arg_types = {
        "with_": False,
        "this": False,
        "expressions": False,
        "from_": False,
        "where": False,
        "returning": False,
        "order": False,
        "limit": False,
        "options": False,
    }

    def table(
        self, expression: ExpOrStr, dialect: DialectType = None, copy: bool = True, **opts
    ) -> Update:
        """
        Set the table to update.

        Example:
            >>> Update().table("my_table").set_("x = 1").sql()
            'UPDATE my_table SET x = 1'

        Args:
            expression : the SQL code strings to parse.
                If a `Table` instance is passed, this is used as-is.
                If another `Expression` instance is passed, it will be wrapped in a `Table`.
            dialect: the dialect used to parse the input expression.
            copy: if `False`, modify this expression instance in-place.
            opts: other options to use to parse the input expressions.

        Returns:
            The modified Update expression.
        """
        return _apply_builder(
            expression=expression,
            instance=self,
            arg="this",
            into=Table,
            prefix=None,
            dialect=dialect,
            copy=copy,
            **opts,
        )

    def set_(
        self,
        *expressions: ExpOrStr,
        append: bool = True,
        dialect: DialectType = None,
        copy: bool = True,
        **opts,
    ) -> Update:
        """
        Append to or set the SET expressions.

        Example:
            >>> Update().table("my_table").set_("x = 1").sql()
            'UPDATE my_table SET x = 1'

        Args:
            *expressions: the SQL code strings to parse.
                If `Expression` instance(s) are passed, they will be used as-is.
                Multiple expressions are combined with a comma.
            append: if `True`, add the new expressions to any existing SET expressions.
                Otherwise, this resets the expressions.
            dialect: the dialect used to parse the input expressions.
            copy: if `False`, modify this expression instance in-place.
            opts: other options to use to parse the input expressions.
        """
        return _apply_list_builder(
            *expressions,
            instance=self,
            arg="expressions",
            append=append,
            into=Expression,
            prefix=None,
            dialect=dialect,
            copy=copy,
            **opts,
        )

    def where(
        self,
        *expressions: t.Optional[ExpOrStr],
        append: bool = True,
        dialect: DialectType = None,
        copy: bool = True,
        **opts,
    ) -> Select:
        """
        Append to or set the WHERE expressions.

        Example:
            >>> Update().table("tbl").set_("x = 1").where("x = 'a' OR x < 'b'").sql()
            "UPDATE tbl SET x = 1 WHERE x = 'a' OR x < 'b'"

        Args:
            *expressions: the SQL code strings to parse.
                If an `Expression` instance is passed, it will be used as-is.
                Multiple expressions are combined with an AND operator.
            append: if `True`, AND the new expressions to any existing expression.
                Otherwise, this resets the expression.
            dialect: the dialect used to parse the input expressions.
            copy: if `False`, modify this expression instance in-place.
            opts: other options to use to parse the input expressions.

        Returns:
            Select: the modified expression.
        """
        return _apply_conjunction_builder(
            *expressions,
            instance=self,
            arg="where",
            append=append,
            into=Where,
            dialect=dialect,
            copy=copy,
            **opts,
        )

    def from_(
        self,
        expression: t.Optional[ExpOrStr] = None,
        dialect: DialectType = None,
        copy: bool = True,
        **opts,
    ) -> Update:
        """
        Set the FROM expression.

        Example:
            >>> Update().table("my_table").set_("x = 1").from_("baz").sql()
            'UPDATE my_table SET x = 1 FROM baz'

        Args:
            expression : the SQL code strings to parse.
                If a `From` instance is passed, this is used as-is.
                If another `Expression` instance is passed, it will be wrapped in a `From`.
                If nothing is passed in then a from is not applied to the expression
            dialect: the dialect used to parse the input expression.
            copy: if `False`, modify this expression instance in-place.
            opts: other options to use to parse the input expressions.

        Returns:
            The modified Update expression.
        """
        if not expression:
            return maybe_copy(self, copy)

        return _apply_builder(
            expression=expression,
            instance=self,
            arg="from_",
            into=From,
            prefix="FROM",
            dialect=dialect,
            copy=copy,
            **opts,
        )

    def with_(
        self,
        alias: ExpOrStr,
        as_: ExpOrStr,
        recursive: t.Optional[bool] = None,
        materialized: t.Optional[bool] = None,
        append: bool = True,
        dialect: DialectType = None,
        copy: bool = True,
        **opts,
    ) -> Update:
        """
        Append to or set the common table expressions.

        Example:
            >>> Update().table("my_table").set_("x = 1").from_("baz").with_("baz", "SELECT id FROM foo").sql()
            'WITH baz AS (SELECT id FROM foo) UPDATE my_table SET x = 1 FROM baz'

        Args:
            alias: the SQL code string to parse as the table name.
                If an `Expression` instance is passed, this is used as-is.
            as_: the SQL code string to parse as the table expression.
                If an `Expression` instance is passed, it will be used as-is.
            recursive: set the RECURSIVE part of the expression. Defaults to `False`.
            materialized: set the MATERIALIZED part of the expression.
            append: if `True`, add to any existing expressions.
                Otherwise, this resets the expressions.
            dialect: the dialect used to parse the input expression.
            copy: if `False`, modify this expression instance in-place.
            opts: other options to use to parse the input expressions.

        Returns:
            The modified expression.
        """
        return _apply_cte_builder(
            self,
            alias,
            as_,
            recursive=recursive,
            materialized=materialized,
            append=append,
            dialect=dialect,
            copy=copy,
            **opts,
        )


# DuckDB supports VALUES followed by https://duckdb.org/docs/stable/sql/query_syntax/limit
class Values(UDTF):
    arg_types = {
        "expressions": True,
        "alias": False,
        "order": False,
        "limit": False,
        "offset": False,
    }


class Var(Expression):
    pass


class Version(Expression):
    """
    Time travel, iceberg, bigquery etc
    https://trino.io/docs/current/connector/iceberg.html?highlight=snapshot#using-snapshots
    https://www.databricks.com/blog/2019/02/04/introducing-delta-time-travel-for-large-scale-data-lakes.html
    https://cloud.google.com/bigquery/docs/reference/standard-sql/query-syntax#for_system_time_as_of
    https://learn.microsoft.com/en-us/sql/relational-databases/tables/querying-data-in-a-system-versioned-temporal-table?view=sql-server-ver16
    this is either TIMESTAMP or VERSION
    kind is ("AS OF", "BETWEEN")
    """

    arg_types = {"this": True, "kind": True, "expression": False}


class Schema(Expression):
    arg_types = {"this": False, "expressions": False}


# https://dev.mysql.com/doc/refman/8.0/en/select.html
# https://docs.oracle.com/en/database/oracle/oracle-database/19/sqlrf/SELECT.html
class Lock(Expression):
    arg_types = {"update": True, "expressions": False, "wait": False, "key": False}


class Select(Query):
    arg_types = {
        "with_": False,
        "kind": False,
        "expressions": False,
        "hint": False,
        "distinct": False,
        "into": False,
        "from_": False,
        "operation_modifiers": False,
        **QUERY_MODIFIERS,
    }

    def from_(
        self, expression: ExpOrStr, dialect: DialectType = None, copy: bool = True, **opts
    ) -> Select:
        """
        Set the FROM expression.

        Example:
            >>> Select().from_("tbl").select("x").sql()
            'SELECT x FROM tbl'

        Args:
            expression : the SQL code strings to parse.
                If a `From` instance is passed, this is used as-is.
                If another `Expression` instance is passed, it will be wrapped in a `From`.
            dialect: the dialect used to parse the input expression.
            copy: if `False`, modify this expression instance in-place.
            opts: other options to use to parse the input expressions.

        Returns:
            The modified Select expression.
        """
        return _apply_builder(
            expression=expression,
            instance=self,
            arg="from_",
            into=From,
            prefix="FROM",
            dialect=dialect,
            copy=copy,
            **opts,
        )

    def group_by(
        self,
        *expressions: t.Optional[ExpOrStr],
        append: bool = True,
        dialect: DialectType = None,
        copy: bool = True,
        **opts,
    ) -> Select:
        """
        Set the GROUP BY expression.

        Example:
            >>> Select().from_("tbl").select("x", "COUNT(1)").group_by("x").sql()
            'SELECT x, COUNT(1) FROM tbl GROUP BY x'

        Args:
            *expressions: the SQL code strings to parse.
                If a `Group` instance is passed, this is used as-is.
                If another `Expression` instance is passed, it will be wrapped in a `Group`.
                If nothing is passed in then a group by is not applied to the expression
            append: if `True`, add to any existing expressions.
                Otherwise, this flattens all the `Group` expression into a single expression.
            dialect: the dialect used to parse the input expression.
            copy: if `False`, modify this expression instance in-place.
            opts: other options to use to parse the input expressions.

        Returns:
            The modified Select expression.
        """
        if not expressions:
            return self if not copy else self.copy()

        return _apply_child_list_builder(
            *expressions,
            instance=self,
            arg="group",
            append=append,
            copy=copy,
            prefix="GROUP BY",
            into=Group,
            dialect=dialect,
            **opts,
        )

    def sort_by(
        self,
        *expressions: t.Optional[ExpOrStr],
        append: bool = True,
        dialect: DialectType = None,
        copy: bool = True,
        **opts,
    ) -> Select:
        """
        Set the SORT BY expression.

        Example:
            >>> Select().from_("tbl").select("x").sort_by("x DESC").sql(dialect="hive")
            'SELECT x FROM tbl SORT BY x DESC'

        Args:
            *expressions: the SQL code strings to parse.
                If a `Group` instance is passed, this is used as-is.
                If another `Expression` instance is passed, it will be wrapped in a `SORT`.
            append: if `True`, add to any existing expressions.
                Otherwise, this flattens all the `Order` expression into a single expression.
            dialect: the dialect used to parse the input expression.
            copy: if `False`, modify this expression instance in-place.
            opts: other options to use to parse the input expressions.

        Returns:
            The modified Select expression.
        """
        return _apply_child_list_builder(
            *expressions,
            instance=self,
            arg="sort",
            append=append,
            copy=copy,
            prefix="SORT BY",
            into=Sort,
            dialect=dialect,
            **opts,
        )

    def cluster_by(
        self,
        *expressions: t.Optional[ExpOrStr],
        append: bool = True,
        dialect: DialectType = None,
        copy: bool = True,
        **opts,
    ) -> Select:
        """
        Set the CLUSTER BY expression.

        Example:
            >>> Select().from_("tbl").select("x").cluster_by("x DESC").sql(dialect="hive")
            'SELECT x FROM tbl CLUSTER BY x DESC'

        Args:
            *expressions: the SQL code strings to parse.
                If a `Group` instance is passed, this is used as-is.
                If another `Expression` instance is passed, it will be wrapped in a `Cluster`.
            append: if `True`, add to any existing expressions.
                Otherwise, this flattens all the `Order` expression into a single expression.
            dialect: the dialect used to parse the input expression.
            copy: if `False`, modify this expression instance in-place.
            opts: other options to use to parse the input expressions.

        Returns:
            The modified Select expression.
        """
        return _apply_child_list_builder(
            *expressions,
            instance=self,
            arg="cluster",
            append=append,
            copy=copy,
            prefix="CLUSTER BY",
            into=Cluster,
            dialect=dialect,
            **opts,
        )

    def select(
        self,
        *expressions: t.Optional[ExpOrStr],
        append: bool = True,
        dialect: DialectType = None,
        copy: bool = True,
        **opts,
    ) -> Select:
        return _apply_list_builder(
            *expressions,
            instance=self,
            arg="expressions",
            append=append,
            dialect=dialect,
            into=Expression,
            copy=copy,
            **opts,
        )

    def lateral(
        self,
        *expressions: t.Optional[ExpOrStr],
        append: bool = True,
        dialect: DialectType = None,
        copy: bool = True,
        **opts,
    ) -> Select:
        """
        Append to or set the LATERAL expressions.

        Example:
            >>> Select().select("x").lateral("OUTER explode(y) tbl2 AS z").from_("tbl").sql()
            'SELECT x FROM tbl LATERAL VIEW OUTER EXPLODE(y) tbl2 AS z'

        Args:
            *expressions: the SQL code strings to parse.
                If an `Expression` instance is passed, it will be used as-is.
            append: if `True`, add to any existing expressions.
                Otherwise, this resets the expressions.
            dialect: the dialect used to parse the input expressions.
            copy: if `False`, modify this expression instance in-place.
            opts: other options to use to parse the input expressions.

        Returns:
            The modified Select expression.
        """
        return _apply_list_builder(
            *expressions,
            instance=self,
            arg="laterals",
            append=append,
            into=Lateral,
            prefix="LATERAL VIEW",
            dialect=dialect,
            copy=copy,
            **opts,
        )

    def join(
        self,
        expression: ExpOrStr,
        on: t.Optional[ExpOrStr] = None,
        using: t.Optional[ExpOrStr | t.Collection[ExpOrStr]] = None,
        append: bool = True,
        join_type: t.Optional[str] = None,
        join_alias: t.Optional[Identifier | str] = None,
        dialect: DialectType = None,
        copy: bool = True,
        **opts,
    ) -> Select:
        """
        Append to or set the JOIN expressions.

        Example:
            >>> Select().select("*").from_("tbl").join("tbl2", on="tbl1.y = tbl2.y").sql()
            'SELECT * FROM tbl JOIN tbl2 ON tbl1.y = tbl2.y'

            >>> Select().select("1").from_("a").join("b", using=["x", "y", "z"]).sql()
            'SELECT 1 FROM a JOIN b USING (x, y, z)'

            Use `join_type` to change the type of join:

            >>> Select().select("*").from_("tbl").join("tbl2", on="tbl1.y = tbl2.y", join_type="left outer").sql()
            'SELECT * FROM tbl LEFT OUTER JOIN tbl2 ON tbl1.y = tbl2.y'

        Args:
            expression: the SQL code string to parse.
                If an `Expression` instance is passed, it will be used as-is.
            on: optionally specify the join "on" criteria as a SQL string.
                If an `Expression` instance is passed, it will be used as-is.
            using: optionally specify the join "using" criteria as a SQL string.
                If an `Expression` instance is passed, it will be used as-is.
            append: if `True`, add to any existing expressions.
                Otherwise, this resets the expressions.
            join_type: if set, alter the parsed join type.
            join_alias: an optional alias for the joined source.
            dialect: the dialect used to parse the input expressions.
            copy: if `False`, modify this expression instance in-place.
            opts: other options to use to parse the input expressions.

        Returns:
            Select: the modified expression.
        """
        parse_args: t.Dict[str, t.Any] = {"dialect": dialect, **opts}

        try:
            expression = maybe_parse(expression, into=Join, prefix="JOIN", **parse_args)
        except ParseError:
            expression = maybe_parse(expression, into=(Join, Expression), **parse_args)

        join = expression if isinstance(expression, Join) else Join(this=expression)

        if isinstance(join.this, Select):
            join.this.replace(join.this.subquery())

        if join_type:
            method: t.Optional[Token]
            side: t.Optional[Token]
            kind: t.Optional[Token]

            method, side, kind = maybe_parse(join_type, into="JOIN_TYPE", **parse_args)  # type: ignore

            if method:
                join.set("method", method.text)
            if side:
                join.set("side", side.text)
            if kind:
                join.set("kind", kind.text)

        if on:
            on = and_(*ensure_list(on), dialect=dialect, copy=copy, **opts)
            join.set("on", on)

        if using:
            join = _apply_list_builder(
                *ensure_list(using),
                instance=join,
                arg="using",
                append=append,
                copy=copy,
                into=Identifier,
                **opts,
            )

        if join_alias:
            join.set("this", alias_(join.this, join_alias, table=True))

        return _apply_list_builder(
            join,
            instance=self,
            arg="joins",
            append=append,
            copy=copy,
            **opts,
        )

    def having(
        self,
        *expressions: t.Optional[ExpOrStr],
        append: bool = True,
        dialect: DialectType = None,
        copy: bool = True,
        **opts,
    ) -> Select:
        """
        Append to or set the HAVING expressions.

        Example:
            >>> Select().select("x", "COUNT(y)").from_("tbl").group_by("x").having("COUNT(y) > 3").sql()
            'SELECT x, COUNT(y) FROM tbl GROUP BY x HAVING COUNT(y) > 3'

        Args:
            *expressions: the SQL code strings to parse.
                If an `Expression` instance is passed, it will be used as-is.
                Multiple expressions are combined with an AND operator.
            append: if `True`, AND the new expressions to any existing expression.
                Otherwise, this resets the expression.
            dialect: the dialect used to parse the input expressions.
            copy: if `False`, modify this expression instance in-place.
            opts: other options to use to parse the input expressions.

        Returns:
            The modified Select expression.
        """
        return _apply_conjunction_builder(
            *expressions,
            instance=self,
            arg="having",
            append=append,
            into=Having,
            dialect=dialect,
            copy=copy,
            **opts,
        )

    def window(
        self,
        *expressions: t.Optional[ExpOrStr],
        append: bool = True,
        dialect: DialectType = None,
        copy: bool = True,
        **opts,
    ) -> Select:
        return _apply_list_builder(
            *expressions,
            instance=self,
            arg="windows",
            append=append,
            into=Window,
            dialect=dialect,
            copy=copy,
            **opts,
        )

    def qualify(
        self,
        *expressions: t.Optional[ExpOrStr],
        append: bool = True,
        dialect: DialectType = None,
        copy: bool = True,
        **opts,
    ) -> Select:
        return _apply_conjunction_builder(
            *expressions,
            instance=self,
            arg="qualify",
            append=append,
            into=Qualify,
            dialect=dialect,
            copy=copy,
            **opts,
        )

    def distinct(
        self, *ons: t.Optional[ExpOrStr], distinct: bool = True, copy: bool = True
    ) -> Select:
        """
        Set the OFFSET expression.

        Example:
            >>> Select().from_("tbl").select("x").distinct().sql()
            'SELECT DISTINCT x FROM tbl'

        Args:
            ons: the expressions to distinct on
            distinct: whether the Select should be distinct
            copy: if `False`, modify this expression instance in-place.

        Returns:
            Select: the modified expression.
        """
        instance = maybe_copy(self, copy)
        on = Tuple(expressions=[maybe_parse(on, copy=copy) for on in ons if on]) if ons else None
        instance.set("distinct", Distinct(on=on) if distinct else None)
        return instance

    def ctas(
        self,
        table: ExpOrStr,
        properties: t.Optional[t.Dict] = None,
        dialect: DialectType = None,
        copy: bool = True,
        **opts,
    ) -> Create:
        """
        Convert this expression to a CREATE TABLE AS statement.

        Example:
            >>> Select().select("*").from_("tbl").ctas("x").sql()
            'CREATE TABLE x AS SELECT * FROM tbl'

        Args:
            table: the SQL code string to parse as the table name.
                If another `Expression` instance is passed, it will be used as-is.
            properties: an optional mapping of table properties
            dialect: the dialect used to parse the input table.
            copy: if `False`, modify this expression instance in-place.
            opts: other options to use to parse the input table.

        Returns:
            The new Create expression.
        """
        instance = maybe_copy(self, copy)
        table_expression = maybe_parse(table, into=Table, dialect=dialect, **opts)

        properties_expression = None
        if properties:
            properties_expression = Properties.from_dict(properties)

        return Create(
            this=table_expression,
            kind="TABLE",
            expression=instance,
            properties=properties_expression,
        )

    def lock(self, update: bool = True, copy: bool = True) -> Select:
        """
        Set the locking read mode for this expression.

        Examples:
            >>> Select().select("x").from_("tbl").where("x = 'a'").lock().sql("mysql")
            "SELECT x FROM tbl WHERE x = 'a' FOR UPDATE"

            >>> Select().select("x").from_("tbl").where("x = 'a'").lock(update=False).sql("mysql")
            "SELECT x FROM tbl WHERE x = 'a' FOR SHARE"

        Args:
            update: if `True`, the locking type will be `FOR UPDATE`, else it will be `FOR SHARE`.
            copy: if `False`, modify this expression instance in-place.

        Returns:
            The modified expression.
        """
        inst = maybe_copy(self, copy)
        inst.set("locks", [Lock(update=update)])

        return inst

    def hint(self, *hints: ExpOrStr, dialect: DialectType = None, copy: bool = True) -> Select:
        """
        Set hints for this expression.

        Examples:
            >>> Select().select("x").from_("tbl").hint("BROADCAST(y)").sql(dialect="spark")
            'SELECT /*+ BROADCAST(y) */ x FROM tbl'

        Args:
            hints: The SQL code strings to parse as the hints.
                If an `Expression` instance is passed, it will be used as-is.
            dialect: The dialect used to parse the hints.
            copy: If `False`, modify this expression instance in-place.

        Returns:
            The modified expression.
        """
        inst = maybe_copy(self, copy)
        inst.set(
            "hint", Hint(expressions=[maybe_parse(h, copy=copy, dialect=dialect) for h in hints])
        )

        return inst

    @property
    def named_selects(self) -> t.List[str]:
        selects = []

        for e in self.expressions:
            if e.alias_or_name:
                selects.append(e.output_name)
            elif isinstance(e, Aliases):
                selects.extend([a.name for a in e.aliases])
        return selects

    @property
    def is_star(self) -> bool:
        return any(expression.is_star for expression in self.expressions)

    @property
    def selects(self) -> t.List[Expression]:
        return self.expressions


UNWRAPPED_QUERIES = (Select, SetOperation)


class Subquery(DerivedTable, Query):
    arg_types = {
        "this": True,
        "alias": False,
        "with_": False,
        **QUERY_MODIFIERS,
    }

    def unnest(self):
        """Returns the first non subquery."""
        expression = self
        while isinstance(expression, Subquery):
            expression = expression.this
        return expression

    def unwrap(self) -> Subquery:
        expression = self
        while expression.same_parent and expression.is_wrapper:
            expression = t.cast(Subquery, expression.parent)
        return expression

    def select(
        self,
        *expressions: t.Optional[ExpOrStr],
        append: bool = True,
        dialect: DialectType = None,
        copy: bool = True,
        **opts,
    ) -> Subquery:
        this = maybe_copy(self, copy)
        this.unnest().select(*expressions, append=append, dialect=dialect, copy=False, **opts)
        return this

    @property
    def is_wrapper(self) -> bool:
        """
        Whether this Subquery acts as a simple wrapper around another expression.

        SELECT * FROM (((SELECT * FROM t)))
                      ^
                      This corresponds to a "wrapper" Subquery node
        """
        return all(v is None for k, v in self.args.items() if k != "this")

    @property
    def is_star(self) -> bool:
        return self.this.is_star

    @property
    def output_name(self) -> str:
        return self.alias


class TableSample(Expression):
    arg_types = {
        "expressions": False,
        "method": False,
        "bucket_numerator": False,
        "bucket_denominator": False,
        "bucket_field": False,
        "percent": False,
        "rows": False,
        "size": False,
        "seed": False,
    }


class Tag(Expression):
    """Tags are used for generating arbitrary sql like SELECT <span>x</span>."""

    arg_types = {
        "this": False,
        "prefix": False,
        "postfix": False,
    }


# Represents both the standard SQL PIVOT operator and DuckDB's "simplified" PIVOT syntax
# https://duckdb.org/docs/sql/statements/pivot
class Pivot(Expression):
    arg_types = {
        "this": False,
        "alias": False,
        "expressions": False,
        "fields": False,
        "unpivot": False,
        "using": False,
        "group": False,
        "columns": False,
        "include_nulls": False,
        "default_on_null": False,
        "into": False,
        "with_": False,
    }

    @property
    def unpivot(self) -> bool:
        return bool(self.args.get("unpivot"))

    @property
    def fields(self) -> t.List[Expression]:
        return self.args.get("fields", [])


# https://duckdb.org/docs/sql/statements/unpivot#simplified-unpivot-syntax
# UNPIVOT ... INTO [NAME <col_name> VALUE <col_value>][...,]
class UnpivotColumns(Expression):
    arg_types = {"this": True, "expressions": True}


class Window(Condition):
    arg_types = {
        "this": True,
        "partition_by": False,
        "order": False,
        "spec": False,
        "alias": False,
        "over": False,
        "first": False,
    }


class WindowSpec(Expression):
    arg_types = {
        "kind": False,
        "start": False,
        "start_side": False,
        "end": False,
        "end_side": False,
        "exclude": False,
    }


class PreWhere(Expression):
    pass


class Where(Expression):
    pass


class Star(Expression):
    arg_types = {"except_": False, "replace": False, "rename": False}

    @property
    def name(self) -> str:
        return "*"

    @property
    def output_name(self) -> str:
        return self.name


class Parameter(Condition):
    arg_types = {"this": True, "expression": False}


class SessionParameter(Condition):
    arg_types = {"this": True, "kind": False}


# https://www.databricks.com/blog/parameterized-queries-pyspark
# https://jdbc.postgresql.org/documentation/query/#using-the-statement-or-preparedstatement-interface
class Placeholder(Condition):
    arg_types = {"this": False, "kind": False, "widget": False, "jdbc": False}

    @property
    def name(self) -> str:
        return self.this or "?"


class Null(Condition):
    arg_types: t.Dict[str, t.Any] = {}

    @property
    def name(self) -> str:
        return "NULL"

    def to_py(self) -> Lit[None]:
        return None


class Boolean(Condition):
    def to_py(self) -> bool:
        return self.this


class DataTypeParam(Expression):
    arg_types = {"this": True, "expression": False}

    @property
    def name(self) -> str:
        return self.this.name


# The `nullable` arg is helpful when transpiling types from other dialects to ClickHouse, which
# assumes non-nullable types by default. Values `None` and `True` mean the type is nullable.
class DataType(Expression):
    arg_types = {
        "this": True,
        "expressions": False,
        "nested": False,
        "values": False,
        "prefix": False,
        "kind": False,
        "nullable": False,
    }

    class Type(AutoName):
        ARRAY = auto()
        AGGREGATEFUNCTION = auto()
        SIMPLEAGGREGATEFUNCTION = auto()
        BIGDECIMAL = auto()
        BIGINT = auto()
        BIGNUM = auto()
        BIGSERIAL = auto()
        BINARY = auto()
        BIT = auto()
        BLOB = auto()
        BOOLEAN = auto()
        BPCHAR = auto()
        CHAR = auto()
        DATE = auto()
        DATE32 = auto()
        DATEMULTIRANGE = auto()
        DATERANGE = auto()
        DATETIME = auto()
        DATETIME2 = auto()
        DATETIME64 = auto()
        DECIMAL = auto()
        DECIMAL32 = auto()
        DECIMAL64 = auto()
        DECIMAL128 = auto()
        DECIMAL256 = auto()
        DECFLOAT = auto()
        DOUBLE = auto()
        DYNAMIC = auto()
        ENUM = auto()
        ENUM8 = auto()
        ENUM16 = auto()
        FIXEDSTRING = auto()
        FLOAT = auto()
        GEOGRAPHY = auto()
        GEOGRAPHYPOINT = auto()
        GEOMETRY = auto()
        POINT = auto()
        RING = auto()
        LINESTRING = auto()
        MULTILINESTRING = auto()
        POLYGON = auto()
        MULTIPOLYGON = auto()
        HLLSKETCH = auto()
        HSTORE = auto()
        IMAGE = auto()
        INET = auto()
        INT = auto()
        INT128 = auto()
        INT256 = auto()
        INT4MULTIRANGE = auto()
        INT4RANGE = auto()
        INT8MULTIRANGE = auto()
        INT8RANGE = auto()
        INTERVAL = auto()
        IPADDRESS = auto()
        IPPREFIX = auto()
        IPV4 = auto()
        IPV6 = auto()
        JSON = auto()
        JSONB = auto()
        LIST = auto()
        LONGBLOB = auto()
        LONGTEXT = auto()
        LOWCARDINALITY = auto()
        MAP = auto()
        MEDIUMBLOB = auto()
        MEDIUMINT = auto()
        MEDIUMTEXT = auto()
        MONEY = auto()
        NAME = auto()
        NCHAR = auto()
        NESTED = auto()
        NOTHING = auto()
        NULL = auto()
        NUMMULTIRANGE = auto()
        NUMRANGE = auto()
        NVARCHAR = auto()
        OBJECT = auto()
        RANGE = auto()
        ROWVERSION = auto()
        SERIAL = auto()
        SET = auto()
        SMALLDATETIME = auto()
        SMALLINT = auto()
        SMALLMONEY = auto()
        SMALLSERIAL = auto()
        STRUCT = auto()
        SUPER = auto()
        TEXT = auto()
        TINYBLOB = auto()
        TINYTEXT = auto()
        TIME = auto()
        TIMETZ = auto()
        TIME_NS = auto()
        TIMESTAMP = auto()
        TIMESTAMPNTZ = auto()
        TIMESTAMPLTZ = auto()
        TIMESTAMPTZ = auto()
        TIMESTAMP_S = auto()
        TIMESTAMP_MS = auto()
        TIMESTAMP_NS = auto()
        TINYINT = auto()
        TSMULTIRANGE = auto()
        TSRANGE = auto()
        TSTZMULTIRANGE = auto()
        TSTZRANGE = auto()
        UBIGINT = auto()
        UINT = auto()
        UINT128 = auto()
        UINT256 = auto()
        UMEDIUMINT = auto()
        UDECIMAL = auto()
        UDOUBLE = auto()
        UNION = auto()
        UNKNOWN = auto()  # Sentinel value, useful for type annotation
        USERDEFINED = "USER-DEFINED"
        USMALLINT = auto()
        UTINYINT = auto()
        UUID = auto()
        VARBINARY = auto()
        VARCHAR = auto()
        VARIANT = auto()
        VECTOR = auto()
        XML = auto()
        YEAR = auto()
        TDIGEST = auto()

    STRUCT_TYPES = {
        Type.NESTED,
        Type.OBJECT,
        Type.STRUCT,
        Type.UNION,
    }

    ARRAY_TYPES = {
        Type.ARRAY,
        Type.LIST,
    }

    NESTED_TYPES = {
        *STRUCT_TYPES,
        *ARRAY_TYPES,
        Type.MAP,
    }

    TEXT_TYPES = {
        Type.CHAR,
        Type.NCHAR,
        Type.NVARCHAR,
        Type.TEXT,
        Type.VARCHAR,
        Type.NAME,
    }

    SIGNED_INTEGER_TYPES = {
        Type.BIGINT,
        Type.INT,
        Type.INT128,
        Type.INT256,
        Type.MEDIUMINT,
        Type.SMALLINT,
        Type.TINYINT,
    }

    UNSIGNED_INTEGER_TYPES = {
        Type.UBIGINT,
        Type.UINT,
        Type.UINT128,
        Type.UINT256,
        Type.UMEDIUMINT,
        Type.USMALLINT,
        Type.UTINYINT,
    }

    INTEGER_TYPES = {
        *SIGNED_INTEGER_TYPES,
        *UNSIGNED_INTEGER_TYPES,
        Type.BIT,
    }

    FLOAT_TYPES = {
        Type.DOUBLE,
        Type.FLOAT,
    }

    REAL_TYPES = {
        *FLOAT_TYPES,
        Type.BIGDECIMAL,
        Type.DECIMAL,
        Type.DECIMAL32,
        Type.DECIMAL64,
        Type.DECIMAL128,
        Type.DECIMAL256,
        Type.DECFLOAT,
        Type.MONEY,
        Type.SMALLMONEY,
        Type.UDECIMAL,
        Type.UDOUBLE,
    }

    NUMERIC_TYPES = {
        *INTEGER_TYPES,
        *REAL_TYPES,
    }

    TEMPORAL_TYPES = {
        Type.DATE,
        Type.DATE32,
        Type.DATETIME,
        Type.DATETIME2,
        Type.DATETIME64,
        Type.SMALLDATETIME,
        Type.TIME,
        Type.TIMESTAMP,
        Type.TIMESTAMPNTZ,
        Type.TIMESTAMPLTZ,
        Type.TIMESTAMPTZ,
        Type.TIMESTAMP_MS,
        Type.TIMESTAMP_NS,
        Type.TIMESTAMP_S,
        Type.TIMETZ,
    }

    @classmethod
    def build(
        cls,
        dtype: DATA_TYPE,
        dialect: DialectType = None,
        udt: bool = False,
        copy: bool = True,
        **kwargs,
    ) -> DataType:
        """
        Constructs a DataType object.

        Args:
            dtype: the data type of interest.
            dialect: the dialect to use for parsing `dtype`, in case it's a string.
            udt: when set to True, `dtype` will be used as-is if it can't be parsed into a
                DataType, thus creating a user-defined type.
            copy: whether to copy the data type.
            kwargs: additional arguments to pass in the constructor of DataType.

        Returns:
            The constructed DataType object.
        """
        from sqlglot import parse_one

        if isinstance(dtype, str):
            if dtype.upper() == "UNKNOWN":
                return DataType(this=DataType.Type.UNKNOWN, **kwargs)

            try:
                data_type_exp = parse_one(
                    dtype, read=dialect, into=DataType, error_level=ErrorLevel.IGNORE
                )
            except ParseError:
                if udt:
                    return DataType(this=DataType.Type.USERDEFINED, kind=dtype, **kwargs)
                raise
        elif isinstance(dtype, (Identifier, Dot)) and udt:
            return DataType(this=DataType.Type.USERDEFINED, kind=dtype, **kwargs)
        elif isinstance(dtype, DataType.Type):
            data_type_exp = DataType(this=dtype)
        elif isinstance(dtype, DataType):
            return maybe_copy(dtype, copy)
        else:
            raise ValueError(f"Invalid data type: {type(dtype)}. Expected str or DataType.Type")

        return DataType(**{**data_type_exp.args, **kwargs})

    def is_type(self, *dtypes: DATA_TYPE, check_nullable: bool = False) -> bool:
        """
        Checks whether this DataType matches one of the provided data types. Nested types or precision
        will be compared using "structural equivalence" semantics, so e.g. array<int> != array<float>.

        Args:
            dtypes: the data types to compare this DataType to.
            check_nullable: whether to take the NULLABLE type constructor into account for the comparison.
                If false, it means that NULLABLE<INT> is equivalent to INT.

        Returns:
            True, if and only if there is a type in `dtypes` which is equal to this DataType.
        """
        self_is_nullable = self.args.get("nullable")
        for dtype in dtypes:
            other_type = DataType.build(dtype, copy=False, udt=True)
            other_is_nullable = other_type.args.get("nullable")
            if (
                other_type.expressions
                or (check_nullable and (self_is_nullable or other_is_nullable))
                or self.this == DataType.Type.USERDEFINED
                or other_type.this == DataType.Type.USERDEFINED
            ):
                matches = self == other_type
            else:
                matches = self.this == other_type.this

            if matches:
                return True
        return False


# https://www.postgresql.org/docs/15/datatype-pseudo.html
class PseudoType(DataType):
    arg_types = {"this": True}


# https://www.postgresql.org/docs/15/datatype-oid.html
class ObjectIdentifier(DataType):
    arg_types = {"this": True}


# WHERE x <OP> EXISTS|ALL|ANY|SOME(SELECT ...)
class SubqueryPredicate(Predicate):
    pass


class All(SubqueryPredicate):
    pass


class Any(SubqueryPredicate):
    pass


# Commands to interact with the databases or engines. For most of the command
# expressions we parse whatever comes after the command's name as a string.
class Command(Expression):
    arg_types = {"this": True, "expression": False}


class Transaction(Expression):
    arg_types = {"this": False, "modes": False, "mark": False}


class Commit(Expression):
    arg_types = {"chain": False, "this": False, "durability": False}


class Rollback(Expression):
    arg_types = {"savepoint": False, "this": False}


class Alter(Expression):
    arg_types = {
        "this": False,
        "kind": True,
        "actions": True,
        "exists": False,
        "only": False,
        "options": False,
        "cluster": False,
        "not_valid": False,
        "check": False,
        "cascade": False,
    }

    @property
    def kind(self) -> t.Optional[str]:
        kind = self.args.get("kind")
        return kind and kind.upper()

    @property
    def actions(self) -> t.List[Expression]:
        return self.args.get("actions") or []


class AlterSession(Expression):
    arg_types = {"expressions": True, "unset": False}


class Analyze(Expression):
    arg_types = {
        "kind": False,
        "this": False,
        "options": False,
        "mode": False,
        "partition": False,
        "expression": False,
        "properties": False,
    }


class AnalyzeStatistics(Expression):
    arg_types = {
        "kind": True,
        "option": False,
        "this": False,
        "expressions": False,
    }


class AnalyzeHistogram(Expression):
    arg_types = {
        "this": True,
        "expressions": True,
        "expression": False,
        "update_options": False,
    }


class AnalyzeSample(Expression):
    arg_types = {"kind": True, "sample": True}


class AnalyzeListChainedRows(Expression):
    arg_types = {"expression": False}


class AnalyzeDelete(Expression):
    arg_types = {"kind": False}


class AnalyzeWith(Expression):
    arg_types = {"expressions": True}


class AnalyzeValidate(Expression):
    arg_types = {
        "kind": True,
        "this": False,
        "expression": False,
    }


class AnalyzeColumns(Expression):
    pass


class UsingData(Expression):
    pass


class AddConstraint(Expression):
    arg_types = {"expressions": True}


class AddPartition(Expression):
    arg_types = {"this": True, "exists": False, "location": False}


class AttachOption(Expression):
    arg_types = {"this": True, "expression": False}


class DropPartition(Expression):
    arg_types = {"expressions": True, "exists": False}


# https://clickhouse.com/docs/en/sql-reference/statements/alter/partition#replace-partition
class ReplacePartition(Expression):
    arg_types = {"expression": True, "source": True}


# Binary expressions like (ADD a b)
class Binary(Condition):
    arg_types = {"this": True, "expression": True}

    @property
    def left(self) -> Expression:
        return self.this

    @property
    def right(self) -> Expression:
        return self.expression


class Add(Binary):
    pass


class Connector(Binary):
    pass


class BitwiseAnd(Binary):
    arg_types = {"this": True, "expression": True, "padside": False}


class BitwiseLeftShift(Binary):
    pass


class BitwiseOr(Binary):
    arg_types = {"this": True, "expression": True, "padside": False}


class BitwiseRightShift(Binary):
    pass


class BitwiseXor(Binary):
    arg_types = {"this": True, "expression": True, "padside": False}


class Div(Binary):
    arg_types = {"this": True, "expression": True, "typed": False, "safe": False}


class Overlaps(Binary):
    pass


class Dot(Binary):
    @property
    def is_star(self) -> bool:
        return self.expression.is_star

    @property
    def name(self) -> str:
        return self.expression.name

    @property
    def output_name(self) -> str:
        return self.name

    @classmethod
    def build(self, expressions: t.Sequence[Expression]) -> Dot:
        """Build a Dot object with a sequence of expressions."""
        if len(expressions) < 2:
            raise ValueError("Dot requires >= 2 expressions.")

        return t.cast(Dot, reduce(lambda x, y: Dot(this=x, expression=y), expressions))

    @property
    def parts(self) -> t.List[Expression]:
        """Return the parts of a table / column in order catalog, db, table."""
        this, *parts = self.flatten()

        parts.reverse()

        for arg in COLUMN_PARTS:
            part = this.args.get(arg)

            if isinstance(part, Expression):
                parts.append(part)

        parts.reverse()
        return parts


DATA_TYPE = t.Union[str, Identifier, Dot, DataType, DataType.Type]


class DPipe(Binary):
    arg_types = {"this": True, "expression": True, "safe": False}


class EQ(Binary, Predicate):
    pass


class NullSafeEQ(Binary, Predicate):
    pass


class NullSafeNEQ(Binary, Predicate):
    pass


# Represents e.g. := in DuckDB which is mostly used for setting parameters
class PropertyEQ(Binary):
    pass


class Distance(Binary):
    pass


class Escape(Binary):
    pass


class Glob(Binary, Predicate):
    pass


class GT(Binary, Predicate):
    pass


class GTE(Binary, Predicate):
    pass


class ILike(Binary, Predicate):
    pass


class IntDiv(Binary):
    pass


class Is(Binary, Predicate):
    pass


class Kwarg(Binary):
    """Kwarg in special functions like func(kwarg => y)."""


class Like(Binary, Predicate):
    pass


class Match(Binary, Predicate):
    pass


class LT(Binary, Predicate):
    pass


class LTE(Binary, Predicate):
    pass


class Mod(Binary):
    pass


class Mul(Binary):
    pass


class NEQ(Binary, Predicate):
    pass


# https://www.postgresql.org/docs/current/ddl-schemas.html#DDL-SCHEMAS-PATH
class Operator(Binary):
    arg_types = {"this": True, "operator": True, "expression": True}


class SimilarTo(Binary, Predicate):
    pass


class Sub(Binary):
    pass


# Unary Expressions
# (NOT a)
class Unary(Condition):
    pass


class BitwiseNot(Unary):
    pass


class Not(Unary):
    pass


class Paren(Unary):
    @property
    def output_name(self) -> str:
        return self.this.name


class Neg(Unary):
    def to_py(self) -> int | Decimal:
        if self.is_number:
            return self.this.to_py() * -1
        return super().to_py()


class Alias(Expression):
    arg_types = {"this": True, "alias": False}

    @property
    def output_name(self) -> str:
        return self.alias


# BigQuery requires the UNPIVOT column list aliases to be either strings or ints, but
# other dialects require identifiers. This enables us to transpile between them easily.
class PivotAlias(Alias):
    pass


# Represents Snowflake's ANY [ ORDER BY ... ] syntax
# https://docs.snowflake.com/en/sql-reference/constructs/pivot
class PivotAny(Expression):
    arg_types = {"this": False}


class Aliases(Expression):
    arg_types = {"this": True, "expressions": True}

    @property
    def aliases(self):
        return self.expressions


# https://docs.aws.amazon.com/redshift/latest/dg/query-super.html
class AtIndex(Expression):
    arg_types = {"this": True, "expression": True}


class AtTimeZone(Expression):
    arg_types = {"this": True, "zone": True}


class FromTimeZone(Expression):
    arg_types = {"this": True, "zone": True}


class FormatPhrase(Expression):
    """Format override for a column in Teradata.
    Can be expanded to additional dialects as needed

    https://docs.teradata.com/r/Enterprise_IntelliFlex_VMware/SQL-Data-Types-and-Literals/Data-Type-Formats-and-Format-Phrases/FORMAT
    """

    arg_types = {"this": True, "format": True}


class Between(Predicate):
    arg_types = {"this": True, "low": True, "high": True, "symmetric": False}


class Bracket(Condition):
    # https://cloud.google.com/bigquery/docs/reference/standard-sql/operators#array_subscript_operator
    arg_types = {
        "this": True,
        "expressions": True,
        "offset": False,
        "safe": False,
        "returns_list_for_maps": False,
    }

    @property
    def output_name(self) -> str:
        if len(self.expressions) == 1:
            return self.expressions[0].output_name

        return super().output_name


class Distinct(Expression):
    arg_types = {"expressions": False, "on": False}


class In(Predicate):
    arg_types = {
        "this": True,
        "expressions": False,
        "query": False,
        "unnest": False,
        "field": False,
        "is_global": False,
    }


# https://cloud.google.com/bigquery/docs/reference/standard-sql/procedural-language#for-in
class ForIn(Expression):
    arg_types = {"this": True, "expression": True}


class TimeUnit(Expression):
    """Automatically converts unit arg into a var."""

    arg_types = {"unit": False}

    UNABBREVIATED_UNIT_NAME = {
        "D": "DAY",
        "H": "HOUR",
        "M": "MINUTE",
        "MS": "MILLISECOND",
        "NS": "NANOSECOND",
        "Q": "QUARTER",
        "S": "SECOND",
        "US": "MICROSECOND",
        "W": "WEEK",
        "Y": "YEAR",
    }

    VAR_LIKE = (Column, Literal, Var)

    def __init__(self, **args):
        unit = args.get("unit")
        if type(unit) in self.VAR_LIKE and not (isinstance(unit, Column) and len(unit.parts) != 1):
            args["unit"] = Var(
                this=(self.UNABBREVIATED_UNIT_NAME.get(unit.name) or unit.name).upper()
            )
        elif isinstance(unit, Week):
            unit.set("this", Var(this=unit.this.name.upper()))

        super().__init__(**args)

    @property
    def unit(self) -> t.Optional[Var | IntervalSpan]:
        return self.args.get("unit")


class IntervalOp(TimeUnit):
    arg_types = {"unit": False, "expression": True}

    def interval(self):
        return Interval(
            this=self.expression.copy(),
            unit=self.unit.copy() if self.unit else None,
        )


# https://www.oracletutorial.com/oracle-basics/oracle-interval/
# https://trino.io/docs/current/language/types.html#interval-day-to-second
# https://docs.databricks.com/en/sql/language-manual/data-types/interval-type.html
class IntervalSpan(DataType):
    arg_types = {"this": True, "expression": True}


class Interval(TimeUnit):
    arg_types = {"this": False, "unit": False}


class IgnoreNulls(Expression):
    pass


class RespectNulls(Expression):
    pass


# https://cloud.google.com/bigquery/docs/reference/standard-sql/aggregate-function-calls#max_min_clause
class HavingMax(Expression):
    arg_types = {"this": True, "expression": True, "max": True}


# Functions
class Func(Condition):
    """
    The base class for all function expressions.

    Attributes:
        is_var_len_args (bool): if set to True the last argument defined in arg_types will be
            treated as a variable length argument and the argument's value will be stored as a list.
        _sql_names (list): the SQL name (1st item in the list) and aliases (subsequent items) for this
            function expression. These values are used to map this node to a name during parsing as
            well as to provide the function's name during SQL string generation. By default the SQL
            name is set to the expression's class name transformed to snake case.
    """

    is_var_len_args = False

    @classmethod
    def from_arg_list(cls, args):
        if cls.is_var_len_args:
            all_arg_keys = list(cls.arg_types)
            # If this function supports variable length argument treat the last argument as such.
            non_var_len_arg_keys = all_arg_keys[:-1] if cls.is_var_len_args else all_arg_keys
            num_non_var = len(non_var_len_arg_keys)

            args_dict = {arg_key: arg for arg, arg_key in zip(args, non_var_len_arg_keys)}
            args_dict[all_arg_keys[-1]] = args[num_non_var:]
        else:
            args_dict = {arg_key: arg for arg, arg_key in zip(args, cls.arg_types)}

        return cls(**args_dict)

    @classmethod
    def sql_names(cls):
        if cls is Func:
            raise NotImplementedError(
                "SQL name is only supported by concrete function implementations"
            )
        if "_sql_names" not in cls.__dict__:
            cls._sql_names = [camel_to_snake_case(cls.__name__)]
        return cls._sql_names

    @classmethod
    def sql_name(cls):
        sql_names = cls.sql_names()
        assert sql_names, f"Expected non-empty 'sql_names' for Func: {cls.__name__}."
        return sql_names[0]

    @classmethod
    def default_parser_mappings(cls):
        return {name: cls.from_arg_list for name in cls.sql_names()}


class Typeof(Func):
    pass


class Acos(Func):
    pass


class Acosh(Func):
    pass


class Asin(Func):
    pass


class Asinh(Func):
    pass


class Atan(Func):
    arg_types = {"this": True, "expression": False}


class Atanh(Func):
    pass


class Atan2(Func):
    arg_types = {"this": True, "expression": True}


class Cot(Func):
    pass


class Coth(Func):
    pass


class Cos(Func):
    pass


class Csc(Func):
    pass


class Csch(Func):
    pass


class Sec(Func):
    pass


class Sech(Func):
    pass


class Sin(Func):
    pass


class Sinh(Func):
    pass


class Tan(Func):
    pass


class Tanh(Func):
    pass


class Degrees(Func):
    pass


class Cosh(Func):
    pass


class CosineDistance(Func):
    arg_types = {"this": True, "expression": True}


class DotProduct(Func):
    arg_types = {"this": True, "expression": True}


class EuclideanDistance(Func):
    arg_types = {"this": True, "expression": True}


class ManhattanDistance(Func):
    arg_types = {"this": True, "expression": True}


class JarowinklerSimilarity(Func):
    arg_types = {"this": True, "expression": True}


class AggFunc(Func):
    pass


class BitwiseAndAgg(AggFunc):
    pass


class BitwiseOrAgg(AggFunc):
    pass


class BitwiseXorAgg(AggFunc):
    pass


class BoolxorAgg(AggFunc):
    pass


class BitwiseCount(Func):
    pass


class BitmapBucketNumber(Func):
    pass


class BitmapCount(Func):
    pass


class BitmapBitPosition(Func):
    pass


class BitmapConstructAgg(AggFunc):
    pass


class BitmapOrAgg(AggFunc):
    pass


class ByteLength(Func):
    pass


class Boolnot(Func):
    pass


class Booland(Func):
    arg_types = {"this": True, "expression": True}


class Boolor(Func):
    arg_types = {"this": True, "expression": True}


# https://cloud.google.com/bigquery/docs/reference/standard-sql/json_functions#bool_for_json
class JSONBool(Func):
    pass


class ArrayRemove(Func):
    arg_types = {"this": True, "expression": True}


class ParameterizedAgg(AggFunc):
    arg_types = {"this": True, "expressions": True, "params": True}


class Abs(Func):
    pass


class ArgMax(AggFunc):
    arg_types = {"this": True, "expression": True, "count": False}
    _sql_names = ["ARG_MAX", "ARGMAX", "MAX_BY"]


class ArgMin(AggFunc):
    arg_types = {"this": True, "expression": True, "count": False}
    _sql_names = ["ARG_MIN", "ARGMIN", "MIN_BY"]


class ApproxTopK(AggFunc):
    arg_types = {"this": True, "expression": False, "counters": False}


# https://docs.snowflake.com/en/sql-reference/functions/approx_top_k_accumulate
# https://spark.apache.org/docs/preview/api/sql/index.html#approx_top_k_accumulate
class ApproxTopKAccumulate(AggFunc):
    arg_types = {"this": True, "expression": False}


# https://docs.snowflake.com/en/sql-reference/functions/approx_top_k_combine
class ApproxTopKCombine(AggFunc):
    arg_types = {"this": True, "expression": False}


class ApproxTopKEstimate(Func):
    arg_types = {"this": True, "expression": False}


class ApproxTopSum(AggFunc):
    arg_types = {"this": True, "expression": True, "count": True}


class ApproxQuantiles(AggFunc):
    arg_types = {"this": True, "expression": False}


# https://docs.snowflake.com/en/sql-reference/functions/approx_percentile_combine
class ApproxPercentileCombine(AggFunc):
    pass


# https://docs.snowflake.com/en/sql-reference/functions/minhash
class Minhash(AggFunc):
    arg_types = {"this": True, "expressions": True}
    is_var_len_args = True


# https://docs.snowflake.com/en/sql-reference/functions/minhash_combine
class MinhashCombine(AggFunc):
    pass


# https://docs.snowflake.com/en/sql-reference/functions/approximate_similarity
class ApproximateSimilarity(AggFunc):
    _sql_names = ["APPROXIMATE_SIMILARITY", "APPROXIMATE_JACCARD_INDEX"]


class FarmFingerprint(Func):
    arg_types = {"expressions": True}
    is_var_len_args = True
    _sql_names = ["FARM_FINGERPRINT", "FARMFINGERPRINT64"]


class Flatten(Func):
    pass


class Float64(Func):
    arg_types = {"this": True, "expression": False}


# https://spark.apache.org/docs/latest/api/sql/index.html#transform
class Transform(Func):
    arg_types = {"this": True, "expression": True}


class Translate(Func):
    arg_types = {"this": True, "from_": True, "to": True}


class Grouping(AggFunc):
    arg_types = {"expressions": True}
    is_var_len_args = True


class GroupingId(AggFunc):
    arg_types = {"expressions": True}
    is_var_len_args = True


class Anonymous(Func):
    arg_types = {"this": True, "expressions": False}
    is_var_len_args = True

    @property
    def name(self) -> str:
        return self.this if isinstance(self.this, str) else self.this.name


class AnonymousAggFunc(AggFunc):
    arg_types = {"this": True, "expressions": False}
    is_var_len_args = True


# https://clickhouse.com/docs/en/sql-reference/aggregate-functions/combinators
class CombinedAggFunc(AnonymousAggFunc):
    arg_types = {"this": True, "expressions": False}


class CombinedParameterizedAgg(ParameterizedAgg):
    arg_types = {"this": True, "expressions": True, "params": True}


# https://docs.snowflake.com/en/sql-reference/functions/hash_agg
class HashAgg(AggFunc):
    arg_types = {"this": True, "expressions": False}
    is_var_len_args = True


# https://docs.snowflake.com/en/sql-reference/functions/hll
# https://docs.aws.amazon.com/redshift/latest/dg/r_HLL_function.html
class Hll(AggFunc):
    arg_types = {"this": True, "expressions": False}
    is_var_len_args = True


class ApproxDistinct(AggFunc):
    arg_types = {"this": True, "accuracy": False}
    _sql_names = ["APPROX_DISTINCT", "APPROX_COUNT_DISTINCT"]


class Apply(Func):
    arg_types = {"this": True, "expression": True}


class Array(Func):
    arg_types = {
        "expressions": False,
        "bracket_notation": False,
        "struct_name_inheritance": False,
    }
    is_var_len_args = True


class Ascii(Func):
    pass


# https://docs.snowflake.com/en/sql-reference/functions/to_array
class ToArray(Func):
    pass


class ToBoolean(Func):
    pass


# https://materialize.com/docs/sql/types/list/
class List(Func):
    arg_types = {"expressions": False}
    is_var_len_args = True


# String pad, kind True -> LPAD, False -> RPAD
class Pad(Func):
    arg_types = {"this": True, "expression": True, "fill_pattern": False, "is_left": True}


# https://docs.snowflake.com/en/sql-reference/functions/to_char
# https://docs.oracle.com/en/database/oracle/oracle-database/23/sqlrf/TO_CHAR-number.html
class ToChar(Func):
    arg_types = {
        "this": True,
        "format": False,
        "nlsparam": False,
        "is_numeric": False,
    }


class ToCodePoints(Func):
    pass


# https://docs.snowflake.com/en/sql-reference/functions/to_decimal
# https://docs.oracle.com/en/database/oracle/oracle-database/23/sqlrf/TO_NUMBER.html
class ToNumber(Func):
    arg_types = {
        "this": True,
        "format": False,
        "nlsparam": False,
        "precision": False,
        "scale": False,
    }


# https://docs.snowflake.com/en/sql-reference/functions/to_double
class ToDouble(Func):
    arg_types = {
        "this": True,
        "format": False,
    }


# https://docs.snowflake.com/en/sql-reference/functions/to_decfloat
class ToDecfloat(Func):
    arg_types = {
        "this": True,
        "format": False,
    }


# https://docs.snowflake.com/en/sql-reference/functions/try_to_decfloat
class TryToDecfloat(Func):
    arg_types = {
        "this": True,
        "format": False,
    }


class CodePointsToBytes(Func):
    pass


class Columns(Func):
    arg_types = {"this": True, "unpack": False}


# https://learn.microsoft.com/en-us/sql/t-sql/functions/cast-and-convert-transact-sql?view=sql-server-ver16#syntax
class Convert(Func):
    arg_types = {"this": True, "expression": True, "style": False, "safe": False}


# https://docs.oracle.com/en/database/oracle/oracle-database/19/sqlrf/CONVERT.html
class ConvertToCharset(Func):
    arg_types = {"this": True, "dest": True, "source": False}


class ConvertTimezone(Func):
    arg_types = {
        "source_tz": False,
        "target_tz": True,
        "timestamp": True,
        "options": False,
    }


class CodePointsToString(Func):
    pass


class GenerateSeries(Func):
    arg_types = {"start": True, "end": True, "step": False, "is_end_exclusive": False}


# Postgres' GENERATE_SERIES function returns a row set, i.e. it implicitly explodes when it's
# used in a projection, so this expression is a helper that facilitates transpilation to other
# dialects. For example, we'd generate UNNEST(GENERATE_SERIES(...)) in DuckDB
class ExplodingGenerateSeries(GenerateSeries):
    pass


class ArrayAgg(AggFunc):
    arg_types = {"this": True, "nulls_excluded": False}


class ArrayUniqueAgg(AggFunc):
    pass


class AIAgg(AggFunc):
    arg_types = {"this": True, "expression": True}
    _sql_names = ["AI_AGG"]


class AISummarizeAgg(AggFunc):
    _sql_names = ["AI_SUMMARIZE_AGG"]


class AIClassify(Func):
    arg_types = {"this": True, "categories": True, "config": False}
    _sql_names = ["AI_CLASSIFY"]


class ArrayAll(Func):
    arg_types = {"this": True, "expression": True}


# Represents Python's `any(f(x) for x in array)`, where `array` is `this` and `f` is `expression`
class ArrayAny(Func):
    arg_types = {"this": True, "expression": True}


class ArrayConcat(Func):
    _sql_names = ["ARRAY_CONCAT", "ARRAY_CAT"]
    arg_types = {"this": True, "expressions": False}
    is_var_len_args = True


class ArrayConcatAgg(AggFunc):
    pass


class ArrayConstructCompact(Func):
    arg_types = {"expressions": False}
    is_var_len_args = True


class ArrayContains(Binary, Func):
    arg_types = {"this": True, "expression": True, "ensure_variant": False}
    _sql_names = ["ARRAY_CONTAINS", "ARRAY_HAS"]


class ArrayContainsAll(Binary, Func):
    _sql_names = ["ARRAY_CONTAINS_ALL", "ARRAY_HAS_ALL"]


class ArrayFilter(Func):
    arg_types = {"this": True, "expression": True}
    _sql_names = ["FILTER", "ARRAY_FILTER"]


class ArrayFirst(Func):
    pass


class ArrayLast(Func):
    pass


class ArrayReverse(Func):
    pass


class ArraySlice(Func):
    arg_types = {"this": True, "start": True, "end": False, "step": False}


class ArrayToString(Func):
    arg_types = {"this": True, "expression": True, "null": False}
    _sql_names = ["ARRAY_TO_STRING", "ARRAY_JOIN"]


class ArrayIntersect(Func):
    arg_types = {"expressions": True}
    is_var_len_args = True
    _sql_names = ["ARRAY_INTERSECT", "ARRAY_INTERSECTION"]


class StPoint(Func):
    arg_types = {"this": True, "expression": True, "null": False}
    _sql_names = ["ST_POINT", "ST_MAKEPOINT"]


class StDistance(Func):
    arg_types = {"this": True, "expression": True, "use_spheroid": False}


# https://cloud.google.com/bigquery/docs/reference/standard-sql/timestamp_functions#string
class String(Func):
    arg_types = {"this": True, "zone": False}


class StringToArray(Func):
    arg_types = {"this": True, "expression": False, "null": False}
    _sql_names = ["STRING_TO_ARRAY", "SPLIT_BY_STRING", "STRTOK_TO_ARRAY"]


class ArrayOverlaps(Binary, Func):
    pass


class ArraySize(Func):
    arg_types = {"this": True, "expression": False}
    _sql_names = ["ARRAY_SIZE", "ARRAY_LENGTH"]


class ArraySort(Func):
    arg_types = {"this": True, "expression": False}


class ArraySum(Func):
    arg_types = {"this": True, "expression": False}


class ArrayUnionAgg(AggFunc):
    pass


class Avg(AggFunc):
    pass


class AnyValue(AggFunc):
    pass


class Lag(AggFunc):
    arg_types = {"this": True, "offset": False, "default": False}


class Lead(AggFunc):
    arg_types = {"this": True, "offset": False, "default": False}


# some dialects have a distinction between first and first_value, usually first is an aggregate func
# and first_value is a window func
class First(AggFunc):
    arg_types = {"this": True, "expression": False}


class Last(AggFunc):
    arg_types = {"this": True, "expression": False}


class FirstValue(AggFunc):
    pass


class LastValue(AggFunc):
    pass


class NthValue(AggFunc):
    arg_types = {"this": True, "offset": True}


class ObjectAgg(AggFunc):
    arg_types = {"this": True, "expression": True}


class Case(Func):
    arg_types = {"this": False, "ifs": True, "default": False}

    def when(self, condition: ExpOrStr, then: ExpOrStr, copy: bool = True, **opts) -> Case:
        instance = maybe_copy(self, copy)
        instance.append(
            "ifs",
            If(
                this=maybe_parse(condition, copy=copy, **opts),
                true=maybe_parse(then, copy=copy, **opts),
            ),
        )
        return instance

    def else_(self, condition: ExpOrStr, copy: bool = True, **opts) -> Case:
        instance = maybe_copy(self, copy)
        instance.set("default", maybe_parse(condition, copy=copy, **opts))
        return instance


class Cast(Func):
    arg_types = {
        "this": True,
        "to": True,
        "format": False,
        "safe": False,
        "action": False,
        "default": False,
    }

    @property
    def name(self) -> str:
        return self.this.name

    @property
    def to(self) -> DataType:
        return self.args["to"]

    @property
    def output_name(self) -> str:
        return self.name

    def is_type(self, *dtypes: DATA_TYPE) -> bool:
        """
        Checks whether this Cast's DataType matches one of the provided data types. Nested types
        like arrays or structs will be compared using "structural equivalence" semantics, so e.g.
        array<int> != array<float>.

        Args:
            dtypes: the data types to compare this Cast's DataType to.

        Returns:
            True, if and only if there is a type in `dtypes` which is equal to this Cast's DataType.
        """
        return self.to.is_type(*dtypes)


class TryCast(Cast):
    arg_types = {**Cast.arg_types, "requires_string": False}


# https://clickhouse.com/docs/sql-reference/data-types/newjson#reading-json-paths-as-sub-columns
class JSONCast(Cast):
    pass


class JustifyDays(Func):
    pass


class JustifyHours(Func):
    pass


class JustifyInterval(Func):
    pass


class Try(Func):
    pass


class CastToStrType(Func):
    arg_types = {"this": True, "to": True}


class CheckJson(Func):
    arg_types = {"this": True}


class CheckXml(Func):
    arg_types = {"this": True, "disable_auto_convert": False}


# https://docs.teradata.com/r/Enterprise_IntelliFlex_VMware/SQL-Functions-Expressions-and-Predicates/String-Operators-and-Functions/TRANSLATE/TRANSLATE-Function-Syntax
class TranslateCharacters(Expression):
    arg_types = {"this": True, "expression": True, "with_error": False}


class Collate(Binary, Func):
    pass


class Collation(Func):
    pass


class Ceil(Func):
    arg_types = {"this": True, "decimals": False, "to": False}
    _sql_names = ["CEIL", "CEILING"]


class Coalesce(Func):
    arg_types = {"this": True, "expressions": False, "is_nvl": False, "is_null": False}
    is_var_len_args = True
    _sql_names = ["COALESCE", "IFNULL", "NVL"]


class Chr(Func):
    arg_types = {"expressions": True, "charset": False}
    is_var_len_args = True
    _sql_names = ["CHR", "CHAR"]


class Concat(Func):
    arg_types = {"expressions": True, "safe": False, "coalesce": False}
    is_var_len_args = True


class ConcatWs(Concat):
    _sql_names = ["CONCAT_WS"]


# https://cloud.google.com/bigquery/docs/reference/standard-sql/string_functions#contains_substr
class Contains(Func):
    arg_types = {"this": True, "expression": True, "json_scope": False}


# https://docs.oracle.com/cd/B13789_01/server.101/b10759/operators004.htm#i1035022
class ConnectByRoot(Func):
    pass


class Count(AggFunc):
    arg_types = {"this": False, "expressions": False, "big_int": False}
    is_var_len_args = True


class CountIf(AggFunc):
    _sql_names = ["COUNT_IF", "COUNTIF"]


# cube root
class Cbrt(Func):
    pass


class CurrentDate(Func):
    arg_types = {"this": False}


class CurrentDatetime(Func):
    arg_types = {"this": False}


class CurrentTime(Func):
    arg_types = {"this": False}


# https://www.postgresql.org/docs/current/functions-datetime.html#FUNCTIONS-DATETIME-CURRENT
# In Postgres, the difference between CURRENT_TIME vs LOCALTIME etc is that the latter does not have tz
class Localtime(Func):
    arg_types = {"this": False}


class Localtimestamp(Func):
    arg_types = {"this": False}


class CurrentTimestamp(Func):
    arg_types = {"this": False, "sysdate": False}


class CurrentTimestampLTZ(Func):
    arg_types = {}


class CurrentOrganizationName(Func):
    arg_types = {}


class CurrentSchema(Func):
    arg_types = {"this": False}


class CurrentUser(Func):
    arg_types = {"this": False}


class CurrentRegion(Func):
    arg_types = {}


<<<<<<< HEAD
class CurrentRole(Func):
=======
class CurrentRoleType(Func):
>>>>>>> 36ad534b
    arg_types = {}


class CurrentOrganizationUser(Func):
    arg_types = {}


class UtcDate(Func):
    arg_types = {}


class UtcTime(Func):
    arg_types = {"this": False}


class UtcTimestamp(Func):
    arg_types = {"this": False}


class DateAdd(Func, IntervalOp):
    arg_types = {"this": True, "expression": True, "unit": False}


class DateBin(Func, IntervalOp):
    arg_types = {"this": True, "expression": True, "unit": False, "zone": False, "origin": False}


class DateSub(Func, IntervalOp):
    arg_types = {"this": True, "expression": True, "unit": False}


class DateDiff(Func, TimeUnit):
    _sql_names = ["DATEDIFF", "DATE_DIFF"]
    arg_types = {"this": True, "expression": True, "unit": False, "zone": False, "big_int": False}


class DateTrunc(Func):
    arg_types = {"unit": True, "this": True, "zone": False}

    def __init__(self, **args):
        # Across most dialects it's safe to unabbreviate the unit (e.g. 'Q' -> 'QUARTER') except Oracle
        # https://docs.oracle.com/en/database/oracle/oracle-database/21/sqlrf/ROUND-and-TRUNC-Date-Functions.html
        unabbreviate = args.pop("unabbreviate", True)

        unit = args.get("unit")
        if isinstance(unit, TimeUnit.VAR_LIKE) and not (
            isinstance(unit, Column) and len(unit.parts) != 1
        ):
            unit_name = unit.name.upper()
            if unabbreviate and unit_name in TimeUnit.UNABBREVIATED_UNIT_NAME:
                unit_name = TimeUnit.UNABBREVIATED_UNIT_NAME[unit_name]

            args["unit"] = Literal.string(unit_name)

        super().__init__(**args)

    @property
    def unit(self) -> Expression:
        return self.args["unit"]


# https://cloud.google.com/bigquery/docs/reference/standard-sql/datetime_functions#datetime
# expression can either be time_expr or time_zone
class Datetime(Func):
    arg_types = {"this": True, "expression": False}


class DatetimeAdd(Func, IntervalOp):
    arg_types = {"this": True, "expression": True, "unit": False}


class DatetimeSub(Func, IntervalOp):
    arg_types = {"this": True, "expression": True, "unit": False}


class DatetimeDiff(Func, TimeUnit):
    arg_types = {"this": True, "expression": True, "unit": False}


class DatetimeTrunc(Func, TimeUnit):
    arg_types = {"this": True, "unit": True, "zone": False}


class DateFromUnixDate(Func):
    pass


class DayOfWeek(Func):
    _sql_names = ["DAY_OF_WEEK", "DAYOFWEEK"]


# https://duckdb.org/docs/sql/functions/datepart.html#part-specifiers-only-usable-as-date-part-specifiers
# ISO day of week function in duckdb is ISODOW
class DayOfWeekIso(Func):
    _sql_names = ["DAYOFWEEK_ISO", "ISODOW"]


class DayOfMonth(Func):
    _sql_names = ["DAY_OF_MONTH", "DAYOFMONTH"]


class DayOfYear(Func):
    _sql_names = ["DAY_OF_YEAR", "DAYOFYEAR"]


class ToDays(Func):
    pass


class WeekOfYear(Func):
    _sql_names = ["WEEK_OF_YEAR", "WEEKOFYEAR"]


class YearOfWeek(Func):
    _sql_names = ["YEAR_OF_WEEK", "YEAROFWEEK"]


class YearOfWeekIso(Func):
    _sql_names = ["YEAR_OF_WEEK_ISO", "YEAROFWEEKISO"]


class MonthsBetween(Func):
    arg_types = {"this": True, "expression": True, "roundoff": False}


class MakeInterval(Func):
    arg_types = {
        "year": False,
        "month": False,
        "day": False,
        "hour": False,
        "minute": False,
        "second": False,
    }


class LastDay(Func, TimeUnit):
    _sql_names = ["LAST_DAY", "LAST_DAY_OF_MONTH"]
    arg_types = {"this": True, "unit": False}


class PreviousDay(Func):
    arg_types = {"this": True, "expression": True}


class LaxBool(Func):
    pass


class LaxFloat64(Func):
    pass


class LaxInt64(Func):
    pass


class LaxString(Func):
    pass


class Extract(Func):
    arg_types = {"this": True, "expression": True}


class Exists(Func, SubqueryPredicate):
    arg_types = {"this": True, "expression": False}


class Timestamp(Func):
    arg_types = {"this": False, "zone": False, "with_tz": False}


class TimestampAdd(Func, TimeUnit):
    arg_types = {"this": True, "expression": True, "unit": False}


class TimestampSub(Func, TimeUnit):
    arg_types = {"this": True, "expression": True, "unit": False}


class TimestampDiff(Func, TimeUnit):
    _sql_names = ["TIMESTAMPDIFF", "TIMESTAMP_DIFF"]
    arg_types = {"this": True, "expression": True, "unit": False}


class TimestampTrunc(Func, TimeUnit):
    arg_types = {"this": True, "unit": True, "zone": False}


class TimeSlice(Func, TimeUnit):
    arg_types = {"this": True, "expression": True, "unit": True, "kind": False}


class TimeAdd(Func, TimeUnit):
    arg_types = {"this": True, "expression": True, "unit": False}


class TimeSub(Func, TimeUnit):
    arg_types = {"this": True, "expression": True, "unit": False}


class TimeDiff(Func, TimeUnit):
    arg_types = {"this": True, "expression": True, "unit": False}


class TimeTrunc(Func, TimeUnit):
    arg_types = {"this": True, "unit": True, "zone": False}


class DateFromParts(Func):
    _sql_names = ["DATE_FROM_PARTS", "DATEFROMPARTS"]
    arg_types = {"year": True, "month": False, "day": False}


class TimeFromParts(Func):
    _sql_names = ["TIME_FROM_PARTS", "TIMEFROMPARTS"]
    arg_types = {
        "hour": True,
        "min": True,
        "sec": True,
        "nano": False,
        "fractions": False,
        "precision": False,
    }


class DateStrToDate(Func):
    pass


class DateToDateStr(Func):
    pass


class DateToDi(Func):
    pass


# https://cloud.google.com/bigquery/docs/reference/standard-sql/date_functions#date
class Date(Func):
    arg_types = {"this": False, "zone": False, "expressions": False}
    is_var_len_args = True


class Day(Func):
    pass


class Decode(Func):
    arg_types = {"this": True, "charset": True, "replace": False}


class DecodeCase(Func):
    arg_types = {"expressions": True}
    is_var_len_args = True


class DenseRank(AggFunc):
    arg_types = {"expressions": False}
    is_var_len_args = True


class DiToDate(Func):
    pass


class Encode(Func):
    arg_types = {"this": True, "charset": True}


class EqualNull(Func):
    arg_types = {"this": True, "expression": True}


class Exp(Func):
    pass


class Factorial(Func):
    pass


# https://docs.snowflake.com/en/sql-reference/functions/flatten
class Explode(Func, UDTF):
    arg_types = {"this": True, "expressions": False}
    is_var_len_args = True


# https://spark.apache.org/docs/latest/api/sql/#inline
class Inline(Func):
    pass


class ExplodeOuter(Explode):
    pass


class Posexplode(Explode):
    pass


class PosexplodeOuter(Posexplode, ExplodeOuter):
    pass


class PositionalColumn(Expression):
    pass


class Unnest(Func, UDTF):
    arg_types = {
        "expressions": True,
        "alias": False,
        "offset": False,
        "explode_array": False,
    }

    @property
    def selects(self) -> t.List[Expression]:
        columns = super().selects
        offset = self.args.get("offset")
        if offset:
            columns = columns + [to_identifier("offset") if offset is True else offset]
        return columns


class Floor(Func):
    arg_types = {"this": True, "decimals": False, "to": False}


class FromBase32(Func):
    pass


class FromBase64(Func):
    pass


class ToBase32(Func):
    pass


class ToBase64(Func):
    pass


class ToBinary(Func):
    arg_types = {"this": True, "format": False}


# https://docs.snowflake.com/en/sql-reference/functions/base64_decode_binary
class Base64DecodeBinary(Func):
    arg_types = {"this": True, "alphabet": False}


# https://docs.snowflake.com/en/sql-reference/functions/base64_decode_string
class Base64DecodeString(Func):
    arg_types = {"this": True, "alphabet": False}


# https://docs.snowflake.com/en/sql-reference/functions/base64_encode
class Base64Encode(Func):
    arg_types = {"this": True, "max_line_length": False, "alphabet": False}


# https://docs.snowflake.com/en/sql-reference/functions/try_base64_decode_binary
class TryBase64DecodeBinary(Func):
    arg_types = {"this": True, "alphabet": False}


# https://docs.snowflake.com/en/sql-reference/functions/try_base64_decode_string
class TryBase64DecodeString(Func):
    arg_types = {"this": True, "alphabet": False}


# https://docs.snowflake.com/en/sql-reference/functions/try_hex_decode_binary
class TryHexDecodeBinary(Func):
    pass


# https://docs.snowflake.com/en/sql-reference/functions/try_hex_decode_string
class TryHexDecodeString(Func):
    pass


# https://trino.io/docs/current/functions/datetime.html#from_iso8601_timestamp
class FromISO8601Timestamp(Func):
    _sql_names = ["FROM_ISO8601_TIMESTAMP"]


class GapFill(Func):
    arg_types = {
        "this": True,
        "ts_column": True,
        "bucket_width": True,
        "partitioning_columns": False,
        "value_columns": False,
        "origin": False,
        "ignore_nulls": False,
    }


# https://cloud.google.com/bigquery/docs/reference/standard-sql/array_functions#generate_date_array
class GenerateDateArray(Func):
    arg_types = {"start": True, "end": True, "step": False}


# https://cloud.google.com/bigquery/docs/reference/standard-sql/array_functions#generate_timestamp_array
class GenerateTimestampArray(Func):
    arg_types = {"start": True, "end": True, "step": True}


# https://docs.snowflake.com/en/sql-reference/functions/get
class GetExtract(Func):
    arg_types = {"this": True, "expression": True}


class Getbit(Func):
    arg_types = {"this": True, "expression": True}


class Greatest(Func):
    arg_types = {"this": True, "expressions": False, "null_if_any_null": False}
    is_var_len_args = True


class GreatestIgnoreNulls(Func):
    arg_types = {"expressions": True}
    is_var_len_args = True


class LeastIgnoreNulls(Func):
    arg_types = {"expressions": True}
    is_var_len_args = True


# Trino's `ON OVERFLOW TRUNCATE [filler_string] {WITH | WITHOUT} COUNT`
# https://trino.io/docs/current/functions/aggregate.html#listagg
class OverflowTruncateBehavior(Expression):
    arg_types = {"this": False, "with_count": True}


class GroupConcat(AggFunc):
    arg_types = {"this": True, "separator": False, "on_overflow": False}


class Hex(Func):
    pass


# https://docs.snowflake.com/en/sql-reference/functions/hex_decode_string
class HexDecodeString(Func):
    pass


# https://docs.snowflake.com/en/sql-reference/functions/hex_encode
class HexEncode(Func):
    arg_types = {"this": True, "case": False}


class Hour(Func):
    pass


class Minute(Func):
    pass


class Second(Func):
    pass


# T-SQL: https://learn.microsoft.com/en-us/sql/t-sql/functions/compress-transact-sql?view=sql-server-ver17
# Snowflake: https://docs.snowflake.com/en/sql-reference/functions/compress
class Compress(Func):
    arg_types = {"this": True, "method": False}


# Snowflake: https://docs.snowflake.com/en/sql-reference/functions/decompress_binary
class DecompressBinary(Func):
    arg_types = {"this": True, "method": True}


# Snowflake: https://docs.snowflake.com/en/sql-reference/functions/decompress_string
class DecompressString(Func):
    arg_types = {"this": True, "method": True}


class LowerHex(Hex):
    pass


class And(Connector, Func):
    pass


class Or(Connector, Func):
    pass


class Xor(Connector, Func):
    arg_types = {"this": False, "expression": False, "expressions": False}


class If(Func):
    arg_types = {"this": True, "true": True, "false": False}
    _sql_names = ["IF", "IIF"]


class Nullif(Func):
    arg_types = {"this": True, "expression": True}


class Initcap(Func):
    arg_types = {"this": True, "expression": False}


class IsAscii(Func):
    pass


class IsNan(Func):
    _sql_names = ["IS_NAN", "ISNAN"]


# https://cloud.google.com/bigquery/docs/reference/standard-sql/json_functions#int64_for_json
class Int64(Func):
    pass


class IsInf(Func):
    _sql_names = ["IS_INF", "ISINF"]


class IsNullValue(Func):
    pass


# https://www.postgresql.org/docs/current/functions-json.html
class JSON(Expression):
    arg_types = {"this": False, "with_": False, "unique": False}


class JSONPath(Expression):
    arg_types = {"expressions": True, "escape": False}

    @property
    def output_name(self) -> str:
        last_segment = self.expressions[-1].this
        return last_segment if isinstance(last_segment, str) else ""


class JSONPathPart(Expression):
    arg_types = {}


class JSONPathFilter(JSONPathPart):
    arg_types = {"this": True}


class JSONPathKey(JSONPathPart):
    arg_types = {"this": True}


class JSONPathRecursive(JSONPathPart):
    arg_types = {"this": False}


class JSONPathRoot(JSONPathPart):
    pass


class JSONPathScript(JSONPathPart):
    arg_types = {"this": True}


class JSONPathSlice(JSONPathPart):
    arg_types = {"start": False, "end": False, "step": False}


class JSONPathSelector(JSONPathPart):
    arg_types = {"this": True}


class JSONPathSubscript(JSONPathPart):
    arg_types = {"this": True}


class JSONPathUnion(JSONPathPart):
    arg_types = {"expressions": True}


class JSONPathWildcard(JSONPathPart):
    pass


class FormatJson(Expression):
    pass


class Format(Func):
    arg_types = {"this": True, "expressions": False}
    is_var_len_args = True


class JSONKeyValue(Expression):
    arg_types = {"this": True, "expression": True}


# https://cloud.google.com/bigquery/docs/reference/standard-sql/json_functions#json_keys
class JSONKeysAtDepth(Func):
    arg_types = {"this": True, "expression": False, "mode": False}


class JSONObject(Func):
    arg_types = {
        "expressions": False,
        "null_handling": False,
        "unique_keys": False,
        "return_type": False,
        "encoding": False,
    }


class JSONObjectAgg(AggFunc):
    arg_types = {
        "expressions": False,
        "null_handling": False,
        "unique_keys": False,
        "return_type": False,
        "encoding": False,
    }


# https://www.postgresql.org/docs/9.5/functions-aggregate.html
class JSONBObjectAgg(AggFunc):
    arg_types = {"this": True, "expression": True}


# https://docs.oracle.com/en/database/oracle/oracle-database/19/sqlrf/JSON_ARRAY.html
class JSONArray(Func):
    arg_types = {
        "expressions": False,
        "null_handling": False,
        "return_type": False,
        "strict": False,
    }


# https://docs.oracle.com/en/database/oracle/oracle-database/19/sqlrf/JSON_ARRAYAGG.html
class JSONArrayAgg(Func):
    arg_types = {
        "this": True,
        "order": False,
        "null_handling": False,
        "return_type": False,
        "strict": False,
    }


class JSONExists(Func):
    arg_types = {
        "this": True,
        "path": True,
        "passing": False,
        "on_condition": False,
        "from_dcolonqmark": False,
    }


# https://docs.oracle.com/en/database/oracle/oracle-database/19/sqlrf/JSON_TABLE.html
# Note: parsing of JSON column definitions is currently incomplete.
class JSONColumnDef(Expression):
    arg_types = {
        "this": False,
        "kind": False,
        "path": False,
        "nested_schema": False,
        "ordinality": False,
    }


class JSONSchema(Expression):
    arg_types = {"expressions": True}


class JSONSet(Func):
    arg_types = {"this": True, "expressions": True}
    is_var_len_args = True
    _sql_names = ["JSON_SET"]


# https://cloud.google.com/bigquery/docs/reference/standard-sql/json_functions#json_strip_nulls
class JSONStripNulls(Func):
    arg_types = {
        "this": True,
        "expression": False,
        "include_arrays": False,
        "remove_empty": False,
    }
    _sql_names = ["JSON_STRIP_NULLS"]


# https://dev.mysql.com/doc/refman/8.4/en/json-search-functions.html#function_json-value
class JSONValue(Expression):
    arg_types = {
        "this": True,
        "path": True,
        "returning": False,
        "on_condition": False,
    }


class JSONValueArray(Func):
    arg_types = {"this": True, "expression": False}


class JSONRemove(Func):
    arg_types = {"this": True, "expressions": True}
    is_var_len_args = True
    _sql_names = ["JSON_REMOVE"]


# https://docs.oracle.com/en/database/oracle/oracle-database/19/sqlrf/JSON_TABLE.html
class JSONTable(Func):
    arg_types = {
        "this": True,
        "schema": True,
        "path": False,
        "error_handling": False,
        "empty_handling": False,
    }


# https://cloud.google.com/bigquery/docs/reference/standard-sql/json_functions#json_type
# https://doris.apache.org/docs/sql-manual/sql-functions/scalar-functions/json-functions/json-type#description
class JSONType(Func):
    arg_types = {"this": True, "expression": False}
    _sql_names = ["JSON_TYPE"]


# https://docs.snowflake.com/en/sql-reference/functions/object_insert
class ObjectInsert(Func):
    arg_types = {
        "this": True,
        "key": True,
        "value": True,
        "update_flag": False,
    }


class OpenJSONColumnDef(Expression):
    arg_types = {"this": True, "kind": True, "path": False, "as_json": False}


class OpenJSON(Func):
    arg_types = {"this": True, "path": False, "expressions": False}


class JSONBContains(Binary, Func):
    _sql_names = ["JSONB_CONTAINS"]


# https://www.postgresql.org/docs/9.5/functions-json.html
class JSONBContainsAnyTopKeys(Binary, Func):
    pass


# https://www.postgresql.org/docs/9.5/functions-json.html
class JSONBContainsAllTopKeys(Binary, Func):
    pass


class JSONBExists(Func):
    arg_types = {"this": True, "path": True}
    _sql_names = ["JSONB_EXISTS"]


# https://www.postgresql.org/docs/9.5/functions-json.html
class JSONBDeleteAtPath(Binary, Func):
    pass


class JSONExtract(Binary, Func):
    arg_types = {
        "this": True,
        "expression": True,
        "only_json_types": False,
        "expressions": False,
        "variant_extract": False,
        "json_query": False,
        "option": False,
        "quote": False,
        "on_condition": False,
        "requires_json": False,
    }
    _sql_names = ["JSON_EXTRACT"]
    is_var_len_args = True

    @property
    def output_name(self) -> str:
        return self.expression.output_name if not self.expressions else ""


# https://trino.io/docs/current/functions/json.html#json-query
class JSONExtractQuote(Expression):
    arg_types = {
        "option": True,
        "scalar": False,
    }


class JSONExtractArray(Func):
    arg_types = {"this": True, "expression": False}
    _sql_names = ["JSON_EXTRACT_ARRAY"]


class JSONExtractScalar(Binary, Func):
    arg_types = {
        "this": True,
        "expression": True,
        "only_json_types": False,
        "expressions": False,
        "json_type": False,
        "scalar_only": False,
    }
    _sql_names = ["JSON_EXTRACT_SCALAR"]
    is_var_len_args = True

    @property
    def output_name(self) -> str:
        return self.expression.output_name


class JSONBExtract(Binary, Func):
    _sql_names = ["JSONB_EXTRACT"]


class JSONBExtractScalar(Binary, Func):
    arg_types = {"this": True, "expression": True, "json_type": False}
    _sql_names = ["JSONB_EXTRACT_SCALAR"]


class JSONFormat(Func):
    arg_types = {"this": False, "options": False, "is_json": False, "to_json": False}
    _sql_names = ["JSON_FORMAT"]


class JSONArrayAppend(Func):
    arg_types = {"this": True, "expressions": True}
    is_var_len_args = True
    _sql_names = ["JSON_ARRAY_APPEND"]


# https://dev.mysql.com/doc/refman/8.0/en/json-search-functions.html#operator_member-of
class JSONArrayContains(Binary, Predicate, Func):
    arg_types = {"this": True, "expression": True, "json_type": False}
    _sql_names = ["JSON_ARRAY_CONTAINS"]


class JSONArrayInsert(Func):
    arg_types = {"this": True, "expressions": True}
    is_var_len_args = True
    _sql_names = ["JSON_ARRAY_INSERT"]


class ParseBignumeric(Func):
    pass


class ParseNumeric(Func):
    pass


class ParseJSON(Func):
    # BigQuery, Snowflake have PARSE_JSON, Presto has JSON_PARSE
    # Snowflake also has TRY_PARSE_JSON, which is represented using `safe`
    _sql_names = ["PARSE_JSON", "JSON_PARSE"]
    arg_types = {"this": True, "expression": False, "safe": False}


# Snowflake: https://docs.snowflake.com/en/sql-reference/functions/parse_url
# Databricks: https://docs.databricks.com/aws/en/sql/language-manual/functions/parse_url
class ParseUrl(Func):
    arg_types = {"this": True, "part_to_extract": False, "key": False, "permissive": False}


class ParseIp(Func):
    arg_types = {"this": True, "type": True, "permissive": False}


class ParseTime(Func):
    arg_types = {"this": True, "format": True}


class ParseDatetime(Func):
    arg_types = {"this": True, "format": False, "zone": False}


class Least(Func):
    arg_types = {"this": True, "expressions": False, "null_if_any_null": False}
    is_var_len_args = True


class Left(Func):
    arg_types = {"this": True, "expression": True}


class Right(Func):
    arg_types = {"this": True, "expression": True}


class Reverse(Func):
    pass


class Length(Func):
    arg_types = {"this": True, "binary": False, "encoding": False}
    _sql_names = ["LENGTH", "LEN", "CHAR_LENGTH", "CHARACTER_LENGTH"]


class RtrimmedLength(Func):
    pass


class BitLength(Func):
    pass


class Levenshtein(Func):
    arg_types = {
        "this": True,
        "expression": False,
        "ins_cost": False,
        "del_cost": False,
        "sub_cost": False,
        "max_dist": False,
    }


class Ln(Func):
    pass


class Log(Func):
    arg_types = {"this": True, "expression": False}


class LogicalOr(AggFunc):
    _sql_names = ["LOGICAL_OR", "BOOL_OR", "BOOLOR_AGG"]


class LogicalAnd(AggFunc):
    _sql_names = ["LOGICAL_AND", "BOOL_AND", "BOOLAND_AGG"]


class Lower(Func):
    _sql_names = ["LOWER", "LCASE"]


class Map(Func):
    arg_types = {"keys": False, "values": False}

    @property
    def keys(self) -> t.List[Expression]:
        keys = self.args.get("keys")
        return keys.expressions if keys else []

    @property
    def values(self) -> t.List[Expression]:
        values = self.args.get("values")
        return values.expressions if values else []


# Represents the MAP {...} syntax in DuckDB - basically convert a struct to a MAP
class ToMap(Func):
    pass


class MapFromEntries(Func):
    pass


# https://learn.microsoft.com/en-us/sql/t-sql/language-elements/scope-resolution-operator-transact-sql?view=sql-server-ver16
class ScopeResolution(Expression):
    arg_types = {"this": False, "expression": True}


class Slice(Expression):
    arg_types = {"this": False, "expression": False, "step": False}


class Stream(Expression):
    pass


class StarMap(Func):
    pass


class VarMap(Func):
    arg_types = {"keys": True, "values": True}
    is_var_len_args = True

    @property
    def keys(self) -> t.List[Expression]:
        return self.args["keys"].expressions

    @property
    def values(self) -> t.List[Expression]:
        return self.args["values"].expressions


# https://dev.mysql.com/doc/refman/8.0/en/fulltext-search.html
class MatchAgainst(Func):
    arg_types = {"this": True, "expressions": True, "modifier": False}


class Max(AggFunc):
    arg_types = {"this": True, "expressions": False}
    is_var_len_args = True


class MD5(Func):
    _sql_names = ["MD5"]


# Represents the variant of the MD5 function that returns a binary value
class MD5Digest(Func):
    _sql_names = ["MD5_DIGEST"]


# https://docs.snowflake.com/en/sql-reference/functions/md5_number_lower64
class MD5NumberLower64(Func):
    pass


# https://docs.snowflake.com/en/sql-reference/functions/md5_number_upper64
class MD5NumberUpper64(Func):
    pass


class Median(AggFunc):
    pass


class Mode(AggFunc):
    arg_types = {"this": False, "deterministic": False}


class Min(AggFunc):
    arg_types = {"this": True, "expressions": False}
    is_var_len_args = True


class Month(Func):
    pass


class Monthname(Func):
    pass


class AddMonths(Func):
    arg_types = {"this": True, "expression": True}


class Nvl2(Func):
    arg_types = {"this": True, "true": True, "false": False}


class Ntile(AggFunc):
    arg_types = {"this": False}


class Normalize(Func):
    arg_types = {"this": True, "form": False, "is_casefold": False}


class Normal(Func):
    arg_types = {"this": True, "stddev": True, "gen": True}


# https://cloud.google.com/bigquery/docs/reference/standard-sql/net_functions#nethost
class NetHost(Func):
    _sql_names = ["NET.HOST"]


class Overlay(Func):
    arg_types = {"this": True, "expression": True, "from_": True, "for_": False}


# https://cloud.google.com/bigquery/docs/reference/standard-sql/bigqueryml-syntax-predict#mlpredict_function
class Predict(Func):
    arg_types = {"this": True, "expression": True, "params_struct": False}


# https://cloud.google.com/bigquery/docs/reference/standard-sql/bigqueryml-syntax-translate#mltranslate_function
class MLTranslate(Func):
    arg_types = {"this": True, "expression": True, "params_struct": True}


# https://cloud.google.com/bigquery/docs/reference/standard-sql/bigqueryml-syntax-feature-time
class FeaturesAtTime(Func):
    arg_types = {"this": True, "time": False, "num_rows": False, "ignore_feature_nulls": False}


# https://cloud.google.com/bigquery/docs/reference/standard-sql/bigqueryml-syntax-generate-embedding
class GenerateEmbedding(Func):
    arg_types = {"this": True, "expression": True, "params_struct": False, "is_text": False}


class MLForecast(Func):
    arg_types = {"this": True, "expression": False, "params_struct": False}


# Represents Snowflake's <model>!<attribute> syntax. For example: SELECT model!PREDICT(INPUT_DATA => {*})
# See: https://docs.snowflake.com/en/guides-overview-ml-functions
class ModelAttribute(Expression):
    arg_types = {"this": True, "expression": True}


# https://cloud.google.com/bigquery/docs/reference/standard-sql/search_functions#vector_search
class VectorSearch(Func):
    arg_types = {
        "this": True,
        "column_to_search": True,
        "query_table": True,
        "query_column_to_search": False,
        "top_k": False,
        "distance_type": False,
        "options": False,
    }


class Pi(Func):
    arg_types = {}


class Pow(Binary, Func):
    _sql_names = ["POWER", "POW"]


class PercentileCont(AggFunc):
    arg_types = {"this": True, "expression": False}


class PercentileDisc(AggFunc):
    arg_types = {"this": True, "expression": False}


class PercentRank(AggFunc):
    arg_types = {"expressions": False}
    is_var_len_args = True


class Quantile(AggFunc):
    arg_types = {"this": True, "quantile": True}


class ApproxQuantile(Quantile):
    arg_types = {
        "this": True,
        "quantile": True,
        "accuracy": False,
        "weight": False,
        "error_tolerance": False,
    }


# https://docs.snowflake.com/en/sql-reference/functions/approx_percentile_accumulate
class ApproxPercentileAccumulate(AggFunc):
    pass


# https://docs.snowflake.com/en/sql-reference/functions/approx_percentile_estimate
class ApproxPercentileEstimate(Func):
    arg_types = {"this": True, "percentile": True}


class Quarter(Func):
    pass


# https://docs.teradata.com/r/Enterprise_IntelliFlex_VMware/SQL-Functions-Expressions-and-Predicates/Arithmetic-Trigonometric-Hyperbolic-Operators/Functions/RANDOM/RANDOM-Function-Syntax
# teradata lower and upper bounds
class Rand(Func):
    _sql_names = ["RAND", "RANDOM"]
    arg_types = {"this": False, "lower": False, "upper": False}


class Randn(Func):
    arg_types = {"this": False}


class Randstr(Func):
    arg_types = {"this": True, "generator": False}


class RangeN(Func):
    arg_types = {"this": True, "expressions": True, "each": False}


class RangeBucket(Func):
    arg_types = {"this": True, "expression": True}


class Rank(AggFunc):
    arg_types = {"expressions": False}
    is_var_len_args = True


class ReadCSV(Func):
    _sql_names = ["READ_CSV"]
    is_var_len_args = True
    arg_types = {"this": True, "expressions": False}


class ReadParquet(Func):
    is_var_len_args = True
    arg_types = {"expressions": True}


class Reduce(Func):
    arg_types = {"this": True, "initial": True, "merge": True, "finish": False}


class RegexpExtract(Func):
    arg_types = {
        "this": True,
        "expression": True,
        "position": False,
        "occurrence": False,
        "parameters": False,
        "group": False,
        "null_if_pos_overflow": False,  # for transpilation target behavior
    }


class RegexpExtractAll(Func):
    arg_types = {
        "this": True,
        "expression": True,
        "group": False,
        "parameters": False,
        "position": False,
        "occurrence": False,
    }


class RegexpReplace(Func):
    arg_types = {
        "this": True,
        "expression": True,
        "replacement": False,
        "position": False,
        "occurrence": False,
        "modifiers": False,
        "single_replace": False,
    }


class RegexpLike(Binary, Func):
    arg_types = {"this": True, "expression": True, "flag": False}


class RegexpILike(Binary, Func):
    arg_types = {"this": True, "expression": True, "flag": False}


class RegexpFullMatch(Binary, Func):
    arg_types = {"this": True, "expression": True, "options": False}


class RegexpInstr(Func):
    arg_types = {
        "this": True,
        "expression": True,
        "position": False,
        "occurrence": False,
        "option": False,
        "parameters": False,
        "group": False,
    }


# https://spark.apache.org/docs/latest/api/python/reference/pyspark.sql/api/pyspark.sql.functions.split.html
# limit is the number of times a pattern is applied
class RegexpSplit(Func):
    arg_types = {"this": True, "expression": True, "limit": False}


class RegexpCount(Func):
    arg_types = {
        "this": True,
        "expression": True,
        "position": False,
        "parameters": False,
    }


class RegrValx(AggFunc):
    arg_types = {"this": True, "expression": True}


class RegrValy(AggFunc):
    arg_types = {"this": True, "expression": True}


class RegrAvgy(AggFunc):
    arg_types = {"this": True, "expression": True}


class RegrAvgx(AggFunc):
    arg_types = {"this": True, "expression": True}


class RegrCount(AggFunc):
    arg_types = {"this": True, "expression": True}


class RegrIntercept(AggFunc):
    arg_types = {"this": True, "expression": True}


class RegrR2(AggFunc):
    arg_types = {"this": True, "expression": True}


class RegrSxx(AggFunc):
    arg_types = {"this": True, "expression": True}


class RegrSxy(AggFunc):
    arg_types = {"this": True, "expression": True}


class RegrSyy(AggFunc):
    arg_types = {"this": True, "expression": True}


class RegrSlope(AggFunc):
    arg_types = {"this": True, "expression": True}


class Repeat(Func):
    arg_types = {"this": True, "times": True}


# Some dialects like Snowflake support two argument replace
class Replace(Func):
    arg_types = {"this": True, "expression": True, "replacement": False}


class Radians(Func):
    pass


# https://learn.microsoft.com/en-us/sql/t-sql/functions/round-transact-sql?view=sql-server-ver16
# tsql third argument function == trunctaion if not 0
class Round(Func):
    arg_types = {"this": True, "decimals": False, "truncate": False}


class RowNumber(Func):
    arg_types = {"this": False}


class SafeAdd(Func):
    arg_types = {"this": True, "expression": True}


class SafeDivide(Func):
    arg_types = {"this": True, "expression": True}


class SafeMultiply(Func):
    arg_types = {"this": True, "expression": True}


class SafeNegate(Func):
    pass


class SafeSubtract(Func):
    arg_types = {"this": True, "expression": True}


class SafeConvertBytesToString(Func):
    pass


class SHA(Func):
    _sql_names = ["SHA", "SHA1"]


class SHA2(Func):
    _sql_names = ["SHA2"]
    arg_types = {"this": True, "length": False}


# Represents the variant of the SHA1 function that returns a binary value
class SHA1Digest(Func):
    pass


# Represents the variant of the SHA2 function that returns a binary value
class SHA2Digest(Func):
    arg_types = {"this": True, "length": False}


class Sign(Func):
    _sql_names = ["SIGN", "SIGNUM"]


class SortArray(Func):
    arg_types = {"this": True, "asc": False, "nulls_first": False}


class Soundex(Func):
    pass


# https://docs.snowflake.com/en/sql-reference/functions/soundex_p123
class SoundexP123(Func):
    pass


class Split(Func):
    arg_types = {"this": True, "expression": True, "limit": False}


# https://spark.apache.org/docs/latest/api/python/reference/pyspark.sql/api/pyspark.sql.functions.split_part.html
# https://docs.snowflake.com/en/sql-reference/functions/split_part
# https://docs.snowflake.com/en/sql-reference/functions/strtok
class SplitPart(Func):
    arg_types = {"this": True, "delimiter": False, "part_index": False}


# Start may be omitted in the case of postgres
# https://www.postgresql.org/docs/9.1/functions-string.html @ Table 9-6
class Substring(Func):
    _sql_names = ["SUBSTRING", "SUBSTR"]
    arg_types = {"this": True, "start": False, "length": False}


class SubstringIndex(Func):
    """
    SUBSTRING_INDEX(str, delim, count)

    *count* > 0  → left slice before the *count*-th delimiter
    *count* < 0  → right slice after the |count|-th delimiter
    """

    arg_types = {"this": True, "delimiter": True, "count": True}


class StandardHash(Func):
    arg_types = {"this": True, "expression": False}


class StartsWith(Func):
    _sql_names = ["STARTS_WITH", "STARTSWITH"]
    arg_types = {"this": True, "expression": True}


class EndsWith(Func):
    _sql_names = ["ENDS_WITH", "ENDSWITH"]
    arg_types = {"this": True, "expression": True}


class StrPosition(Func):
    arg_types = {
        "this": True,
        "substr": True,
        "position": False,
        "occurrence": False,
    }


# Snowflake: https://docs.snowflake.com/en/sql-reference/functions/search
# BigQuery: https://cloud.google.com/bigquery/docs/reference/standard-sql/search_functions#search
class Search(Func):
    arg_types = {
        "this": True,  # data_to_search / search_data
        "expression": True,  # search_query / search_string
        "json_scope": False,  # BigQuery: JSON_VALUES | JSON_KEYS | JSON_KEYS_AND_VALUES
        "analyzer": False,  # Both: analyzer / ANALYZER
        "analyzer_options": False,  # BigQuery: analyzer_options_values
        "search_mode": False,  # Snowflake: OR | AND
    }


# Snowflake: https://docs.snowflake.com/en/sql-reference/functions/search_ip
class SearchIp(Func):
    arg_types = {"this": True, "expression": True}


class StrToDate(Func):
    arg_types = {"this": True, "format": False, "safe": False}


class StrToTime(Func):
    arg_types = {"this": True, "format": True, "zone": False, "safe": False}


# Spark allows unix_timestamp()
# https://spark.apache.org/docs/3.1.3/api/python/reference/api/pyspark.sql.functions.unix_timestamp.html
class StrToUnix(Func):
    arg_types = {"this": False, "format": False}


# https://prestodb.io/docs/current/functions/string.html
# https://spark.apache.org/docs/latest/api/sql/index.html#str_to_map
class StrToMap(Func):
    arg_types = {
        "this": True,
        "pair_delim": False,
        "key_value_delim": False,
        "duplicate_resolution_callback": False,
    }


class NumberToStr(Func):
    arg_types = {"this": True, "format": True, "culture": False}


class FromBase(Func):
    arg_types = {"this": True, "expression": True}


class Space(Func):
    """
    SPACE(n) → string consisting of n blank characters
    """

    pass


class Struct(Func):
    arg_types = {"expressions": False}
    is_var_len_args = True


class StructExtract(Func):
    arg_types = {"this": True, "expression": True}


# https://learn.microsoft.com/en-us/sql/t-sql/functions/stuff-transact-sql?view=sql-server-ver16
# https://docs.snowflake.com/en/sql-reference/functions/insert
class Stuff(Func):
    _sql_names = ["STUFF", "INSERT"]
    arg_types = {"this": True, "start": True, "length": True, "expression": True}


class Sum(AggFunc):
    pass


class Sqrt(Func):
    pass


class Stddev(AggFunc):
    _sql_names = ["STDDEV", "STDEV"]


class StddevPop(AggFunc):
    pass


class StddevSamp(AggFunc):
    pass


# https://cloud.google.com/bigquery/docs/reference/standard-sql/time_functions#time
class Time(Func):
    arg_types = {"this": False, "zone": False}


class TimeToStr(Func):
    arg_types = {"this": True, "format": True, "culture": False, "zone": False}


class TimeToTimeStr(Func):
    pass


class TimeToUnix(Func):
    pass


class TimeStrToDate(Func):
    pass


class TimeStrToTime(Func):
    arg_types = {"this": True, "zone": False}


class TimeStrToUnix(Func):
    pass


class Trim(Func):
    arg_types = {
        "this": True,
        "expression": False,
        "position": False,
        "collation": False,
    }


class TsOrDsAdd(Func, TimeUnit):
    # return_type is used to correctly cast the arguments of this expression when transpiling it
    arg_types = {"this": True, "expression": True, "unit": False, "return_type": False}

    @property
    def return_type(self) -> DataType:
        return DataType.build(self.args.get("return_type") or DataType.Type.DATE)


class TsOrDsDiff(Func, TimeUnit):
    arg_types = {"this": True, "expression": True, "unit": False}


class TsOrDsToDateStr(Func):
    pass


class TsOrDsToDate(Func):
    arg_types = {"this": True, "format": False, "safe": False}


class TsOrDsToDatetime(Func):
    pass


class TsOrDsToTime(Func):
    arg_types = {"this": True, "format": False, "safe": False}


class TsOrDsToTimestamp(Func):
    pass


class TsOrDiToDi(Func):
    pass


class Unhex(Func):
    arg_types = {"this": True, "expression": False}


class Unicode(Func):
    pass


# https://cloud.google.com/bigquery/docs/reference/standard-sql/date_functions#unix_date
class UnixDate(Func):
    pass


class UnixToStr(Func):
    arg_types = {"this": True, "format": False}


# https://prestodb.io/docs/current/functions/datetime.html
# presto has weird zone/hours/minutes
class UnixToTime(Func):
    arg_types = {
        "this": True,
        "scale": False,
        "zone": False,
        "hours": False,
        "minutes": False,
        "format": False,
    }

    SECONDS = Literal.number(0)
    DECIS = Literal.number(1)
    CENTIS = Literal.number(2)
    MILLIS = Literal.number(3)
    DECIMILLIS = Literal.number(4)
    CENTIMILLIS = Literal.number(5)
    MICROS = Literal.number(6)
    DECIMICROS = Literal.number(7)
    CENTIMICROS = Literal.number(8)
    NANOS = Literal.number(9)


class UnixToTimeStr(Func):
    pass


class UnixSeconds(Func):
    pass


class UnixMicros(Func):
    pass


class UnixMillis(Func):
    pass


class Uuid(Func):
    _sql_names = ["UUID", "GEN_RANDOM_UUID", "GENERATE_UUID", "UUID_STRING"]

    arg_types = {"this": False, "name": False, "is_string": False}


TIMESTAMP_PARTS = {
    "year": False,
    "month": False,
    "day": False,
    "hour": False,
    "min": False,
    "sec": False,
    "nano": False,
}


class TimestampFromParts(Func):
    _sql_names = ["TIMESTAMP_FROM_PARTS", "TIMESTAMPFROMPARTS"]
    arg_types = {
        **TIMESTAMP_PARTS,
        "zone": False,
        "milli": False,
        "this": False,
        "expression": False,
    }


class TimestampLtzFromParts(Func):
    _sql_names = ["TIMESTAMP_LTZ_FROM_PARTS", "TIMESTAMPLTZFROMPARTS"]
    arg_types = TIMESTAMP_PARTS.copy()


class TimestampTzFromParts(Func):
    _sql_names = ["TIMESTAMP_TZ_FROM_PARTS", "TIMESTAMPTZFROMPARTS"]
    arg_types = {
        **TIMESTAMP_PARTS,
        "zone": False,
    }


class Upper(Func):
    _sql_names = ["UPPER", "UCASE"]


class Corr(Binary, AggFunc):
    pass


# https://docs.oracle.com/en/database/oracle/oracle-database/19/sqlrf/CUME_DIST.html
class CumeDist(AggFunc):
    arg_types = {"expressions": False}
    is_var_len_args = True


class Variance(AggFunc):
    _sql_names = ["VARIANCE", "VARIANCE_SAMP", "VAR_SAMP"]


class VariancePop(AggFunc):
    _sql_names = ["VARIANCE_POP", "VAR_POP"]


class Skewness(AggFunc):
    pass


class WidthBucket(Func):
    arg_types = {"this": True, "min_value": True, "max_value": True, "num_buckets": True}


class CovarSamp(Binary, AggFunc):
    pass


class CovarPop(Binary, AggFunc):
    pass


class Week(Func):
    arg_types = {"this": True, "mode": False}


class WeekStart(Expression):
    pass


class NextDay(Func):
    arg_types = {"this": True, "expression": True}


class XMLElement(Func):
    _sql_names = ["XMLELEMENT"]
    arg_types = {"this": True, "expressions": False}


class XMLGet(Func):
    _sql_names = ["XMLGET"]
    arg_types = {"this": True, "expression": True, "instance": False}


class XMLTable(Func):
    arg_types = {
        "this": True,
        "namespaces": False,
        "passing": False,
        "columns": False,
        "by_ref": False,
    }


class XMLNamespace(Expression):
    pass


# https://learn.microsoft.com/en-us/sql/t-sql/queries/select-for-clause-transact-sql?view=sql-server-ver17#syntax
class XMLKeyValueOption(Expression):
    arg_types = {"this": True, "expression": False}


class Year(Func):
    pass


class Zipf(Func):
    arg_types = {"this": True, "elementcount": True, "gen": True}


class Use(Expression):
    arg_types = {"this": False, "expressions": False, "kind": False}


class Merge(DML):
    arg_types = {
        "this": True,
        "using": True,
        "on": False,
        "using_cond": False,
        "whens": True,
        "with_": False,
        "returning": False,
    }


class When(Expression):
    arg_types = {"matched": True, "source": False, "condition": False, "then": True}


class Whens(Expression):
    """Wraps around one or more WHEN [NOT] MATCHED [...] clauses."""

    arg_types = {"expressions": True}


# https://docs.oracle.com/javadb/10.8.3.0/ref/rrefsqljnextvaluefor.html
# https://learn.microsoft.com/en-us/sql/t-sql/functions/next-value-for-transact-sql?view=sql-server-ver16
class NextValueFor(Func):
    arg_types = {"this": True, "order": False}


# Refers to a trailing semi-colon. This is only used to preserve trailing comments
# select 1; -- my comment
class Semicolon(Expression):
    arg_types = {}


# BigQuery allows SELECT t FROM t and treats the projection as a struct value. This expression
# type is intended to be constructed by qualify so that we can properly annotate its type later
class TableColumn(Expression):
    pass


ALL_FUNCTIONS = subclasses(__name__, Func, {AggFunc, Anonymous, Func})
FUNCTION_BY_NAME = {name: func for func in ALL_FUNCTIONS for name in func.sql_names()}

JSON_PATH_PARTS = subclasses(__name__, JSONPathPart, {JSONPathPart})

PERCENTILES = (PercentileCont, PercentileDisc)


# Helpers
@t.overload
def maybe_parse(
    sql_or_expression: ExpOrStr,
    *,
    into: t.Type[E],
    dialect: DialectType = None,
    prefix: t.Optional[str] = None,
    copy: bool = False,
    **opts,
) -> E: ...


@t.overload
def maybe_parse(
    sql_or_expression: str | E,
    *,
    into: t.Optional[IntoType] = None,
    dialect: DialectType = None,
    prefix: t.Optional[str] = None,
    copy: bool = False,
    **opts,
) -> E: ...


def maybe_parse(
    sql_or_expression: ExpOrStr,
    *,
    into: t.Optional[IntoType] = None,
    dialect: DialectType = None,
    prefix: t.Optional[str] = None,
    copy: bool = False,
    **opts,
) -> Expression:
    """Gracefully handle a possible string or expression.

    Example:
        >>> maybe_parse("1")
        Literal(this=1, is_string=False)
        >>> maybe_parse(to_identifier("x"))
        Identifier(this=x, quoted=False)

    Args:
        sql_or_expression: the SQL code string or an expression
        into: the SQLGlot Expression to parse into
        dialect: the dialect used to parse the input expressions (in the case that an
            input expression is a SQL string).
        prefix: a string to prefix the sql with before it gets parsed
            (automatically includes a space)
        copy: whether to copy the expression.
        **opts: other options to use to parse the input expressions (again, in the case
            that an input expression is a SQL string).

    Returns:
        Expression: the parsed or given expression.
    """
    if isinstance(sql_or_expression, Expression):
        if copy:
            return sql_or_expression.copy()
        return sql_or_expression

    if sql_or_expression is None:
        raise ParseError("SQL cannot be None")

    import sqlglot

    sql = str(sql_or_expression)
    if prefix:
        sql = f"{prefix} {sql}"

    return sqlglot.parse_one(sql, read=dialect, into=into, **opts)


@t.overload
def maybe_copy(instance: None, copy: bool = True) -> None: ...


@t.overload
def maybe_copy(instance: E, copy: bool = True) -> E: ...


def maybe_copy(instance, copy=True):
    return instance.copy() if copy and instance else instance


def _to_s(node: t.Any, verbose: bool = False, level: int = 0, repr_str: bool = False) -> str:
    """Generate a textual representation of an Expression tree"""
    indent = "\n" + ("  " * (level + 1))
    delim = f",{indent}"

    if isinstance(node, Expression):
        args = {k: v for k, v in node.args.items() if (v is not None and v != []) or verbose}

        if (node.type or verbose) and not isinstance(node, DataType):
            args["_type"] = node.type
        if node.comments or verbose:
            args["_comments"] = node.comments

        if verbose:
            args["_id"] = id(node)

        # Inline leaves for a more compact representation
        if node.is_leaf():
            indent = ""
            delim = ", "

        repr_str = node.is_string or (isinstance(node, Identifier) and node.quoted)
        items = delim.join(
            [f"{k}={_to_s(v, verbose, level + 1, repr_str=repr_str)}" for k, v in args.items()]
        )
        return f"{node.__class__.__name__}({indent}{items})"

    if isinstance(node, list):
        items = delim.join(_to_s(i, verbose, level + 1) for i in node)
        items = f"{indent}{items}" if items else ""
        return f"[{items}]"

    # We use the representation of the string to avoid stripping out important whitespace
    if repr_str and isinstance(node, str):
        node = repr(node)

    # Indent multiline strings to match the current level
    return indent.join(textwrap.dedent(str(node).strip("\n")).splitlines())


def _is_wrong_expression(expression, into):
    return isinstance(expression, Expression) and not isinstance(expression, into)


def _apply_builder(
    expression,
    instance,
    arg,
    copy=True,
    prefix=None,
    into=None,
    dialect=None,
    into_arg="this",
    **opts,
):
    if _is_wrong_expression(expression, into):
        expression = into(**{into_arg: expression})
    instance = maybe_copy(instance, copy)
    expression = maybe_parse(
        sql_or_expression=expression,
        prefix=prefix,
        into=into,
        dialect=dialect,
        **opts,
    )
    instance.set(arg, expression)
    return instance


def _apply_child_list_builder(
    *expressions,
    instance,
    arg,
    append=True,
    copy=True,
    prefix=None,
    into=None,
    dialect=None,
    properties=None,
    **opts,
):
    instance = maybe_copy(instance, copy)
    parsed = []
    properties = {} if properties is None else properties

    for expression in expressions:
        if expression is not None:
            if _is_wrong_expression(expression, into):
                expression = into(expressions=[expression])

            expression = maybe_parse(
                expression,
                into=into,
                dialect=dialect,
                prefix=prefix,
                **opts,
            )
            for k, v in expression.args.items():
                if k == "expressions":
                    parsed.extend(v)
                else:
                    properties[k] = v

    existing = instance.args.get(arg)
    if append and existing:
        parsed = existing.expressions + parsed

    child = into(expressions=parsed)
    for k, v in properties.items():
        child.set(k, v)
    instance.set(arg, child)

    return instance


def _apply_list_builder(
    *expressions,
    instance,
    arg,
    append=True,
    copy=True,
    prefix=None,
    into=None,
    dialect=None,
    **opts,
):
    inst = maybe_copy(instance, copy)

    expressions = [
        maybe_parse(
            sql_or_expression=expression,
            into=into,
            prefix=prefix,
            dialect=dialect,
            **opts,
        )
        for expression in expressions
        if expression is not None
    ]

    existing_expressions = inst.args.get(arg)
    if append and existing_expressions:
        expressions = existing_expressions + expressions

    inst.set(arg, expressions)
    return inst


def _apply_conjunction_builder(
    *expressions,
    instance,
    arg,
    into=None,
    append=True,
    copy=True,
    dialect=None,
    **opts,
):
    expressions = [exp for exp in expressions if exp is not None and exp != ""]
    if not expressions:
        return instance

    inst = maybe_copy(instance, copy)

    existing = inst.args.get(arg)
    if append and existing is not None:
        expressions = [existing.this if into else existing] + list(expressions)

    node = and_(*expressions, dialect=dialect, copy=copy, **opts)

    inst.set(arg, into(this=node) if into else node)
    return inst


def _apply_cte_builder(
    instance: E,
    alias: ExpOrStr,
    as_: ExpOrStr,
    recursive: t.Optional[bool] = None,
    materialized: t.Optional[bool] = None,
    append: bool = True,
    dialect: DialectType = None,
    copy: bool = True,
    scalar: bool = False,
    **opts,
) -> E:
    alias_expression = maybe_parse(alias, dialect=dialect, into=TableAlias, **opts)
    as_expression = maybe_parse(as_, dialect=dialect, copy=copy, **opts)
    if scalar and not isinstance(as_expression, Subquery):
        # scalar CTE must be wrapped in a subquery
        as_expression = Subquery(this=as_expression)
    cte = CTE(this=as_expression, alias=alias_expression, materialized=materialized, scalar=scalar)
    return _apply_child_list_builder(
        cte,
        instance=instance,
        arg="with_",
        append=append,
        copy=copy,
        into=With,
        properties={"recursive": recursive or False},
    )


def _combine(
    expressions: t.Sequence[t.Optional[ExpOrStr]],
    operator: t.Type[Connector],
    dialect: DialectType = None,
    copy: bool = True,
    wrap: bool = True,
    **opts,
) -> Expression:
    conditions = [
        condition(expression, dialect=dialect, copy=copy, **opts)
        for expression in expressions
        if expression is not None
    ]

    this, *rest = conditions
    if rest and wrap:
        this = _wrap(this, Connector)
    for expression in rest:
        this = operator(this=this, expression=_wrap(expression, Connector) if wrap else expression)

    return this


@t.overload
def _wrap(expression: None, kind: t.Type[Expression]) -> None: ...


@t.overload
def _wrap(expression: E, kind: t.Type[Expression]) -> E | Paren: ...


def _wrap(expression: t.Optional[E], kind: t.Type[Expression]) -> t.Optional[E] | Paren:
    return Paren(this=expression) if isinstance(expression, kind) else expression


def _apply_set_operation(
    *expressions: ExpOrStr,
    set_operation: t.Type[S],
    distinct: bool = True,
    dialect: DialectType = None,
    copy: bool = True,
    **opts,
) -> S:
    return reduce(
        lambda x, y: set_operation(this=x, expression=y, distinct=distinct, **opts),
        (maybe_parse(e, dialect=dialect, copy=copy, **opts) for e in expressions),
    )


def union(
    *expressions: ExpOrStr,
    distinct: bool = True,
    dialect: DialectType = None,
    copy: bool = True,
    **opts,
) -> Union:
    """
    Initializes a syntax tree for the `UNION` operation.

    Example:
        >>> union("SELECT * FROM foo", "SELECT * FROM bla").sql()
        'SELECT * FROM foo UNION SELECT * FROM bla'

    Args:
        expressions: the SQL code strings, corresponding to the `UNION`'s operands.
            If `Expression` instances are passed, they will be used as-is.
        distinct: set the DISTINCT flag if and only if this is true.
        dialect: the dialect used to parse the input expression.
        copy: whether to copy the expression.
        opts: other options to use to parse the input expressions.

    Returns:
        The new Union instance.
    """
    assert len(expressions) >= 2, "At least two expressions are required by `union`."
    return _apply_set_operation(
        *expressions, set_operation=Union, distinct=distinct, dialect=dialect, copy=copy, **opts
    )


def intersect(
    *expressions: ExpOrStr,
    distinct: bool = True,
    dialect: DialectType = None,
    copy: bool = True,
    **opts,
) -> Intersect:
    """
    Initializes a syntax tree for the `INTERSECT` operation.

    Example:
        >>> intersect("SELECT * FROM foo", "SELECT * FROM bla").sql()
        'SELECT * FROM foo INTERSECT SELECT * FROM bla'

    Args:
        expressions: the SQL code strings, corresponding to the `INTERSECT`'s operands.
            If `Expression` instances are passed, they will be used as-is.
        distinct: set the DISTINCT flag if and only if this is true.
        dialect: the dialect used to parse the input expression.
        copy: whether to copy the expression.
        opts: other options to use to parse the input expressions.

    Returns:
        The new Intersect instance.
    """
    assert len(expressions) >= 2, "At least two expressions are required by `intersect`."
    return _apply_set_operation(
        *expressions, set_operation=Intersect, distinct=distinct, dialect=dialect, copy=copy, **opts
    )


def except_(
    *expressions: ExpOrStr,
    distinct: bool = True,
    dialect: DialectType = None,
    copy: bool = True,
    **opts,
) -> Except:
    """
    Initializes a syntax tree for the `EXCEPT` operation.

    Example:
        >>> except_("SELECT * FROM foo", "SELECT * FROM bla").sql()
        'SELECT * FROM foo EXCEPT SELECT * FROM bla'

    Args:
        expressions: the SQL code strings, corresponding to the `EXCEPT`'s operands.
            If `Expression` instances are passed, they will be used as-is.
        distinct: set the DISTINCT flag if and only if this is true.
        dialect: the dialect used to parse the input expression.
        copy: whether to copy the expression.
        opts: other options to use to parse the input expressions.

    Returns:
        The new Except instance.
    """
    assert len(expressions) >= 2, "At least two expressions are required by `except_`."
    return _apply_set_operation(
        *expressions, set_operation=Except, distinct=distinct, dialect=dialect, copy=copy, **opts
    )


def select(*expressions: ExpOrStr, dialect: DialectType = None, **opts) -> Select:
    """
    Initializes a syntax tree from one or multiple SELECT expressions.

    Example:
        >>> select("col1", "col2").from_("tbl").sql()
        'SELECT col1, col2 FROM tbl'

    Args:
        *expressions: the SQL code string to parse as the expressions of a
            SELECT statement. If an Expression instance is passed, this is used as-is.
        dialect: the dialect used to parse the input expressions (in the case that an
            input expression is a SQL string).
        **opts: other options to use to parse the input expressions (again, in the case
            that an input expression is a SQL string).

    Returns:
        Select: the syntax tree for the SELECT statement.
    """
    return Select().select(*expressions, dialect=dialect, **opts)


def from_(expression: ExpOrStr, dialect: DialectType = None, **opts) -> Select:
    """
    Initializes a syntax tree from a FROM expression.

    Example:
        >>> from_("tbl").select("col1", "col2").sql()
        'SELECT col1, col2 FROM tbl'

    Args:
        *expression: the SQL code string to parse as the FROM expressions of a
            SELECT statement. If an Expression instance is passed, this is used as-is.
        dialect: the dialect used to parse the input expression (in the case that the
            input expression is a SQL string).
        **opts: other options to use to parse the input expressions (again, in the case
            that the input expression is a SQL string).

    Returns:
        Select: the syntax tree for the SELECT statement.
    """
    return Select().from_(expression, dialect=dialect, **opts)


def update(
    table: str | Table,
    properties: t.Optional[dict] = None,
    where: t.Optional[ExpOrStr] = None,
    from_: t.Optional[ExpOrStr] = None,
    with_: t.Optional[t.Dict[str, ExpOrStr]] = None,
    dialect: DialectType = None,
    **opts,
) -> Update:
    """
    Creates an update statement.

    Example:
        >>> update("my_table", {"x": 1, "y": "2", "z": None}, from_="baz_cte", where="baz_cte.id > 1 and my_table.id = baz_cte.id", with_={"baz_cte": "SELECT id FROM foo"}).sql()
        "WITH baz_cte AS (SELECT id FROM foo) UPDATE my_table SET x = 1, y = '2', z = NULL FROM baz_cte WHERE baz_cte.id > 1 AND my_table.id = baz_cte.id"

    Args:
        properties: dictionary of properties to SET which are
            auto converted to sql objects eg None -> NULL
        where: sql conditional parsed into a WHERE statement
        from_: sql statement parsed into a FROM statement
        with_: dictionary of CTE aliases / select statements to include in a WITH clause.
        dialect: the dialect used to parse the input expressions.
        **opts: other options to use to parse the input expressions.

    Returns:
        Update: the syntax tree for the UPDATE statement.
    """
    update_expr = Update(this=maybe_parse(table, into=Table, dialect=dialect))
    if properties:
        update_expr.set(
            "expressions",
            [
                EQ(this=maybe_parse(k, dialect=dialect, **opts), expression=convert(v))
                for k, v in properties.items()
            ],
        )
    if from_:
        update_expr.set(
            "from_",
            maybe_parse(from_, into=From, dialect=dialect, prefix="FROM", **opts),
        )
    if isinstance(where, Condition):
        where = Where(this=where)
    if where:
        update_expr.set(
            "where",
            maybe_parse(where, into=Where, dialect=dialect, prefix="WHERE", **opts),
        )
    if with_:
        cte_list = [
            alias_(CTE(this=maybe_parse(qry, dialect=dialect, **opts)), alias, table=True)
            for alias, qry in with_.items()
        ]
        update_expr.set(
            "with_",
            With(expressions=cte_list),
        )
    return update_expr


def delete(
    table: ExpOrStr,
    where: t.Optional[ExpOrStr] = None,
    returning: t.Optional[ExpOrStr] = None,
    dialect: DialectType = None,
    **opts,
) -> Delete:
    """
    Builds a delete statement.

    Example:
        >>> delete("my_table", where="id > 1").sql()
        'DELETE FROM my_table WHERE id > 1'

    Args:
        where: sql conditional parsed into a WHERE statement
        returning: sql conditional parsed into a RETURNING statement
        dialect: the dialect used to parse the input expressions.
        **opts: other options to use to parse the input expressions.

    Returns:
        Delete: the syntax tree for the DELETE statement.
    """
    delete_expr = Delete().delete(table, dialect=dialect, copy=False, **opts)
    if where:
        delete_expr = delete_expr.where(where, dialect=dialect, copy=False, **opts)
    if returning:
        delete_expr = delete_expr.returning(returning, dialect=dialect, copy=False, **opts)
    return delete_expr


def insert(
    expression: ExpOrStr,
    into: ExpOrStr,
    columns: t.Optional[t.Sequence[str | Identifier]] = None,
    overwrite: t.Optional[bool] = None,
    returning: t.Optional[ExpOrStr] = None,
    dialect: DialectType = None,
    copy: bool = True,
    **opts,
) -> Insert:
    """
    Builds an INSERT statement.

    Example:
        >>> insert("VALUES (1, 2, 3)", "tbl").sql()
        'INSERT INTO tbl VALUES (1, 2, 3)'

    Args:
        expression: the sql string or expression of the INSERT statement
        into: the tbl to insert data to.
        columns: optionally the table's column names.
        overwrite: whether to INSERT OVERWRITE or not.
        returning: sql conditional parsed into a RETURNING statement
        dialect: the dialect used to parse the input expressions.
        copy: whether to copy the expression.
        **opts: other options to use to parse the input expressions.

    Returns:
        Insert: the syntax tree for the INSERT statement.
    """
    expr = maybe_parse(expression, dialect=dialect, copy=copy, **opts)
    this: Table | Schema = maybe_parse(into, into=Table, dialect=dialect, copy=copy, **opts)

    if columns:
        this = Schema(this=this, expressions=[to_identifier(c, copy=copy) for c in columns])

    insert = Insert(this=this, expression=expr, overwrite=overwrite)

    if returning:
        insert = insert.returning(returning, dialect=dialect, copy=False, **opts)

    return insert


def merge(
    *when_exprs: ExpOrStr,
    into: ExpOrStr,
    using: ExpOrStr,
    on: ExpOrStr,
    returning: t.Optional[ExpOrStr] = None,
    dialect: DialectType = None,
    copy: bool = True,
    **opts,
) -> Merge:
    """
    Builds a MERGE statement.

    Example:
        >>> merge("WHEN MATCHED THEN UPDATE SET col1 = source_table.col1",
        ...       "WHEN NOT MATCHED THEN INSERT (col1) VALUES (source_table.col1)",
        ...       into="my_table",
        ...       using="source_table",
        ...       on="my_table.id = source_table.id").sql()
        'MERGE INTO my_table USING source_table ON my_table.id = source_table.id WHEN MATCHED THEN UPDATE SET col1 = source_table.col1 WHEN NOT MATCHED THEN INSERT (col1) VALUES (source_table.col1)'

    Args:
        *when_exprs: The WHEN clauses specifying actions for matched and unmatched rows.
        into: The target table to merge data into.
        using: The source table to merge data from.
        on: The join condition for the merge.
        returning: The columns to return from the merge.
        dialect: The dialect used to parse the input expressions.
        copy: Whether to copy the expression.
        **opts: Other options to use to parse the input expressions.

    Returns:
        Merge: The syntax tree for the MERGE statement.
    """
    expressions: t.List[Expression] = []
    for when_expr in when_exprs:
        expression = maybe_parse(when_expr, dialect=dialect, copy=copy, into=Whens, **opts)
        expressions.extend([expression] if isinstance(expression, When) else expression.expressions)

    merge = Merge(
        this=maybe_parse(into, dialect=dialect, copy=copy, **opts),
        using=maybe_parse(using, dialect=dialect, copy=copy, **opts),
        on=maybe_parse(on, dialect=dialect, copy=copy, **opts),
        whens=Whens(expressions=expressions),
    )
    if returning:
        merge = merge.returning(returning, dialect=dialect, copy=False, **opts)

    if isinstance(using_clause := merge.args.get("using"), Alias):
        using_clause.replace(alias_(using_clause.this, using_clause.args["alias"], table=True))

    return merge


def condition(
    expression: ExpOrStr, dialect: DialectType = None, copy: bool = True, **opts
) -> Condition:
    """
    Initialize a logical condition expression.

    Example:
        >>> condition("x=1").sql()
        'x = 1'

        This is helpful for composing larger logical syntax trees:
        >>> where = condition("x=1")
        >>> where = where.and_("y=1")
        >>> Select().from_("tbl").select("*").where(where).sql()
        'SELECT * FROM tbl WHERE x = 1 AND y = 1'

    Args:
        *expression: the SQL code string to parse.
            If an Expression instance is passed, this is used as-is.
        dialect: the dialect used to parse the input expression (in the case that the
            input expression is a SQL string).
        copy: Whether to copy `expression` (only applies to expressions).
        **opts: other options to use to parse the input expressions (again, in the case
            that the input expression is a SQL string).

    Returns:
        The new Condition instance
    """
    return maybe_parse(
        expression,
        into=Condition,
        dialect=dialect,
        copy=copy,
        **opts,
    )


def and_(
    *expressions: t.Optional[ExpOrStr],
    dialect: DialectType = None,
    copy: bool = True,
    wrap: bool = True,
    **opts,
) -> Condition:
    """
    Combine multiple conditions with an AND logical operator.

    Example:
        >>> and_("x=1", and_("y=1", "z=1")).sql()
        'x = 1 AND (y = 1 AND z = 1)'

    Args:
        *expressions: the SQL code strings to parse.
            If an Expression instance is passed, this is used as-is.
        dialect: the dialect used to parse the input expression.
        copy: whether to copy `expressions` (only applies to Expressions).
        wrap: whether to wrap the operands in `Paren`s. This is true by default to avoid
            precedence issues, but can be turned off when the produced AST is too deep and
            causes recursion-related issues.
        **opts: other options to use to parse the input expressions.

    Returns:
        The new condition
    """
    return t.cast(Condition, _combine(expressions, And, dialect, copy=copy, wrap=wrap, **opts))


def or_(
    *expressions: t.Optional[ExpOrStr],
    dialect: DialectType = None,
    copy: bool = True,
    wrap: bool = True,
    **opts,
) -> Condition:
    """
    Combine multiple conditions with an OR logical operator.

    Example:
        >>> or_("x=1", or_("y=1", "z=1")).sql()
        'x = 1 OR (y = 1 OR z = 1)'

    Args:
        *expressions: the SQL code strings to parse.
            If an Expression instance is passed, this is used as-is.
        dialect: the dialect used to parse the input expression.
        copy: whether to copy `expressions` (only applies to Expressions).
        wrap: whether to wrap the operands in `Paren`s. This is true by default to avoid
            precedence issues, but can be turned off when the produced AST is too deep and
            causes recursion-related issues.
        **opts: other options to use to parse the input expressions.

    Returns:
        The new condition
    """
    return t.cast(Condition, _combine(expressions, Or, dialect, copy=copy, wrap=wrap, **opts))


def xor(
    *expressions: t.Optional[ExpOrStr],
    dialect: DialectType = None,
    copy: bool = True,
    wrap: bool = True,
    **opts,
) -> Condition:
    """
    Combine multiple conditions with an XOR logical operator.

    Example:
        >>> xor("x=1", xor("y=1", "z=1")).sql()
        'x = 1 XOR (y = 1 XOR z = 1)'

    Args:
        *expressions: the SQL code strings to parse.
            If an Expression instance is passed, this is used as-is.
        dialect: the dialect used to parse the input expression.
        copy: whether to copy `expressions` (only applies to Expressions).
        wrap: whether to wrap the operands in `Paren`s. This is true by default to avoid
            precedence issues, but can be turned off when the produced AST is too deep and
            causes recursion-related issues.
        **opts: other options to use to parse the input expressions.

    Returns:
        The new condition
    """
    return t.cast(Condition, _combine(expressions, Xor, dialect, copy=copy, wrap=wrap, **opts))


def not_(expression: ExpOrStr, dialect: DialectType = None, copy: bool = True, **opts) -> Not:
    """
    Wrap a condition with a NOT operator.

    Example:
        >>> not_("this_suit='black'").sql()
        "NOT this_suit = 'black'"

    Args:
        expression: the SQL code string to parse.
            If an Expression instance is passed, this is used as-is.
        dialect: the dialect used to parse the input expression.
        copy: whether to copy the expression or not.
        **opts: other options to use to parse the input expressions.

    Returns:
        The new condition.
    """
    this = condition(
        expression,
        dialect=dialect,
        copy=copy,
        **opts,
    )
    return Not(this=_wrap(this, Connector))


def paren(expression: ExpOrStr, copy: bool = True) -> Paren:
    """
    Wrap an expression in parentheses.

    Example:
        >>> paren("5 + 3").sql()
        '(5 + 3)'

    Args:
        expression: the SQL code string to parse.
            If an Expression instance is passed, this is used as-is.
        copy: whether to copy the expression or not.

    Returns:
        The wrapped expression.
    """
    return Paren(this=maybe_parse(expression, copy=copy))


SAFE_IDENTIFIER_RE: t.Pattern[str] = re.compile(r"^[_a-zA-Z][\w]*$")


@t.overload
def to_identifier(name: None, quoted: t.Optional[bool] = None, copy: bool = True) -> None: ...


@t.overload
def to_identifier(
    name: str | Identifier, quoted: t.Optional[bool] = None, copy: bool = True
) -> Identifier: ...


def to_identifier(name, quoted=None, copy=True):
    """Builds an identifier.

    Args:
        name: The name to turn into an identifier.
        quoted: Whether to force quote the identifier.
        copy: Whether to copy name if it's an Identifier.

    Returns:
        The identifier ast node.
    """

    if name is None:
        return None

    if isinstance(name, Identifier):
        identifier = maybe_copy(name, copy)
    elif isinstance(name, str):
        identifier = Identifier(
            this=name,
            quoted=not SAFE_IDENTIFIER_RE.match(name) if quoted is None else quoted,
        )
    else:
        raise ValueError(f"Name needs to be a string or an Identifier, got: {name.__class__}")
    return identifier


def parse_identifier(name: str | Identifier, dialect: DialectType = None) -> Identifier:
    """
    Parses a given string into an identifier.

    Args:
        name: The name to parse into an identifier.
        dialect: The dialect to parse against.

    Returns:
        The identifier ast node.
    """
    try:
        expression = maybe_parse(name, dialect=dialect, into=Identifier)
    except (ParseError, TokenError):
        expression = to_identifier(name)

    return expression


INTERVAL_STRING_RE = re.compile(r"\s*(-?[0-9]+(?:\.[0-9]+)?)\s*([a-zA-Z]+)\s*")

# Matches day-time interval strings that contain
# - A number of days (possibly negative or with decimals)
# - At least one space
# - Portions of a time-like signature, potentially negative
#   - Standard format                   [-]h+:m+:s+[.f+]
#   - Just minutes/seconds/frac seconds [-]m+:s+.f+
#   - Just hours, minutes, maybe colon  [-]h+:m+[:]
#   - Just hours, maybe colon           [-]h+[:]
#   - Just colon                        :
INTERVAL_DAY_TIME_RE = re.compile(
    r"\s*-?\s*\d+(?:\.\d+)?\s+(?:-?(?:\d+:)?\d+:\d+(?:\.\d+)?|-?(?:\d+:){1,2}|:)\s*"
)


def to_interval(interval: str | Literal) -> Interval:
    """Builds an interval expression from a string like '1 day' or '5 months'."""
    if isinstance(interval, Literal):
        if not interval.is_string:
            raise ValueError("Invalid interval string.")

        interval = interval.this

    interval = maybe_parse(f"INTERVAL {interval}")
    assert isinstance(interval, Interval)
    return interval


def to_table(
    sql_path: str | Table, dialect: DialectType = None, copy: bool = True, **kwargs
) -> Table:
    """
    Create a table expression from a `[catalog].[schema].[table]` sql path. Catalog and schema are optional.
    If a table is passed in then that table is returned.

    Args:
        sql_path: a `[catalog].[schema].[table]` string.
        dialect: the source dialect according to which the table name will be parsed.
        copy: Whether to copy a table if it is passed in.
        kwargs: the kwargs to instantiate the resulting `Table` expression with.

    Returns:
        A table expression.
    """
    if isinstance(sql_path, Table):
        return maybe_copy(sql_path, copy=copy)

    try:
        table = maybe_parse(sql_path, into=Table, dialect=dialect)
    except ParseError:
        catalog, db, this = split_num_words(sql_path, ".", 3)

        if not this:
            raise

        table = table_(this, db=db, catalog=catalog)

    for k, v in kwargs.items():
        table.set(k, v)

    return table


def to_column(
    sql_path: str | Column,
    quoted: t.Optional[bool] = None,
    dialect: DialectType = None,
    copy: bool = True,
    **kwargs,
) -> Column:
    """
    Create a column from a `[table].[column]` sql path. Table is optional.
    If a column is passed in then that column is returned.

    Args:
        sql_path: a `[table].[column]` string.
        quoted: Whether or not to force quote identifiers.
        dialect: the source dialect according to which the column name will be parsed.
        copy: Whether to copy a column if it is passed in.
        kwargs: the kwargs to instantiate the resulting `Column` expression with.

    Returns:
        A column expression.
    """
    if isinstance(sql_path, Column):
        return maybe_copy(sql_path, copy=copy)

    try:
        col = maybe_parse(sql_path, into=Column, dialect=dialect)
    except ParseError:
        return column(*reversed(sql_path.split(".")), quoted=quoted, **kwargs)

    for k, v in kwargs.items():
        col.set(k, v)

    if quoted:
        for i in col.find_all(Identifier):
            i.set("quoted", True)

    return col


def alias_(
    expression: ExpOrStr,
    alias: t.Optional[str | Identifier],
    table: bool | t.Sequence[str | Identifier] = False,
    quoted: t.Optional[bool] = None,
    dialect: DialectType = None,
    copy: bool = True,
    **opts,
):
    """Create an Alias expression.

    Example:
        >>> alias_('foo', 'bar').sql()
        'foo AS bar'

        >>> alias_('(select 1, 2)', 'bar', table=['a', 'b']).sql()
        '(SELECT 1, 2) AS bar(a, b)'

    Args:
        expression: the SQL code strings to parse.
            If an Expression instance is passed, this is used as-is.
        alias: the alias name to use. If the name has
            special characters it is quoted.
        table: Whether to create a table alias, can also be a list of columns.
        quoted: whether to quote the alias
        dialect: the dialect used to parse the input expression.
        copy: Whether to copy the expression.
        **opts: other options to use to parse the input expressions.

    Returns:
        Alias: the aliased expression
    """
    exp = maybe_parse(expression, dialect=dialect, copy=copy, **opts)
    alias = to_identifier(alias, quoted=quoted)

    if table:
        table_alias = TableAlias(this=alias)
        exp.set("alias", table_alias)

        if not isinstance(table, bool):
            for column in table:
                table_alias.append("columns", to_identifier(column, quoted=quoted))

        return exp

    # We don't set the "alias" arg for Window expressions, because that would add an IDENTIFIER node in
    # the AST, representing a "named_window" [1] construct (eg. bigquery). What we want is an ALIAS node
    # for the complete Window expression.
    #
    # [1]: https://cloud.google.com/bigquery/docs/reference/standard-sql/window-function-calls

    if "alias" in exp.arg_types and not isinstance(exp, Window):
        exp.set("alias", alias)
        return exp
    return Alias(this=exp, alias=alias)


def subquery(
    expression: ExpOrStr,
    alias: t.Optional[Identifier | str] = None,
    dialect: DialectType = None,
    **opts,
) -> Select:
    """
    Build a subquery expression that's selected from.

    Example:
        >>> subquery('select x from tbl', 'bar').select('x').sql()
        'SELECT x FROM (SELECT x FROM tbl) AS bar'

    Args:
        expression: the SQL code strings to parse.
            If an Expression instance is passed, this is used as-is.
        alias: the alias name to use.
        dialect: the dialect used to parse the input expression.
        **opts: other options to use to parse the input expressions.

    Returns:
        A new Select instance with the subquery expression included.
    """

    expression = maybe_parse(expression, dialect=dialect, **opts).subquery(alias, **opts)
    return Select().from_(expression, dialect=dialect, **opts)


@t.overload
def column(
    col: str | Identifier,
    table: t.Optional[str | Identifier] = None,
    db: t.Optional[str | Identifier] = None,
    catalog: t.Optional[str | Identifier] = None,
    *,
    fields: t.Collection[t.Union[str, Identifier]],
    quoted: t.Optional[bool] = None,
    copy: bool = True,
) -> Dot:
    pass


@t.overload
def column(
    col: str | Identifier | Star,
    table: t.Optional[str | Identifier] = None,
    db: t.Optional[str | Identifier] = None,
    catalog: t.Optional[str | Identifier] = None,
    *,
    fields: Lit[None] = None,
    quoted: t.Optional[bool] = None,
    copy: bool = True,
) -> Column:
    pass


def column(
    col,
    table=None,
    db=None,
    catalog=None,
    *,
    fields=None,
    quoted=None,
    copy=True,
):
    """
    Build a Column.

    Args:
        col: Column name.
        table: Table name.
        db: Database name.
        catalog: Catalog name.
        fields: Additional fields using dots.
        quoted: Whether to force quotes on the column's identifiers.
        copy: Whether to copy identifiers if passed in.

    Returns:
        The new Column instance.
    """
    if not isinstance(col, Star):
        col = to_identifier(col, quoted=quoted, copy=copy)

    this = Column(
        this=col,
        table=to_identifier(table, quoted=quoted, copy=copy),
        db=to_identifier(db, quoted=quoted, copy=copy),
        catalog=to_identifier(catalog, quoted=quoted, copy=copy),
    )

    if fields:
        this = Dot.build(
            (this, *(to_identifier(field, quoted=quoted, copy=copy) for field in fields))
        )
    return this


def cast(
    expression: ExpOrStr, to: DATA_TYPE, copy: bool = True, dialect: DialectType = None, **opts
) -> Cast:
    """Cast an expression to a data type.

    Example:
        >>> cast('x + 1', 'int').sql()
        'CAST(x + 1 AS INT)'

    Args:
        expression: The expression to cast.
        to: The datatype to cast to.
        copy: Whether to copy the supplied expressions.
        dialect: The target dialect. This is used to prevent a re-cast in the following scenario:
            - The expression to be cast is already a exp.Cast expression
            - The existing cast is to a type that is logically equivalent to new type

            For example, if :expression='CAST(x as DATETIME)' and :to=Type.TIMESTAMP,
            but in the target dialect DATETIME is mapped to TIMESTAMP, then we will NOT return `CAST(x (as DATETIME) as TIMESTAMP)`
            and instead just return the original expression `CAST(x as DATETIME)`.

            This is to prevent it being output as a double cast `CAST(x (as TIMESTAMP) as TIMESTAMP)` once the DATETIME -> TIMESTAMP
            mapping is applied in the target dialect generator.

    Returns:
        The new Cast instance.
    """
    expr = maybe_parse(expression, copy=copy, dialect=dialect, **opts)
    data_type = DataType.build(to, copy=copy, dialect=dialect, **opts)

    # dont re-cast if the expression is already a cast to the correct type
    if isinstance(expr, Cast):
        from sqlglot.dialects.dialect import Dialect

        target_dialect = Dialect.get_or_raise(dialect)
        type_mapping = target_dialect.generator_class.TYPE_MAPPING

        existing_cast_type: DataType.Type = expr.to.this
        new_cast_type: DataType.Type = data_type.this
        types_are_equivalent = type_mapping.get(
            existing_cast_type, existing_cast_type.value
        ) == type_mapping.get(new_cast_type, new_cast_type.value)

        if expr.is_type(data_type) or types_are_equivalent:
            return expr

    expr = Cast(this=expr, to=data_type)
    expr.type = data_type

    return expr


def table_(
    table: Identifier | str,
    db: t.Optional[Identifier | str] = None,
    catalog: t.Optional[Identifier | str] = None,
    quoted: t.Optional[bool] = None,
    alias: t.Optional[Identifier | str] = None,
) -> Table:
    """Build a Table.

    Args:
        table: Table name.
        db: Database name.
        catalog: Catalog name.
        quote: Whether to force quotes on the table's identifiers.
        alias: Table's alias.

    Returns:
        The new Table instance.
    """
    return Table(
        this=to_identifier(table, quoted=quoted) if table else None,
        db=to_identifier(db, quoted=quoted) if db else None,
        catalog=to_identifier(catalog, quoted=quoted) if catalog else None,
        alias=TableAlias(this=to_identifier(alias)) if alias else None,
    )


def values(
    values: t.Iterable[t.Tuple[t.Any, ...]],
    alias: t.Optional[str] = None,
    columns: t.Optional[t.Iterable[str] | t.Dict[str, DataType]] = None,
) -> Values:
    """Build VALUES statement.

    Example:
        >>> values([(1, '2')]).sql()
        "VALUES (1, '2')"

    Args:
        values: values statements that will be converted to SQL
        alias: optional alias
        columns: Optional list of ordered column names or ordered dictionary of column names to types.
         If either are provided then an alias is also required.

    Returns:
        Values: the Values expression object
    """
    if columns and not alias:
        raise ValueError("Alias is required when providing columns")

    return Values(
        expressions=[convert(tup) for tup in values],
        alias=(
            TableAlias(this=to_identifier(alias), columns=[to_identifier(x) for x in columns])
            if columns
            else (TableAlias(this=to_identifier(alias)) if alias else None)
        ),
    )


def var(name: t.Optional[ExpOrStr]) -> Var:
    """Build a SQL variable.

    Example:
        >>> repr(var('x'))
        'Var(this=x)'

        >>> repr(var(column('x', table='y')))
        'Var(this=x)'

    Args:
        name: The name of the var or an expression who's name will become the var.

    Returns:
        The new variable node.
    """
    if not name:
        raise ValueError("Cannot convert empty name into var.")

    if isinstance(name, Expression):
        name = name.name
    return Var(this=name)


def rename_table(
    old_name: str | Table,
    new_name: str | Table,
    dialect: DialectType = None,
) -> Alter:
    """Build ALTER TABLE... RENAME... expression

    Args:
        old_name: The old name of the table
        new_name: The new name of the table
        dialect: The dialect to parse the table.

    Returns:
        Alter table expression
    """
    old_table = to_table(old_name, dialect=dialect)
    new_table = to_table(new_name, dialect=dialect)
    return Alter(
        this=old_table,
        kind="TABLE",
        actions=[
            AlterRename(this=new_table),
        ],
    )


def rename_column(
    table_name: str | Table,
    old_column_name: str | Column,
    new_column_name: str | Column,
    exists: t.Optional[bool] = None,
    dialect: DialectType = None,
) -> Alter:
    """Build ALTER TABLE... RENAME COLUMN... expression

    Args:
        table_name: Name of the table
        old_column: The old name of the column
        new_column: The new name of the column
        exists: Whether to add the `IF EXISTS` clause
        dialect: The dialect to parse the table/column.

    Returns:
        Alter table expression
    """
    table = to_table(table_name, dialect=dialect)
    old_column = to_column(old_column_name, dialect=dialect)
    new_column = to_column(new_column_name, dialect=dialect)
    return Alter(
        this=table,
        kind="TABLE",
        actions=[
            RenameColumn(this=old_column, to=new_column, exists=exists),
        ],
    )


def convert(value: t.Any, copy: bool = False) -> Expression:
    """Convert a python value into an expression object.

    Raises an error if a conversion is not possible.

    Args:
        value: A python object.
        copy: Whether to copy `value` (only applies to Expressions and collections).

    Returns:
        The equivalent expression object.
    """
    if isinstance(value, Expression):
        return maybe_copy(value, copy)
    if isinstance(value, str):
        return Literal.string(value)
    if isinstance(value, bool):
        return Boolean(this=value)
    if value is None or (isinstance(value, float) and math.isnan(value)):
        return null()
    if isinstance(value, numbers.Number):
        return Literal.number(value)
    if isinstance(value, bytes):
        return HexString(this=value.hex())
    if isinstance(value, datetime.datetime):
        datetime_literal = Literal.string(value.isoformat(sep=" "))

        tz = None
        if value.tzinfo:
            # this works for zoneinfo.ZoneInfo, pytz.timezone and datetime.datetime.utc to return IANA timezone names like "America/Los_Angeles"
            # instead of abbreviations like "PDT". This is for consistency with other timezone handling functions in SQLGlot
            tz = Literal.string(str(value.tzinfo))

        return TimeStrToTime(this=datetime_literal, zone=tz)
    if isinstance(value, datetime.date):
        date_literal = Literal.string(value.strftime("%Y-%m-%d"))
        return DateStrToDate(this=date_literal)
    if isinstance(value, datetime.time):
        time_literal = Literal.string(value.isoformat())
        return TsOrDsToTime(this=time_literal)
    if isinstance(value, tuple):
        if hasattr(value, "_fields"):
            return Struct(
                expressions=[
                    PropertyEQ(
                        this=to_identifier(k), expression=convert(getattr(value, k), copy=copy)
                    )
                    for k in value._fields
                ]
            )
        return Tuple(expressions=[convert(v, copy=copy) for v in value])
    if isinstance(value, list):
        return Array(expressions=[convert(v, copy=copy) for v in value])
    if isinstance(value, dict):
        return Map(
            keys=Array(expressions=[convert(k, copy=copy) for k in value]),
            values=Array(expressions=[convert(v, copy=copy) for v in value.values()]),
        )
    if hasattr(value, "__dict__"):
        return Struct(
            expressions=[
                PropertyEQ(this=to_identifier(k), expression=convert(v, copy=copy))
                for k, v in value.__dict__.items()
            ]
        )
    raise ValueError(f"Cannot convert {value}")


def replace_children(expression: Expression, fun: t.Callable, *args, **kwargs) -> None:
    """
    Replace children of an expression with the result of a lambda fun(child) -> exp.
    """
    for k, v in tuple(expression.args.items()):
        is_list_arg = type(v) is list

        child_nodes = v if is_list_arg else [v]
        new_child_nodes = []

        for cn in child_nodes:
            if isinstance(cn, Expression):
                for child_node in ensure_collection(fun(cn, *args, **kwargs)):
                    new_child_nodes.append(child_node)
            else:
                new_child_nodes.append(cn)

        expression.set(k, new_child_nodes if is_list_arg else seq_get(new_child_nodes, 0))


def replace_tree(
    expression: Expression,
    fun: t.Callable,
    prune: t.Optional[t.Callable[[Expression], bool]] = None,
) -> Expression:
    """
    Replace an entire tree with the result of function calls on each node.

    This will be traversed in reverse dfs, so leaves first.
    If new nodes are created as a result of function calls, they will also be traversed.
    """
    stack = list(expression.dfs(prune=prune))

    while stack:
        node = stack.pop()
        new_node = fun(node)

        if new_node is not node:
            node.replace(new_node)

            if isinstance(new_node, Expression):
                stack.append(new_node)

    return new_node


def find_tables(expression: Expression) -> t.Set[Table]:
    """
    Find all tables referenced in a query.

    Args:
        expressions: The query to find the tables in.

    Returns:
        A set of all the tables.
    """
    from sqlglot.optimizer.scope import traverse_scope

    return {
        table
        for scope in traverse_scope(expression)
        for table in scope.tables
        if table.name and table.name not in scope.cte_sources
    }


def column_table_names(expression: Expression, exclude: str = "") -> t.Set[str]:
    """
    Return all table names referenced through columns in an expression.

    Example:
        >>> import sqlglot
        >>> sorted(column_table_names(sqlglot.parse_one("a.b AND c.d AND c.e")))
        ['a', 'c']

    Args:
        expression: expression to find table names.
        exclude: a table name to exclude

    Returns:
        A list of unique names.
    """
    return {
        table
        for table in (column.table for column in expression.find_all(Column))
        if table and table != exclude
    }


def table_name(table: Table | str, dialect: DialectType = None, identify: bool = False) -> str:
    """Get the full name of a table as a string.

    Args:
        table: Table expression node or string.
        dialect: The dialect to generate the table name for.
        identify: Determines when an identifier should be quoted. Possible values are:
            False (default): Never quote, except in cases where it's mandatory by the dialect.
            True: Always quote.

    Examples:
        >>> from sqlglot import exp, parse_one
        >>> table_name(parse_one("select * from a.b.c").find(exp.Table))
        'a.b.c'

    Returns:
        The table name.
    """

    table = maybe_parse(table, into=Table, dialect=dialect)

    if not table:
        raise ValueError(f"Cannot parse {table}")

    return ".".join(
        (
            part.sql(dialect=dialect, identify=True, copy=False, comments=False)
            if identify or not SAFE_IDENTIFIER_RE.match(part.name)
            else part.name
        )
        for part in table.parts
    )


def normalize_table_name(table: str | Table, dialect: DialectType = None, copy: bool = True) -> str:
    """Returns a case normalized table name without quotes.

    Args:
        table: the table to normalize
        dialect: the dialect to use for normalization rules
        copy: whether to copy the expression.

    Examples:
        >>> normalize_table_name("`A-B`.c", dialect="bigquery")
        'A-B.c'
    """
    from sqlglot.optimizer.normalize_identifiers import normalize_identifiers

    return ".".join(
        p.name
        for p in normalize_identifiers(
            to_table(table, dialect=dialect, copy=copy), dialect=dialect
        ).parts
    )


def replace_tables(
    expression: E, mapping: t.Dict[str, str], dialect: DialectType = None, copy: bool = True
) -> E:
    """Replace all tables in expression according to the mapping.

    Args:
        expression: expression node to be transformed and replaced.
        mapping: mapping of table names.
        dialect: the dialect of the mapping table
        copy: whether to copy the expression.

    Examples:
        >>> from sqlglot import exp, parse_one
        >>> replace_tables(parse_one("select * from a.b"), {"a.b": "c"}).sql()
        'SELECT * FROM c /* a.b */'

    Returns:
        The mapped expression.
    """

    mapping = {normalize_table_name(k, dialect=dialect): v for k, v in mapping.items()}

    def _replace_tables(node: Expression) -> Expression:
        if isinstance(node, Table) and node.meta.get("replace") is not False:
            original = normalize_table_name(node, dialect=dialect)
            new_name = mapping.get(original)

            if new_name:
                table = to_table(
                    new_name,
                    **{k: v for k, v in node.args.items() if k not in TABLE_PARTS},
                    dialect=dialect,
                )
                table.add_comments([original])
                return table
        return node

    return expression.transform(_replace_tables, copy=copy)  # type: ignore


def replace_placeholders(expression: Expression, *args, **kwargs) -> Expression:
    """Replace placeholders in an expression.

    Args:
        expression: expression node to be transformed and replaced.
        args: positional names that will substitute unnamed placeholders in the given order.
        kwargs: keyword arguments that will substitute named placeholders.

    Examples:
        >>> from sqlglot import exp, parse_one
        >>> replace_placeholders(
        ...     parse_one("select * from :tbl where ? = ?"),
        ...     exp.to_identifier("str_col"), "b", tbl=exp.to_identifier("foo")
        ... ).sql()
        "SELECT * FROM foo WHERE str_col = 'b'"

    Returns:
        The mapped expression.
    """

    def _replace_placeholders(node: Expression, args, **kwargs) -> Expression:
        if isinstance(node, Placeholder):
            if node.this:
                new_name = kwargs.get(node.this)
                if new_name is not None:
                    return convert(new_name)
            else:
                try:
                    return convert(next(args))
                except StopIteration:
                    pass
        return node

    return expression.transform(_replace_placeholders, iter(args), **kwargs)


def expand(
    expression: Expression,
    sources: t.Dict[str, Query | t.Callable[[], Query]],
    dialect: DialectType = None,
    copy: bool = True,
) -> Expression:
    """Transforms an expression by expanding all referenced sources into subqueries.

    Examples:
        >>> from sqlglot import parse_one
        >>> expand(parse_one("select * from x AS z"), {"x": parse_one("select * from y")}).sql()
        'SELECT * FROM (SELECT * FROM y) AS z /* source: x */'

        >>> expand(parse_one("select * from x AS z"), {"x": parse_one("select * from y"), "y": parse_one("select * from z")}).sql()
        'SELECT * FROM (SELECT * FROM (SELECT * FROM z) AS y /* source: y */) AS z /* source: x */'

    Args:
        expression: The expression to expand.
        sources: A dict of name to query or a callable that provides a query on demand.
        dialect: The dialect of the sources dict or the callable.
        copy: Whether to copy the expression during transformation. Defaults to True.

    Returns:
        The transformed expression.
    """
    normalized_sources = {normalize_table_name(k, dialect=dialect): v for k, v in sources.items()}

    def _expand(node: Expression):
        if isinstance(node, Table):
            name = normalize_table_name(node, dialect=dialect)
            source = normalized_sources.get(name)

            if source:
                # Create a subquery with the same alias (or table name if no alias)
                parsed_source = source() if callable(source) else source
                subquery = parsed_source.subquery(node.alias or name)
                subquery.comments = [f"source: {name}"]

                # Continue expanding within the subquery
                return subquery.transform(_expand, copy=False)

        return node

    return expression.transform(_expand, copy=copy)


def func(name: str, *args, copy: bool = True, dialect: DialectType = None, **kwargs) -> Func:
    """
    Returns a Func expression.

    Examples:
        >>> func("abs", 5).sql()
        'ABS(5)'

        >>> func("cast", this=5, to=DataType.build("DOUBLE")).sql()
        'CAST(5 AS DOUBLE)'

    Args:
        name: the name of the function to build.
        args: the args used to instantiate the function of interest.
        copy: whether to copy the argument expressions.
        dialect: the source dialect.
        kwargs: the kwargs used to instantiate the function of interest.

    Note:
        The arguments `args` and `kwargs` are mutually exclusive.

    Returns:
        An instance of the function of interest, or an anonymous function, if `name` doesn't
        correspond to an existing `sqlglot.expressions.Func` class.
    """
    if args and kwargs:
        raise ValueError("Can't use both args and kwargs to instantiate a function.")

    from sqlglot.dialects.dialect import Dialect

    dialect = Dialect.get_or_raise(dialect)

    converted: t.List[Expression] = [maybe_parse(arg, dialect=dialect, copy=copy) for arg in args]
    kwargs = {key: maybe_parse(value, dialect=dialect, copy=copy) for key, value in kwargs.items()}

    constructor = dialect.parser_class.FUNCTIONS.get(name.upper())
    if constructor:
        if converted:
            if "dialect" in constructor.__code__.co_varnames:
                function = constructor(converted, dialect=dialect)
            else:
                function = constructor(converted)
        elif constructor.__name__ == "from_arg_list":
            function = constructor.__self__(**kwargs)  # type: ignore
        else:
            constructor = FUNCTION_BY_NAME.get(name.upper())
            if constructor:
                function = constructor(**kwargs)
            else:
                raise ValueError(
                    f"Unable to convert '{name}' into a Func. Either manually construct "
                    "the Func expression of interest or parse the function call."
                )
    else:
        kwargs = kwargs or {"expressions": converted}
        function = Anonymous(this=name, **kwargs)

    for error_message in function.error_messages(converted):
        raise ValueError(error_message)

    return function


def case(
    expression: t.Optional[ExpOrStr] = None,
    **opts,
) -> Case:
    """
    Initialize a CASE statement.

    Example:
        case().when("a = 1", "foo").else_("bar")

    Args:
        expression: Optionally, the input expression (not all dialects support this)
        **opts: Extra keyword arguments for parsing `expression`
    """
    if expression is not None:
        this = maybe_parse(expression, **opts)
    else:
        this = None
    return Case(this=this, ifs=[])


def array(
    *expressions: ExpOrStr, copy: bool = True, dialect: DialectType = None, **kwargs
) -> Array:
    """
    Returns an array.

    Examples:
        >>> array(1, 'x').sql()
        'ARRAY(1, x)'

    Args:
        expressions: the expressions to add to the array.
        copy: whether to copy the argument expressions.
        dialect: the source dialect.
        kwargs: the kwargs used to instantiate the function of interest.

    Returns:
        An array expression.
    """
    return Array(
        expressions=[
            maybe_parse(expression, copy=copy, dialect=dialect, **kwargs)
            for expression in expressions
        ]
    )


def tuple_(
    *expressions: ExpOrStr, copy: bool = True, dialect: DialectType = None, **kwargs
) -> Tuple:
    """
    Returns an tuple.

    Examples:
        >>> tuple_(1, 'x').sql()
        '(1, x)'

    Args:
        expressions: the expressions to add to the tuple.
        copy: whether to copy the argument expressions.
        dialect: the source dialect.
        kwargs: the kwargs used to instantiate the function of interest.

    Returns:
        A tuple expression.
    """
    return Tuple(
        expressions=[
            maybe_parse(expression, copy=copy, dialect=dialect, **kwargs)
            for expression in expressions
        ]
    )


def true() -> Boolean:
    """
    Returns a true Boolean expression.
    """
    return Boolean(this=True)


def false() -> Boolean:
    """
    Returns a false Boolean expression.
    """
    return Boolean(this=False)


def null() -> Null:
    """
    Returns a Null expression.
    """
    return Null()


NONNULL_CONSTANTS = (
    Literal,
    Boolean,
)

CONSTANTS = (
    Literal,
    Boolean,
    Null,
)<|MERGE_RESOLUTION|>--- conflicted
+++ resolved
@@ -6360,11 +6360,11 @@
     arg_types = {}
 
 
-<<<<<<< HEAD
 class CurrentRole(Func):
-=======
+    arg_types = {} 
+
+
 class CurrentRoleType(Func):
->>>>>>> 36ad534b
     arg_types = {}
 
 
