"""
## Expressions

Every AST node in SQLGlot is represented by a subclass of `Expression`.

This module contains the implementation of all supported `Expression` types. Additionally,
it exposes a number of helper functions, which are mainly used to programmatically build
SQL expressions, such as `sqlglot.expressions.select`.

----
"""

from __future__ import annotations

import datetime
import math
import numbers
import re
import textwrap
import typing as t
from collections import deque
from copy import deepcopy
from decimal import Decimal
from enum import auto
from functools import reduce

from sqlglot.errors import ErrorLevel, ParseError
from sqlglot.helper import (
    AutoName,
    camel_to_snake_case,
    ensure_collection,
    ensure_list,
    seq_get,
    split_num_words,
    subclasses,
    to_bool,
)
from sqlglot.tokens import Token, TokenError

if t.TYPE_CHECKING:
    from typing_extensions import Self

    from sqlglot._typing import E, Lit
    from sqlglot.dialects.dialect import DialectType

    Q = t.TypeVar("Q", bound="Query")
    S = t.TypeVar("S", bound="SetOperation")


class _Expression(type):
    def __new__(cls, clsname, bases, attrs):
        klass = super().__new__(cls, clsname, bases, attrs)

        # When an Expression class is created, its key is automatically set
        # to be the lowercase version of the class' name.
        klass.key = clsname.lower()

        # This is so that docstrings are not inherited in pdoc
        klass.__doc__ = klass.__doc__ or ""

        return klass


SQLGLOT_META = "sqlglot.meta"
SQLGLOT_ANONYMOUS = "sqlglot.anonymous"
TABLE_PARTS = ("this", "db", "catalog")
COLUMN_PARTS = ("this", "table", "db", "catalog")
POSITION_META_KEYS = ("line", "col", "start", "end")


class Expression(metaclass=_Expression):
    """
    The base class for all expressions in a syntax tree. Each Expression encapsulates any necessary
    context, such as its child expressions, their names (arg keys), and whether a given child expression
    is optional or not.

    Attributes:
        key: a unique key for each class in the Expression hierarchy. This is useful for hashing
            and representing expressions as strings.
        arg_types: determines the arguments (child nodes) supported by an expression. It maps
            arg keys to booleans that indicate whether the corresponding args are optional.
        parent: a reference to the parent expression (or None, in case of root expressions).
        arg_key: the arg key an expression is associated with, i.e. the name its parent expression
            uses to refer to it.
        index: the index of an expression if it is inside of a list argument in its parent.
        comments: a list of comments that are associated with a given expression. This is used in
            order to preserve comments when transpiling SQL code.
        type: the `sqlglot.expressions.DataType` type of an expression. This is inferred by the
            optimizer, in order to enable some transformations that require type information.
        meta: a dictionary that can be used to store useful metadata for a given expression.

    Example:
        >>> class Foo(Expression):
        ...     arg_types = {"this": True, "expression": False}

        The above definition informs us that Foo is an Expression that requires an argument called
        "this" and may also optionally receive an argument called "expression".

    Args:
        args: a mapping used for retrieving the arguments of an expression, given their arg keys.
    """

    key = "expression"
    arg_types = {"this": True}
    __slots__ = ("args", "parent", "arg_key", "index", "comments", "_type", "_meta", "_hash")

    def __init__(self, **args: t.Any):
        self.args: t.Dict[str, t.Any] = args
        self.parent: t.Optional[Expression] = None
        self.arg_key: t.Optional[str] = None
        self.index: t.Optional[int] = None
        self.comments: t.Optional[t.List[str]] = None
        self._type: t.Optional[DataType] = None
        self._meta: t.Optional[t.Dict[str, t.Any]] = None
        self._hash: t.Optional[int] = None

        for arg_key, value in self.args.items():
            self._set_parent(arg_key, value)

    def __eq__(self, other) -> bool:
        return type(self) is type(other) and hash(self) == hash(other)

    def __hash__(self) -> int:
        if self._hash is None:
            nodes = []
            queue = deque([self])

            while queue:
                node = queue.popleft()
                nodes.append(node)

                for v in node.iter_expressions():
                    if v._hash is None:
                        queue.append(v)

            for node in reversed(nodes):
                hash_ = hash(node.key)
                t = type(node)

                if t is Literal or t is Identifier:
                    for k, v in sorted(node.args.items()):
                        if v:
                            hash_ = hash((hash_, k, v))
                else:
                    for k, v in sorted(node.args.items()):
                        t = type(v)

                        if t is list:
                            for x in v:
                                if x is not None and x is not False:
                                    hash_ = hash((hash_, k, x.lower() if type(x) is str else x))
                                else:
                                    hash_ = hash((hash_, k))
                        elif v is not None and v is not False:
                            hash_ = hash((hash_, k, v.lower() if t is str else v))

                node._hash = hash_
        assert self._hash
        return self._hash

    def __reduce__(self) -> t.Tuple[t.Callable, t.Tuple[t.List[t.Dict[str, t.Any]]]]:
        from sqlglot.serde import dump, load

        return (load, (dump(self),))

    @property
    def this(self) -> t.Any:
        """
        Retrieves the argument with key "this".
        """
        return self.args.get("this")

    @property
    def expression(self) -> t.Any:
        """
        Retrieves the argument with key "expression".
        """
        return self.args.get("expression")

    @property
    def expressions(self) -> t.List[t.Any]:
        """
        Retrieves the argument with key "expressions".
        """
        return self.args.get("expressions") or []

    def text(self, key) -> str:
        """
        Returns a textual representation of the argument corresponding to "key". This can only be used
        for args that are strings or leaf Expression instances, such as identifiers and literals.
        """
        field = self.args.get(key)
        if isinstance(field, str):
            return field
        if isinstance(field, (Identifier, Literal, Var)):
            return field.this
        if isinstance(field, (Star, Null)):
            return field.name
        return ""

    @property
    def is_string(self) -> bool:
        """
        Checks whether a Literal expression is a string.
        """
        return isinstance(self, Literal) and self.args["is_string"]

    @property
    def is_number(self) -> bool:
        """
        Checks whether a Literal expression is a number.
        """
        return (isinstance(self, Literal) and not self.args["is_string"]) or (
            isinstance(self, Neg) and self.this.is_number
        )

    def to_py(self) -> t.Any:
        """
        Returns a Python object equivalent of the SQL node.
        """
        raise ValueError(f"{self} cannot be converted to a Python object.")

    @property
    def is_int(self) -> bool:
        """
        Checks whether an expression is an integer.
        """
        return self.is_number and isinstance(self.to_py(), int)

    @property
    def is_star(self) -> bool:
        """Checks whether an expression is a star."""
        return isinstance(self, Star) or (isinstance(self, Column) and isinstance(self.this, Star))

    @property
    def alias(self) -> str:
        """
        Returns the alias of the expression, or an empty string if it's not aliased.
        """
        if isinstance(self.args.get("alias"), TableAlias):
            return self.args["alias"].name
        return self.text("alias")

    @property
    def alias_column_names(self) -> t.List[str]:
        table_alias = self.args.get("alias")
        if not table_alias:
            return []
        return [c.name for c in table_alias.args.get("columns") or []]

    @property
    def name(self) -> str:
        return self.text("this")

    @property
    def alias_or_name(self) -> str:
        return self.alias or self.name

    @property
    def output_name(self) -> str:
        """
        Name of the output column if this expression is a selection.

        If the Expression has no output name, an empty string is returned.

        Example:
            >>> from sqlglot import parse_one
            >>> parse_one("SELECT a").expressions[0].output_name
            'a'
            >>> parse_one("SELECT b AS c").expressions[0].output_name
            'c'
            >>> parse_one("SELECT 1 + 2").expressions[0].output_name
            ''
        """
        return ""

    @property
    def type(self) -> t.Optional[DataType]:
        return self._type

    @type.setter
    def type(self, dtype: t.Optional[DataType | DataType.Type | str]) -> None:
        if dtype and not isinstance(dtype, DataType):
            dtype = DataType.build(dtype)
        self._type = dtype  # type: ignore

    def is_type(self, *dtypes) -> bool:
        return self.type is not None and self.type.is_type(*dtypes)

    def is_leaf(self) -> bool:
        return not any(isinstance(v, (Expression, list)) and v for v in self.args.values())

    @property
    def meta(self) -> t.Dict[str, t.Any]:
        if self._meta is None:
            self._meta = {}
        return self._meta

    def __deepcopy__(self, memo):
        root = self.__class__()
        stack = [(self, root)]

        while stack:
            node, copy = stack.pop()

            if node.comments is not None:
                copy.comments = deepcopy(node.comments)
            if node._type is not None:
                copy._type = deepcopy(node._type)
            if node._meta is not None:
                copy._meta = deepcopy(node._meta)
            if node._hash is not None:
                copy._hash = node._hash

            for k, vs in node.args.items():
                if hasattr(vs, "parent"):
                    stack.append((vs, vs.__class__()))
                    copy.set(k, stack[-1][-1])
                elif type(vs) is list:
                    copy.args[k] = []

                    for v in vs:
                        if hasattr(v, "parent"):
                            stack.append((v, v.__class__()))
                            copy.append(k, stack[-1][-1])
                        else:
                            copy.append(k, v)
                else:
                    copy.args[k] = vs

        return root

    def copy(self) -> Self:
        """
        Returns a deep copy of the expression.
        """
        return deepcopy(self)

    def add_comments(self, comments: t.Optional[t.List[str]] = None, prepend: bool = False) -> None:
        if self.comments is None:
            self.comments = []

        if comments:
            for comment in comments:
                _, *meta = comment.split(SQLGLOT_META)
                if meta:
                    for kv in "".join(meta).split(","):
                        k, *v = kv.split("=")
                        value = v[0].strip() if v else True
                        self.meta[k.strip()] = to_bool(value)

                if not prepend:
                    self.comments.append(comment)

            if prepend:
                self.comments = comments + self.comments

    def pop_comments(self) -> t.List[str]:
        comments = self.comments or []
        self.comments = None
        return comments

    def append(self, arg_key: str, value: t.Any) -> None:
        """
        Appends value to arg_key if it's a list or sets it as a new list.

        Args:
            arg_key (str): name of the list expression arg
            value (Any): value to append to the list
        """
        if type(self.args.get(arg_key)) is not list:
            self.args[arg_key] = []
        self._set_parent(arg_key, value)
        values = self.args[arg_key]
        if hasattr(value, "parent"):
            value.index = len(values)
        values.append(value)

    def set(
        self,
        arg_key: str,
        value: t.Any,
        index: t.Optional[int] = None,
        overwrite: bool = True,
    ) -> None:
        """
        Sets arg_key to value.

        Args:
            arg_key: name of the expression arg.
            value: value to set the arg to.
            index: if the arg is a list, this specifies what position to add the value in it.
            overwrite: assuming an index is given, this determines whether to overwrite the
                list entry instead of only inserting a new value (i.e., like list.insert).
        """
        expression: t.Optional[Expression] = self

        while expression and expression._hash is not None:
            expression._hash = None
            expression = expression.parent

        if index is not None:
            expressions = self.args.get(arg_key) or []

            if seq_get(expressions, index) is None:
                return
            if value is None:
                expressions.pop(index)
                for v in expressions[index:]:
                    v.index = v.index - 1
                return

            if isinstance(value, list):
                expressions.pop(index)
                expressions[index:index] = value
            elif overwrite:
                expressions[index] = value
            else:
                expressions.insert(index, value)

            value = expressions
        elif value is None:
            self.args.pop(arg_key, None)
            return

        self.args[arg_key] = value
        self._set_parent(arg_key, value, index)

    def _set_parent(self, arg_key: str, value: t.Any, index: t.Optional[int] = None) -> None:
        if hasattr(value, "parent"):
            value.parent = self
            value.arg_key = arg_key
            value.index = index
        elif type(value) is list:
            for index, v in enumerate(value):
                if hasattr(v, "parent"):
                    v.parent = self
                    v.arg_key = arg_key
                    v.index = index

    @property
    def depth(self) -> int:
        """
        Returns the depth of this tree.
        """
        if self.parent:
            return self.parent.depth + 1
        return 0

    def iter_expressions(self, reverse: bool = False) -> t.Iterator[Expression]:
        """Yields the key and expression for all arguments, exploding list args."""
        for vs in reversed(self.args.values()) if reverse else self.args.values():  # type: ignore
            if type(vs) is list:
                for v in reversed(vs) if reverse else vs:  # type: ignore
                    if hasattr(v, "parent"):
                        yield v
            else:
                if hasattr(vs, "parent"):
                    yield vs

    def find(self, *expression_types: t.Type[E], bfs: bool = True) -> t.Optional[E]:
        """
        Returns the first node in this tree which matches at least one of
        the specified types.

        Args:
            expression_types: the expression type(s) to match.
            bfs: whether to search the AST using the BFS algorithm (DFS is used if false).

        Returns:
            The node which matches the criteria or None if no such node was found.
        """
        return next(self.find_all(*expression_types, bfs=bfs), None)

    def find_all(self, *expression_types: t.Type[E], bfs: bool = True) -> t.Iterator[E]:
        """
        Returns a generator object which visits all nodes in this tree and only
        yields those that match at least one of the specified expression types.

        Args:
            expression_types: the expression type(s) to match.
            bfs: whether to search the AST using the BFS algorithm (DFS is used if false).

        Returns:
            The generator object.
        """
        for expression in self.walk(bfs=bfs):
            if isinstance(expression, expression_types):
                yield expression

    def find_ancestor(self, *expression_types: t.Type[E]) -> t.Optional[E]:
        """
        Returns a nearest parent matching expression_types.

        Args:
            expression_types: the expression type(s) to match.

        Returns:
            The parent node.
        """
        ancestor = self.parent
        while ancestor and not isinstance(ancestor, expression_types):
            ancestor = ancestor.parent
        return ancestor  # type: ignore

    @property
    def parent_select(self) -> t.Optional[Select]:
        """
        Returns the parent select statement.
        """
        return self.find_ancestor(Select)

    @property
    def same_parent(self) -> bool:
        """Returns if the parent is the same class as itself."""
        return type(self.parent) is self.__class__

    def root(self) -> Expression:
        """
        Returns the root expression of this tree.
        """
        expression = self
        while expression.parent:
            expression = expression.parent
        return expression

    def walk(
        self, bfs: bool = True, prune: t.Optional[t.Callable[[Expression], bool]] = None
    ) -> t.Iterator[Expression]:
        """
        Returns a generator object which visits all nodes in this tree.

        Args:
            bfs: if set to True the BFS traversal order will be applied,
                otherwise the DFS traversal will be used instead.
            prune: callable that returns True if the generator should stop traversing
                this branch of the tree.

        Returns:
            the generator object.
        """
        if bfs:
            yield from self.bfs(prune=prune)
        else:
            yield from self.dfs(prune=prune)

    def dfs(
        self, prune: t.Optional[t.Callable[[Expression], bool]] = None
    ) -> t.Iterator[Expression]:
        """
        Returns a generator object which visits all nodes in this tree in
        the DFS (Depth-first) order.

        Returns:
            The generator object.
        """
        stack = [self]

        while stack:
            node = stack.pop()

            yield node

            if prune and prune(node):
                continue

            for v in node.iter_expressions(reverse=True):
                stack.append(v)

    def bfs(
        self, prune: t.Optional[t.Callable[[Expression], bool]] = None
    ) -> t.Iterator[Expression]:
        """
        Returns a generator object which visits all nodes in this tree in
        the BFS (Breadth-first) order.

        Returns:
            The generator object.
        """
        queue = deque([self])

        while queue:
            node = queue.popleft()

            yield node

            if prune and prune(node):
                continue

            for v in node.iter_expressions():
                queue.append(v)

    def unnest(self):
        """
        Returns the first non parenthesis child or self.
        """
        expression = self
        while type(expression) is Paren:
            expression = expression.this
        return expression

    def unalias(self):
        """
        Returns the inner expression if this is an Alias.
        """
        if isinstance(self, Alias):
            return self.this
        return self

    def unnest_operands(self):
        """
        Returns unnested operands as a tuple.
        """
        return tuple(arg.unnest() for arg in self.iter_expressions())

    def flatten(self, unnest=True):
        """
        Returns a generator which yields child nodes whose parents are the same class.

        A AND B AND C -> [A, B, C]
        """
        for node in self.dfs(prune=lambda n: n.parent and type(n) is not self.__class__):
            if type(node) is not self.__class__:
                yield node.unnest() if unnest and not isinstance(node, Subquery) else node

    def __str__(self) -> str:
        return self.sql()

    def __repr__(self) -> str:
        return _to_s(self)

    def to_s(self) -> str:
        """
        Same as __repr__, but includes additional information which can be useful
        for debugging, like empty or missing args and the AST nodes' object IDs.
        """
        return _to_s(self, verbose=True)

    def sql(self, dialect: DialectType = None, **opts) -> str:
        """
        Returns SQL string representation of this tree.

        Args:
            dialect: the dialect of the output SQL string (eg. "spark", "hive", "presto", "mysql").
            opts: other `sqlglot.generator.Generator` options.

        Returns:
            The SQL string.
        """
        from sqlglot.dialects import Dialect

        return Dialect.get_or_raise(dialect).generate(self, **opts)

    def transform(self, fun: t.Callable, *args: t.Any, copy: bool = True, **kwargs) -> Expression:
        """
        Visits all tree nodes (excluding already transformed ones)
        and applies the given transformation function to each node.

        Args:
            fun: a function which takes a node as an argument and returns a
                new transformed node or the same node without modifications. If the function
                returns None, then the corresponding node will be removed from the syntax tree.
            copy: if set to True a new tree instance is constructed, otherwise the tree is
                modified in place.

        Returns:
            The transformed tree.
        """
        root = None
        new_node = None

        for node in (self.copy() if copy else self).dfs(prune=lambda n: n is not new_node):
            parent, arg_key, index = node.parent, node.arg_key, node.index
            new_node = fun(node, *args, **kwargs)

            if not root:
                root = new_node
            elif parent and arg_key and new_node is not node:
                parent.set(arg_key, new_node, index)

        assert root
        return root.assert_is(Expression)

    @t.overload
    def replace(self, expression: E) -> E: ...

    @t.overload
    def replace(self, expression: None) -> None: ...

    def replace(self, expression):
        """
        Swap out this expression with a new expression.

        For example::

            >>> tree = Select().select("x").from_("tbl")
            >>> tree.find(Column).replace(column("y"))
            Column(
              this=Identifier(this=y, quoted=False))
            >>> tree.sql()
            'SELECT y FROM tbl'

        Args:
            expression: new node

        Returns:
            The new expression or expressions.
        """
        parent = self.parent

        if not parent or parent is expression:
            return expression

        key = self.arg_key
        value = parent.args.get(key)

        if type(expression) is list and isinstance(value, Expression):
            # We are trying to replace an Expression with a list, so it's assumed that
            # the intention was to really replace the parent of this expression.
            value.parent.replace(expression)
        else:
            parent.set(key, expression, self.index)

        if expression is not self:
            self.parent = None
            self.arg_key = None
            self.index = None

        return expression

    def pop(self: E) -> E:
        """
        Remove this expression from its AST.

        Returns:
            The popped expression.
        """
        self.replace(None)
        return self

    def assert_is(self, type_: t.Type[E]) -> E:
        """
        Assert that this `Expression` is an instance of `type_`.

        If it is NOT an instance of `type_`, this raises an assertion error.
        Otherwise, this returns this expression.

        Examples:
            This is useful for type security in chained expressions:

            >>> import sqlglot
            >>> sqlglot.parse_one("SELECT x from y").assert_is(Select).select("z").sql()
            'SELECT x, z FROM y'
        """
        if not isinstance(self, type_):
            raise AssertionError(f"{self} is not {type_}.")
        return self

    def error_messages(self, args: t.Optional[t.Sequence] = None) -> t.List[str]:
        """
        Checks if this expression is valid (e.g. all mandatory args are set).

        Args:
            args: a sequence of values that were used to instantiate a Func expression. This is used
                to check that the provided arguments don't exceed the function argument limit.

        Returns:
            A list of error messages for all possible errors that were found.
        """
        errors: t.List[str] = []

        for k in self.args:
            if k not in self.arg_types:
                errors.append(f"Unexpected keyword: '{k}' for {self.__class__}")
        for k, mandatory in self.arg_types.items():
            v = self.args.get(k)
            if mandatory and (v is None or (isinstance(v, list) and not v)):
                errors.append(f"Required keyword: '{k}' missing for {self.__class__}")

        if (
            args
            and isinstance(self, Func)
            and len(args) > len(self.arg_types)
            and not self.is_var_len_args
        ):
            errors.append(
                f"The number of provided arguments ({len(args)}) is greater than "
                f"the maximum number of supported arguments ({len(self.arg_types)})"
            )

        return errors

    def dump(self):
        """
        Dump this Expression to a JSON-serializable dict.
        """
        from sqlglot.serde import dump

        return dump(self)

    @classmethod
    def load(cls, obj):
        """
        Load a dict (as returned by `Expression.dump`) into an Expression instance.
        """
        from sqlglot.serde import load

        return load(obj)

    def and_(
        self,
        *expressions: t.Optional[ExpOrStr],
        dialect: DialectType = None,
        copy: bool = True,
        wrap: bool = True,
        **opts,
    ) -> Condition:
        """
        AND this condition with one or multiple expressions.

        Example:
            >>> condition("x=1").and_("y=1").sql()
            'x = 1 AND y = 1'

        Args:
            *expressions: the SQL code strings to parse.
                If an `Expression` instance is passed, it will be used as-is.
            dialect: the dialect used to parse the input expression.
            copy: whether to copy the involved expressions (only applies to Expressions).
            wrap: whether to wrap the operands in `Paren`s. This is true by default to avoid
                precedence issues, but can be turned off when the produced AST is too deep and
                causes recursion-related issues.
            opts: other options to use to parse the input expressions.

        Returns:
            The new And condition.
        """
        return and_(self, *expressions, dialect=dialect, copy=copy, wrap=wrap, **opts)

    def or_(
        self,
        *expressions: t.Optional[ExpOrStr],
        dialect: DialectType = None,
        copy: bool = True,
        wrap: bool = True,
        **opts,
    ) -> Condition:
        """
        OR this condition with one or multiple expressions.

        Example:
            >>> condition("x=1").or_("y=1").sql()
            'x = 1 OR y = 1'

        Args:
            *expressions: the SQL code strings to parse.
                If an `Expression` instance is passed, it will be used as-is.
            dialect: the dialect used to parse the input expression.
            copy: whether to copy the involved expressions (only applies to Expressions).
            wrap: whether to wrap the operands in `Paren`s. This is true by default to avoid
                precedence issues, but can be turned off when the produced AST is too deep and
                causes recursion-related issues.
            opts: other options to use to parse the input expressions.

        Returns:
            The new Or condition.
        """
        return or_(self, *expressions, dialect=dialect, copy=copy, wrap=wrap, **opts)

    def not_(self, copy: bool = True):
        """
        Wrap this condition with NOT.

        Example:
            >>> condition("x=1").not_().sql()
            'NOT x = 1'

        Args:
            copy: whether to copy this object.

        Returns:
            The new Not instance.
        """
        return not_(self, copy=copy)

    def update_positions(
        self: E, other: t.Optional[Token | Expression] = None, **kwargs: t.Any
    ) -> E:
        """
        Update this expression with positions from a token or other expression.

        Args:
            other: a token or expression to update this expression with.

        Returns:
            The updated expression.
        """
        if isinstance(other, Expression):
            self.meta.update({k: v for k, v in other.meta.items() if k in POSITION_META_KEYS})
        elif other is not None:
            self.meta.update(
                {
                    "line": other.line,
                    "col": other.col,
                    "start": other.start,
                    "end": other.end,
                }
            )
        self.meta.update({k: v for k, v in kwargs.items() if k in POSITION_META_KEYS})
        return self

    def as_(
        self,
        alias: str | Identifier,
        quoted: t.Optional[bool] = None,
        dialect: DialectType = None,
        copy: bool = True,
        **opts,
    ) -> Alias:
        return alias_(self, alias, quoted=quoted, dialect=dialect, copy=copy, **opts)

    def _binop(self, klass: t.Type[E], other: t.Any, reverse: bool = False) -> E:
        this = self.copy()
        other = convert(other, copy=True)
        if not isinstance(this, klass) and not isinstance(other, klass):
            this = _wrap(this, Binary)
            other = _wrap(other, Binary)
        if reverse:
            return klass(this=other, expression=this)
        return klass(this=this, expression=other)

    def __getitem__(self, other: ExpOrStr | t.Tuple[ExpOrStr]) -> Bracket:
        return Bracket(
            this=self.copy(), expressions=[convert(e, copy=True) for e in ensure_list(other)]
        )

    def __iter__(self) -> t.Iterator:
        if "expressions" in self.arg_types:
            return iter(self.args.get("expressions") or [])
        # We define this because __getitem__ converts Expression into an iterable, which is
        # problematic because one can hit infinite loops if they do "for x in some_expr: ..."
        # See: https://peps.python.org/pep-0234/
        raise TypeError(f"'{self.__class__.__name__}' object is not iterable")

    def isin(
        self,
        *expressions: t.Any,
        query: t.Optional[ExpOrStr] = None,
        unnest: t.Optional[ExpOrStr] | t.Collection[ExpOrStr] = None,
        copy: bool = True,
        **opts,
    ) -> In:
        subquery = maybe_parse(query, copy=copy, **opts) if query else None
        if subquery and not isinstance(subquery, Subquery):
            subquery = subquery.subquery(copy=False)

        return In(
            this=maybe_copy(self, copy),
            expressions=[convert(e, copy=copy) for e in expressions],
            query=subquery,
            unnest=(
                Unnest(
                    expressions=[
                        maybe_parse(t.cast(ExpOrStr, e), copy=copy, **opts)
                        for e in ensure_list(unnest)
                    ]
                )
                if unnest
                else None
            ),
        )

    def between(
        self,
        low: t.Any,
        high: t.Any,
        copy: bool = True,
        symmetric: t.Optional[bool] = None,
        **opts,
    ) -> Between:
        between = Between(
            this=maybe_copy(self, copy),
            low=convert(low, copy=copy, **opts),
            high=convert(high, copy=copy, **opts),
        )
        if symmetric is not None:
            between.set("symmetric", symmetric)

        return between

    def is_(self, other: ExpOrStr) -> Is:
        return self._binop(Is, other)

    def like(self, other: ExpOrStr) -> Like:
        return self._binop(Like, other)

    def ilike(self, other: ExpOrStr) -> ILike:
        return self._binop(ILike, other)

    def eq(self, other: t.Any) -> EQ:
        return self._binop(EQ, other)

    def neq(self, other: t.Any) -> NEQ:
        return self._binop(NEQ, other)

    def rlike(self, other: ExpOrStr) -> RegexpLike:
        return self._binop(RegexpLike, other)

    def div(self, other: ExpOrStr, typed: bool = False, safe: bool = False) -> Div:
        div = self._binop(Div, other)
        div.args["typed"] = typed
        div.args["safe"] = safe
        return div

    def asc(self, nulls_first: bool = True) -> Ordered:
        return Ordered(this=self.copy(), nulls_first=nulls_first)

    def desc(self, nulls_first: bool = False) -> Ordered:
        return Ordered(this=self.copy(), desc=True, nulls_first=nulls_first)

    def __lt__(self, other: t.Any) -> LT:
        return self._binop(LT, other)

    def __le__(self, other: t.Any) -> LTE:
        return self._binop(LTE, other)

    def __gt__(self, other: t.Any) -> GT:
        return self._binop(GT, other)

    def __ge__(self, other: t.Any) -> GTE:
        return self._binop(GTE, other)

    def __add__(self, other: t.Any) -> Add:
        return self._binop(Add, other)

    def __radd__(self, other: t.Any) -> Add:
        return self._binop(Add, other, reverse=True)

    def __sub__(self, other: t.Any) -> Sub:
        return self._binop(Sub, other)

    def __rsub__(self, other: t.Any) -> Sub:
        return self._binop(Sub, other, reverse=True)

    def __mul__(self, other: t.Any) -> Mul:
        return self._binop(Mul, other)

    def __rmul__(self, other: t.Any) -> Mul:
        return self._binop(Mul, other, reverse=True)

    def __truediv__(self, other: t.Any) -> Div:
        return self._binop(Div, other)

    def __rtruediv__(self, other: t.Any) -> Div:
        return self._binop(Div, other, reverse=True)

    def __floordiv__(self, other: t.Any) -> IntDiv:
        return self._binop(IntDiv, other)

    def __rfloordiv__(self, other: t.Any) -> IntDiv:
        return self._binop(IntDiv, other, reverse=True)

    def __mod__(self, other: t.Any) -> Mod:
        return self._binop(Mod, other)

    def __rmod__(self, other: t.Any) -> Mod:
        return self._binop(Mod, other, reverse=True)

    def __pow__(self, other: t.Any) -> Pow:
        return self._binop(Pow, other)

    def __rpow__(self, other: t.Any) -> Pow:
        return self._binop(Pow, other, reverse=True)

    def __and__(self, other: t.Any) -> And:
        return self._binop(And, other)

    def __rand__(self, other: t.Any) -> And:
        return self._binop(And, other, reverse=True)

    def __or__(self, other: t.Any) -> Or:
        return self._binop(Or, other)

    def __ror__(self, other: t.Any) -> Or:
        return self._binop(Or, other, reverse=True)

    def __neg__(self) -> Neg:
        return Neg(this=_wrap(self.copy(), Binary))

    def __invert__(self) -> Not:
        return not_(self.copy())


IntoType = t.Union[
    str,
    t.Type[Expression],
    t.Collection[t.Union[str, t.Type[Expression]]],
]
ExpOrStr = t.Union[str, Expression]


class Condition(Expression):
    """Logical conditions like x AND y, or simply x"""


class Predicate(Condition):
    """Relationships like x = y, x > 1, x >= y."""


class DerivedTable(Expression):
    @property
    def selects(self) -> t.List[Expression]:
        return self.this.selects if isinstance(self.this, Query) else []

    @property
    def named_selects(self) -> t.List[str]:
        return [select.output_name for select in self.selects]


class Query(Expression):
    def subquery(self, alias: t.Optional[ExpOrStr] = None, copy: bool = True) -> Subquery:
        """
        Returns a `Subquery` that wraps around this query.

        Example:
            >>> subquery = Select().select("x").from_("tbl").subquery()
            >>> Select().select("x").from_(subquery).sql()
            'SELECT x FROM (SELECT x FROM tbl)'

        Args:
            alias: an optional alias for the subquery.
            copy: if `False`, modify this expression instance in-place.
        """
        instance = maybe_copy(self, copy)
        if not isinstance(alias, Expression):
            alias = TableAlias(this=to_identifier(alias)) if alias else None

        return Subquery(this=instance, alias=alias)

    def limit(
        self: Q, expression: ExpOrStr | int, dialect: DialectType = None, copy: bool = True, **opts
    ) -> Q:
        """
        Adds a LIMIT clause to this query.

        Example:
            >>> select("1").union(select("1")).limit(1).sql()
            'SELECT 1 UNION SELECT 1 LIMIT 1'

        Args:
            expression: the SQL code string to parse.
                This can also be an integer.
                If a `Limit` instance is passed, it will be used as-is.
                If another `Expression` instance is passed, it will be wrapped in a `Limit`.
            dialect: the dialect used to parse the input expression.
            copy: if `False`, modify this expression instance in-place.
            opts: other options to use to parse the input expressions.

        Returns:
            A limited Select expression.
        """
        return _apply_builder(
            expression=expression,
            instance=self,
            arg="limit",
            into=Limit,
            prefix="LIMIT",
            dialect=dialect,
            copy=copy,
            into_arg="expression",
            **opts,
        )

    def offset(
        self: Q, expression: ExpOrStr | int, dialect: DialectType = None, copy: bool = True, **opts
    ) -> Q:
        """
        Set the OFFSET expression.

        Example:
            >>> Select().from_("tbl").select("x").offset(10).sql()
            'SELECT x FROM tbl OFFSET 10'

        Args:
            expression: the SQL code string to parse.
                This can also be an integer.
                If a `Offset` instance is passed, this is used as-is.
                If another `Expression` instance is passed, it will be wrapped in a `Offset`.
            dialect: the dialect used to parse the input expression.
            copy: if `False`, modify this expression instance in-place.
            opts: other options to use to parse the input expressions.

        Returns:
            The modified Select expression.
        """
        return _apply_builder(
            expression=expression,
            instance=self,
            arg="offset",
            into=Offset,
            prefix="OFFSET",
            dialect=dialect,
            copy=copy,
            into_arg="expression",
            **opts,
        )

    def order_by(
        self: Q,
        *expressions: t.Optional[ExpOrStr],
        append: bool = True,
        dialect: DialectType = None,
        copy: bool = True,
        **opts,
    ) -> Q:
        """
        Set the ORDER BY expression.

        Example:
            >>> Select().from_("tbl").select("x").order_by("x DESC").sql()
            'SELECT x FROM tbl ORDER BY x DESC'

        Args:
            *expressions: the SQL code strings to parse.
                If a `Group` instance is passed, this is used as-is.
                If another `Expression` instance is passed, it will be wrapped in a `Order`.
            append: if `True`, add to any existing expressions.
                Otherwise, this flattens all the `Order` expression into a single expression.
            dialect: the dialect used to parse the input expression.
            copy: if `False`, modify this expression instance in-place.
            opts: other options to use to parse the input expressions.

        Returns:
            The modified Select expression.
        """
        return _apply_child_list_builder(
            *expressions,
            instance=self,
            arg="order",
            append=append,
            copy=copy,
            prefix="ORDER BY",
            into=Order,
            dialect=dialect,
            **opts,
        )

    @property
    def ctes(self) -> t.List[CTE]:
        """Returns a list of all the CTEs attached to this query."""
        with_ = self.args.get("with")
        return with_.expressions if with_ else []

    @property
    def selects(self) -> t.List[Expression]:
        """Returns the query's projections."""
        raise NotImplementedError("Query objects must implement `selects`")

    @property
    def named_selects(self) -> t.List[str]:
        """Returns the output names of the query's projections."""
        raise NotImplementedError("Query objects must implement `named_selects`")

    def select(
        self: Q,
        *expressions: t.Optional[ExpOrStr],
        append: bool = True,
        dialect: DialectType = None,
        copy: bool = True,
        **opts,
    ) -> Q:
        """
        Append to or set the SELECT expressions.

        Example:
            >>> Select().select("x", "y").sql()
            'SELECT x, y'

        Args:
            *expressions: the SQL code strings to parse.
                If an `Expression` instance is passed, it will be used as-is.
            append: if `True`, add to any existing expressions.
                Otherwise, this resets the expressions.
            dialect: the dialect used to parse the input expressions.
            copy: if `False`, modify this expression instance in-place.
            opts: other options to use to parse the input expressions.

        Returns:
            The modified Query expression.
        """
        raise NotImplementedError("Query objects must implement `select`")

    def where(
        self: Q,
        *expressions: t.Optional[ExpOrStr],
        append: bool = True,
        dialect: DialectType = None,
        copy: bool = True,
        **opts,
    ) -> Q:
        """
        Append to or set the WHERE expressions.

        Examples:
            >>> Select().select("x").from_("tbl").where("x = 'a' OR x < 'b'").sql()
            "SELECT x FROM tbl WHERE x = 'a' OR x < 'b'"

        Args:
            *expressions: the SQL code strings to parse.
                If an `Expression` instance is passed, it will be used as-is.
                Multiple expressions are combined with an AND operator.
            append: if `True`, AND the new expressions to any existing expression.
                Otherwise, this resets the expression.
            dialect: the dialect used to parse the input expressions.
            copy: if `False`, modify this expression instance in-place.
            opts: other options to use to parse the input expressions.

        Returns:
            The modified expression.
        """
        return _apply_conjunction_builder(
            *[expr.this if isinstance(expr, Where) else expr for expr in expressions],
            instance=self,
            arg="where",
            append=append,
            into=Where,
            dialect=dialect,
            copy=copy,
            **opts,
        )

    def with_(
        self: Q,
        alias: ExpOrStr,
        as_: ExpOrStr,
        recursive: t.Optional[bool] = None,
        materialized: t.Optional[bool] = None,
        append: bool = True,
        dialect: DialectType = None,
        copy: bool = True,
        scalar: bool = False,
        **opts,
    ) -> Q:
        """
        Append to or set the common table expressions.

        Example:
            >>> Select().with_("tbl2", as_="SELECT * FROM tbl").select("x").from_("tbl2").sql()
            'WITH tbl2 AS (SELECT * FROM tbl) SELECT x FROM tbl2'

        Args:
            alias: the SQL code string to parse as the table name.
                If an `Expression` instance is passed, this is used as-is.
            as_: the SQL code string to parse as the table expression.
                If an `Expression` instance is passed, it will be used as-is.
            recursive: set the RECURSIVE part of the expression. Defaults to `False`.
            materialized: set the MATERIALIZED part of the expression.
            append: if `True`, add to any existing expressions.
                Otherwise, this resets the expressions.
            dialect: the dialect used to parse the input expression.
            copy: if `False`, modify this expression instance in-place.
            scalar: if `True`, this is a scalar common table expression.
            opts: other options to use to parse the input expressions.

        Returns:
            The modified expression.
        """
        return _apply_cte_builder(
            self,
            alias,
            as_,
            recursive=recursive,
            materialized=materialized,
            append=append,
            dialect=dialect,
            copy=copy,
            scalar=scalar,
            **opts,
        )

    def union(
        self, *expressions: ExpOrStr, distinct: bool = True, dialect: DialectType = None, **opts
    ) -> Union:
        """
        Builds a UNION expression.

        Example:
            >>> import sqlglot
            >>> sqlglot.parse_one("SELECT * FROM foo").union("SELECT * FROM bla").sql()
            'SELECT * FROM foo UNION SELECT * FROM bla'

        Args:
            expressions: the SQL code strings.
                If `Expression` instances are passed, they will be used as-is.
            distinct: set the DISTINCT flag if and only if this is true.
            dialect: the dialect used to parse the input expression.
            opts: other options to use to parse the input expressions.

        Returns:
            The new Union expression.
        """
        return union(self, *expressions, distinct=distinct, dialect=dialect, **opts)

    def intersect(
        self, *expressions: ExpOrStr, distinct: bool = True, dialect: DialectType = None, **opts
    ) -> Intersect:
        """
        Builds an INTERSECT expression.

        Example:
            >>> import sqlglot
            >>> sqlglot.parse_one("SELECT * FROM foo").intersect("SELECT * FROM bla").sql()
            'SELECT * FROM foo INTERSECT SELECT * FROM bla'

        Args:
            expressions: the SQL code strings.
                If `Expression` instances are passed, they will be used as-is.
            distinct: set the DISTINCT flag if and only if this is true.
            dialect: the dialect used to parse the input expression.
            opts: other options to use to parse the input expressions.

        Returns:
            The new Intersect expression.
        """
        return intersect(self, *expressions, distinct=distinct, dialect=dialect, **opts)

    def except_(
        self, *expressions: ExpOrStr, distinct: bool = True, dialect: DialectType = None, **opts
    ) -> Except:
        """
        Builds an EXCEPT expression.

        Example:
            >>> import sqlglot
            >>> sqlglot.parse_one("SELECT * FROM foo").except_("SELECT * FROM bla").sql()
            'SELECT * FROM foo EXCEPT SELECT * FROM bla'

        Args:
            expressions: the SQL code strings.
                If `Expression` instance are passed, they will be used as-is.
            distinct: set the DISTINCT flag if and only if this is true.
            dialect: the dialect used to parse the input expression.
            opts: other options to use to parse the input expressions.

        Returns:
            The new Except expression.
        """
        return except_(self, *expressions, distinct=distinct, dialect=dialect, **opts)


class UDTF(DerivedTable):
    @property
    def selects(self) -> t.List[Expression]:
        alias = self.args.get("alias")
        return alias.columns if alias else []


class Cache(Expression):
    arg_types = {
        "this": True,
        "lazy": False,
        "options": False,
        "expression": False,
    }


class Uncache(Expression):
    arg_types = {"this": True, "exists": False}


class Refresh(Expression):
    pass


class DDL(Expression):
    @property
    def ctes(self) -> t.List[CTE]:
        """Returns a list of all the CTEs attached to this statement."""
        with_ = self.args.get("with")
        return with_.expressions if with_ else []

    @property
    def selects(self) -> t.List[Expression]:
        """If this statement contains a query (e.g. a CTAS), this returns the query's projections."""
        return self.expression.selects if isinstance(self.expression, Query) else []

    @property
    def named_selects(self) -> t.List[str]:
        """
        If this statement contains a query (e.g. a CTAS), this returns the output
        names of the query's projections.
        """
        return self.expression.named_selects if isinstance(self.expression, Query) else []


# https://docs.teradata.com/r/Enterprise_IntelliFlex_VMware/SQL-Data-Manipulation-Language/Statement-Syntax/LOCKING-Request-Modifier/LOCKING-Request-Modifier-Syntax
class LockingStatement(Expression):
    arg_types = {"this": True, "expression": True}


class DML(Expression):
    def returning(
        self,
        expression: ExpOrStr,
        dialect: DialectType = None,
        copy: bool = True,
        **opts,
    ) -> "Self":
        """
        Set the RETURNING expression. Not supported by all dialects.

        Example:
            >>> delete("tbl").returning("*", dialect="postgres").sql()
            'DELETE FROM tbl RETURNING *'

        Args:
            expression: the SQL code strings to parse.
                If an `Expression` instance is passed, it will be used as-is.
            dialect: the dialect used to parse the input expressions.
            copy: if `False`, modify this expression instance in-place.
            opts: other options to use to parse the input expressions.

        Returns:
            Delete: the modified expression.
        """
        return _apply_builder(
            expression=expression,
            instance=self,
            arg="returning",
            prefix="RETURNING",
            dialect=dialect,
            copy=copy,
            into=Returning,
            **opts,
        )


class Create(DDL):
    arg_types = {
        "with": False,
        "this": True,
        "kind": True,
        "expression": False,
        "exists": False,
        "properties": False,
        "replace": False,
        "refresh": False,
        "unique": False,
        "indexes": False,
        "no_schema_binding": False,
        "begin": False,
        "end": False,
        "clone": False,
        "concurrently": False,
        "clustered": False,
    }

    @property
    def kind(self) -> t.Optional[str]:
        kind = self.args.get("kind")
        return kind and kind.upper()


class SequenceProperties(Expression):
    arg_types = {
        "increment": False,
        "minvalue": False,
        "maxvalue": False,
        "cache": False,
        "start": False,
        "owned": False,
        "options": False,
    }


class TruncateTable(Expression):
    arg_types = {
        "expressions": True,
        "is_database": False,
        "exists": False,
        "only": False,
        "cluster": False,
        "identity": False,
        "option": False,
        "partition": False,
    }


# https://docs.snowflake.com/en/sql-reference/sql/create-clone
# https://cloud.google.com/bigquery/docs/reference/standard-sql/data-definition-language#create_table_clone_statement
# https://cloud.google.com/bigquery/docs/reference/standard-sql/data-definition-language#create_table_copy
class Clone(Expression):
    arg_types = {"this": True, "shallow": False, "copy": False}


class Describe(Expression):
    arg_types = {
        "this": True,
        "style": False,
        "kind": False,
        "expressions": False,
        "partition": False,
        "format": False,
    }


# https://duckdb.org/docs/sql/statements/attach.html#attach
class Attach(Expression):
    arg_types = {"this": True, "exists": False, "expressions": False}


# https://duckdb.org/docs/sql/statements/attach.html#detach
class Detach(Expression):
    arg_types = {"this": True, "exists": False}


# https://duckdb.org/docs/sql/statements/load_and_install.html
class Install(Expression):
    arg_types = {"this": True, "from": False, "force": False}


# https://duckdb.org/docs/guides/meta/summarize.html
class Summarize(Expression):
    arg_types = {"this": True, "table": False}


class Kill(Expression):
    arg_types = {"this": True, "kind": False}


class Pragma(Expression):
    pass


class Declare(Expression):
    arg_types = {"expressions": True}


class DeclareItem(Expression):
    arg_types = {"this": True, "kind": False, "default": False}


class Set(Expression):
    arg_types = {"expressions": False, "unset": False, "tag": False}


class Heredoc(Expression):
    arg_types = {"this": True, "tag": False}


class SetItem(Expression):
    arg_types = {
        "this": False,
        "expressions": False,
        "kind": False,
        "collate": False,  # MySQL SET NAMES statement
        "global": False,
    }


class QueryBand(Expression):
    arg_types = {"this": True, "scope": False, "update": False}


class Show(Expression):
    arg_types = {
        "this": True,
        "history": False,
        "terse": False,
        "target": False,
        "offset": False,
        "starts_with": False,
        "limit": False,
        "from": False,
        "like": False,
        "where": False,
        "db": False,
        "scope": False,
        "scope_kind": False,
        "full": False,
        "mutex": False,
        "query": False,
        "channel": False,
        "global": False,
        "log": False,
        "position": False,
        "types": False,
        "privileges": False,
        "for_table": False,
        "for_group": False,
        "for_user": False,
        "for_role": False,
        "into_outfile": False,
        "json": False,
    }


class UserDefinedFunction(Expression):
    arg_types = {"this": True, "expressions": False, "wrapped": False}


class CharacterSet(Expression):
    arg_types = {"this": True, "default": False}


class RecursiveWithSearch(Expression):
    arg_types = {"kind": True, "this": True, "expression": True, "using": False}


class With(Expression):
    arg_types = {"expressions": True, "recursive": False, "search": False}

    @property
    def recursive(self) -> bool:
        return bool(self.args.get("recursive"))


class WithinGroup(Expression):
    arg_types = {"this": True, "expression": False}


# clickhouse supports scalar ctes
# https://clickhouse.com/docs/en/sql-reference/statements/select/with
class CTE(DerivedTable):
    arg_types = {
        "this": True,
        "alias": True,
        "scalar": False,
        "materialized": False,
    }


class ProjectionDef(Expression):
    arg_types = {"this": True, "expression": True}


class TableAlias(Expression):
    arg_types = {"this": False, "columns": False}

    @property
    def columns(self):
        return self.args.get("columns") or []


class BitString(Condition):
    pass


class HexString(Condition):
    arg_types = {"this": True, "is_integer": False}


class ByteString(Condition):
    pass


class RawString(Condition):
    pass


class UnicodeString(Condition):
    arg_types = {"this": True, "escape": False}


class Column(Condition):
    arg_types = {"this": True, "table": False, "db": False, "catalog": False, "join_mark": False}

    @property
    def table(self) -> str:
        return self.text("table")

    @property
    def db(self) -> str:
        return self.text("db")

    @property
    def catalog(self) -> str:
        return self.text("catalog")

    @property
    def output_name(self) -> str:
        return self.name

    @property
    def parts(self) -> t.List[Identifier]:
        """Return the parts of a column in order catalog, db, table, name."""
        return [
            t.cast(Identifier, self.args[part])
            for part in ("catalog", "db", "table", "this")
            if self.args.get(part)
        ]

    def to_dot(self, include_dots: bool = True) -> Dot | Identifier:
        """Converts the column into a dot expression."""
        parts = self.parts
        parent = self.parent

        if include_dots:
            while isinstance(parent, Dot):
                parts.append(parent.expression)
                parent = parent.parent

        return Dot.build(deepcopy(parts)) if len(parts) > 1 else parts[0]


class ColumnPosition(Expression):
    arg_types = {"this": False, "position": True}


class ColumnDef(Expression):
    arg_types = {
        "this": True,
        "kind": False,
        "constraints": False,
        "exists": False,
        "position": False,
        "default": False,
        "output": False,
    }

    @property
    def constraints(self) -> t.List[ColumnConstraint]:
        return self.args.get("constraints") or []

    @property
    def kind(self) -> t.Optional[DataType]:
        return self.args.get("kind")


class AlterColumn(Expression):
    arg_types = {
        "this": True,
        "dtype": False,
        "collate": False,
        "using": False,
        "default": False,
        "drop": False,
        "comment": False,
        "allow_null": False,
        "visible": False,
    }


# https://dev.mysql.com/doc/refman/8.0/en/invisible-indexes.html
class AlterIndex(Expression):
    arg_types = {"this": True, "visible": True}


# https://docs.aws.amazon.com/redshift/latest/dg/r_ALTER_TABLE.html
class AlterDistStyle(Expression):
    pass


class AlterSortKey(Expression):
    arg_types = {"this": False, "expressions": False, "compound": False}


class AlterSet(Expression):
    arg_types = {
        "expressions": False,
        "option": False,
        "tablespace": False,
        "access_method": False,
        "file_format": False,
        "copy_options": False,
        "tag": False,
        "location": False,
        "serde": False,
    }


class RenameColumn(Expression):
    arg_types = {"this": True, "to": True, "exists": False}


class AlterRename(Expression):
    pass


class SwapTable(Expression):
    pass


class Comment(Expression):
    arg_types = {
        "this": True,
        "kind": True,
        "expression": True,
        "exists": False,
        "materialized": False,
    }


class Comprehension(Expression):
    arg_types = {"this": True, "expression": True, "iterator": True, "condition": False}


# https://clickhouse.com/docs/en/engines/table-engines/mergetree-family/mergetree#mergetree-table-ttl
class MergeTreeTTLAction(Expression):
    arg_types = {
        "this": True,
        "delete": False,
        "recompress": False,
        "to_disk": False,
        "to_volume": False,
    }


# https://clickhouse.com/docs/en/engines/table-engines/mergetree-family/mergetree#mergetree-table-ttl
class MergeTreeTTL(Expression):
    arg_types = {
        "expressions": True,
        "where": False,
        "group": False,
        "aggregates": False,
    }


# https://dev.mysql.com/doc/refman/8.0/en/create-table.html
class IndexConstraintOption(Expression):
    arg_types = {
        "key_block_size": False,
        "using": False,
        "parser": False,
        "comment": False,
        "visible": False,
        "engine_attr": False,
        "secondary_engine_attr": False,
    }


class ColumnConstraint(Expression):
    arg_types = {"this": False, "kind": True}

    @property
    def kind(self) -> ColumnConstraintKind:
        return self.args["kind"]


class ColumnConstraintKind(Expression):
    pass


class AutoIncrementColumnConstraint(ColumnConstraintKind):
    pass


class PeriodForSystemTimeConstraint(ColumnConstraintKind):
    arg_types = {"this": True, "expression": True}


class CaseSpecificColumnConstraint(ColumnConstraintKind):
    arg_types = {"not_": True}


class CharacterSetColumnConstraint(ColumnConstraintKind):
    arg_types = {"this": True}


class CheckColumnConstraint(ColumnConstraintKind):
    arg_types = {"this": True, "enforced": False}


class ClusteredColumnConstraint(ColumnConstraintKind):
    pass


class CollateColumnConstraint(ColumnConstraintKind):
    pass


class CommentColumnConstraint(ColumnConstraintKind):
    pass


class CompressColumnConstraint(ColumnConstraintKind):
    arg_types = {"this": False}


class DateFormatColumnConstraint(ColumnConstraintKind):
    arg_types = {"this": True}


class DefaultColumnConstraint(ColumnConstraintKind):
    pass


class EncodeColumnConstraint(ColumnConstraintKind):
    pass


# https://www.postgresql.org/docs/current/sql-createtable.html#SQL-CREATETABLE-EXCLUDE
class ExcludeColumnConstraint(ColumnConstraintKind):
    pass


class EphemeralColumnConstraint(ColumnConstraintKind):
    arg_types = {"this": False}


class WithOperator(Expression):
    arg_types = {"this": True, "op": True}


class GeneratedAsIdentityColumnConstraint(ColumnConstraintKind):
    # this: True -> ALWAYS, this: False -> BY DEFAULT
    arg_types = {
        "this": False,
        "expression": False,
        "on_null": False,
        "start": False,
        "increment": False,
        "minvalue": False,
        "maxvalue": False,
        "cycle": False,
        "order": False,
    }


class GeneratedAsRowColumnConstraint(ColumnConstraintKind):
    arg_types = {"start": False, "hidden": False}


# https://dev.mysql.com/doc/refman/8.0/en/create-table.html
# https://github.com/ClickHouse/ClickHouse/blob/master/src/Parsers/ParserCreateQuery.h#L646
class IndexColumnConstraint(ColumnConstraintKind):
    arg_types = {
        "this": False,
        "expressions": False,
        "kind": False,
        "index_type": False,
        "options": False,
        "expression": False,  # Clickhouse
        "granularity": False,
    }


class InlineLengthColumnConstraint(ColumnConstraintKind):
    pass


class NonClusteredColumnConstraint(ColumnConstraintKind):
    pass


class NotForReplicationColumnConstraint(ColumnConstraintKind):
    arg_types = {}


# https://docs.snowflake.com/en/sql-reference/sql/create-table
class MaskingPolicyColumnConstraint(ColumnConstraintKind):
    arg_types = {"this": True, "expressions": False}


class NotNullColumnConstraint(ColumnConstraintKind):
    arg_types = {"allow_null": False}


# https://dev.mysql.com/doc/refman/5.7/en/timestamp-initialization.html
class OnUpdateColumnConstraint(ColumnConstraintKind):
    pass


class PrimaryKeyColumnConstraint(ColumnConstraintKind):
    arg_types = {"desc": False, "options": False}


class TitleColumnConstraint(ColumnConstraintKind):
    pass


class UniqueColumnConstraint(ColumnConstraintKind):
    arg_types = {
        "this": False,
        "index_type": False,
        "on_conflict": False,
        "nulls": False,
        "options": False,
    }


class UppercaseColumnConstraint(ColumnConstraintKind):
    arg_types: t.Dict[str, t.Any] = {}


# https://docs.risingwave.com/processing/watermarks#syntax
class WatermarkColumnConstraint(Expression):
    arg_types = {"this": True, "expression": True}


class PathColumnConstraint(ColumnConstraintKind):
    pass


# https://docs.snowflake.com/en/sql-reference/sql/create-table
class ProjectionPolicyColumnConstraint(ColumnConstraintKind):
    pass


# computed column expression
# https://learn.microsoft.com/en-us/sql/t-sql/statements/create-table-transact-sql?view=sql-server-ver16
class ComputedColumnConstraint(ColumnConstraintKind):
    arg_types = {"this": True, "persisted": False, "not_null": False, "data_type": False}


class Constraint(Expression):
    arg_types = {"this": True, "expressions": True}


class Delete(DML):
    arg_types = {
        "with": False,
        "this": False,
        "using": False,
        "where": False,
        "returning": False,
        "limit": False,
        "tables": False,  # Multiple-Table Syntax (MySQL)
        "cluster": False,  # Clickhouse
    }

    def delete(
        self,
        table: ExpOrStr,
        dialect: DialectType = None,
        copy: bool = True,
        **opts,
    ) -> Delete:
        """
        Create a DELETE expression or replace the table on an existing DELETE expression.

        Example:
            >>> delete("tbl").sql()
            'DELETE FROM tbl'

        Args:
            table: the table from which to delete.
            dialect: the dialect used to parse the input expression.
            copy: if `False`, modify this expression instance in-place.
            opts: other options to use to parse the input expressions.

        Returns:
            Delete: the modified expression.
        """
        return _apply_builder(
            expression=table,
            instance=self,
            arg="this",
            dialect=dialect,
            into=Table,
            copy=copy,
            **opts,
        )

    def where(
        self,
        *expressions: t.Optional[ExpOrStr],
        append: bool = True,
        dialect: DialectType = None,
        copy: bool = True,
        **opts,
    ) -> Delete:
        """
        Append to or set the WHERE expressions.

        Example:
            >>> delete("tbl").where("x = 'a' OR x < 'b'").sql()
            "DELETE FROM tbl WHERE x = 'a' OR x < 'b'"

        Args:
            *expressions: the SQL code strings to parse.
                If an `Expression` instance is passed, it will be used as-is.
                Multiple expressions are combined with an AND operator.
            append: if `True`, AND the new expressions to any existing expression.
                Otherwise, this resets the expression.
            dialect: the dialect used to parse the input expressions.
            copy: if `False`, modify this expression instance in-place.
            opts: other options to use to parse the input expressions.

        Returns:
            Delete: the modified expression.
        """
        return _apply_conjunction_builder(
            *expressions,
            instance=self,
            arg="where",
            append=append,
            into=Where,
            dialect=dialect,
            copy=copy,
            **opts,
        )


class Drop(Expression):
    arg_types = {
        "this": False,
        "kind": False,
        "expressions": False,
        "exists": False,
        "temporary": False,
        "materialized": False,
        "cascade": False,
        "constraints": False,
        "purge": False,
        "cluster": False,
        "concurrently": False,
    }

    @property
    def kind(self) -> t.Optional[str]:
        kind = self.args.get("kind")
        return kind and kind.upper()


# https://cloud.google.com/bigquery/docs/reference/standard-sql/export-statements
class Export(Expression):
    arg_types = {"this": True, "connection": False, "options": True}


class Filter(Expression):
    arg_types = {"this": True, "expression": True}


class Check(Expression):
    pass


class Changes(Expression):
    arg_types = {"information": True, "at_before": False, "end": False}


# https://docs.snowflake.com/en/sql-reference/constructs/connect-by
class Connect(Expression):
    arg_types = {"start": False, "connect": True, "nocycle": False}


class CopyParameter(Expression):
    arg_types = {"this": True, "expression": False, "expressions": False}


class Copy(DML):
    arg_types = {
        "this": True,
        "kind": True,
        "files": False,
        "credentials": False,
        "format": False,
        "params": False,
    }


class Credentials(Expression):
    arg_types = {
        "credentials": False,
        "encryption": False,
        "storage": False,
        "iam_role": False,
        "region": False,
    }


class Prior(Expression):
    pass


class Directory(Expression):
    arg_types = {"this": True, "local": False, "row_format": False}


# https://docs.snowflake.com/en/user-guide/data-load-dirtables-query
class DirectoryStage(Expression):
    pass


class ForeignKey(Expression):
    arg_types = {
        "expressions": False,
        "reference": False,
        "delete": False,
        "update": False,
        "options": False,
    }


class ColumnPrefix(Expression):
    arg_types = {"this": True, "expression": True}


class PrimaryKey(Expression):
    arg_types = {"expressions": True, "options": False, "include": False}


# https://www.postgresql.org/docs/9.1/sql-selectinto.html
# https://docs.aws.amazon.com/redshift/latest/dg/r_SELECT_INTO.html#r_SELECT_INTO-examples
class Into(Expression):
    arg_types = {
        "this": False,
        "temporary": False,
        "unlogged": False,
        "bulk_collect": False,
        "expressions": False,
    }


class From(Expression):
    @property
    def name(self) -> str:
        return self.this.name

    @property
    def alias_or_name(self) -> str:
        return self.this.alias_or_name


class Having(Expression):
    pass


class Hint(Expression):
    arg_types = {"expressions": True}


class JoinHint(Expression):
    arg_types = {"this": True, "expressions": True}


class Identifier(Expression):
    arg_types = {"this": True, "quoted": False, "global": False, "temporary": False}

    @property
    def quoted(self) -> bool:
        return bool(self.args.get("quoted"))

    @property
    def output_name(self) -> str:
        return self.name


# https://www.postgresql.org/docs/current/indexes-opclass.html
class Opclass(Expression):
    arg_types = {"this": True, "expression": True}


class Index(Expression):
    arg_types = {
        "this": False,
        "table": False,
        "unique": False,
        "primary": False,
        "amp": False,  # teradata
        "params": False,
    }


class IndexParameters(Expression):
    arg_types = {
        "using": False,
        "include": False,
        "columns": False,
        "with_storage": False,
        "partition_by": False,
        "tablespace": False,
        "where": False,
        "on": False,
    }


class Insert(DDL, DML):
    arg_types = {
        "hint": False,
        "with": False,
        "is_function": False,
        "this": False,
        "expression": False,
        "conflict": False,
        "returning": False,
        "overwrite": False,
        "exists": False,
        "alternative": False,
        "where": False,
        "ignore": False,
        "by_name": False,
        "stored": False,
        "partition": False,
        "settings": False,
        "source": False,
    }

    def with_(
        self,
        alias: ExpOrStr,
        as_: ExpOrStr,
        recursive: t.Optional[bool] = None,
        materialized: t.Optional[bool] = None,
        append: bool = True,
        dialect: DialectType = None,
        copy: bool = True,
        **opts,
    ) -> Insert:
        """
        Append to or set the common table expressions.

        Example:
            >>> insert("SELECT x FROM cte", "t").with_("cte", as_="SELECT * FROM tbl").sql()
            'WITH cte AS (SELECT * FROM tbl) INSERT INTO t SELECT x FROM cte'

        Args:
            alias: the SQL code string to parse as the table name.
                If an `Expression` instance is passed, this is used as-is.
            as_: the SQL code string to parse as the table expression.
                If an `Expression` instance is passed, it will be used as-is.
            recursive: set the RECURSIVE part of the expression. Defaults to `False`.
            materialized: set the MATERIALIZED part of the expression.
            append: if `True`, add to any existing expressions.
                Otherwise, this resets the expressions.
            dialect: the dialect used to parse the input expression.
            copy: if `False`, modify this expression instance in-place.
            opts: other options to use to parse the input expressions.

        Returns:
            The modified expression.
        """
        return _apply_cte_builder(
            self,
            alias,
            as_,
            recursive=recursive,
            materialized=materialized,
            append=append,
            dialect=dialect,
            copy=copy,
            **opts,
        )


class ConditionalInsert(Expression):
    arg_types = {"this": True, "expression": False, "else_": False}


class MultitableInserts(Expression):
    arg_types = {"expressions": True, "kind": True, "source": True}


class OnConflict(Expression):
    arg_types = {
        "duplicate": False,
        "expressions": False,
        "action": False,
        "conflict_keys": False,
        "constraint": False,
        "where": False,
    }


class OnCondition(Expression):
    arg_types = {"error": False, "empty": False, "null": False}


class Returning(Expression):
    arg_types = {"expressions": True, "into": False}


# https://dev.mysql.com/doc/refman/8.0/en/charset-introducer.html
class Introducer(Expression):
    arg_types = {"this": True, "expression": True}


# national char, like n'utf8'
class National(Expression):
    pass


class LoadData(Expression):
    arg_types = {
        "this": True,
        "local": False,
        "overwrite": False,
        "inpath": True,
        "partition": False,
        "input_format": False,
        "serde": False,
    }


class Partition(Expression):
    arg_types = {"expressions": True, "subpartition": False}


class PartitionRange(Expression):
    arg_types = {"this": True, "expression": False, "expressions": False}


# https://clickhouse.com/docs/en/sql-reference/statements/alter/partition#how-to-set-partition-expression
class PartitionId(Expression):
    pass


class Fetch(Expression):
    arg_types = {
        "direction": False,
        "count": False,
        "limit_options": False,
    }


class Grant(Expression):
    arg_types = {
        "privileges": True,
        "kind": False,
        "securable": True,
        "principals": True,
        "grant_option": False,
    }


class Revoke(Expression):
    arg_types = {**Grant.arg_types, "cascade": False}


class Group(Expression):
    arg_types = {
        "expressions": False,
        "grouping_sets": False,
        "cube": False,
        "rollup": False,
        "totals": False,
        "all": False,
    }


class Cube(Expression):
    arg_types = {"expressions": False}


class Rollup(Expression):
    arg_types = {"expressions": False}


class GroupingSets(Expression):
    arg_types = {"expressions": True}


class Lambda(Expression):
    arg_types = {"this": True, "expressions": True, "colon": False}


class Limit(Expression):
    arg_types = {
        "this": False,
        "expression": True,
        "offset": False,
        "limit_options": False,
        "expressions": False,
    }


class LimitOptions(Expression):
    arg_types = {
        "percent": False,
        "rows": False,
        "with_ties": False,
    }


class Literal(Condition):
    arg_types = {"this": True, "is_string": True}

    @classmethod
    def number(cls, number) -> Literal:
        return cls(this=str(number), is_string=False)

    @classmethod
    def string(cls, string) -> Literal:
        return cls(this=str(string), is_string=True)

    @property
    def output_name(self) -> str:
        return self.name

    def to_py(self) -> int | str | Decimal:
        if self.is_number:
            try:
                return int(self.this)
            except ValueError:
                return Decimal(self.this)
        return self.this


class Join(Expression):
    arg_types = {
        "this": True,
        "on": False,
        "side": False,
        "kind": False,
        "using": False,
        "method": False,
        "global": False,
        "hint": False,
        "match_condition": False,  # Snowflake
        "expressions": False,
        "pivots": False,
    }

    @property
    def method(self) -> str:
        return self.text("method").upper()

    @property
    def kind(self) -> str:
        return self.text("kind").upper()

    @property
    def side(self) -> str:
        return self.text("side").upper()

    @property
    def hint(self) -> str:
        return self.text("hint").upper()

    @property
    def alias_or_name(self) -> str:
        return self.this.alias_or_name

    @property
    def is_semi_or_anti_join(self) -> bool:
        return self.kind in ("SEMI", "ANTI")

    def on(
        self,
        *expressions: t.Optional[ExpOrStr],
        append: bool = True,
        dialect: DialectType = None,
        copy: bool = True,
        **opts,
    ) -> Join:
        """
        Append to or set the ON expressions.

        Example:
            >>> import sqlglot
            >>> sqlglot.parse_one("JOIN x", into=Join).on("y = 1").sql()
            'JOIN x ON y = 1'

        Args:
            *expressions: the SQL code strings to parse.
                If an `Expression` instance is passed, it will be used as-is.
                Multiple expressions are combined with an AND operator.
            append: if `True`, AND the new expressions to any existing expression.
                Otherwise, this resets the expression.
            dialect: the dialect used to parse the input expressions.
            copy: if `False`, modify this expression instance in-place.
            opts: other options to use to parse the input expressions.

        Returns:
            The modified Join expression.
        """
        join = _apply_conjunction_builder(
            *expressions,
            instance=self,
            arg="on",
            append=append,
            dialect=dialect,
            copy=copy,
            **opts,
        )

        if join.kind == "CROSS":
            join.set("kind", None)

        return join

    def using(
        self,
        *expressions: t.Optional[ExpOrStr],
        append: bool = True,
        dialect: DialectType = None,
        copy: bool = True,
        **opts,
    ) -> Join:
        """
        Append to or set the USING expressions.

        Example:
            >>> import sqlglot
            >>> sqlglot.parse_one("JOIN x", into=Join).using("foo", "bla").sql()
            'JOIN x USING (foo, bla)'

        Args:
            *expressions: the SQL code strings to parse.
                If an `Expression` instance is passed, it will be used as-is.
            append: if `True`, concatenate the new expressions to the existing "using" list.
                Otherwise, this resets the expression.
            dialect: the dialect used to parse the input expressions.
            copy: if `False`, modify this expression instance in-place.
            opts: other options to use to parse the input expressions.

        Returns:
            The modified Join expression.
        """
        join = _apply_list_builder(
            *expressions,
            instance=self,
            arg="using",
            append=append,
            dialect=dialect,
            copy=copy,
            **opts,
        )

        if join.kind == "CROSS":
            join.set("kind", None)

        return join


class Lateral(UDTF):
    arg_types = {
        "this": True,
        "view": False,
        "outer": False,
        "alias": False,
        "cross_apply": False,  # True -> CROSS APPLY, False -> OUTER APPLY
        "ordinality": False,
    }


# https://docs.snowflake.com/sql-reference/literals-table
# https://docs.snowflake.com/en/sql-reference/functions-table#using-a-table-function
class TableFromRows(UDTF):
    arg_types = {
        "this": True,
        "alias": False,
        "joins": False,
        "pivots": False,
        "sample": False,
    }


class MatchRecognizeMeasure(Expression):
    arg_types = {
        "this": True,
        "window_frame": False,
    }


class MatchRecognize(Expression):
    arg_types = {
        "partition_by": False,
        "order": False,
        "measures": False,
        "rows": False,
        "after": False,
        "pattern": False,
        "define": False,
        "alias": False,
    }


# Clickhouse FROM FINAL modifier
# https://clickhouse.com/docs/en/sql-reference/statements/select/from/#final-modifier
class Final(Expression):
    pass


class Offset(Expression):
    arg_types = {"this": False, "expression": True, "expressions": False}


class Order(Expression):
    arg_types = {"this": False, "expressions": True, "siblings": False}


# https://clickhouse.com/docs/en/sql-reference/statements/select/order-by#order-by-expr-with-fill-modifier
class WithFill(Expression):
    arg_types = {
        "from": False,
        "to": False,
        "step": False,
        "interpolate": False,
    }


# hive specific sorts
# https://cwiki.apache.org/confluence/display/Hive/LanguageManual+SortBy
class Cluster(Order):
    pass


class Distribute(Order):
    pass


class Sort(Order):
    pass


class Ordered(Expression):
    arg_types = {"this": True, "desc": False, "nulls_first": True, "with_fill": False}

    @property
    def name(self) -> str:
        return self.this.name


class Property(Expression):
    arg_types = {"this": True, "value": True}


class GrantPrivilege(Expression):
    arg_types = {"this": True, "expressions": False}


class GrantPrincipal(Expression):
    arg_types = {"this": True, "kind": False}


class AllowedValuesProperty(Expression):
    arg_types = {"expressions": True}


class AlgorithmProperty(Property):
    arg_types = {"this": True}


class AutoIncrementProperty(Property):
    arg_types = {"this": True}


# https://docs.aws.amazon.com/prescriptive-guidance/latest/materialized-views-redshift/refreshing-materialized-views.html
class AutoRefreshProperty(Property):
    arg_types = {"this": True}


class BackupProperty(Property):
    arg_types = {"this": True}


# https://doris.apache.org/docs/sql-manual/sql-statements/table-and-view/async-materialized-view/CREATE-ASYNC-MATERIALIZED-VIEW/
class BuildProperty(Property):
    arg_types = {"this": True}


class BlockCompressionProperty(Property):
    arg_types = {
        "autotemp": False,
        "always": False,
        "default": False,
        "manual": False,
        "never": False,
    }


class CharacterSetProperty(Property):
    arg_types = {"this": True, "default": True}


class ChecksumProperty(Property):
    arg_types = {"on": False, "default": False}


class CollateProperty(Property):
    arg_types = {"this": True, "default": False}


class CopyGrantsProperty(Property):
    arg_types = {}


class DataBlocksizeProperty(Property):
    arg_types = {
        "size": False,
        "units": False,
        "minimum": False,
        "maximum": False,
        "default": False,
    }


class DataDeletionProperty(Property):
    arg_types = {"on": True, "filter_col": False, "retention_period": False}


class DefinerProperty(Property):
    arg_types = {"this": True}


class DistKeyProperty(Property):
    arg_types = {"this": True}


# https://docs.starrocks.io/docs/sql-reference/sql-statements/data-definition/CREATE_TABLE/#distribution_desc
# https://doris.apache.org/docs/sql-manual/sql-statements/Data-Definition-Statements/Create/CREATE-TABLE?_highlight=create&_highlight=table#distribution_desc
class DistributedByProperty(Property):
    arg_types = {"expressions": False, "kind": True, "buckets": False, "order": False}


class DistStyleProperty(Property):
    arg_types = {"this": True}


class DuplicateKeyProperty(Property):
    arg_types = {"expressions": True}


class EngineProperty(Property):
    arg_types = {"this": True}


class HeapProperty(Property):
    arg_types = {}


class ToTableProperty(Property):
    arg_types = {"this": True}


class ExecuteAsProperty(Property):
    arg_types = {"this": True}


class ExternalProperty(Property):
    arg_types = {"this": False}


class FallbackProperty(Property):
    arg_types = {"no": True, "protection": False}


# https://docs.databricks.com/aws/en/sql/language-manual/sql-ref-syntax-ddl-create-table-hiveformat
class FileFormatProperty(Property):
    arg_types = {"this": False, "expressions": False, "hive_format": False}


class CredentialsProperty(Property):
    arg_types = {"expressions": True}


class FreespaceProperty(Property):
    arg_types = {"this": True, "percent": False}


class GlobalProperty(Property):
    arg_types = {}


class IcebergProperty(Property):
    arg_types = {}


class InheritsProperty(Property):
    arg_types = {"expressions": True}


class InputModelProperty(Property):
    arg_types = {"this": True}


class OutputModelProperty(Property):
    arg_types = {"this": True}


class IsolatedLoadingProperty(Property):
    arg_types = {"no": False, "concurrent": False, "target": False}


class JournalProperty(Property):
    arg_types = {
        "no": False,
        "dual": False,
        "before": False,
        "local": False,
        "after": False,
    }


class LanguageProperty(Property):
    arg_types = {"this": True}


class EnviromentProperty(Property):
    arg_types = {"expressions": True}


# spark ddl
class ClusteredByProperty(Property):
    arg_types = {"expressions": True, "sorted_by": False, "buckets": True}


class DictProperty(Property):
    arg_types = {"this": True, "kind": True, "settings": False}


class DictSubProperty(Property):
    pass


class DictRange(Property):
    arg_types = {"this": True, "min": True, "max": True}


class DynamicProperty(Property):
    arg_types = {}


# Clickhouse CREATE ... ON CLUSTER modifier
# https://clickhouse.com/docs/en/sql-reference/distributed-ddl
class OnCluster(Property):
    arg_types = {"this": True}


# Clickhouse EMPTY table "property"
class EmptyProperty(Property):
    arg_types = {}


class LikeProperty(Property):
    arg_types = {"this": True, "expressions": False}


class LocationProperty(Property):
    arg_types = {"this": True}


class LockProperty(Property):
    arg_types = {"this": True}


class LockingProperty(Property):
    arg_types = {
        "this": False,
        "kind": True,
        "for_or_in": False,
        "lock_type": True,
        "override": False,
    }


class LogProperty(Property):
    arg_types = {"no": True}


class MaterializedProperty(Property):
    arg_types = {"this": False}


class MergeBlockRatioProperty(Property):
    arg_types = {"this": False, "no": False, "default": False, "percent": False}


class NoPrimaryIndexProperty(Property):
    arg_types = {}


class OnProperty(Property):
    arg_types = {"this": True}


class OnCommitProperty(Property):
    arg_types = {"delete": False}


class PartitionedByProperty(Property):
    arg_types = {"this": True}


class PartitionedByBucket(Property):
    arg_types = {"this": True, "expression": True}


class PartitionByTruncate(Property):
    arg_types = {"this": True, "expression": True}


# https://docs.starrocks.io/docs/sql-reference/sql-statements/table_bucket_part_index/CREATE_TABLE/
class PartitionByRangeProperty(Property):
    arg_types = {"partition_expressions": True, "create_expressions": True}


# https://docs.starrocks.io/docs/table_design/data_distribution/#range-partitioning
class PartitionByRangePropertyDynamic(Expression):
    arg_types = {"this": False, "start": True, "end": True, "every": True}


# https://doris.apache.org/docs/table-design/data-partitioning/manual-partitioning
class PartitionByListProperty(Property):
    arg_types = {"partition_expressions": True, "create_expressions": True}


# https://doris.apache.org/docs/table-design/data-partitioning/manual-partitioning
class PartitionList(Expression):
    arg_types = {"this": True, "expressions": True}


# https://doris.apache.org/docs/sql-manual/sql-statements/table-and-view/async-materialized-view/CREATE-ASYNC-MATERIALIZED-VIEW
class RefreshTriggerProperty(Property):
    arg_types = {
        "method": True,
        "kind": False,
        "every": False,
        "unit": False,
        "starts": False,
    }


# https://docs.starrocks.io/docs/sql-reference/sql-statements/table_bucket_part_index/CREATE_TABLE/
class UniqueKeyProperty(Property):
    arg_types = {"expressions": True}


# https://www.postgresql.org/docs/current/sql-createtable.html
class PartitionBoundSpec(Expression):
    # this -> IN / MODULUS, expression -> REMAINDER, from_expressions -> FROM (...), to_expressions -> TO (...)
    arg_types = {
        "this": False,
        "expression": False,
        "from_expressions": False,
        "to_expressions": False,
    }


class PartitionedOfProperty(Property):
    # this -> parent_table (schema), expression -> FOR VALUES ... / DEFAULT
    arg_types = {"this": True, "expression": True}


class StreamingTableProperty(Property):
    arg_types = {}


class RemoteWithConnectionModelProperty(Property):
    arg_types = {"this": True}


class ReturnsProperty(Property):
    arg_types = {"this": False, "is_table": False, "table": False, "null": False}


class StrictProperty(Property):
    arg_types = {}


class RowFormatProperty(Property):
    arg_types = {"this": True}


class RowFormatDelimitedProperty(Property):
    # https://cwiki.apache.org/confluence/display/hive/languagemanual+dml
    arg_types = {
        "fields": False,
        "escaped": False,
        "collection_items": False,
        "map_keys": False,
        "lines": False,
        "null": False,
        "serde": False,
    }


class RowFormatSerdeProperty(Property):
    arg_types = {"this": True, "serde_properties": False}


# https://spark.apache.org/docs/3.1.2/sql-ref-syntax-qry-select-transform.html
class QueryTransform(Expression):
    arg_types = {
        "expressions": True,
        "command_script": True,
        "schema": False,
        "row_format_before": False,
        "record_writer": False,
        "row_format_after": False,
        "record_reader": False,
    }


class SampleProperty(Property):
    arg_types = {"this": True}


# https://prestodb.io/docs/current/sql/create-view.html#synopsis
class SecurityProperty(Property):
    arg_types = {"this": True}


class SchemaCommentProperty(Property):
    arg_types = {"this": True}


class SemanticView(Expression):
    arg_types = {"this": True, "metrics": False, "dimensions": False, "where": False}


class SerdeProperties(Property):
    arg_types = {"expressions": True, "with": False}


class SetProperty(Property):
    arg_types = {"multi": True}


class SharingProperty(Property):
    arg_types = {"this": False}


class SetConfigProperty(Property):
    arg_types = {"this": True}


class SettingsProperty(Property):
    arg_types = {"expressions": True}


class SortKeyProperty(Property):
    arg_types = {"this": True, "compound": False}


class SqlReadWriteProperty(Property):
    arg_types = {"this": True}


class SqlSecurityProperty(Property):
    arg_types = {"definer": True}


class StabilityProperty(Property):
    arg_types = {"this": True}


class StorageHandlerProperty(Property):
    arg_types = {"this": True}


class TemporaryProperty(Property):
    arg_types = {"this": False}


class SecureProperty(Property):
    arg_types = {}


# https://docs.snowflake.com/en/sql-reference/sql/create-table
class Tags(ColumnConstraintKind, Property):
    arg_types = {"expressions": True}


class TransformModelProperty(Property):
    arg_types = {"expressions": True}


class TransientProperty(Property):
    arg_types = {"this": False}


class UnloggedProperty(Property):
    arg_types = {}


# https://docs.snowflake.com/en/sql-reference/sql/create-table#create-table-using-template
class UsingTemplateProperty(Property):
    arg_types = {"this": True}


# https://learn.microsoft.com/en-us/sql/t-sql/statements/create-view-transact-sql?view=sql-server-ver16
class ViewAttributeProperty(Property):
    arg_types = {"this": True}


class VolatileProperty(Property):
    arg_types = {"this": False}


class WithDataProperty(Property):
    arg_types = {"no": True, "statistics": False}


class WithJournalTableProperty(Property):
    arg_types = {"this": True}


class WithSchemaBindingProperty(Property):
    arg_types = {"this": True}


class WithSystemVersioningProperty(Property):
    arg_types = {
        "on": False,
        "this": False,
        "data_consistency": False,
        "retention_period": False,
        "with": True,
    }


class WithProcedureOptions(Property):
    arg_types = {"expressions": True}


class EncodeProperty(Property):
    arg_types = {"this": True, "properties": False, "key": False}


class IncludeProperty(Property):
    arg_types = {"this": True, "alias": False, "column_def": False}


class ForceProperty(Property):
    arg_types = {}


class Properties(Expression):
    arg_types = {"expressions": True}

    NAME_TO_PROPERTY = {
        "ALGORITHM": AlgorithmProperty,
        "AUTO_INCREMENT": AutoIncrementProperty,
        "CHARACTER SET": CharacterSetProperty,
        "CLUSTERED_BY": ClusteredByProperty,
        "COLLATE": CollateProperty,
        "COMMENT": SchemaCommentProperty,
        "CREDENTIALS": CredentialsProperty,
        "DEFINER": DefinerProperty,
        "DISTKEY": DistKeyProperty,
        "DISTRIBUTED_BY": DistributedByProperty,
        "DISTSTYLE": DistStyleProperty,
        "ENGINE": EngineProperty,
        "EXECUTE AS": ExecuteAsProperty,
        "FORMAT": FileFormatProperty,
        "LANGUAGE": LanguageProperty,
        "LOCATION": LocationProperty,
        "LOCK": LockProperty,
        "PARTITIONED_BY": PartitionedByProperty,
        "RETURNS": ReturnsProperty,
        "ROW_FORMAT": RowFormatProperty,
        "SORTKEY": SortKeyProperty,
        "ENCODE": EncodeProperty,
        "INCLUDE": IncludeProperty,
    }

    PROPERTY_TO_NAME = {v: k for k, v in NAME_TO_PROPERTY.items()}

    # CREATE property locations
    # Form: schema specified
    #   create [POST_CREATE]
    #     table a [POST_NAME]
    #     (b int) [POST_SCHEMA]
    #     with ([POST_WITH])
    #     index (b) [POST_INDEX]
    #
    # Form: alias selection
    #   create [POST_CREATE]
    #     table a [POST_NAME]
    #     as [POST_ALIAS] (select * from b) [POST_EXPRESSION]
    #     index (c) [POST_INDEX]
    class Location(AutoName):
        POST_CREATE = auto()
        POST_NAME = auto()
        POST_SCHEMA = auto()
        POST_WITH = auto()
        POST_ALIAS = auto()
        POST_EXPRESSION = auto()
        POST_INDEX = auto()
        UNSUPPORTED = auto()

    @classmethod
    def from_dict(cls, properties_dict: t.Dict) -> Properties:
        expressions = []
        for key, value in properties_dict.items():
            property_cls = cls.NAME_TO_PROPERTY.get(key.upper())
            if property_cls:
                expressions.append(property_cls(this=convert(value)))
            else:
                expressions.append(Property(this=Literal.string(key), value=convert(value)))

        return cls(expressions=expressions)


class Qualify(Expression):
    pass


class InputOutputFormat(Expression):
    arg_types = {"input_format": False, "output_format": False}


# https://www.ibm.com/docs/en/ias?topic=procedures-return-statement-in-sql
class Return(Expression):
    pass


class Reference(Expression):
    arg_types = {"this": True, "expressions": False, "options": False}


class Tuple(Expression):
    arg_types = {"expressions": False}

    def isin(
        self,
        *expressions: t.Any,
        query: t.Optional[ExpOrStr] = None,
        unnest: t.Optional[ExpOrStr] | t.Collection[ExpOrStr] = None,
        copy: bool = True,
        **opts,
    ) -> In:
        return In(
            this=maybe_copy(self, copy),
            expressions=[convert(e, copy=copy) for e in expressions],
            query=maybe_parse(query, copy=copy, **opts) if query else None,
            unnest=(
                Unnest(
                    expressions=[
                        maybe_parse(t.cast(ExpOrStr, e), copy=copy, **opts)
                        for e in ensure_list(unnest)
                    ]
                )
                if unnest
                else None
            ),
        )


QUERY_MODIFIERS = {
    "match": False,
    "laterals": False,
    "joins": False,
    "connect": False,
    "pivots": False,
    "prewhere": False,
    "where": False,
    "group": False,
    "having": False,
    "qualify": False,
    "windows": False,
    "distribute": False,
    "sort": False,
    "cluster": False,
    "order": False,
    "limit": False,
    "offset": False,
    "locks": False,
    "sample": False,
    "settings": False,
    "format": False,
    "options": False,
}


# https://learn.microsoft.com/en-us/sql/t-sql/queries/option-clause-transact-sql?view=sql-server-ver16
# https://learn.microsoft.com/en-us/sql/t-sql/queries/hints-transact-sql-query?view=sql-server-ver16
class QueryOption(Expression):
    arg_types = {"this": True, "expression": False}


# https://learn.microsoft.com/en-us/sql/t-sql/queries/hints-transact-sql-table?view=sql-server-ver16
class WithTableHint(Expression):
    arg_types = {"expressions": True}


# https://dev.mysql.com/doc/refman/8.0/en/index-hints.html
class IndexTableHint(Expression):
    arg_types = {"this": True, "expressions": False, "target": False}


# https://docs.snowflake.com/en/sql-reference/constructs/at-before
class HistoricalData(Expression):
    arg_types = {"this": True, "kind": True, "expression": True}


# https://docs.snowflake.com/en/sql-reference/sql/put
class Put(Expression):
    arg_types = {"this": True, "target": True, "properties": False}


# https://docs.snowflake.com/en/sql-reference/sql/get
class Get(Expression):
    arg_types = {"this": True, "target": True, "properties": False}


class Table(Expression):
    arg_types = {
        "this": False,
        "alias": False,
        "db": False,
        "catalog": False,
        "laterals": False,
        "joins": False,
        "pivots": False,
        "hints": False,
        "system_time": False,
        "version": False,
        "format": False,
        "pattern": False,
        "ordinality": False,
        "when": False,
        "only": False,
        "partition": False,
        "changes": False,
        "rows_from": False,
        "sample": False,
    }

    @property
    def name(self) -> str:
        if not self.this or isinstance(self.this, Func):
            return ""
        return self.this.name

    @property
    def db(self) -> str:
        return self.text("db")

    @property
    def catalog(self) -> str:
        return self.text("catalog")

    @property
    def selects(self) -> t.List[Expression]:
        return []

    @property
    def named_selects(self) -> t.List[str]:
        return []

    @property
    def parts(self) -> t.List[Expression]:
        """Return the parts of a table in order catalog, db, table."""
        parts: t.List[Expression] = []

        for arg in ("catalog", "db", "this"):
            part = self.args.get(arg)

            if isinstance(part, Dot):
                parts.extend(part.flatten())
            elif isinstance(part, Expression):
                parts.append(part)

        return parts

    def to_column(self, copy: bool = True) -> Expression:
        parts = self.parts
        last_part = parts[-1]

        if isinstance(last_part, Identifier):
            col: Expression = column(*reversed(parts[0:4]), fields=parts[4:], copy=copy)  # type: ignore
        else:
            # This branch will be reached if a function or array is wrapped in a `Table`
            col = last_part

        alias = self.args.get("alias")
        if alias:
            col = alias_(col, alias.this, copy=copy)

        return col


class SetOperation(Query):
    arg_types = {
        "with": False,
        "this": True,
        "expression": True,
        "distinct": False,
        "by_name": False,
        "side": False,
        "kind": False,
        "on": False,
        **QUERY_MODIFIERS,
    }

    def select(
        self: S,
        *expressions: t.Optional[ExpOrStr],
        append: bool = True,
        dialect: DialectType = None,
        copy: bool = True,
        **opts,
    ) -> S:
        this = maybe_copy(self, copy)
        this.this.unnest().select(*expressions, append=append, dialect=dialect, copy=False, **opts)
        this.expression.unnest().select(
            *expressions, append=append, dialect=dialect, copy=False, **opts
        )
        return this

    @property
    def named_selects(self) -> t.List[str]:
        return self.this.unnest().named_selects

    @property
    def is_star(self) -> bool:
        return self.this.is_star or self.expression.is_star

    @property
    def selects(self) -> t.List[Expression]:
        return self.this.unnest().selects

    @property
    def left(self) -> Query:
        return self.this

    @property
    def right(self) -> Query:
        return self.expression

    @property
    def kind(self) -> str:
        return self.text("kind").upper()

    @property
    def side(self) -> str:
        return self.text("side").upper()


class Union(SetOperation):
    pass


class Except(SetOperation):
    pass


class Intersect(SetOperation):
    pass


class Update(DML):
    arg_types = {
        "with": False,
        "this": False,
        "expressions": True,
        "from": False,
        "where": False,
        "returning": False,
        "order": False,
        "limit": False,
    }

    def table(
        self, expression: ExpOrStr, dialect: DialectType = None, copy: bool = True, **opts
    ) -> Update:
        """
        Set the table to update.

        Example:
            >>> Update().table("my_table").set_("x = 1").sql()
            'UPDATE my_table SET x = 1'

        Args:
            expression : the SQL code strings to parse.
                If a `Table` instance is passed, this is used as-is.
                If another `Expression` instance is passed, it will be wrapped in a `Table`.
            dialect: the dialect used to parse the input expression.
            copy: if `False`, modify this expression instance in-place.
            opts: other options to use to parse the input expressions.

        Returns:
            The modified Update expression.
        """
        return _apply_builder(
            expression=expression,
            instance=self,
            arg="this",
            into=Table,
            prefix=None,
            dialect=dialect,
            copy=copy,
            **opts,
        )

    def set_(
        self,
        *expressions: ExpOrStr,
        append: bool = True,
        dialect: DialectType = None,
        copy: bool = True,
        **opts,
    ) -> Update:
        """
        Append to or set the SET expressions.

        Example:
            >>> Update().table("my_table").set_("x = 1").sql()
            'UPDATE my_table SET x = 1'

        Args:
            *expressions: the SQL code strings to parse.
                If `Expression` instance(s) are passed, they will be used as-is.
                Multiple expressions are combined with a comma.
            append: if `True`, add the new expressions to any existing SET expressions.
                Otherwise, this resets the expressions.
            dialect: the dialect used to parse the input expressions.
            copy: if `False`, modify this expression instance in-place.
            opts: other options to use to parse the input expressions.
        """
        return _apply_list_builder(
            *expressions,
            instance=self,
            arg="expressions",
            append=append,
            into=Expression,
            prefix=None,
            dialect=dialect,
            copy=copy,
            **opts,
        )

    def where(
        self,
        *expressions: t.Optional[ExpOrStr],
        append: bool = True,
        dialect: DialectType = None,
        copy: bool = True,
        **opts,
    ) -> Select:
        """
        Append to or set the WHERE expressions.

        Example:
            >>> Update().table("tbl").set_("x = 1").where("x = 'a' OR x < 'b'").sql()
            "UPDATE tbl SET x = 1 WHERE x = 'a' OR x < 'b'"

        Args:
            *expressions: the SQL code strings to parse.
                If an `Expression` instance is passed, it will be used as-is.
                Multiple expressions are combined with an AND operator.
            append: if `True`, AND the new expressions to any existing expression.
                Otherwise, this resets the expression.
            dialect: the dialect used to parse the input expressions.
            copy: if `False`, modify this expression instance in-place.
            opts: other options to use to parse the input expressions.

        Returns:
            Select: the modified expression.
        """
        return _apply_conjunction_builder(
            *expressions,
            instance=self,
            arg="where",
            append=append,
            into=Where,
            dialect=dialect,
            copy=copy,
            **opts,
        )

    def from_(
        self,
        expression: t.Optional[ExpOrStr] = None,
        dialect: DialectType = None,
        copy: bool = True,
        **opts,
    ) -> Update:
        """
        Set the FROM expression.

        Example:
            >>> Update().table("my_table").set_("x = 1").from_("baz").sql()
            'UPDATE my_table SET x = 1 FROM baz'

        Args:
            expression : the SQL code strings to parse.
                If a `From` instance is passed, this is used as-is.
                If another `Expression` instance is passed, it will be wrapped in a `From`.
                If nothing is passed in then a from is not applied to the expression
            dialect: the dialect used to parse the input expression.
            copy: if `False`, modify this expression instance in-place.
            opts: other options to use to parse the input expressions.

        Returns:
            The modified Update expression.
        """
        if not expression:
            return maybe_copy(self, copy)

        return _apply_builder(
            expression=expression,
            instance=self,
            arg="from",
            into=From,
            prefix="FROM",
            dialect=dialect,
            copy=copy,
            **opts,
        )

    def with_(
        self,
        alias: ExpOrStr,
        as_: ExpOrStr,
        recursive: t.Optional[bool] = None,
        materialized: t.Optional[bool] = None,
        append: bool = True,
        dialect: DialectType = None,
        copy: bool = True,
        **opts,
    ) -> Update:
        """
        Append to or set the common table expressions.

        Example:
            >>> Update().table("my_table").set_("x = 1").from_("baz").with_("baz", "SELECT id FROM foo").sql()
            'WITH baz AS (SELECT id FROM foo) UPDATE my_table SET x = 1 FROM baz'

        Args:
            alias: the SQL code string to parse as the table name.
                If an `Expression` instance is passed, this is used as-is.
            as_: the SQL code string to parse as the table expression.
                If an `Expression` instance is passed, it will be used as-is.
            recursive: set the RECURSIVE part of the expression. Defaults to `False`.
            materialized: set the MATERIALIZED part of the expression.
            append: if `True`, add to any existing expressions.
                Otherwise, this resets the expressions.
            dialect: the dialect used to parse the input expression.
            copy: if `False`, modify this expression instance in-place.
            opts: other options to use to parse the input expressions.

        Returns:
            The modified expression.
        """
        return _apply_cte_builder(
            self,
            alias,
            as_,
            recursive=recursive,
            materialized=materialized,
            append=append,
            dialect=dialect,
            copy=copy,
            **opts,
        )


class Values(UDTF):
    arg_types = {"expressions": True, "alias": False}


class Var(Expression):
    pass


class Version(Expression):
    """
    Time travel, iceberg, bigquery etc
    https://trino.io/docs/current/connector/iceberg.html?highlight=snapshot#using-snapshots
    https://www.databricks.com/blog/2019/02/04/introducing-delta-time-travel-for-large-scale-data-lakes.html
    https://cloud.google.com/bigquery/docs/reference/standard-sql/query-syntax#for_system_time_as_of
    https://learn.microsoft.com/en-us/sql/relational-databases/tables/querying-data-in-a-system-versioned-temporal-table?view=sql-server-ver16
    this is either TIMESTAMP or VERSION
    kind is ("AS OF", "BETWEEN")
    """

    arg_types = {"this": True, "kind": True, "expression": False}


class Schema(Expression):
    arg_types = {"this": False, "expressions": False}


# https://dev.mysql.com/doc/refman/8.0/en/select.html
# https://docs.oracle.com/en/database/oracle/oracle-database/19/sqlrf/SELECT.html
class Lock(Expression):
    arg_types = {"update": True, "expressions": False, "wait": False, "key": False}


class Select(Query):
    arg_types = {
        "with": False,
        "kind": False,
        "expressions": False,
        "hint": False,
        "distinct": False,
        "into": False,
        "from": False,
        "operation_modifiers": False,
        **QUERY_MODIFIERS,
    }

    def from_(
        self, expression: ExpOrStr, dialect: DialectType = None, copy: bool = True, **opts
    ) -> Select:
        """
        Set the FROM expression.

        Example:
            >>> Select().from_("tbl").select("x").sql()
            'SELECT x FROM tbl'

        Args:
            expression : the SQL code strings to parse.
                If a `From` instance is passed, this is used as-is.
                If another `Expression` instance is passed, it will be wrapped in a `From`.
            dialect: the dialect used to parse the input expression.
            copy: if `False`, modify this expression instance in-place.
            opts: other options to use to parse the input expressions.

        Returns:
            The modified Select expression.
        """
        return _apply_builder(
            expression=expression,
            instance=self,
            arg="from",
            into=From,
            prefix="FROM",
            dialect=dialect,
            copy=copy,
            **opts,
        )

    def group_by(
        self,
        *expressions: t.Optional[ExpOrStr],
        append: bool = True,
        dialect: DialectType = None,
        copy: bool = True,
        **opts,
    ) -> Select:
        """
        Set the GROUP BY expression.

        Example:
            >>> Select().from_("tbl").select("x", "COUNT(1)").group_by("x").sql()
            'SELECT x, COUNT(1) FROM tbl GROUP BY x'

        Args:
            *expressions: the SQL code strings to parse.
                If a `Group` instance is passed, this is used as-is.
                If another `Expression` instance is passed, it will be wrapped in a `Group`.
                If nothing is passed in then a group by is not applied to the expression
            append: if `True`, add to any existing expressions.
                Otherwise, this flattens all the `Group` expression into a single expression.
            dialect: the dialect used to parse the input expression.
            copy: if `False`, modify this expression instance in-place.
            opts: other options to use to parse the input expressions.

        Returns:
            The modified Select expression.
        """
        if not expressions:
            return self if not copy else self.copy()

        return _apply_child_list_builder(
            *expressions,
            instance=self,
            arg="group",
            append=append,
            copy=copy,
            prefix="GROUP BY",
            into=Group,
            dialect=dialect,
            **opts,
        )

    def sort_by(
        self,
        *expressions: t.Optional[ExpOrStr],
        append: bool = True,
        dialect: DialectType = None,
        copy: bool = True,
        **opts,
    ) -> Select:
        """
        Set the SORT BY expression.

        Example:
            >>> Select().from_("tbl").select("x").sort_by("x DESC").sql(dialect="hive")
            'SELECT x FROM tbl SORT BY x DESC'

        Args:
            *expressions: the SQL code strings to parse.
                If a `Group` instance is passed, this is used as-is.
                If another `Expression` instance is passed, it will be wrapped in a `SORT`.
            append: if `True`, add to any existing expressions.
                Otherwise, this flattens all the `Order` expression into a single expression.
            dialect: the dialect used to parse the input expression.
            copy: if `False`, modify this expression instance in-place.
            opts: other options to use to parse the input expressions.

        Returns:
            The modified Select expression.
        """
        return _apply_child_list_builder(
            *expressions,
            instance=self,
            arg="sort",
            append=append,
            copy=copy,
            prefix="SORT BY",
            into=Sort,
            dialect=dialect,
            **opts,
        )

    def cluster_by(
        self,
        *expressions: t.Optional[ExpOrStr],
        append: bool = True,
        dialect: DialectType = None,
        copy: bool = True,
        **opts,
    ) -> Select:
        """
        Set the CLUSTER BY expression.

        Example:
            >>> Select().from_("tbl").select("x").cluster_by("x DESC").sql(dialect="hive")
            'SELECT x FROM tbl CLUSTER BY x DESC'

        Args:
            *expressions: the SQL code strings to parse.
                If a `Group` instance is passed, this is used as-is.
                If another `Expression` instance is passed, it will be wrapped in a `Cluster`.
            append: if `True`, add to any existing expressions.
                Otherwise, this flattens all the `Order` expression into a single expression.
            dialect: the dialect used to parse the input expression.
            copy: if `False`, modify this expression instance in-place.
            opts: other options to use to parse the input expressions.

        Returns:
            The modified Select expression.
        """
        return _apply_child_list_builder(
            *expressions,
            instance=self,
            arg="cluster",
            append=append,
            copy=copy,
            prefix="CLUSTER BY",
            into=Cluster,
            dialect=dialect,
            **opts,
        )

    def select(
        self,
        *expressions: t.Optional[ExpOrStr],
        append: bool = True,
        dialect: DialectType = None,
        copy: bool = True,
        **opts,
    ) -> Select:
        return _apply_list_builder(
            *expressions,
            instance=self,
            arg="expressions",
            append=append,
            dialect=dialect,
            into=Expression,
            copy=copy,
            **opts,
        )

    def lateral(
        self,
        *expressions: t.Optional[ExpOrStr],
        append: bool = True,
        dialect: DialectType = None,
        copy: bool = True,
        **opts,
    ) -> Select:
        """
        Append to or set the LATERAL expressions.

        Example:
            >>> Select().select("x").lateral("OUTER explode(y) tbl2 AS z").from_("tbl").sql()
            'SELECT x FROM tbl LATERAL VIEW OUTER EXPLODE(y) tbl2 AS z'

        Args:
            *expressions: the SQL code strings to parse.
                If an `Expression` instance is passed, it will be used as-is.
            append: if `True`, add to any existing expressions.
                Otherwise, this resets the expressions.
            dialect: the dialect used to parse the input expressions.
            copy: if `False`, modify this expression instance in-place.
            opts: other options to use to parse the input expressions.

        Returns:
            The modified Select expression.
        """
        return _apply_list_builder(
            *expressions,
            instance=self,
            arg="laterals",
            append=append,
            into=Lateral,
            prefix="LATERAL VIEW",
            dialect=dialect,
            copy=copy,
            **opts,
        )

    def join(
        self,
        expression: ExpOrStr,
        on: t.Optional[ExpOrStr] = None,
        using: t.Optional[ExpOrStr | t.Collection[ExpOrStr]] = None,
        append: bool = True,
        join_type: t.Optional[str] = None,
        join_alias: t.Optional[Identifier | str] = None,
        dialect: DialectType = None,
        copy: bool = True,
        **opts,
    ) -> Select:
        """
        Append to or set the JOIN expressions.

        Example:
            >>> Select().select("*").from_("tbl").join("tbl2", on="tbl1.y = tbl2.y").sql()
            'SELECT * FROM tbl JOIN tbl2 ON tbl1.y = tbl2.y'

            >>> Select().select("1").from_("a").join("b", using=["x", "y", "z"]).sql()
            'SELECT 1 FROM a JOIN b USING (x, y, z)'

            Use `join_type` to change the type of join:

            >>> Select().select("*").from_("tbl").join("tbl2", on="tbl1.y = tbl2.y", join_type="left outer").sql()
            'SELECT * FROM tbl LEFT OUTER JOIN tbl2 ON tbl1.y = tbl2.y'

        Args:
            expression: the SQL code string to parse.
                If an `Expression` instance is passed, it will be used as-is.
            on: optionally specify the join "on" criteria as a SQL string.
                If an `Expression` instance is passed, it will be used as-is.
            using: optionally specify the join "using" criteria as a SQL string.
                If an `Expression` instance is passed, it will be used as-is.
            append: if `True`, add to any existing expressions.
                Otherwise, this resets the expressions.
            join_type: if set, alter the parsed join type.
            join_alias: an optional alias for the joined source.
            dialect: the dialect used to parse the input expressions.
            copy: if `False`, modify this expression instance in-place.
            opts: other options to use to parse the input expressions.

        Returns:
            Select: the modified expression.
        """
        parse_args: t.Dict[str, t.Any] = {"dialect": dialect, **opts}

        try:
            expression = maybe_parse(expression, into=Join, prefix="JOIN", **parse_args)
        except ParseError:
            expression = maybe_parse(expression, into=(Join, Expression), **parse_args)

        join = expression if isinstance(expression, Join) else Join(this=expression)

        if isinstance(join.this, Select):
            join.this.replace(join.this.subquery())

        if join_type:
            method: t.Optional[Token]
            side: t.Optional[Token]
            kind: t.Optional[Token]

            method, side, kind = maybe_parse(join_type, into="JOIN_TYPE", **parse_args)  # type: ignore

            if method:
                join.set("method", method.text)
            if side:
                join.set("side", side.text)
            if kind:
                join.set("kind", kind.text)

        if on:
            on = and_(*ensure_list(on), dialect=dialect, copy=copy, **opts)
            join.set("on", on)

        if using:
            join = _apply_list_builder(
                *ensure_list(using),
                instance=join,
                arg="using",
                append=append,
                copy=copy,
                into=Identifier,
                **opts,
            )

        if join_alias:
            join.set("this", alias_(join.this, join_alias, table=True))

        return _apply_list_builder(
            join,
            instance=self,
            arg="joins",
            append=append,
            copy=copy,
            **opts,
        )

    def having(
        self,
        *expressions: t.Optional[ExpOrStr],
        append: bool = True,
        dialect: DialectType = None,
        copy: bool = True,
        **opts,
    ) -> Select:
        """
        Append to or set the HAVING expressions.

        Example:
            >>> Select().select("x", "COUNT(y)").from_("tbl").group_by("x").having("COUNT(y) > 3").sql()
            'SELECT x, COUNT(y) FROM tbl GROUP BY x HAVING COUNT(y) > 3'

        Args:
            *expressions: the SQL code strings to parse.
                If an `Expression` instance is passed, it will be used as-is.
                Multiple expressions are combined with an AND operator.
            append: if `True`, AND the new expressions to any existing expression.
                Otherwise, this resets the expression.
            dialect: the dialect used to parse the input expressions.
            copy: if `False`, modify this expression instance in-place.
            opts: other options to use to parse the input expressions.

        Returns:
            The modified Select expression.
        """
        return _apply_conjunction_builder(
            *expressions,
            instance=self,
            arg="having",
            append=append,
            into=Having,
            dialect=dialect,
            copy=copy,
            **opts,
        )

    def window(
        self,
        *expressions: t.Optional[ExpOrStr],
        append: bool = True,
        dialect: DialectType = None,
        copy: bool = True,
        **opts,
    ) -> Select:
        return _apply_list_builder(
            *expressions,
            instance=self,
            arg="windows",
            append=append,
            into=Window,
            dialect=dialect,
            copy=copy,
            **opts,
        )

    def qualify(
        self,
        *expressions: t.Optional[ExpOrStr],
        append: bool = True,
        dialect: DialectType = None,
        copy: bool = True,
        **opts,
    ) -> Select:
        return _apply_conjunction_builder(
            *expressions,
            instance=self,
            arg="qualify",
            append=append,
            into=Qualify,
            dialect=dialect,
            copy=copy,
            **opts,
        )

    def distinct(
        self, *ons: t.Optional[ExpOrStr], distinct: bool = True, copy: bool = True
    ) -> Select:
        """
        Set the OFFSET expression.

        Example:
            >>> Select().from_("tbl").select("x").distinct().sql()
            'SELECT DISTINCT x FROM tbl'

        Args:
            ons: the expressions to distinct on
            distinct: whether the Select should be distinct
            copy: if `False`, modify this expression instance in-place.

        Returns:
            Select: the modified expression.
        """
        instance = maybe_copy(self, copy)
        on = Tuple(expressions=[maybe_parse(on, copy=copy) for on in ons if on]) if ons else None
        instance.set("distinct", Distinct(on=on) if distinct else None)
        return instance

    def ctas(
        self,
        table: ExpOrStr,
        properties: t.Optional[t.Dict] = None,
        dialect: DialectType = None,
        copy: bool = True,
        **opts,
    ) -> Create:
        """
        Convert this expression to a CREATE TABLE AS statement.

        Example:
            >>> Select().select("*").from_("tbl").ctas("x").sql()
            'CREATE TABLE x AS SELECT * FROM tbl'

        Args:
            table: the SQL code string to parse as the table name.
                If another `Expression` instance is passed, it will be used as-is.
            properties: an optional mapping of table properties
            dialect: the dialect used to parse the input table.
            copy: if `False`, modify this expression instance in-place.
            opts: other options to use to parse the input table.

        Returns:
            The new Create expression.
        """
        instance = maybe_copy(self, copy)
        table_expression = maybe_parse(table, into=Table, dialect=dialect, **opts)

        properties_expression = None
        if properties:
            properties_expression = Properties.from_dict(properties)

        return Create(
            this=table_expression,
            kind="TABLE",
            expression=instance,
            properties=properties_expression,
        )

    def lock(self, update: bool = True, copy: bool = True) -> Select:
        """
        Set the locking read mode for this expression.

        Examples:
            >>> Select().select("x").from_("tbl").where("x = 'a'").lock().sql("mysql")
            "SELECT x FROM tbl WHERE x = 'a' FOR UPDATE"

            >>> Select().select("x").from_("tbl").where("x = 'a'").lock(update=False).sql("mysql")
            "SELECT x FROM tbl WHERE x = 'a' FOR SHARE"

        Args:
            update: if `True`, the locking type will be `FOR UPDATE`, else it will be `FOR SHARE`.
            copy: if `False`, modify this expression instance in-place.

        Returns:
            The modified expression.
        """
        inst = maybe_copy(self, copy)
        inst.set("locks", [Lock(update=update)])

        return inst

    def hint(self, *hints: ExpOrStr, dialect: DialectType = None, copy: bool = True) -> Select:
        """
        Set hints for this expression.

        Examples:
            >>> Select().select("x").from_("tbl").hint("BROADCAST(y)").sql(dialect="spark")
            'SELECT /*+ BROADCAST(y) */ x FROM tbl'

        Args:
            hints: The SQL code strings to parse as the hints.
                If an `Expression` instance is passed, it will be used as-is.
            dialect: The dialect used to parse the hints.
            copy: If `False`, modify this expression instance in-place.

        Returns:
            The modified expression.
        """
        inst = maybe_copy(self, copy)
        inst.set(
            "hint", Hint(expressions=[maybe_parse(h, copy=copy, dialect=dialect) for h in hints])
        )

        return inst

    @property
    def named_selects(self) -> t.List[str]:
        selects = []

        for e in self.expressions:
            if e.alias_or_name:
                selects.append(e.output_name)
            elif isinstance(e, Aliases):
                selects.extend([a.name for a in e.aliases])
        return selects

    @property
    def is_star(self) -> bool:
        return any(expression.is_star for expression in self.expressions)

    @property
    def selects(self) -> t.List[Expression]:
        return self.expressions


UNWRAPPED_QUERIES = (Select, SetOperation)


class Subquery(DerivedTable, Query):
    arg_types = {
        "this": True,
        "alias": False,
        "with": False,
        **QUERY_MODIFIERS,
    }

    def unnest(self):
        """Returns the first non subquery."""
        expression = self
        while isinstance(expression, Subquery):
            expression = expression.this
        return expression

    def unwrap(self) -> Subquery:
        expression = self
        while expression.same_parent and expression.is_wrapper:
            expression = t.cast(Subquery, expression.parent)
        return expression

    def select(
        self,
        *expressions: t.Optional[ExpOrStr],
        append: bool = True,
        dialect: DialectType = None,
        copy: bool = True,
        **opts,
    ) -> Subquery:
        this = maybe_copy(self, copy)
        this.unnest().select(*expressions, append=append, dialect=dialect, copy=False, **opts)
        return this

    @property
    def is_wrapper(self) -> bool:
        """
        Whether this Subquery acts as a simple wrapper around another expression.

        SELECT * FROM (((SELECT * FROM t)))
                      ^
                      This corresponds to a "wrapper" Subquery node
        """
        return all(v is None for k, v in self.args.items() if k != "this")

    @property
    def is_star(self) -> bool:
        return self.this.is_star

    @property
    def output_name(self) -> str:
        return self.alias


class TableSample(Expression):
    arg_types = {
        "expressions": False,
        "method": False,
        "bucket_numerator": False,
        "bucket_denominator": False,
        "bucket_field": False,
        "percent": False,
        "rows": False,
        "size": False,
        "seed": False,
    }


class Tag(Expression):
    """Tags are used for generating arbitrary sql like SELECT <span>x</span>."""

    arg_types = {
        "this": False,
        "prefix": False,
        "postfix": False,
    }


# Represents both the standard SQL PIVOT operator and DuckDB's "simplified" PIVOT syntax
# https://duckdb.org/docs/sql/statements/pivot
class Pivot(Expression):
    arg_types = {
        "this": False,
        "alias": False,
        "expressions": False,
        "fields": False,
        "unpivot": False,
        "using": False,
        "group": False,
        "columns": False,
        "include_nulls": False,
        "default_on_null": False,
        "into": False,
    }

    @property
    def unpivot(self) -> bool:
        return bool(self.args.get("unpivot"))

    @property
    def fields(self) -> t.List[Expression]:
        return self.args.get("fields", [])


# https://duckdb.org/docs/sql/statements/unpivot#simplified-unpivot-syntax
# UNPIVOT ... INTO [NAME <col_name> VALUE <col_value>][...,]
class UnpivotColumns(Expression):
    arg_types = {"this": True, "expressions": True}


class Window(Condition):
    arg_types = {
        "this": True,
        "partition_by": False,
        "order": False,
        "spec": False,
        "alias": False,
        "over": False,
        "first": False,
    }


class WindowSpec(Expression):
    arg_types = {
        "kind": False,
        "start": False,
        "start_side": False,
        "end": False,
        "end_side": False,
        "exclude": False,
    }


class PreWhere(Expression):
    pass


class Where(Expression):
    pass


class Star(Expression):
    arg_types = {"except": False, "replace": False, "rename": False}

    @property
    def name(self) -> str:
        return "*"

    @property
    def output_name(self) -> str:
        return self.name


class Parameter(Condition):
    arg_types = {"this": True, "expression": False}


class SessionParameter(Condition):
    arg_types = {"this": True, "kind": False}


# https://www.databricks.com/blog/parameterized-queries-pyspark
# https://jdbc.postgresql.org/documentation/query/#using-the-statement-or-preparedstatement-interface
class Placeholder(Condition):
    arg_types = {"this": False, "kind": False, "widget": False, "jdbc": False}

    @property
    def name(self) -> str:
        return self.this or "?"


class Null(Condition):
    arg_types: t.Dict[str, t.Any] = {}

    @property
    def name(self) -> str:
        return "NULL"

    def to_py(self) -> Lit[None]:
        return None


class Boolean(Condition):
    def to_py(self) -> bool:
        return self.this


class DataTypeParam(Expression):
    arg_types = {"this": True, "expression": False}

    @property
    def name(self) -> str:
        return self.this.name


# The `nullable` arg is helpful when transpiling types from other dialects to ClickHouse, which
# assumes non-nullable types by default. Values `None` and `True` mean the type is nullable.
class DataType(Expression):
    arg_types = {
        "this": True,
        "expressions": False,
        "nested": False,
        "values": False,
        "prefix": False,
        "kind": False,
        "nullable": False,
    }

    class Type(AutoName):
        ARRAY = auto()
        AGGREGATEFUNCTION = auto()
        SIMPLEAGGREGATEFUNCTION = auto()
        BIGDECIMAL = auto()
        BIGINT = auto()
        BIGSERIAL = auto()
        BINARY = auto()
        BIT = auto()
        BLOB = auto()
        BOOLEAN = auto()
        BPCHAR = auto()
        CHAR = auto()
        DATE = auto()
        DATE32 = auto()
        DATEMULTIRANGE = auto()
        DATERANGE = auto()
        DATETIME = auto()
        DATETIME2 = auto()
        DATETIME64 = auto()
        DECIMAL = auto()
        DECIMAL32 = auto()
        DECIMAL64 = auto()
        DECIMAL128 = auto()
        DECIMAL256 = auto()
        DOUBLE = auto()
        DYNAMIC = auto()
        ENUM = auto()
        ENUM8 = auto()
        ENUM16 = auto()
        FIXEDSTRING = auto()
        FLOAT = auto()
        GEOGRAPHY = auto()
        GEOGRAPHYPOINT = auto()
        GEOMETRY = auto()
        POINT = auto()
        RING = auto()
        LINESTRING = auto()
        MULTILINESTRING = auto()
        POLYGON = auto()
        MULTIPOLYGON = auto()
        HLLSKETCH = auto()
        HSTORE = auto()
        IMAGE = auto()
        INET = auto()
        INT = auto()
        INT128 = auto()
        INT256 = auto()
        INT4MULTIRANGE = auto()
        INT4RANGE = auto()
        INT8MULTIRANGE = auto()
        INT8RANGE = auto()
        INTERVAL = auto()
        IPADDRESS = auto()
        IPPREFIX = auto()
        IPV4 = auto()
        IPV6 = auto()
        JSON = auto()
        JSONB = auto()
        LIST = auto()
        LONGBLOB = auto()
        LONGTEXT = auto()
        LOWCARDINALITY = auto()
        MAP = auto()
        MEDIUMBLOB = auto()
        MEDIUMINT = auto()
        MEDIUMTEXT = auto()
        MONEY = auto()
        NAME = auto()
        NCHAR = auto()
        NESTED = auto()
        NOTHING = auto()
        NULL = auto()
        NUMMULTIRANGE = auto()
        NUMRANGE = auto()
        NVARCHAR = auto()
        OBJECT = auto()
        RANGE = auto()
        ROWVERSION = auto()
        SERIAL = auto()
        SET = auto()
        SMALLDATETIME = auto()
        SMALLINT = auto()
        SMALLMONEY = auto()
        SMALLSERIAL = auto()
        STRUCT = auto()
        SUPER = auto()
        TEXT = auto()
        TINYBLOB = auto()
        TINYTEXT = auto()
        TIME = auto()
        TIMETZ = auto()
        TIMESTAMP = auto()
        TIMESTAMPNTZ = auto()
        TIMESTAMPLTZ = auto()
        TIMESTAMPTZ = auto()
        TIMESTAMP_S = auto()
        TIMESTAMP_MS = auto()
        TIMESTAMP_NS = auto()
        TINYINT = auto()
        TSMULTIRANGE = auto()
        TSRANGE = auto()
        TSTZMULTIRANGE = auto()
        TSTZRANGE = auto()
        UBIGINT = auto()
        UINT = auto()
        UINT128 = auto()
        UINT256 = auto()
        UMEDIUMINT = auto()
        UDECIMAL = auto()
        UDOUBLE = auto()
        UNION = auto()
        UNKNOWN = auto()  # Sentinel value, useful for type annotation
        USERDEFINED = "USER-DEFINED"
        USMALLINT = auto()
        UTINYINT = auto()
        UUID = auto()
        VARBINARY = auto()
        VARCHAR = auto()
        VARIANT = auto()
        VECTOR = auto()
        XML = auto()
        YEAR = auto()
        TDIGEST = auto()

    STRUCT_TYPES = {
        Type.NESTED,
        Type.OBJECT,
        Type.STRUCT,
        Type.UNION,
    }

    ARRAY_TYPES = {
        Type.ARRAY,
        Type.LIST,
    }

    NESTED_TYPES = {
        *STRUCT_TYPES,
        *ARRAY_TYPES,
        Type.MAP,
    }

    TEXT_TYPES = {
        Type.CHAR,
        Type.NCHAR,
        Type.NVARCHAR,
        Type.TEXT,
        Type.VARCHAR,
        Type.NAME,
    }

    SIGNED_INTEGER_TYPES = {
        Type.BIGINT,
        Type.INT,
        Type.INT128,
        Type.INT256,
        Type.MEDIUMINT,
        Type.SMALLINT,
        Type.TINYINT,
    }

    UNSIGNED_INTEGER_TYPES = {
        Type.UBIGINT,
        Type.UINT,
        Type.UINT128,
        Type.UINT256,
        Type.UMEDIUMINT,
        Type.USMALLINT,
        Type.UTINYINT,
    }

    INTEGER_TYPES = {
        *SIGNED_INTEGER_TYPES,
        *UNSIGNED_INTEGER_TYPES,
        Type.BIT,
    }

    FLOAT_TYPES = {
        Type.DOUBLE,
        Type.FLOAT,
    }

    REAL_TYPES = {
        *FLOAT_TYPES,
        Type.BIGDECIMAL,
        Type.DECIMAL,
        Type.DECIMAL32,
        Type.DECIMAL64,
        Type.DECIMAL128,
        Type.DECIMAL256,
        Type.MONEY,
        Type.SMALLMONEY,
        Type.UDECIMAL,
        Type.UDOUBLE,
    }

    NUMERIC_TYPES = {
        *INTEGER_TYPES,
        *REAL_TYPES,
    }

    TEMPORAL_TYPES = {
        Type.DATE,
        Type.DATE32,
        Type.DATETIME,
        Type.DATETIME2,
        Type.DATETIME64,
        Type.SMALLDATETIME,
        Type.TIME,
        Type.TIMESTAMP,
        Type.TIMESTAMPNTZ,
        Type.TIMESTAMPLTZ,
        Type.TIMESTAMPTZ,
        Type.TIMESTAMP_MS,
        Type.TIMESTAMP_NS,
        Type.TIMESTAMP_S,
        Type.TIMETZ,
    }

    @classmethod
    def build(
        cls,
        dtype: DATA_TYPE,
        dialect: DialectType = None,
        udt: bool = False,
        copy: bool = True,
        **kwargs,
    ) -> DataType:
        """
        Constructs a DataType object.

        Args:
            dtype: the data type of interest.
            dialect: the dialect to use for parsing `dtype`, in case it's a string.
            udt: when set to True, `dtype` will be used as-is if it can't be parsed into a
                DataType, thus creating a user-defined type.
            copy: whether to copy the data type.
            kwargs: additional arguments to pass in the constructor of DataType.

        Returns:
            The constructed DataType object.
        """
        from sqlglot import parse_one

        if isinstance(dtype, str):
            if dtype.upper() == "UNKNOWN":
                return DataType(this=DataType.Type.UNKNOWN, **kwargs)

            try:
                data_type_exp = parse_one(
                    dtype, read=dialect, into=DataType, error_level=ErrorLevel.IGNORE
                )
            except ParseError:
                if udt:
                    return DataType(this=DataType.Type.USERDEFINED, kind=dtype, **kwargs)
                raise
        elif isinstance(dtype, (Identifier, Dot)) and udt:
            return DataType(this=DataType.Type.USERDEFINED, kind=dtype, **kwargs)
        elif isinstance(dtype, DataType.Type):
            data_type_exp = DataType(this=dtype)
        elif isinstance(dtype, DataType):
            return maybe_copy(dtype, copy)
        else:
            raise ValueError(f"Invalid data type: {type(dtype)}. Expected str or DataType.Type")

        return DataType(**{**data_type_exp.args, **kwargs})

    def is_type(self, *dtypes: DATA_TYPE, check_nullable: bool = False) -> bool:
        """
        Checks whether this DataType matches one of the provided data types. Nested types or precision
        will be compared using "structural equivalence" semantics, so e.g. array<int> != array<float>.

        Args:
            dtypes: the data types to compare this DataType to.
            check_nullable: whether to take the NULLABLE type constructor into account for the comparison.
                If false, it means that NULLABLE<INT> is equivalent to INT.

        Returns:
            True, if and only if there is a type in `dtypes` which is equal to this DataType.
        """
        self_is_nullable = self.args.get("nullable")
        for dtype in dtypes:
            other_type = DataType.build(dtype, copy=False, udt=True)
            other_is_nullable = other_type.args.get("nullable")
            if (
                other_type.expressions
                or (check_nullable and (self_is_nullable or other_is_nullable))
                or self.this == DataType.Type.USERDEFINED
                or other_type.this == DataType.Type.USERDEFINED
            ):
                matches = self == other_type
            else:
                matches = self.this == other_type.this

            if matches:
                return True
        return False


# https://www.postgresql.org/docs/15/datatype-pseudo.html
class PseudoType(DataType):
    arg_types = {"this": True}


# https://www.postgresql.org/docs/15/datatype-oid.html
class ObjectIdentifier(DataType):
    arg_types = {"this": True}


# WHERE x <OP> EXISTS|ALL|ANY|SOME(SELECT ...)
class SubqueryPredicate(Predicate):
    pass


class All(SubqueryPredicate):
    pass


class Any(SubqueryPredicate):
    pass


# Commands to interact with the databases or engines. For most of the command
# expressions we parse whatever comes after the command's name as a string.
class Command(Expression):
    arg_types = {"this": True, "expression": False}


class Transaction(Expression):
    arg_types = {"this": False, "modes": False, "mark": False}


class Commit(Expression):
    arg_types = {"chain": False, "this": False, "durability": False}


class Rollback(Expression):
    arg_types = {"savepoint": False, "this": False}


class Alter(Expression):
    arg_types = {
        "this": False,
        "kind": True,
        "actions": True,
        "exists": False,
        "only": False,
        "options": False,
        "cluster": False,
        "not_valid": False,
        "check": False,
    }

    @property
    def kind(self) -> t.Optional[str]:
        kind = self.args.get("kind")
        return kind and kind.upper()

    @property
    def actions(self) -> t.List[Expression]:
        return self.args.get("actions") or []


class AlterSession(Expression):
    arg_types = {"expressions": True, "unset": False}


class Analyze(Expression):
    arg_types = {
        "kind": False,
        "this": False,
        "options": False,
        "mode": False,
        "partition": False,
        "expression": False,
        "properties": False,
    }


class AnalyzeStatistics(Expression):
    arg_types = {
        "kind": True,
        "option": False,
        "this": False,
        "expressions": False,
    }


class AnalyzeHistogram(Expression):
    arg_types = {
        "this": True,
        "expressions": True,
        "expression": False,
        "update_options": False,
    }


class AnalyzeSample(Expression):
    arg_types = {"kind": True, "sample": True}


class AnalyzeListChainedRows(Expression):
    arg_types = {"expression": False}


class AnalyzeDelete(Expression):
    arg_types = {"kind": False}


class AnalyzeWith(Expression):
    arg_types = {"expressions": True}


class AnalyzeValidate(Expression):
    arg_types = {
        "kind": True,
        "this": False,
        "expression": False,
    }


class AnalyzeColumns(Expression):
    pass


class UsingData(Expression):
    pass


class AddConstraint(Expression):
    arg_types = {"expressions": True}


class AddPartition(Expression):
    arg_types = {"this": True, "exists": False, "location": False}


class AttachOption(Expression):
    arg_types = {"this": True, "expression": False}


class DropPartition(Expression):
    arg_types = {"expressions": True, "exists": False}


# https://clickhouse.com/docs/en/sql-reference/statements/alter/partition#replace-partition
class ReplacePartition(Expression):
    arg_types = {"expression": True, "source": True}


# Binary expressions like (ADD a b)
class Binary(Condition):
    arg_types = {"this": True, "expression": True}

    @property
    def left(self) -> Expression:
        return self.this

    @property
    def right(self) -> Expression:
        return self.expression


class Add(Binary):
    pass


class Connector(Binary):
    pass


class BitwiseAnd(Binary):
    pass


class BitwiseLeftShift(Binary):
    pass


class BitwiseOr(Binary):
    pass


class BitwiseRightShift(Binary):
    pass


class BitwiseXor(Binary):
    pass


class Div(Binary):
    arg_types = {"this": True, "expression": True, "typed": False, "safe": False}


class Overlaps(Binary):
    pass


class Dot(Binary):
    @property
    def is_star(self) -> bool:
        return self.expression.is_star

    @property
    def name(self) -> str:
        return self.expression.name

    @property
    def output_name(self) -> str:
        return self.name

    @classmethod
    def build(self, expressions: t.Sequence[Expression]) -> Dot:
        """Build a Dot object with a sequence of expressions."""
        if len(expressions) < 2:
            raise ValueError("Dot requires >= 2 expressions.")

        return t.cast(Dot, reduce(lambda x, y: Dot(this=x, expression=y), expressions))

    @property
    def parts(self) -> t.List[Expression]:
        """Return the parts of a table / column in order catalog, db, table."""
        this, *parts = self.flatten()

        parts.reverse()

        for arg in COLUMN_PARTS:
            part = this.args.get(arg)

            if isinstance(part, Expression):
                parts.append(part)

        parts.reverse()
        return parts


DATA_TYPE = t.Union[str, Identifier, Dot, DataType, DataType.Type]


class DPipe(Binary):
    arg_types = {"this": True, "expression": True, "safe": False}


class EQ(Binary, Predicate):
    pass


class NullSafeEQ(Binary, Predicate):
    pass


class NullSafeNEQ(Binary, Predicate):
    pass


# Represents e.g. := in DuckDB which is mostly used for setting parameters
class PropertyEQ(Binary):
    pass


class Distance(Binary):
    pass


class Escape(Binary):
    pass


class Glob(Binary, Predicate):
    pass


class GT(Binary, Predicate):
    pass


class GTE(Binary, Predicate):
    pass


class ILike(Binary, Predicate):
    pass


class IntDiv(Binary):
    pass


class Is(Binary, Predicate):
    pass


class Kwarg(Binary):
    """Kwarg in special functions like func(kwarg => y)."""


class Like(Binary, Predicate):
    pass


class LT(Binary, Predicate):
    pass


class LTE(Binary, Predicate):
    pass


class Mod(Binary):
    pass


class Mul(Binary):
    pass


class NEQ(Binary, Predicate):
    pass


# https://www.postgresql.org/docs/current/ddl-schemas.html#DDL-SCHEMAS-PATH
class Operator(Binary):
    arg_types = {"this": True, "operator": True, "expression": True}


class SimilarTo(Binary, Predicate):
    pass


class Slice(Binary):
    arg_types = {"this": False, "expression": False}


class Sub(Binary):
    pass


# Unary Expressions
# (NOT a)
class Unary(Condition):
    pass


class BitwiseNot(Unary):
    pass


class Not(Unary):
    pass


class Paren(Unary):
    @property
    def output_name(self) -> str:
        return self.this.name


class Neg(Unary):
    def to_py(self) -> int | Decimal:
        if self.is_number:
            return self.this.to_py() * -1
        return super().to_py()


class Alias(Expression):
    arg_types = {"this": True, "alias": False}

    @property
    def output_name(self) -> str:
        return self.alias


# BigQuery requires the UNPIVOT column list aliases to be either strings or ints, but
# other dialects require identifiers. This enables us to transpile between them easily.
class PivotAlias(Alias):
    pass


# Represents Snowflake's ANY [ ORDER BY ... ] syntax
# https://docs.snowflake.com/en/sql-reference/constructs/pivot
class PivotAny(Expression):
    arg_types = {"this": False}


class Aliases(Expression):
    arg_types = {"this": True, "expressions": True}

    @property
    def aliases(self):
        return self.expressions


# https://docs.aws.amazon.com/redshift/latest/dg/query-super.html
class AtIndex(Expression):
    arg_types = {"this": True, "expression": True}


class AtTimeZone(Expression):
    arg_types = {"this": True, "zone": True}


class FromTimeZone(Expression):
    arg_types = {"this": True, "zone": True}


class FormatPhrase(Expression):
    """Format override for a column in Teradata.
    Can be expanded to additional dialects as needed

    https://docs.teradata.com/r/Enterprise_IntelliFlex_VMware/SQL-Data-Types-and-Literals/Data-Type-Formats-and-Format-Phrases/FORMAT
    """

    arg_types = {"this": True, "format": True}


class Between(Predicate):
    arg_types = {"this": True, "low": True, "high": True, "symmetric": False}


class Bracket(Condition):
    # https://cloud.google.com/bigquery/docs/reference/standard-sql/operators#array_subscript_operator
    arg_types = {
        "this": True,
        "expressions": True,
        "offset": False,
        "safe": False,
        "returns_list_for_maps": False,
    }

    @property
    def output_name(self) -> str:
        if len(self.expressions) == 1:
            return self.expressions[0].output_name

        return super().output_name


class Distinct(Expression):
    arg_types = {"expressions": False, "on": False}


class In(Predicate):
    arg_types = {
        "this": True,
        "expressions": False,
        "query": False,
        "unnest": False,
        "field": False,
        "is_global": False,
    }


# https://cloud.google.com/bigquery/docs/reference/standard-sql/procedural-language#for-in
class ForIn(Expression):
    arg_types = {"this": True, "expression": True}


class TimeUnit(Expression):
    """Automatically converts unit arg into a var."""

    arg_types = {"unit": False}

    UNABBREVIATED_UNIT_NAME = {
        "D": "DAY",
        "H": "HOUR",
        "M": "MINUTE",
        "MS": "MILLISECOND",
        "NS": "NANOSECOND",
        "Q": "QUARTER",
        "S": "SECOND",
        "US": "MICROSECOND",
        "W": "WEEK",
        "Y": "YEAR",
    }

    VAR_LIKE = (Column, Literal, Var)

    def __init__(self, **args):
        unit = args.get("unit")
        if type(unit) in self.VAR_LIKE and not (isinstance(unit, Column) and len(unit.parts) != 1):
            args["unit"] = Var(
                this=(self.UNABBREVIATED_UNIT_NAME.get(unit.name) or unit.name).upper()
            )
        elif isinstance(unit, Week):
            unit.set("this", Var(this=unit.this.name.upper()))

        super().__init__(**args)

    @property
    def unit(self) -> t.Optional[Var | IntervalSpan]:
        return self.args.get("unit")


class IntervalOp(TimeUnit):
    arg_types = {"unit": False, "expression": True}

    def interval(self):
        return Interval(
            this=self.expression.copy(),
            unit=self.unit.copy() if self.unit else None,
        )


# https://www.oracletutorial.com/oracle-basics/oracle-interval/
# https://trino.io/docs/current/language/types.html#interval-day-to-second
# https://docs.databricks.com/en/sql/language-manual/data-types/interval-type.html
class IntervalSpan(DataType):
    arg_types = {"this": True, "expression": True}


class Interval(TimeUnit):
    arg_types = {"this": False, "unit": False}


class IgnoreNulls(Expression):
    pass


class RespectNulls(Expression):
    pass


# https://cloud.google.com/bigquery/docs/reference/standard-sql/aggregate-function-calls#max_min_clause
class HavingMax(Expression):
    arg_types = {"this": True, "expression": True, "max": True}


# Functions
class Func(Condition):
    """
    The base class for all function expressions.

    Attributes:
        is_var_len_args (bool): if set to True the last argument defined in arg_types will be
            treated as a variable length argument and the argument's value will be stored as a list.
        _sql_names (list): the SQL name (1st item in the list) and aliases (subsequent items) for this
            function expression. These values are used to map this node to a name during parsing as
            well as to provide the function's name during SQL string generation. By default the SQL
            name is set to the expression's class name transformed to snake case.
    """

    is_var_len_args = False

    @classmethod
    def from_arg_list(cls, args):
        if cls.is_var_len_args:
            all_arg_keys = list(cls.arg_types)
            # If this function supports variable length argument treat the last argument as such.
            non_var_len_arg_keys = all_arg_keys[:-1] if cls.is_var_len_args else all_arg_keys
            num_non_var = len(non_var_len_arg_keys)

            args_dict = {arg_key: arg for arg, arg_key in zip(args, non_var_len_arg_keys)}
            args_dict[all_arg_keys[-1]] = args[num_non_var:]
        else:
            args_dict = {arg_key: arg for arg, arg_key in zip(args, cls.arg_types)}

        return cls(**args_dict)

    @classmethod
    def sql_names(cls):
        if cls is Func:
            raise NotImplementedError(
                "SQL name is only supported by concrete function implementations"
            )
        if "_sql_names" not in cls.__dict__:
            cls._sql_names = [camel_to_snake_case(cls.__name__)]
        return cls._sql_names

    @classmethod
    def sql_name(cls):
        sql_names = cls.sql_names()
        assert sql_names, f"Expected non-empty 'sql_names' for Func: {cls.__name__}."
        return sql_names[0]

    @classmethod
    def default_parser_mappings(cls):
        return {name: cls.from_arg_list for name in cls.sql_names()}


class Typeof(Func):
    pass


class Acos(Func):
    pass


class Acosh(Func):
    pass


class Asin(Func):
    pass


class Asinh(Func):
    pass


class Atan(Func):
    arg_types = {"this": True, "expression": False}


class Atanh(Func):
    pass


class Atan2(Func):
    arg_types = {"this": True, "expression": True}


class Cot(Func):
    pass


class Coth(Func):
    pass


class Csc(Func):
    pass


class Csch(Func):
    pass


class Sec(Func):
    pass


class Sech(Func):
    pass


class Sin(Func):
    pass


class Sinh(Func):
    pass


class Tan(Func):
    pass


<<<<<<< HEAD
class Degrees(Func):
=======
class Cosh(Func):
>>>>>>> a96d50e1
    pass


class CosineDistance(Func):
    arg_types = {"this": True, "expression": True}


class EuclideanDistance(Func):
    arg_types = {"this": True, "expression": True}


class JarowinklerSimilarity(Func):
    arg_types = {"this": True, "expression": True}


class AggFunc(Func):
    pass


class BitwiseAndAgg(AggFunc):
    pass


class BitwiseOrAgg(AggFunc):
    pass


class BitwiseXorAgg(AggFunc):
    pass


class BitwiseCountAgg(AggFunc):
    pass


class ByteLength(Func):
    pass


# https://cloud.google.com/bigquery/docs/reference/standard-sql/json_functions#bool_for_json
class JSONBool(Func):
    pass


class ArrayRemove(Func):
    arg_types = {"this": True, "expression": True}


class ParameterizedAgg(AggFunc):
    arg_types = {"this": True, "expressions": True, "params": True}


class Abs(Func):
    pass


class ArgMax(AggFunc):
    arg_types = {"this": True, "expression": True, "count": False}
    _sql_names = ["ARG_MAX", "ARGMAX", "MAX_BY"]


class ArgMin(AggFunc):
    arg_types = {"this": True, "expression": True, "count": False}
    _sql_names = ["ARG_MIN", "ARGMIN", "MIN_BY"]


class ApproxTopK(AggFunc):
    arg_types = {"this": True, "expression": False, "counters": False}


class ApproxTopSum(AggFunc):
    arg_types = {"this": True, "expression": True, "count": True}


class ApproxQuantiles(AggFunc):
    arg_types = {"this": True, "expression": False}


class FarmFingerprint(Func):
    arg_types = {"expressions": True}
    is_var_len_args = True
    _sql_names = ["FARM_FINGERPRINT", "FARMFINGERPRINT64"]


class Flatten(Func):
    pass


class Float64(Func):
    arg_types = {"this": True, "expression": False}


# https://spark.apache.org/docs/latest/api/sql/index.html#transform
class Transform(Func):
    arg_types = {"this": True, "expression": True}


class Translate(Func):
    arg_types = {"this": True, "from": True, "to": True}


class Grouping(AggFunc):
    arg_types = {"expressions": True}
    is_var_len_args = True


class Anonymous(Func):
    arg_types = {"this": True, "expressions": False}
    is_var_len_args = True

    @property
    def name(self) -> str:
        return self.this if isinstance(self.this, str) else self.this.name


class AnonymousAggFunc(AggFunc):
    arg_types = {"this": True, "expressions": False}
    is_var_len_args = True


# https://clickhouse.com/docs/en/sql-reference/aggregate-functions/combinators
class CombinedAggFunc(AnonymousAggFunc):
    arg_types = {"this": True, "expressions": False}


class CombinedParameterizedAgg(ParameterizedAgg):
    arg_types = {"this": True, "expressions": True, "params": True}


# https://docs.snowflake.com/en/sql-reference/functions/hll
# https://docs.aws.amazon.com/redshift/latest/dg/r_HLL_function.html
class Hll(AggFunc):
    arg_types = {"this": True, "expressions": False}
    is_var_len_args = True


class ApproxDistinct(AggFunc):
    arg_types = {"this": True, "accuracy": False}
    _sql_names = ["APPROX_DISTINCT", "APPROX_COUNT_DISTINCT"]


class Apply(Func):
    arg_types = {"this": True, "expression": True}


class Array(Func):
    arg_types = {"expressions": False, "bracket_notation": False}
    is_var_len_args = True


class Ascii(Func):
    pass


# https://docs.snowflake.com/en/sql-reference/functions/to_array
class ToArray(Func):
    pass


# https://materialize.com/docs/sql/types/list/
class List(Func):
    arg_types = {"expressions": False}
    is_var_len_args = True


# String pad, kind True -> LPAD, False -> RPAD
class Pad(Func):
    arg_types = {"this": True, "expression": True, "fill_pattern": False, "is_left": True}


# https://docs.snowflake.com/en/sql-reference/functions/to_char
# https://docs.oracle.com/en/database/oracle/oracle-database/23/sqlrf/TO_CHAR-number.html
class ToChar(Func):
    arg_types = {
        "this": True,
        "format": False,
        "nlsparam": False,
        "is_numeric": False,
    }


class ToCodePoints(Func):
    pass


# https://docs.snowflake.com/en/sql-reference/functions/to_decimal
# https://docs.oracle.com/en/database/oracle/oracle-database/23/sqlrf/TO_NUMBER.html
class ToNumber(Func):
    arg_types = {
        "this": True,
        "format": False,
        "nlsparam": False,
        "precision": False,
        "scale": False,
    }


# https://docs.snowflake.com/en/sql-reference/functions/to_double
class ToDouble(Func):
    arg_types = {
        "this": True,
        "format": False,
    }


class CodePointsToBytes(Func):
    pass


class Columns(Func):
    arg_types = {"this": True, "unpack": False}


# https://learn.microsoft.com/en-us/sql/t-sql/functions/cast-and-convert-transact-sql?view=sql-server-ver16#syntax
class Convert(Func):
    arg_types = {"this": True, "expression": True, "style": False}


# https://docs.oracle.com/en/database/oracle/oracle-database/19/sqlrf/CONVERT.html
class ConvertToCharset(Func):
    arg_types = {"this": True, "dest": True, "source": False}


class ConvertTimezone(Func):
    arg_types = {
        "source_tz": False,
        "target_tz": True,
        "timestamp": True,
        "options": False,
    }


class CodePointsToString(Func):
    pass


class GenerateSeries(Func):
    arg_types = {"start": True, "end": True, "step": False, "is_end_exclusive": False}


# Postgres' GENERATE_SERIES function returns a row set, i.e. it implicitly explodes when it's
# used in a projection, so this expression is a helper that facilitates transpilation to other
# dialects. For example, we'd generate UNNEST(GENERATE_SERIES(...)) in DuckDB
class ExplodingGenerateSeries(GenerateSeries):
    pass


class ArrayAgg(AggFunc):
    arg_types = {"this": True, "nulls_excluded": False}


class ArrayUniqueAgg(AggFunc):
    pass


class AIAgg(AggFunc):
    arg_types = {"this": True, "expression": True}
    _sql_names = ["AI_AGG"]


class AISummarizeAgg(AggFunc):
    _sql_names = ["AI_SUMMARIZE_AGG"]


class AIClassify(Func):
    arg_types = {"this": True, "categories": True, "config": False}
    _sql_names = ["AI_CLASSIFY"]


class ArrayAll(Func):
    arg_types = {"this": True, "expression": True}


# Represents Python's `any(f(x) for x in array)`, where `array` is `this` and `f` is `expression`
class ArrayAny(Func):
    arg_types = {"this": True, "expression": True}


class ArrayConcat(Func):
    _sql_names = ["ARRAY_CONCAT", "ARRAY_CAT"]
    arg_types = {"this": True, "expressions": False}
    is_var_len_args = True


class ArrayConcatAgg(AggFunc):
    pass


class ArrayConstructCompact(Func):
    arg_types = {"expressions": True}
    is_var_len_args = True


class ArrayContains(Binary, Func):
    _sql_names = ["ARRAY_CONTAINS", "ARRAY_HAS"]


class ArrayContainsAll(Binary, Func):
    _sql_names = ["ARRAY_CONTAINS_ALL", "ARRAY_HAS_ALL"]


class ArrayFilter(Func):
    arg_types = {"this": True, "expression": True}
    _sql_names = ["FILTER", "ARRAY_FILTER"]


class ArrayFirst(Func):
    pass


class ArrayLast(Func):
    pass


class ArrayReverse(Func):
    pass


class ArraySlice(Func):
    arg_types = {"this": True, "start": True, "end": False, "step": False}


class ArrayToString(Func):
    arg_types = {"this": True, "expression": True, "null": False}
    _sql_names = ["ARRAY_TO_STRING", "ARRAY_JOIN"]


class ArrayIntersect(Func):
    arg_types = {"expressions": True}
    is_var_len_args = True
    _sql_names = ["ARRAY_INTERSECT", "ARRAY_INTERSECTION"]


class StPoint(Func):
    arg_types = {"this": True, "expression": True, "null": False}
    _sql_names = ["ST_POINT", "ST_MAKEPOINT"]


class StDistance(Func):
    arg_types = {"this": True, "expression": True, "use_spheroid": False}


# https://cloud.google.com/bigquery/docs/reference/standard-sql/timestamp_functions#string
class String(Func):
    arg_types = {"this": True, "zone": False}


class StringToArray(Func):
    arg_types = {"this": True, "expression": False, "null": False}
    _sql_names = ["STRING_TO_ARRAY", "SPLIT_BY_STRING", "STRTOK_TO_ARRAY"]


class ArrayOverlaps(Binary, Func):
    pass


class ArraySize(Func):
    arg_types = {"this": True, "expression": False}
    _sql_names = ["ARRAY_SIZE", "ARRAY_LENGTH"]


class ArraySort(Func):
    arg_types = {"this": True, "expression": False}


class ArraySum(Func):
    arg_types = {"this": True, "expression": False}


class ArrayUnionAgg(AggFunc):
    pass


class Avg(AggFunc):
    pass


class AnyValue(AggFunc):
    pass


class Lag(AggFunc):
    arg_types = {"this": True, "offset": False, "default": False}


class Lead(AggFunc):
    arg_types = {"this": True, "offset": False, "default": False}


# some dialects have a distinction between first and first_value, usually first is an aggregate func
# and first_value is a window func
class First(AggFunc):
    pass


class Last(AggFunc):
    pass


class FirstValue(AggFunc):
    pass


class LastValue(AggFunc):
    pass


class NthValue(AggFunc):
    arg_types = {"this": True, "offset": True}


class Case(Func):
    arg_types = {"this": False, "ifs": True, "default": False}

    def when(self, condition: ExpOrStr, then: ExpOrStr, copy: bool = True, **opts) -> Case:
        instance = maybe_copy(self, copy)
        instance.append(
            "ifs",
            If(
                this=maybe_parse(condition, copy=copy, **opts),
                true=maybe_parse(then, copy=copy, **opts),
            ),
        )
        return instance

    def else_(self, condition: ExpOrStr, copy: bool = True, **opts) -> Case:
        instance = maybe_copy(self, copy)
        instance.set("default", maybe_parse(condition, copy=copy, **opts))
        return instance


class Cast(Func):
    arg_types = {
        "this": True,
        "to": True,
        "format": False,
        "safe": False,
        "action": False,
        "default": False,
    }

    @property
    def name(self) -> str:
        return self.this.name

    @property
    def to(self) -> DataType:
        return self.args["to"]

    @property
    def output_name(self) -> str:
        return self.name

    def is_type(self, *dtypes: DATA_TYPE) -> bool:
        """
        Checks whether this Cast's DataType matches one of the provided data types. Nested types
        like arrays or structs will be compared using "structural equivalence" semantics, so e.g.
        array<int> != array<float>.

        Args:
            dtypes: the data types to compare this Cast's DataType to.

        Returns:
            True, if and only if there is a type in `dtypes` which is equal to this Cast's DataType.
        """
        return self.to.is_type(*dtypes)


class TryCast(Cast):
    arg_types = {**Cast.arg_types, "requires_string": False}


# https://clickhouse.com/docs/sql-reference/data-types/newjson#reading-json-paths-as-sub-columns
class JSONCast(Cast):
    pass


class JustifyDays(Func):
    pass


class JustifyHours(Func):
    pass


class JustifyInterval(Func):
    pass


class Try(Func):
    pass


class CastToStrType(Func):
    arg_types = {"this": True, "to": True}


# https://docs.teradata.com/r/Enterprise_IntelliFlex_VMware/SQL-Functions-Expressions-and-Predicates/String-Operators-and-Functions/TRANSLATE/TRANSLATE-Function-Syntax
class TranslateCharacters(Expression):
    arg_types = {"this": True, "expression": True, "with_error": False}


class Collate(Binary, Func):
    pass


class Collation(Func):
    pass


class Ceil(Func):
    arg_types = {"this": True, "decimals": False, "to": False}
    _sql_names = ["CEIL", "CEILING"]


class Coalesce(Func):
    arg_types = {"this": True, "expressions": False, "is_nvl": False, "is_null": False}
    is_var_len_args = True
    _sql_names = ["COALESCE", "IFNULL", "NVL"]


class Chr(Func):
    arg_types = {"expressions": True, "charset": False}
    is_var_len_args = True
    _sql_names = ["CHR", "CHAR"]


class Concat(Func):
    arg_types = {"expressions": True, "safe": False, "coalesce": False}
    is_var_len_args = True


class ConcatWs(Concat):
    _sql_names = ["CONCAT_WS"]


# https://cloud.google.com/bigquery/docs/reference/standard-sql/string_functions#contains_substr
class Contains(Func):
    arg_types = {"this": True, "expression": True, "json_scope": False}


# https://docs.oracle.com/cd/B13789_01/server.101/b10759/operators004.htm#i1035022
class ConnectByRoot(Func):
    pass


class Count(AggFunc):
    arg_types = {"this": False, "expressions": False, "big_int": False}
    is_var_len_args = True


class CountIf(AggFunc):
    _sql_names = ["COUNT_IF", "COUNTIF"]


# cube root
class Cbrt(Func):
    pass


class CurrentDate(Func):
    arg_types = {"this": False}


class CurrentDatetime(Func):
    arg_types = {"this": False}


class CurrentTime(Func):
    arg_types = {"this": False}


class CurrentTimestamp(Func):
    arg_types = {"this": False, "sysdate": False}


class CurrentTimestampLTZ(Func):
    arg_types = {}


class CurrentSchema(Func):
    arg_types = {"this": False}


class CurrentUser(Func):
    arg_types = {"this": False}


class UtcDate(Func):
    arg_types = {}


class UtcTime(Func):
    arg_types = {"this": False}


class UtcTimestamp(Func):
    arg_types = {"this": False}


class DateAdd(Func, IntervalOp):
    arg_types = {"this": True, "expression": True, "unit": False}


class DateBin(Func, IntervalOp):
    arg_types = {"this": True, "expression": True, "unit": False, "zone": False, "origin": False}


class DateSub(Func, IntervalOp):
    arg_types = {"this": True, "expression": True, "unit": False}


class DateDiff(Func, TimeUnit):
    _sql_names = ["DATEDIFF", "DATE_DIFF"]
    arg_types = {"this": True, "expression": True, "unit": False, "zone": False}


class DateTrunc(Func):
    arg_types = {"unit": True, "this": True, "zone": False}

    def __init__(self, **args):
        # Across most dialects it's safe to unabbreviate the unit (e.g. 'Q' -> 'QUARTER') except Oracle
        # https://docs.oracle.com/en/database/oracle/oracle-database/21/sqlrf/ROUND-and-TRUNC-Date-Functions.html
        unabbreviate = args.pop("unabbreviate", True)

        unit = args.get("unit")
        if isinstance(unit, TimeUnit.VAR_LIKE) and not (
            isinstance(unit, Column) and len(unit.parts) != 1
        ):
            unit_name = unit.name.upper()
            if unabbreviate and unit_name in TimeUnit.UNABBREVIATED_UNIT_NAME:
                unit_name = TimeUnit.UNABBREVIATED_UNIT_NAME[unit_name]

            args["unit"] = Literal.string(unit_name)

        super().__init__(**args)

    @property
    def unit(self) -> Expression:
        return self.args["unit"]


# https://cloud.google.com/bigquery/docs/reference/standard-sql/datetime_functions#datetime
# expression can either be time_expr or time_zone
class Datetime(Func):
    arg_types = {"this": True, "expression": False}


class DatetimeAdd(Func, IntervalOp):
    arg_types = {"this": True, "expression": True, "unit": False}


class DatetimeSub(Func, IntervalOp):
    arg_types = {"this": True, "expression": True, "unit": False}


class DatetimeDiff(Func, TimeUnit):
    arg_types = {"this": True, "expression": True, "unit": False}


class DatetimeTrunc(Func, TimeUnit):
    arg_types = {"this": True, "unit": True, "zone": False}


class DateFromUnixDate(Func):
    pass


class DayOfWeek(Func):
    _sql_names = ["DAY_OF_WEEK", "DAYOFWEEK"]


# https://duckdb.org/docs/sql/functions/datepart.html#part-specifiers-only-usable-as-date-part-specifiers
# ISO day of week function in duckdb is ISODOW
class DayOfWeekIso(Func):
    _sql_names = ["DAYOFWEEK_ISO", "ISODOW"]


class DayOfMonth(Func):
    _sql_names = ["DAY_OF_MONTH", "DAYOFMONTH"]


class DayOfYear(Func):
    _sql_names = ["DAY_OF_YEAR", "DAYOFYEAR"]


class ToDays(Func):
    pass


class WeekOfYear(Func):
    _sql_names = ["WEEK_OF_YEAR", "WEEKOFYEAR"]


class MonthsBetween(Func):
    arg_types = {"this": True, "expression": True, "roundoff": False}


class MakeInterval(Func):
    arg_types = {
        "year": False,
        "month": False,
        "day": False,
        "hour": False,
        "minute": False,
        "second": False,
    }


class LastDay(Func, TimeUnit):
    _sql_names = ["LAST_DAY", "LAST_DAY_OF_MONTH"]
    arg_types = {"this": True, "unit": False}


class LaxBool(Func):
    pass


class LaxFloat64(Func):
    pass


class LaxInt64(Func):
    pass


class LaxString(Func):
    pass


class Extract(Func):
    arg_types = {"this": True, "expression": True}


class Exists(Func, SubqueryPredicate):
    arg_types = {"this": True, "expression": False}


class Timestamp(Func):
    arg_types = {"this": False, "zone": False, "with_tz": False}


class TimestampAdd(Func, TimeUnit):
    arg_types = {"this": True, "expression": True, "unit": False}


class TimestampSub(Func, TimeUnit):
    arg_types = {"this": True, "expression": True, "unit": False}


class TimestampDiff(Func, TimeUnit):
    _sql_names = ["TIMESTAMPDIFF", "TIMESTAMP_DIFF"]
    arg_types = {"this": True, "expression": True, "unit": False}


class TimestampTrunc(Func, TimeUnit):
    arg_types = {"this": True, "unit": True, "zone": False}


class TimeAdd(Func, TimeUnit):
    arg_types = {"this": True, "expression": True, "unit": False}


class TimeSub(Func, TimeUnit):
    arg_types = {"this": True, "expression": True, "unit": False}


class TimeDiff(Func, TimeUnit):
    arg_types = {"this": True, "expression": True, "unit": False}


class TimeTrunc(Func, TimeUnit):
    arg_types = {"this": True, "unit": True, "zone": False}


class DateFromParts(Func):
    _sql_names = ["DATE_FROM_PARTS", "DATEFROMPARTS"]
    arg_types = {"year": True, "month": True, "day": True}


class TimeFromParts(Func):
    _sql_names = ["TIME_FROM_PARTS", "TIMEFROMPARTS"]
    arg_types = {
        "hour": True,
        "min": True,
        "sec": True,
        "nano": False,
        "fractions": False,
        "precision": False,
    }


class DateStrToDate(Func):
    pass


class DateToDateStr(Func):
    pass


class DateToDi(Func):
    pass


# https://cloud.google.com/bigquery/docs/reference/standard-sql/date_functions#date
class Date(Func):
    arg_types = {"this": False, "zone": False, "expressions": False}
    is_var_len_args = True


class Day(Func):
    pass


class Decode(Func):
    arg_types = {"this": True, "charset": True, "replace": False}


class DecodeCase(Func):
    arg_types = {"expressions": True}
    is_var_len_args = True


class DenseRank(AggFunc):
    arg_types = {"expressions": False}
    is_var_len_args = True


class DiToDate(Func):
    pass


class Encode(Func):
    arg_types = {"this": True, "charset": True}


class Exp(Func):
    pass


# https://docs.snowflake.com/en/sql-reference/functions/flatten
class Explode(Func, UDTF):
    arg_types = {"this": True, "expressions": False}
    is_var_len_args = True


# https://spark.apache.org/docs/latest/api/sql/#inline
class Inline(Func):
    pass


class ExplodeOuter(Explode):
    pass


class Posexplode(Explode):
    pass


class PosexplodeOuter(Posexplode, ExplodeOuter):
    pass


class PositionalColumn(Expression):
    pass


class Unnest(Func, UDTF):
    arg_types = {
        "expressions": True,
        "alias": False,
        "offset": False,
        "explode_array": False,
    }

    @property
    def selects(self) -> t.List[Expression]:
        columns = super().selects
        offset = self.args.get("offset")
        if offset:
            columns = columns + [to_identifier("offset") if offset is True else offset]
        return columns


class Floor(Func):
    arg_types = {"this": True, "decimals": False, "to": False}


class FromBase32(Func):
    pass


class FromBase64(Func):
    pass


class ToBase32(Func):
    pass


class ToBase64(Func):
    pass


# https://docs.snowflake.com/en/sql-reference/functions/base64_decode_binary
class Base64DecodeBinary(Func):
    arg_types = {"this": True, "alphabet": False}


# https://docs.snowflake.com/en/sql-reference/functions/base64_decode_string
class Base64DecodeString(Func):
    arg_types = {"this": True, "alphabet": False}


# https://docs.snowflake.com/en/sql-reference/functions/base64_encode
class Base64Encode(Func):
    arg_types = {"this": True, "max_line_length": False, "alphabet": False}


# https://docs.snowflake.com/en/sql-reference/functions/try_base64_decode_binary
class TryBase64DecodeBinary(Func):
    arg_types = {"this": True, "alphabet": False}


# https://docs.snowflake.com/en/sql-reference/functions/try_base64_decode_string
class TryBase64DecodeString(Func):
    arg_types = {"this": True, "alphabet": False}


# https://docs.snowflake.com/en/sql-reference/functions/try_hex_decode_binary
class TryHexDecodeBinary(Func):
    pass


# https://docs.snowflake.com/en/sql-reference/functions/try_hex_decode_string
class TryHexDecodeString(Func):
    pass


# https://trino.io/docs/current/functions/datetime.html#from_iso8601_timestamp
class FromISO8601Timestamp(Func):
    _sql_names = ["FROM_ISO8601_TIMESTAMP"]


class GapFill(Func):
    arg_types = {
        "this": True,
        "ts_column": True,
        "bucket_width": True,
        "partitioning_columns": False,
        "value_columns": False,
        "origin": False,
        "ignore_nulls": False,
    }


# https://cloud.google.com/bigquery/docs/reference/standard-sql/array_functions#generate_date_array
class GenerateDateArray(Func):
    arg_types = {"start": True, "end": True, "step": False}


# https://cloud.google.com/bigquery/docs/reference/standard-sql/array_functions#generate_timestamp_array
class GenerateTimestampArray(Func):
    arg_types = {"start": True, "end": True, "step": True}


# https://docs.snowflake.com/en/sql-reference/functions/get
class GetExtract(Func):
    arg_types = {"this": True, "expression": True}


class Greatest(Func):
    arg_types = {"this": True, "expressions": False}
    is_var_len_args = True


# Trino's `ON OVERFLOW TRUNCATE [filler_string] {WITH | WITHOUT} COUNT`
# https://trino.io/docs/current/functions/aggregate.html#listagg
class OverflowTruncateBehavior(Expression):
    arg_types = {"this": False, "with_count": True}


class GroupConcat(AggFunc):
    arg_types = {"this": True, "separator": False, "on_overflow": False}


class Hex(Func):
    pass


# https://docs.snowflake.com/en/sql-reference/functions/hex_decode_string
class HexDecodeString(Func):
    pass


# https://docs.snowflake.com/en/sql-reference/functions/hex_encode
class HexEncode(Func):
    arg_types = {"this": True, "case": False}


# T-SQL: https://learn.microsoft.com/en-us/sql/t-sql/functions/compress-transact-sql?view=sql-server-ver17
# Snowflake: https://docs.snowflake.com/en/sql-reference/functions/compress
class Compress(Func):
    arg_types = {"this": True, "method": False}


# Snowflake: https://docs.snowflake.com/en/sql-reference/functions/decompress_binary
class DecompressBinary(Func):
    arg_types = {"this": True, "method": True}


# Snowflake: https://docs.snowflake.com/en/sql-reference/functions/decompress_string
class DecompressString(Func):
    arg_types = {"this": True, "method": True}


class LowerHex(Hex):
    pass


class And(Connector, Func):
    pass


class Or(Connector, Func):
    pass


class Xor(Connector, Func):
    arg_types = {"this": False, "expression": False, "expressions": False}


class If(Func):
    arg_types = {"this": True, "true": True, "false": False}
    _sql_names = ["IF", "IIF"]


class Nullif(Func):
    arg_types = {"this": True, "expression": True}


class Initcap(Func):
    arg_types = {"this": True, "expression": False}


class IsAscii(Func):
    pass


class IsNan(Func):
    _sql_names = ["IS_NAN", "ISNAN"]


# https://cloud.google.com/bigquery/docs/reference/standard-sql/json_functions#int64_for_json
class Int64(Func):
    pass


class IsInf(Func):
    _sql_names = ["IS_INF", "ISINF"]


# https://www.postgresql.org/docs/current/functions-json.html
class JSON(Expression):
    arg_types = {"this": False, "with": False, "unique": False}


class JSONPath(Expression):
    arg_types = {"expressions": True, "escape": False}

    @property
    def output_name(self) -> str:
        last_segment = self.expressions[-1].this
        return last_segment if isinstance(last_segment, str) else ""


class JSONPathPart(Expression):
    arg_types = {}


class JSONPathFilter(JSONPathPart):
    arg_types = {"this": True}


class JSONPathKey(JSONPathPart):
    arg_types = {"this": True}


class JSONPathRecursive(JSONPathPart):
    arg_types = {"this": False}


class JSONPathRoot(JSONPathPart):
    pass


class JSONPathScript(JSONPathPart):
    arg_types = {"this": True}


class JSONPathSlice(JSONPathPart):
    arg_types = {"start": False, "end": False, "step": False}


class JSONPathSelector(JSONPathPart):
    arg_types = {"this": True}


class JSONPathSubscript(JSONPathPart):
    arg_types = {"this": True}


class JSONPathUnion(JSONPathPart):
    arg_types = {"expressions": True}


class JSONPathWildcard(JSONPathPart):
    pass


class FormatJson(Expression):
    pass


class Format(Func):
    arg_types = {"this": True, "expressions": True}
    is_var_len_args = True


class JSONKeyValue(Expression):
    arg_types = {"this": True, "expression": True}


# https://cloud.google.com/bigquery/docs/reference/standard-sql/json_functions#json_keys
class JSONKeysAtDepth(Func):
    arg_types = {"this": True, "expression": False, "mode": False}


class JSONObject(Func):
    arg_types = {
        "expressions": False,
        "null_handling": False,
        "unique_keys": False,
        "return_type": False,
        "encoding": False,
    }


class JSONObjectAgg(AggFunc):
    arg_types = {
        "expressions": False,
        "null_handling": False,
        "unique_keys": False,
        "return_type": False,
        "encoding": False,
    }


# https://www.postgresql.org/docs/9.5/functions-aggregate.html
class JSONBObjectAgg(AggFunc):
    arg_types = {"this": True, "expression": True}


# https://docs.oracle.com/en/database/oracle/oracle-database/19/sqlrf/JSON_ARRAY.html
class JSONArray(Func):
    arg_types = {
        "expressions": False,
        "null_handling": False,
        "return_type": False,
        "strict": False,
    }


# https://docs.oracle.com/en/database/oracle/oracle-database/19/sqlrf/JSON_ARRAYAGG.html
class JSONArrayAgg(Func):
    arg_types = {
        "this": True,
        "order": False,
        "null_handling": False,
        "return_type": False,
        "strict": False,
    }


class JSONExists(Func):
    arg_types = {"this": True, "path": True, "passing": False, "on_condition": False}


# https://docs.oracle.com/en/database/oracle/oracle-database/19/sqlrf/JSON_TABLE.html
# Note: parsing of JSON column definitions is currently incomplete.
class JSONColumnDef(Expression):
    arg_types = {"this": False, "kind": False, "path": False, "nested_schema": False}


class JSONSchema(Expression):
    arg_types = {"expressions": True}


class JSONSet(Func):
    arg_types = {"this": True, "expressions": True}
    is_var_len_args = True
    _sql_names = ["JSON_SET"]


# https://cloud.google.com/bigquery/docs/reference/standard-sql/json_functions#json_strip_nulls
class JSONStripNulls(Func):
    arg_types = {
        "this": True,
        "expression": False,
        "include_arrays": False,
        "remove_empty": False,
    }
    _sql_names = ["JSON_STRIP_NULLS"]


# https://dev.mysql.com/doc/refman/8.4/en/json-search-functions.html#function_json-value
class JSONValue(Expression):
    arg_types = {
        "this": True,
        "path": True,
        "returning": False,
        "on_condition": False,
    }


class JSONValueArray(Func):
    arg_types = {"this": True, "expression": False}


class JSONRemove(Func):
    arg_types = {"this": True, "expressions": True}
    is_var_len_args = True
    _sql_names = ["JSON_REMOVE"]


# https://docs.oracle.com/en/database/oracle/oracle-database/19/sqlrf/JSON_TABLE.html
class JSONTable(Func):
    arg_types = {
        "this": True,
        "schema": True,
        "path": False,
        "error_handling": False,
        "empty_handling": False,
    }


# https://cloud.google.com/bigquery/docs/reference/standard-sql/json_functions#json_type
# https://doris.apache.org/docs/sql-manual/sql-functions/scalar-functions/json-functions/json-type#description
class JSONType(Func):
    arg_types = {"this": True, "expression": False}
    _sql_names = ["JSON_TYPE"]


# https://docs.snowflake.com/en/sql-reference/functions/object_insert
class ObjectInsert(Func):
    arg_types = {
        "this": True,
        "key": True,
        "value": True,
        "update_flag": False,
    }


class OpenJSONColumnDef(Expression):
    arg_types = {"this": True, "kind": True, "path": False, "as_json": False}


class OpenJSON(Func):
    arg_types = {"this": True, "path": False, "expressions": False}


class JSONBContains(Binary, Func):
    _sql_names = ["JSONB_CONTAINS"]


# https://www.postgresql.org/docs/9.5/functions-json.html
class JSONBContainsAnyTopKeys(Binary, Func):
    pass


# https://www.postgresql.org/docs/9.5/functions-json.html
class JSONBContainsAllTopKeys(Binary, Func):
    pass


class JSONBExists(Func):
    arg_types = {"this": True, "path": True}
    _sql_names = ["JSONB_EXISTS"]


# https://www.postgresql.org/docs/9.5/functions-json.html
class JSONBDeleteAtPath(Binary, Func):
    pass


class JSONExtract(Binary, Func):
    arg_types = {
        "this": True,
        "expression": True,
        "only_json_types": False,
        "expressions": False,
        "variant_extract": False,
        "json_query": False,
        "option": False,
        "quote": False,
        "on_condition": False,
        "requires_json": False,
    }
    _sql_names = ["JSON_EXTRACT"]
    is_var_len_args = True

    @property
    def output_name(self) -> str:
        return self.expression.output_name if not self.expressions else ""


# https://trino.io/docs/current/functions/json.html#json-query
class JSONExtractQuote(Expression):
    arg_types = {
        "option": True,
        "scalar": False,
    }


class JSONExtractArray(Func):
    arg_types = {"this": True, "expression": False}
    _sql_names = ["JSON_EXTRACT_ARRAY"]


class JSONExtractScalar(Binary, Func):
    arg_types = {
        "this": True,
        "expression": True,
        "only_json_types": False,
        "expressions": False,
        "json_type": False,
    }
    _sql_names = ["JSON_EXTRACT_SCALAR"]
    is_var_len_args = True

    @property
    def output_name(self) -> str:
        return self.expression.output_name


class JSONBExtract(Binary, Func):
    _sql_names = ["JSONB_EXTRACT"]


class JSONBExtractScalar(Binary, Func):
    arg_types = {"this": True, "expression": True, "json_type": False}
    _sql_names = ["JSONB_EXTRACT_SCALAR"]


class JSONFormat(Func):
    arg_types = {"this": False, "options": False, "is_json": False, "to_json": False}
    _sql_names = ["JSON_FORMAT"]


class JSONArrayAppend(Func):
    arg_types = {"this": True, "expressions": True}
    is_var_len_args = True
    _sql_names = ["JSON_ARRAY_APPEND"]


# https://dev.mysql.com/doc/refman/8.0/en/json-search-functions.html#operator_member-of
class JSONArrayContains(Binary, Predicate, Func):
    arg_types = {"this": True, "expression": True, "json_type": False}
    _sql_names = ["JSON_ARRAY_CONTAINS"]


class JSONArrayInsert(Func):
    arg_types = {"this": True, "expressions": True}
    is_var_len_args = True
    _sql_names = ["JSON_ARRAY_INSERT"]


class ParseBignumeric(Func):
    pass


class ParseNumeric(Func):
    pass


class ParseJSON(Func):
    # BigQuery, Snowflake have PARSE_JSON, Presto has JSON_PARSE
    # Snowflake also has TRY_PARSE_JSON, which is represented using `safe`
    _sql_names = ["PARSE_JSON", "JSON_PARSE"]
    arg_types = {"this": True, "expression": False, "safe": False}


# Snowflake: https://docs.snowflake.com/en/sql-reference/functions/parse_url
# Databricks: https://docs.databricks.com/aws/en/sql/language-manual/functions/parse_url
class ParseUrl(Func):
    arg_types = {"this": True, "part_to_extract": False, "key": False, "permissive": False}


class ParseIp(Func):
    arg_types = {"this": True, "type": True, "permissive": False}


class ParseTime(Func):
    arg_types = {"this": True, "format": True}


class ParseDatetime(Func):
    arg_types = {"this": True, "format": False, "zone": False}


class Least(Func):
    arg_types = {"this": True, "expressions": False}
    is_var_len_args = True


class Left(Func):
    arg_types = {"this": True, "expression": True}


class Right(Func):
    arg_types = {"this": True, "expression": True}


class Reverse(Func):
    pass


class Length(Func):
    arg_types = {"this": True, "binary": False, "encoding": False}
    _sql_names = ["LENGTH", "LEN", "CHAR_LENGTH", "CHARACTER_LENGTH"]


class RtrimmedLength(Func):
    pass


class BitLength(Func):
    pass


class Levenshtein(Func):
    arg_types = {
        "this": True,
        "expression": False,
        "ins_cost": False,
        "del_cost": False,
        "sub_cost": False,
        "max_dist": False,
    }


class Ln(Func):
    pass


class Log(Func):
    arg_types = {"this": True, "expression": False}


class LogicalOr(AggFunc):
    _sql_names = ["LOGICAL_OR", "BOOL_OR", "BOOLOR_AGG"]


class LogicalAnd(AggFunc):
    _sql_names = ["LOGICAL_AND", "BOOL_AND", "BOOLAND_AGG"]


class Lower(Func):
    _sql_names = ["LOWER", "LCASE"]


class Map(Func):
    arg_types = {"keys": False, "values": False}

    @property
    def keys(self) -> t.List[Expression]:
        keys = self.args.get("keys")
        return keys.expressions if keys else []

    @property
    def values(self) -> t.List[Expression]:
        values = self.args.get("values")
        return values.expressions if values else []


# Represents the MAP {...} syntax in DuckDB - basically convert a struct to a MAP
class ToMap(Func):
    pass


class MapFromEntries(Func):
    pass


# https://learn.microsoft.com/en-us/sql/t-sql/language-elements/scope-resolution-operator-transact-sql?view=sql-server-ver16
class ScopeResolution(Expression):
    arg_types = {"this": False, "expression": True}


class Stream(Expression):
    pass


class StarMap(Func):
    pass


class VarMap(Func):
    arg_types = {"keys": True, "values": True}
    is_var_len_args = True

    @property
    def keys(self) -> t.List[Expression]:
        return self.args["keys"].expressions

    @property
    def values(self) -> t.List[Expression]:
        return self.args["values"].expressions


# https://dev.mysql.com/doc/refman/8.0/en/fulltext-search.html
class MatchAgainst(Func):
    arg_types = {"this": True, "expressions": True, "modifier": False}


class Max(AggFunc):
    arg_types = {"this": True, "expressions": False}
    is_var_len_args = True


class MD5(Func):
    _sql_names = ["MD5"]


# Represents the variant of the MD5 function that returns a binary value
class MD5Digest(Func):
    _sql_names = ["MD5_DIGEST"]


# https://docs.snowflake.com/en/sql-reference/functions/md5_number_lower64
class MD5NumberLower64(Func):
    pass


# https://docs.snowflake.com/en/sql-reference/functions/md5_number_upper64
class MD5NumberUpper64(Func):
    pass


class Median(AggFunc):
    pass


class Min(AggFunc):
    arg_types = {"this": True, "expressions": False}
    is_var_len_args = True


class Month(Func):
    pass


class AddMonths(Func):
    arg_types = {"this": True, "expression": True}


class Nvl2(Func):
    arg_types = {"this": True, "true": True, "false": False}


class Ntile(AggFunc):
    arg_types = {"this": False}


class Normalize(Func):
    arg_types = {"this": True, "form": False, "is_casefold": False}


class Overlay(Func):
    arg_types = {"this": True, "expression": True, "from": True, "for": False}


# https://cloud.google.com/bigquery/docs/reference/standard-sql/bigqueryml-syntax-predict#mlpredict_function
class Predict(Func):
    arg_types = {"this": True, "expression": True, "params_struct": False}


# https://cloud.google.com/bigquery/docs/reference/standard-sql/bigqueryml-syntax-translate#mltranslate_function
class MLTranslate(Func):
    arg_types = {"this": True, "expression": True, "params_struct": True}


# https://cloud.google.com/bigquery/docs/reference/standard-sql/bigqueryml-syntax-feature-time
class FeaturesAtTime(Func):
    arg_types = {"this": True, "time": False, "num_rows": False, "ignore_feature_nulls": False}


# https://cloud.google.com/bigquery/docs/reference/standard-sql/bigqueryml-syntax-generate-embedding
class GenerateEmbedding(Func):
    arg_types = {"this": True, "expression": True, "params_struct": False, "is_text": False}


class MLForecast(Func):
    arg_types = {"this": True, "expression": False, "params_struct": False}


# Represents Snowflake's <model>!<attribute> syntax. For example: SELECT model!PREDICT(INPUT_DATA => {*})
# See: https://docs.snowflake.com/en/guides-overview-ml-functions
class ModelAttribute(Expression):
    arg_types = {"this": True, "expression": True}


# https://cloud.google.com/bigquery/docs/reference/standard-sql/search_functions#vector_search
class VectorSearch(Func):
    arg_types = {
        "this": True,
        "column_to_search": True,
        "query_table": True,
        "query_column_to_search": False,
        "top_k": False,
        "distance_type": False,
        "options": False,
    }


class Pow(Binary, Func):
    _sql_names = ["POWER", "POW"]


class PercentileCont(AggFunc):
    arg_types = {"this": True, "expression": False}


class PercentileDisc(AggFunc):
    arg_types = {"this": True, "expression": False}


class PercentRank(AggFunc):
    arg_types = {"expressions": False}
    is_var_len_args = True


class Quantile(AggFunc):
    arg_types = {"this": True, "quantile": True}


class ApproxQuantile(Quantile):
    arg_types = {
        "this": True,
        "quantile": True,
        "accuracy": False,
        "weight": False,
        "error_tolerance": False,
    }


class Quarter(Func):
    pass


# https://docs.teradata.com/r/Enterprise_IntelliFlex_VMware/SQL-Functions-Expressions-and-Predicates/Arithmetic-Trigonometric-Hyperbolic-Operators/Functions/RANDOM/RANDOM-Function-Syntax
# teradata lower and upper bounds
class Rand(Func):
    _sql_names = ["RAND", "RANDOM"]
    arg_types = {"this": False, "lower": False, "upper": False}


class Randn(Func):
    arg_types = {"this": False}


class RangeN(Func):
    arg_types = {"this": True, "expressions": True, "each": False}


class RangeBucket(Func):
    arg_types = {"this": True, "expression": True}


class Rank(AggFunc):
    arg_types = {"expressions": False}
    is_var_len_args = True


class ReadCSV(Func):
    _sql_names = ["READ_CSV"]
    is_var_len_args = True
    arg_types = {"this": True, "expressions": False}


class Reduce(Func):
    arg_types = {"this": True, "initial": True, "merge": True, "finish": False}


class RegexpExtract(Func):
    arg_types = {
        "this": True,
        "expression": True,
        "position": False,
        "occurrence": False,
        "parameters": False,
        "group": False,
    }


class RegexpExtractAll(Func):
    arg_types = {
        "this": True,
        "expression": True,
        "position": False,
        "occurrence": False,
        "parameters": False,
        "group": False,
    }


class RegexpReplace(Func):
    arg_types = {
        "this": True,
        "expression": True,
        "replacement": False,
        "position": False,
        "occurrence": False,
        "modifiers": False,
    }


class RegexpLike(Binary, Func):
    arg_types = {"this": True, "expression": True, "flag": False}


class RegexpILike(Binary, Func):
    arg_types = {"this": True, "expression": True, "flag": False}


class RegexpFullMatch(Binary, Func):
    arg_types = {"this": True, "expression": True, "options": False}


class RegexpInstr(Func):
    arg_types = {
        "this": True,
        "expression": True,
        "position": False,
        "occurrence": False,
        "option": False,
        "parameters": False,
        "group": False,
    }


# https://spark.apache.org/docs/latest/api/python/reference/pyspark.sql/api/pyspark.sql.functions.split.html
# limit is the number of times a pattern is applied
class RegexpSplit(Func):
    arg_types = {"this": True, "expression": True, "limit": False}


class RegexpCount(Func):
    arg_types = {
        "this": True,
        "expression": True,
        "position": False,
        "parameters": False,
    }


class Repeat(Func):
    arg_types = {"this": True, "times": True}


# Some dialects like Snowflake support two argument replace
class Replace(Func):
    arg_types = {"this": True, "expression": True, "replacement": False}


# https://learn.microsoft.com/en-us/sql/t-sql/functions/round-transact-sql?view=sql-server-ver16
# tsql third argument function == trunctaion if not 0
class Round(Func):
    arg_types = {"this": True, "decimals": False, "truncate": False}


class RowNumber(Func):
    arg_types = {"this": False}


class SafeAdd(Func):
    arg_types = {"this": True, "expression": True}


class SafeDivide(Func):
    arg_types = {"this": True, "expression": True}


class SafeMultiply(Func):
    arg_types = {"this": True, "expression": True}


class SafeNegate(Func):
    pass


class SafeSubtract(Func):
    arg_types = {"this": True, "expression": True}


class SafeConvertBytesToString(Func):
    pass


class SHA(Func):
    _sql_names = ["SHA", "SHA1"]


class SHA2(Func):
    _sql_names = ["SHA2"]
    arg_types = {"this": True, "length": False}


# Represents the variant of the SHA1 function that returns a binary value
class SHA1Digest(Func):
    pass


# Represents the variant of the SHA2 function that returns a binary value
class SHA2Digest(Func):
    arg_types = {"this": True, "length": False}


class Sign(Func):
    _sql_names = ["SIGN", "SIGNUM"]


class SortArray(Func):
    arg_types = {"this": True, "asc": False, "nulls_first": False}


class Soundex(Func):
    pass


# https://docs.snowflake.com/en/sql-reference/functions/soundex_p123
class SoundexP123(Func):
    pass


class Split(Func):
    arg_types = {"this": True, "expression": True, "limit": False}


# https://spark.apache.org/docs/latest/api/python/reference/pyspark.sql/api/pyspark.sql.functions.split_part.html
# https://docs.snowflake.com/en/sql-reference/functions/split_part
# https://docs.snowflake.com/en/sql-reference/functions/strtok
class SplitPart(Func):
    arg_types = {"this": True, "delimiter": False, "part_index": False}


# Start may be omitted in the case of postgres
# https://www.postgresql.org/docs/9.1/functions-string.html @ Table 9-6
class Substring(Func):
    _sql_names = ["SUBSTRING", "SUBSTR"]
    arg_types = {"this": True, "start": False, "length": False}


class SubstringIndex(Func):
    """
    SUBSTRING_INDEX(str, delim, count)

    *count* > 0  → left slice before the *count*-th delimiter
    *count* < 0  → right slice after the |count|-th delimiter
    """

    arg_types = {"this": True, "delimiter": True, "count": True}


class StandardHash(Func):
    arg_types = {"this": True, "expression": False}


class StartsWith(Func):
    _sql_names = ["STARTS_WITH", "STARTSWITH"]
    arg_types = {"this": True, "expression": True}


class EndsWith(Func):
    _sql_names = ["ENDS_WITH", "ENDSWITH"]
    arg_types = {"this": True, "expression": True}


class StrPosition(Func):
    arg_types = {
        "this": True,
        "substr": True,
        "position": False,
        "occurrence": False,
    }


# Snowflake: https://docs.snowflake.com/en/sql-reference/functions/search
# BigQuery: https://cloud.google.com/bigquery/docs/reference/standard-sql/search_functions#search
class Search(Func):
    arg_types = {
        "this": True,  # data_to_search / search_data
        "expression": True,  # search_query / search_string
        "json_scope": False,  # BigQuery: JSON_VALUES | JSON_KEYS | JSON_KEYS_AND_VALUES
        "analyzer": False,  # Both: analyzer / ANALYZER
        "analyzer_options": False,  # BigQuery: analyzer_options_values
        "search_mode": False,  # Snowflake: OR | AND
    }


class StrToDate(Func):
    arg_types = {"this": True, "format": False, "safe": False}


class StrToTime(Func):
    arg_types = {"this": True, "format": True, "zone": False, "safe": False}


# Spark allows unix_timestamp()
# https://spark.apache.org/docs/3.1.3/api/python/reference/api/pyspark.sql.functions.unix_timestamp.html
class StrToUnix(Func):
    arg_types = {"this": False, "format": False}


# https://prestodb.io/docs/current/functions/string.html
# https://spark.apache.org/docs/latest/api/sql/index.html#str_to_map
class StrToMap(Func):
    arg_types = {
        "this": True,
        "pair_delim": False,
        "key_value_delim": False,
        "duplicate_resolution_callback": False,
    }


class NumberToStr(Func):
    arg_types = {"this": True, "format": True, "culture": False}


class FromBase(Func):
    arg_types = {"this": True, "expression": True}


class Space(Func):
    """
    SPACE(n) → string consisting of n blank characters
    """

    pass


class Struct(Func):
    arg_types = {"expressions": False}
    is_var_len_args = True


class StructExtract(Func):
    arg_types = {"this": True, "expression": True}


# https://learn.microsoft.com/en-us/sql/t-sql/functions/stuff-transact-sql?view=sql-server-ver16
# https://docs.snowflake.com/en/sql-reference/functions/insert
class Stuff(Func):
    _sql_names = ["STUFF", "INSERT"]
    arg_types = {"this": True, "start": True, "length": True, "expression": True}


class Sum(AggFunc):
    pass


class Sqrt(Func):
    pass


class Stddev(AggFunc):
    _sql_names = ["STDDEV", "STDEV"]


class StddevPop(AggFunc):
    pass


class StddevSamp(AggFunc):
    pass


# https://cloud.google.com/bigquery/docs/reference/standard-sql/time_functions#time
class Time(Func):
    arg_types = {"this": False, "zone": False}


class TimeToStr(Func):
    arg_types = {"this": True, "format": True, "culture": False, "zone": False}


class TimeToTimeStr(Func):
    pass


class TimeToUnix(Func):
    pass


class TimeStrToDate(Func):
    pass


class TimeStrToTime(Func):
    arg_types = {"this": True, "zone": False}


class TimeStrToUnix(Func):
    pass


class Trim(Func):
    arg_types = {
        "this": True,
        "expression": False,
        "position": False,
        "collation": False,
    }


class TsOrDsAdd(Func, TimeUnit):
    # return_type is used to correctly cast the arguments of this expression when transpiling it
    arg_types = {"this": True, "expression": True, "unit": False, "return_type": False}

    @property
    def return_type(self) -> DataType:
        return DataType.build(self.args.get("return_type") or DataType.Type.DATE)


class TsOrDsDiff(Func, TimeUnit):
    arg_types = {"this": True, "expression": True, "unit": False}


class TsOrDsToDateStr(Func):
    pass


class TsOrDsToDate(Func):
    arg_types = {"this": True, "format": False, "safe": False}


class TsOrDsToDatetime(Func):
    pass


class TsOrDsToTime(Func):
    arg_types = {"this": True, "format": False, "safe": False}


class TsOrDsToTimestamp(Func):
    pass


class TsOrDiToDi(Func):
    pass


class Unhex(Func):
    arg_types = {"this": True, "expression": False}


class Unicode(Func):
    pass


# https://cloud.google.com/bigquery/docs/reference/standard-sql/date_functions#unix_date
class UnixDate(Func):
    pass


class UnixToStr(Func):
    arg_types = {"this": True, "format": False}


# https://prestodb.io/docs/current/functions/datetime.html
# presto has weird zone/hours/minutes
class UnixToTime(Func):
    arg_types = {
        "this": True,
        "scale": False,
        "zone": False,
        "hours": False,
        "minutes": False,
        "format": False,
    }

    SECONDS = Literal.number(0)
    DECIS = Literal.number(1)
    CENTIS = Literal.number(2)
    MILLIS = Literal.number(3)
    DECIMILLIS = Literal.number(4)
    CENTIMILLIS = Literal.number(5)
    MICROS = Literal.number(6)
    DECIMICROS = Literal.number(7)
    CENTIMICROS = Literal.number(8)
    NANOS = Literal.number(9)


class UnixToTimeStr(Func):
    pass


class UnixSeconds(Func):
    pass


class UnixMicros(Func):
    pass


class UnixMillis(Func):
    pass


class Uuid(Func):
    _sql_names = ["UUID", "GEN_RANDOM_UUID", "GENERATE_UUID", "UUID_STRING"]

    arg_types = {"this": False, "name": False}


class TimestampFromParts(Func):
    _sql_names = ["TIMESTAMP_FROM_PARTS", "TIMESTAMPFROMPARTS"]
    arg_types = {
        "year": True,
        "month": True,
        "day": True,
        "hour": True,
        "min": True,
        "sec": True,
        "nano": False,
        "zone": False,
        "milli": False,
    }


class Upper(Func):
    _sql_names = ["UPPER", "UCASE"]


class Corr(Binary, AggFunc):
    pass


# https://docs.oracle.com/en/database/oracle/oracle-database/19/sqlrf/CUME_DIST.html
class CumeDist(AggFunc):
    arg_types = {"expressions": False}
    is_var_len_args = True


class Variance(AggFunc):
    _sql_names = ["VARIANCE", "VARIANCE_SAMP", "VAR_SAMP"]


class VariancePop(AggFunc):
    _sql_names = ["VARIANCE_POP", "VAR_POP"]


class CovarSamp(Binary, AggFunc):
    pass


class CovarPop(Binary, AggFunc):
    pass


class Week(Func):
    arg_types = {"this": True, "mode": False}


class WeekStart(Expression):
    pass


class XMLElement(Func):
    _sql_names = ["XMLELEMENT"]
    arg_types = {"this": True, "expressions": False}


class XMLTable(Func):
    arg_types = {
        "this": True,
        "namespaces": False,
        "passing": False,
        "columns": False,
        "by_ref": False,
    }


class XMLNamespace(Expression):
    pass


# https://learn.microsoft.com/en-us/sql/t-sql/queries/select-for-clause-transact-sql?view=sql-server-ver17#syntax
class XMLKeyValueOption(Expression):
    arg_types = {"this": True, "expression": False}


class Year(Func):
    pass


class Use(Expression):
    arg_types = {"this": False, "expressions": False, "kind": False}


class Merge(DML):
    arg_types = {
        "this": True,
        "using": True,
        "on": True,
        "whens": True,
        "with": False,
        "returning": False,
    }


class When(Expression):
    arg_types = {"matched": True, "source": False, "condition": False, "then": True}


class Whens(Expression):
    """Wraps around one or more WHEN [NOT] MATCHED [...] clauses."""

    arg_types = {"expressions": True}


# https://docs.oracle.com/javadb/10.8.3.0/ref/rrefsqljnextvaluefor.html
# https://learn.microsoft.com/en-us/sql/t-sql/functions/next-value-for-transact-sql?view=sql-server-ver16
class NextValueFor(Func):
    arg_types = {"this": True, "order": False}


# Refers to a trailing semi-colon. This is only used to preserve trailing comments
# select 1; -- my comment
class Semicolon(Expression):
    arg_types = {}


# BigQuery allows SELECT t FROM t and treats the projection as a struct value. This expression
# type is intended to be constructed by qualify so that we can properly annotate its type later
class TableColumn(Expression):
    pass


ALL_FUNCTIONS = subclasses(__name__, Func, (AggFunc, Anonymous, Func))
FUNCTION_BY_NAME = {name: func for func in ALL_FUNCTIONS for name in func.sql_names()}

JSON_PATH_PARTS = subclasses(__name__, JSONPathPart, (JSONPathPart,))

PERCENTILES = (PercentileCont, PercentileDisc)


# Helpers
@t.overload
def maybe_parse(
    sql_or_expression: ExpOrStr,
    *,
    into: t.Type[E],
    dialect: DialectType = None,
    prefix: t.Optional[str] = None,
    copy: bool = False,
    **opts,
) -> E: ...


@t.overload
def maybe_parse(
    sql_or_expression: str | E,
    *,
    into: t.Optional[IntoType] = None,
    dialect: DialectType = None,
    prefix: t.Optional[str] = None,
    copy: bool = False,
    **opts,
) -> E: ...


def maybe_parse(
    sql_or_expression: ExpOrStr,
    *,
    into: t.Optional[IntoType] = None,
    dialect: DialectType = None,
    prefix: t.Optional[str] = None,
    copy: bool = False,
    **opts,
) -> Expression:
    """Gracefully handle a possible string or expression.

    Example:
        >>> maybe_parse("1")
        Literal(this=1, is_string=False)
        >>> maybe_parse(to_identifier("x"))
        Identifier(this=x, quoted=False)

    Args:
        sql_or_expression: the SQL code string or an expression
        into: the SQLGlot Expression to parse into
        dialect: the dialect used to parse the input expressions (in the case that an
            input expression is a SQL string).
        prefix: a string to prefix the sql with before it gets parsed
            (automatically includes a space)
        copy: whether to copy the expression.
        **opts: other options to use to parse the input expressions (again, in the case
            that an input expression is a SQL string).

    Returns:
        Expression: the parsed or given expression.
    """
    if isinstance(sql_or_expression, Expression):
        if copy:
            return sql_or_expression.copy()
        return sql_or_expression

    if sql_or_expression is None:
        raise ParseError("SQL cannot be None")

    import sqlglot

    sql = str(sql_or_expression)
    if prefix:
        sql = f"{prefix} {sql}"

    return sqlglot.parse_one(sql, read=dialect, into=into, **opts)


@t.overload
def maybe_copy(instance: None, copy: bool = True) -> None: ...


@t.overload
def maybe_copy(instance: E, copy: bool = True) -> E: ...


def maybe_copy(instance, copy=True):
    return instance.copy() if copy and instance else instance


def _to_s(node: t.Any, verbose: bool = False, level: int = 0, repr_str: bool = False) -> str:
    """Generate a textual representation of an Expression tree"""
    indent = "\n" + ("  " * (level + 1))
    delim = f",{indent}"

    if isinstance(node, Expression):
        args = {k: v for k, v in node.args.items() if (v is not None and v != []) or verbose}

        if (node.type or verbose) and not isinstance(node, DataType):
            args["_type"] = node.type
        if node.comments or verbose:
            args["_comments"] = node.comments

        if verbose:
            args["_id"] = id(node)

        # Inline leaves for a more compact representation
        if node.is_leaf():
            indent = ""
            delim = ", "

        repr_str = node.is_string or (isinstance(node, Identifier) and node.quoted)
        items = delim.join(
            [f"{k}={_to_s(v, verbose, level + 1, repr_str=repr_str)}" for k, v in args.items()]
        )
        return f"{node.__class__.__name__}({indent}{items})"

    if isinstance(node, list):
        items = delim.join(_to_s(i, verbose, level + 1) for i in node)
        items = f"{indent}{items}" if items else ""
        return f"[{items}]"

    # We use the representation of the string to avoid stripping out important whitespace
    if repr_str and isinstance(node, str):
        node = repr(node)

    # Indent multiline strings to match the current level
    return indent.join(textwrap.dedent(str(node).strip("\n")).splitlines())


def _is_wrong_expression(expression, into):
    return isinstance(expression, Expression) and not isinstance(expression, into)


def _apply_builder(
    expression,
    instance,
    arg,
    copy=True,
    prefix=None,
    into=None,
    dialect=None,
    into_arg="this",
    **opts,
):
    if _is_wrong_expression(expression, into):
        expression = into(**{into_arg: expression})
    instance = maybe_copy(instance, copy)
    expression = maybe_parse(
        sql_or_expression=expression,
        prefix=prefix,
        into=into,
        dialect=dialect,
        **opts,
    )
    instance.set(arg, expression)
    return instance


def _apply_child_list_builder(
    *expressions,
    instance,
    arg,
    append=True,
    copy=True,
    prefix=None,
    into=None,
    dialect=None,
    properties=None,
    **opts,
):
    instance = maybe_copy(instance, copy)
    parsed = []
    properties = {} if properties is None else properties

    for expression in expressions:
        if expression is not None:
            if _is_wrong_expression(expression, into):
                expression = into(expressions=[expression])

            expression = maybe_parse(
                expression,
                into=into,
                dialect=dialect,
                prefix=prefix,
                **opts,
            )
            for k, v in expression.args.items():
                if k == "expressions":
                    parsed.extend(v)
                else:
                    properties[k] = v

    existing = instance.args.get(arg)
    if append and existing:
        parsed = existing.expressions + parsed

    child = into(expressions=parsed)
    for k, v in properties.items():
        child.set(k, v)
    instance.set(arg, child)

    return instance


def _apply_list_builder(
    *expressions,
    instance,
    arg,
    append=True,
    copy=True,
    prefix=None,
    into=None,
    dialect=None,
    **opts,
):
    inst = maybe_copy(instance, copy)

    expressions = [
        maybe_parse(
            sql_or_expression=expression,
            into=into,
            prefix=prefix,
            dialect=dialect,
            **opts,
        )
        for expression in expressions
        if expression is not None
    ]

    existing_expressions = inst.args.get(arg)
    if append and existing_expressions:
        expressions = existing_expressions + expressions

    inst.set(arg, expressions)
    return inst


def _apply_conjunction_builder(
    *expressions,
    instance,
    arg,
    into=None,
    append=True,
    copy=True,
    dialect=None,
    **opts,
):
    expressions = [exp for exp in expressions if exp is not None and exp != ""]
    if not expressions:
        return instance

    inst = maybe_copy(instance, copy)

    existing = inst.args.get(arg)
    if append and existing is not None:
        expressions = [existing.this if into else existing] + list(expressions)

    node = and_(*expressions, dialect=dialect, copy=copy, **opts)

    inst.set(arg, into(this=node) if into else node)
    return inst


def _apply_cte_builder(
    instance: E,
    alias: ExpOrStr,
    as_: ExpOrStr,
    recursive: t.Optional[bool] = None,
    materialized: t.Optional[bool] = None,
    append: bool = True,
    dialect: DialectType = None,
    copy: bool = True,
    scalar: bool = False,
    **opts,
) -> E:
    alias_expression = maybe_parse(alias, dialect=dialect, into=TableAlias, **opts)
    as_expression = maybe_parse(as_, dialect=dialect, copy=copy, **opts)
    if scalar and not isinstance(as_expression, Subquery):
        # scalar CTE must be wrapped in a subquery
        as_expression = Subquery(this=as_expression)
    cte = CTE(this=as_expression, alias=alias_expression, materialized=materialized, scalar=scalar)
    return _apply_child_list_builder(
        cte,
        instance=instance,
        arg="with",
        append=append,
        copy=copy,
        into=With,
        properties={"recursive": recursive or False},
    )


def _combine(
    expressions: t.Sequence[t.Optional[ExpOrStr]],
    operator: t.Type[Connector],
    dialect: DialectType = None,
    copy: bool = True,
    wrap: bool = True,
    **opts,
) -> Expression:
    conditions = [
        condition(expression, dialect=dialect, copy=copy, **opts)
        for expression in expressions
        if expression is not None
    ]

    this, *rest = conditions
    if rest and wrap:
        this = _wrap(this, Connector)
    for expression in rest:
        this = operator(this=this, expression=_wrap(expression, Connector) if wrap else expression)

    return this


@t.overload
def _wrap(expression: None, kind: t.Type[Expression]) -> None: ...


@t.overload
def _wrap(expression: E, kind: t.Type[Expression]) -> E | Paren: ...


def _wrap(expression: t.Optional[E], kind: t.Type[Expression]) -> t.Optional[E] | Paren:
    return Paren(this=expression) if isinstance(expression, kind) else expression


def _apply_set_operation(
    *expressions: ExpOrStr,
    set_operation: t.Type[S],
    distinct: bool = True,
    dialect: DialectType = None,
    copy: bool = True,
    **opts,
) -> S:
    return reduce(
        lambda x, y: set_operation(this=x, expression=y, distinct=distinct, **opts),
        (maybe_parse(e, dialect=dialect, copy=copy, **opts) for e in expressions),
    )


def union(
    *expressions: ExpOrStr,
    distinct: bool = True,
    dialect: DialectType = None,
    copy: bool = True,
    **opts,
) -> Union:
    """
    Initializes a syntax tree for the `UNION` operation.

    Example:
        >>> union("SELECT * FROM foo", "SELECT * FROM bla").sql()
        'SELECT * FROM foo UNION SELECT * FROM bla'

    Args:
        expressions: the SQL code strings, corresponding to the `UNION`'s operands.
            If `Expression` instances are passed, they will be used as-is.
        distinct: set the DISTINCT flag if and only if this is true.
        dialect: the dialect used to parse the input expression.
        copy: whether to copy the expression.
        opts: other options to use to parse the input expressions.

    Returns:
        The new Union instance.
    """
    assert len(expressions) >= 2, "At least two expressions are required by `union`."
    return _apply_set_operation(
        *expressions, set_operation=Union, distinct=distinct, dialect=dialect, copy=copy, **opts
    )


def intersect(
    *expressions: ExpOrStr,
    distinct: bool = True,
    dialect: DialectType = None,
    copy: bool = True,
    **opts,
) -> Intersect:
    """
    Initializes a syntax tree for the `INTERSECT` operation.

    Example:
        >>> intersect("SELECT * FROM foo", "SELECT * FROM bla").sql()
        'SELECT * FROM foo INTERSECT SELECT * FROM bla'

    Args:
        expressions: the SQL code strings, corresponding to the `INTERSECT`'s operands.
            If `Expression` instances are passed, they will be used as-is.
        distinct: set the DISTINCT flag if and only if this is true.
        dialect: the dialect used to parse the input expression.
        copy: whether to copy the expression.
        opts: other options to use to parse the input expressions.

    Returns:
        The new Intersect instance.
    """
    assert len(expressions) >= 2, "At least two expressions are required by `intersect`."
    return _apply_set_operation(
        *expressions, set_operation=Intersect, distinct=distinct, dialect=dialect, copy=copy, **opts
    )


def except_(
    *expressions: ExpOrStr,
    distinct: bool = True,
    dialect: DialectType = None,
    copy: bool = True,
    **opts,
) -> Except:
    """
    Initializes a syntax tree for the `EXCEPT` operation.

    Example:
        >>> except_("SELECT * FROM foo", "SELECT * FROM bla").sql()
        'SELECT * FROM foo EXCEPT SELECT * FROM bla'

    Args:
        expressions: the SQL code strings, corresponding to the `EXCEPT`'s operands.
            If `Expression` instances are passed, they will be used as-is.
        distinct: set the DISTINCT flag if and only if this is true.
        dialect: the dialect used to parse the input expression.
        copy: whether to copy the expression.
        opts: other options to use to parse the input expressions.

    Returns:
        The new Except instance.
    """
    assert len(expressions) >= 2, "At least two expressions are required by `except_`."
    return _apply_set_operation(
        *expressions, set_operation=Except, distinct=distinct, dialect=dialect, copy=copy, **opts
    )


def select(*expressions: ExpOrStr, dialect: DialectType = None, **opts) -> Select:
    """
    Initializes a syntax tree from one or multiple SELECT expressions.

    Example:
        >>> select("col1", "col2").from_("tbl").sql()
        'SELECT col1, col2 FROM tbl'

    Args:
        *expressions: the SQL code string to parse as the expressions of a
            SELECT statement. If an Expression instance is passed, this is used as-is.
        dialect: the dialect used to parse the input expressions (in the case that an
            input expression is a SQL string).
        **opts: other options to use to parse the input expressions (again, in the case
            that an input expression is a SQL string).

    Returns:
        Select: the syntax tree for the SELECT statement.
    """
    return Select().select(*expressions, dialect=dialect, **opts)


def from_(expression: ExpOrStr, dialect: DialectType = None, **opts) -> Select:
    """
    Initializes a syntax tree from a FROM expression.

    Example:
        >>> from_("tbl").select("col1", "col2").sql()
        'SELECT col1, col2 FROM tbl'

    Args:
        *expression: the SQL code string to parse as the FROM expressions of a
            SELECT statement. If an Expression instance is passed, this is used as-is.
        dialect: the dialect used to parse the input expression (in the case that the
            input expression is a SQL string).
        **opts: other options to use to parse the input expressions (again, in the case
            that the input expression is a SQL string).

    Returns:
        Select: the syntax tree for the SELECT statement.
    """
    return Select().from_(expression, dialect=dialect, **opts)


def update(
    table: str | Table,
    properties: t.Optional[dict] = None,
    where: t.Optional[ExpOrStr] = None,
    from_: t.Optional[ExpOrStr] = None,
    with_: t.Optional[t.Dict[str, ExpOrStr]] = None,
    dialect: DialectType = None,
    **opts,
) -> Update:
    """
    Creates an update statement.

    Example:
        >>> update("my_table", {"x": 1, "y": "2", "z": None}, from_="baz_cte", where="baz_cte.id > 1 and my_table.id = baz_cte.id", with_={"baz_cte": "SELECT id FROM foo"}).sql()
        "WITH baz_cte AS (SELECT id FROM foo) UPDATE my_table SET x = 1, y = '2', z = NULL FROM baz_cte WHERE baz_cte.id > 1 AND my_table.id = baz_cte.id"

    Args:
        properties: dictionary of properties to SET which are
            auto converted to sql objects eg None -> NULL
        where: sql conditional parsed into a WHERE statement
        from_: sql statement parsed into a FROM statement
        with_: dictionary of CTE aliases / select statements to include in a WITH clause.
        dialect: the dialect used to parse the input expressions.
        **opts: other options to use to parse the input expressions.

    Returns:
        Update: the syntax tree for the UPDATE statement.
    """
    update_expr = Update(this=maybe_parse(table, into=Table, dialect=dialect))
    if properties:
        update_expr.set(
            "expressions",
            [
                EQ(this=maybe_parse(k, dialect=dialect, **opts), expression=convert(v))
                for k, v in properties.items()
            ],
        )
    if from_:
        update_expr.set(
            "from",
            maybe_parse(from_, into=From, dialect=dialect, prefix="FROM", **opts),
        )
    if isinstance(where, Condition):
        where = Where(this=where)
    if where:
        update_expr.set(
            "where",
            maybe_parse(where, into=Where, dialect=dialect, prefix="WHERE", **opts),
        )
    if with_:
        cte_list = [
            alias_(CTE(this=maybe_parse(qry, dialect=dialect, **opts)), alias, table=True)
            for alias, qry in with_.items()
        ]
        update_expr.set(
            "with",
            With(expressions=cte_list),
        )
    return update_expr


def delete(
    table: ExpOrStr,
    where: t.Optional[ExpOrStr] = None,
    returning: t.Optional[ExpOrStr] = None,
    dialect: DialectType = None,
    **opts,
) -> Delete:
    """
    Builds a delete statement.

    Example:
        >>> delete("my_table", where="id > 1").sql()
        'DELETE FROM my_table WHERE id > 1'

    Args:
        where: sql conditional parsed into a WHERE statement
        returning: sql conditional parsed into a RETURNING statement
        dialect: the dialect used to parse the input expressions.
        **opts: other options to use to parse the input expressions.

    Returns:
        Delete: the syntax tree for the DELETE statement.
    """
    delete_expr = Delete().delete(table, dialect=dialect, copy=False, **opts)
    if where:
        delete_expr = delete_expr.where(where, dialect=dialect, copy=False, **opts)
    if returning:
        delete_expr = delete_expr.returning(returning, dialect=dialect, copy=False, **opts)
    return delete_expr


def insert(
    expression: ExpOrStr,
    into: ExpOrStr,
    columns: t.Optional[t.Sequence[str | Identifier]] = None,
    overwrite: t.Optional[bool] = None,
    returning: t.Optional[ExpOrStr] = None,
    dialect: DialectType = None,
    copy: bool = True,
    **opts,
) -> Insert:
    """
    Builds an INSERT statement.

    Example:
        >>> insert("VALUES (1, 2, 3)", "tbl").sql()
        'INSERT INTO tbl VALUES (1, 2, 3)'

    Args:
        expression: the sql string or expression of the INSERT statement
        into: the tbl to insert data to.
        columns: optionally the table's column names.
        overwrite: whether to INSERT OVERWRITE or not.
        returning: sql conditional parsed into a RETURNING statement
        dialect: the dialect used to parse the input expressions.
        copy: whether to copy the expression.
        **opts: other options to use to parse the input expressions.

    Returns:
        Insert: the syntax tree for the INSERT statement.
    """
    expr = maybe_parse(expression, dialect=dialect, copy=copy, **opts)
    this: Table | Schema = maybe_parse(into, into=Table, dialect=dialect, copy=copy, **opts)

    if columns:
        this = Schema(this=this, expressions=[to_identifier(c, copy=copy) for c in columns])

    insert = Insert(this=this, expression=expr, overwrite=overwrite)

    if returning:
        insert = insert.returning(returning, dialect=dialect, copy=False, **opts)

    return insert


def merge(
    *when_exprs: ExpOrStr,
    into: ExpOrStr,
    using: ExpOrStr,
    on: ExpOrStr,
    returning: t.Optional[ExpOrStr] = None,
    dialect: DialectType = None,
    copy: bool = True,
    **opts,
) -> Merge:
    """
    Builds a MERGE statement.

    Example:
        >>> merge("WHEN MATCHED THEN UPDATE SET col1 = source_table.col1",
        ...       "WHEN NOT MATCHED THEN INSERT (col1) VALUES (source_table.col1)",
        ...       into="my_table",
        ...       using="source_table",
        ...       on="my_table.id = source_table.id").sql()
        'MERGE INTO my_table USING source_table ON my_table.id = source_table.id WHEN MATCHED THEN UPDATE SET col1 = source_table.col1 WHEN NOT MATCHED THEN INSERT (col1) VALUES (source_table.col1)'

    Args:
        *when_exprs: The WHEN clauses specifying actions for matched and unmatched rows.
        into: The target table to merge data into.
        using: The source table to merge data from.
        on: The join condition for the merge.
        returning: The columns to return from the merge.
        dialect: The dialect used to parse the input expressions.
        copy: Whether to copy the expression.
        **opts: Other options to use to parse the input expressions.

    Returns:
        Merge: The syntax tree for the MERGE statement.
    """
    expressions: t.List[Expression] = []
    for when_expr in when_exprs:
        expression = maybe_parse(when_expr, dialect=dialect, copy=copy, into=Whens, **opts)
        expressions.extend([expression] if isinstance(expression, When) else expression.expressions)

    merge = Merge(
        this=maybe_parse(into, dialect=dialect, copy=copy, **opts),
        using=maybe_parse(using, dialect=dialect, copy=copy, **opts),
        on=maybe_parse(on, dialect=dialect, copy=copy, **opts),
        whens=Whens(expressions=expressions),
    )
    if returning:
        merge = merge.returning(returning, dialect=dialect, copy=False, **opts)

    if isinstance(using_clause := merge.args.get("using"), Alias):
        using_clause.replace(alias_(using_clause.this, using_clause.args["alias"], table=True))

    return merge


def condition(
    expression: ExpOrStr, dialect: DialectType = None, copy: bool = True, **opts
) -> Condition:
    """
    Initialize a logical condition expression.

    Example:
        >>> condition("x=1").sql()
        'x = 1'

        This is helpful for composing larger logical syntax trees:
        >>> where = condition("x=1")
        >>> where = where.and_("y=1")
        >>> Select().from_("tbl").select("*").where(where).sql()
        'SELECT * FROM tbl WHERE x = 1 AND y = 1'

    Args:
        *expression: the SQL code string to parse.
            If an Expression instance is passed, this is used as-is.
        dialect: the dialect used to parse the input expression (in the case that the
            input expression is a SQL string).
        copy: Whether to copy `expression` (only applies to expressions).
        **opts: other options to use to parse the input expressions (again, in the case
            that the input expression is a SQL string).

    Returns:
        The new Condition instance
    """
    return maybe_parse(
        expression,
        into=Condition,
        dialect=dialect,
        copy=copy,
        **opts,
    )


def and_(
    *expressions: t.Optional[ExpOrStr],
    dialect: DialectType = None,
    copy: bool = True,
    wrap: bool = True,
    **opts,
) -> Condition:
    """
    Combine multiple conditions with an AND logical operator.

    Example:
        >>> and_("x=1", and_("y=1", "z=1")).sql()
        'x = 1 AND (y = 1 AND z = 1)'

    Args:
        *expressions: the SQL code strings to parse.
            If an Expression instance is passed, this is used as-is.
        dialect: the dialect used to parse the input expression.
        copy: whether to copy `expressions` (only applies to Expressions).
        wrap: whether to wrap the operands in `Paren`s. This is true by default to avoid
            precedence issues, but can be turned off when the produced AST is too deep and
            causes recursion-related issues.
        **opts: other options to use to parse the input expressions.

    Returns:
        The new condition
    """
    return t.cast(Condition, _combine(expressions, And, dialect, copy=copy, wrap=wrap, **opts))


def or_(
    *expressions: t.Optional[ExpOrStr],
    dialect: DialectType = None,
    copy: bool = True,
    wrap: bool = True,
    **opts,
) -> Condition:
    """
    Combine multiple conditions with an OR logical operator.

    Example:
        >>> or_("x=1", or_("y=1", "z=1")).sql()
        'x = 1 OR (y = 1 OR z = 1)'

    Args:
        *expressions: the SQL code strings to parse.
            If an Expression instance is passed, this is used as-is.
        dialect: the dialect used to parse the input expression.
        copy: whether to copy `expressions` (only applies to Expressions).
        wrap: whether to wrap the operands in `Paren`s. This is true by default to avoid
            precedence issues, but can be turned off when the produced AST is too deep and
            causes recursion-related issues.
        **opts: other options to use to parse the input expressions.

    Returns:
        The new condition
    """
    return t.cast(Condition, _combine(expressions, Or, dialect, copy=copy, wrap=wrap, **opts))


def xor(
    *expressions: t.Optional[ExpOrStr],
    dialect: DialectType = None,
    copy: bool = True,
    wrap: bool = True,
    **opts,
) -> Condition:
    """
    Combine multiple conditions with an XOR logical operator.

    Example:
        >>> xor("x=1", xor("y=1", "z=1")).sql()
        'x = 1 XOR (y = 1 XOR z = 1)'

    Args:
        *expressions: the SQL code strings to parse.
            If an Expression instance is passed, this is used as-is.
        dialect: the dialect used to parse the input expression.
        copy: whether to copy `expressions` (only applies to Expressions).
        wrap: whether to wrap the operands in `Paren`s. This is true by default to avoid
            precedence issues, but can be turned off when the produced AST is too deep and
            causes recursion-related issues.
        **opts: other options to use to parse the input expressions.

    Returns:
        The new condition
    """
    return t.cast(Condition, _combine(expressions, Xor, dialect, copy=copy, wrap=wrap, **opts))


def not_(expression: ExpOrStr, dialect: DialectType = None, copy: bool = True, **opts) -> Not:
    """
    Wrap a condition with a NOT operator.

    Example:
        >>> not_("this_suit='black'").sql()
        "NOT this_suit = 'black'"

    Args:
        expression: the SQL code string to parse.
            If an Expression instance is passed, this is used as-is.
        dialect: the dialect used to parse the input expression.
        copy: whether to copy the expression or not.
        **opts: other options to use to parse the input expressions.

    Returns:
        The new condition.
    """
    this = condition(
        expression,
        dialect=dialect,
        copy=copy,
        **opts,
    )
    return Not(this=_wrap(this, Connector))


def paren(expression: ExpOrStr, copy: bool = True) -> Paren:
    """
    Wrap an expression in parentheses.

    Example:
        >>> paren("5 + 3").sql()
        '(5 + 3)'

    Args:
        expression: the SQL code string to parse.
            If an Expression instance is passed, this is used as-is.
        copy: whether to copy the expression or not.

    Returns:
        The wrapped expression.
    """
    return Paren(this=maybe_parse(expression, copy=copy))


SAFE_IDENTIFIER_RE: t.Pattern[str] = re.compile(r"^[_a-zA-Z][\w]*$")


@t.overload
def to_identifier(name: None, quoted: t.Optional[bool] = None, copy: bool = True) -> None: ...


@t.overload
def to_identifier(
    name: str | Identifier, quoted: t.Optional[bool] = None, copy: bool = True
) -> Identifier: ...


def to_identifier(name, quoted=None, copy=True):
    """Builds an identifier.

    Args:
        name: The name to turn into an identifier.
        quoted: Whether to force quote the identifier.
        copy: Whether to copy name if it's an Identifier.

    Returns:
        The identifier ast node.
    """

    if name is None:
        return None

    if isinstance(name, Identifier):
        identifier = maybe_copy(name, copy)
    elif isinstance(name, str):
        identifier = Identifier(
            this=name,
            quoted=not SAFE_IDENTIFIER_RE.match(name) if quoted is None else quoted,
        )
    else:
        raise ValueError(f"Name needs to be a string or an Identifier, got: {name.__class__}")
    return identifier


def parse_identifier(name: str | Identifier, dialect: DialectType = None) -> Identifier:
    """
    Parses a given string into an identifier.

    Args:
        name: The name to parse into an identifier.
        dialect: The dialect to parse against.

    Returns:
        The identifier ast node.
    """
    try:
        expression = maybe_parse(name, dialect=dialect, into=Identifier)
    except (ParseError, TokenError):
        expression = to_identifier(name)

    return expression


INTERVAL_STRING_RE = re.compile(r"\s*(-?[0-9]+(?:\.[0-9]+)?)\s*([a-zA-Z]+)\s*")

# Matches day-time interval strings that contain
# - A number of days (possibly negative or with decimals)
# - At least one space
# - Portions of a time-like signature, potentially negative
#   - Standard format                   [-]h+:m+:s+[.f+]
#   - Just minutes/seconds/frac seconds [-]m+:s+.f+
#   - Just hours, minutes, maybe colon  [-]h+:m+[:]
#   - Just hours, maybe colon           [-]h+[:]
#   - Just colon                        :
INTERVAL_DAY_TIME_RE = re.compile(
    r"\s*-?\s*\d+(?:\.\d+)?\s+(?:-?(?:\d+:)?\d+:\d+(?:\.\d+)?|-?(?:\d+:){1,2}|:)\s*"
)


def to_interval(interval: str | Literal) -> Interval:
    """Builds an interval expression from a string like '1 day' or '5 months'."""
    if isinstance(interval, Literal):
        if not interval.is_string:
            raise ValueError("Invalid interval string.")

        interval = interval.this

    interval = maybe_parse(f"INTERVAL {interval}")
    assert isinstance(interval, Interval)
    return interval


def to_table(
    sql_path: str | Table, dialect: DialectType = None, copy: bool = True, **kwargs
) -> Table:
    """
    Create a table expression from a `[catalog].[schema].[table]` sql path. Catalog and schema are optional.
    If a table is passed in then that table is returned.

    Args:
        sql_path: a `[catalog].[schema].[table]` string.
        dialect: the source dialect according to which the table name will be parsed.
        copy: Whether to copy a table if it is passed in.
        kwargs: the kwargs to instantiate the resulting `Table` expression with.

    Returns:
        A table expression.
    """
    if isinstance(sql_path, Table):
        return maybe_copy(sql_path, copy=copy)

    try:
        table = maybe_parse(sql_path, into=Table, dialect=dialect)
    except ParseError:
        catalog, db, this = split_num_words(sql_path, ".", 3)

        if not this:
            raise

        table = table_(this, db=db, catalog=catalog)

    for k, v in kwargs.items():
        table.set(k, v)

    return table


def to_column(
    sql_path: str | Column,
    quoted: t.Optional[bool] = None,
    dialect: DialectType = None,
    copy: bool = True,
    **kwargs,
) -> Column:
    """
    Create a column from a `[table].[column]` sql path. Table is optional.
    If a column is passed in then that column is returned.

    Args:
        sql_path: a `[table].[column]` string.
        quoted: Whether or not to force quote identifiers.
        dialect: the source dialect according to which the column name will be parsed.
        copy: Whether to copy a column if it is passed in.
        kwargs: the kwargs to instantiate the resulting `Column` expression with.

    Returns:
        A column expression.
    """
    if isinstance(sql_path, Column):
        return maybe_copy(sql_path, copy=copy)

    try:
        col = maybe_parse(sql_path, into=Column, dialect=dialect)
    except ParseError:
        return column(*reversed(sql_path.split(".")), quoted=quoted, **kwargs)

    for k, v in kwargs.items():
        col.set(k, v)

    if quoted:
        for i in col.find_all(Identifier):
            i.set("quoted", True)

    return col


def alias_(
    expression: ExpOrStr,
    alias: t.Optional[str | Identifier],
    table: bool | t.Sequence[str | Identifier] = False,
    quoted: t.Optional[bool] = None,
    dialect: DialectType = None,
    copy: bool = True,
    **opts,
):
    """Create an Alias expression.

    Example:
        >>> alias_('foo', 'bar').sql()
        'foo AS bar'

        >>> alias_('(select 1, 2)', 'bar', table=['a', 'b']).sql()
        '(SELECT 1, 2) AS bar(a, b)'

    Args:
        expression: the SQL code strings to parse.
            If an Expression instance is passed, this is used as-is.
        alias: the alias name to use. If the name has
            special characters it is quoted.
        table: Whether to create a table alias, can also be a list of columns.
        quoted: whether to quote the alias
        dialect: the dialect used to parse the input expression.
        copy: Whether to copy the expression.
        **opts: other options to use to parse the input expressions.

    Returns:
        Alias: the aliased expression
    """
    exp = maybe_parse(expression, dialect=dialect, copy=copy, **opts)
    alias = to_identifier(alias, quoted=quoted)

    if table:
        table_alias = TableAlias(this=alias)
        exp.set("alias", table_alias)

        if not isinstance(table, bool):
            for column in table:
                table_alias.append("columns", to_identifier(column, quoted=quoted))

        return exp

    # We don't set the "alias" arg for Window expressions, because that would add an IDENTIFIER node in
    # the AST, representing a "named_window" [1] construct (eg. bigquery). What we want is an ALIAS node
    # for the complete Window expression.
    #
    # [1]: https://cloud.google.com/bigquery/docs/reference/standard-sql/window-function-calls

    if "alias" in exp.arg_types and not isinstance(exp, Window):
        exp.set("alias", alias)
        return exp
    return Alias(this=exp, alias=alias)


def subquery(
    expression: ExpOrStr,
    alias: t.Optional[Identifier | str] = None,
    dialect: DialectType = None,
    **opts,
) -> Select:
    """
    Build a subquery expression that's selected from.

    Example:
        >>> subquery('select x from tbl', 'bar').select('x').sql()
        'SELECT x FROM (SELECT x FROM tbl) AS bar'

    Args:
        expression: the SQL code strings to parse.
            If an Expression instance is passed, this is used as-is.
        alias: the alias name to use.
        dialect: the dialect used to parse the input expression.
        **opts: other options to use to parse the input expressions.

    Returns:
        A new Select instance with the subquery expression included.
    """

    expression = maybe_parse(expression, dialect=dialect, **opts).subquery(alias, **opts)
    return Select().from_(expression, dialect=dialect, **opts)


@t.overload
def column(
    col: str | Identifier,
    table: t.Optional[str | Identifier] = None,
    db: t.Optional[str | Identifier] = None,
    catalog: t.Optional[str | Identifier] = None,
    *,
    fields: t.Collection[t.Union[str, Identifier]],
    quoted: t.Optional[bool] = None,
    copy: bool = True,
) -> Dot:
    pass


@t.overload
def column(
    col: str | Identifier | Star,
    table: t.Optional[str | Identifier] = None,
    db: t.Optional[str | Identifier] = None,
    catalog: t.Optional[str | Identifier] = None,
    *,
    fields: Lit[None] = None,
    quoted: t.Optional[bool] = None,
    copy: bool = True,
) -> Column:
    pass


def column(
    col,
    table=None,
    db=None,
    catalog=None,
    *,
    fields=None,
    quoted=None,
    copy=True,
):
    """
    Build a Column.

    Args:
        col: Column name.
        table: Table name.
        db: Database name.
        catalog: Catalog name.
        fields: Additional fields using dots.
        quoted: Whether to force quotes on the column's identifiers.
        copy: Whether to copy identifiers if passed in.

    Returns:
        The new Column instance.
    """
    if not isinstance(col, Star):
        col = to_identifier(col, quoted=quoted, copy=copy)

    this = Column(
        this=col,
        table=to_identifier(table, quoted=quoted, copy=copy),
        db=to_identifier(db, quoted=quoted, copy=copy),
        catalog=to_identifier(catalog, quoted=quoted, copy=copy),
    )

    if fields:
        this = Dot.build(
            (this, *(to_identifier(field, quoted=quoted, copy=copy) for field in fields))
        )
    return this


def cast(
    expression: ExpOrStr, to: DATA_TYPE, copy: bool = True, dialect: DialectType = None, **opts
) -> Cast:
    """Cast an expression to a data type.

    Example:
        >>> cast('x + 1', 'int').sql()
        'CAST(x + 1 AS INT)'

    Args:
        expression: The expression to cast.
        to: The datatype to cast to.
        copy: Whether to copy the supplied expressions.
        dialect: The target dialect. This is used to prevent a re-cast in the following scenario:
            - The expression to be cast is already a exp.Cast expression
            - The existing cast is to a type that is logically equivalent to new type

            For example, if :expression='CAST(x as DATETIME)' and :to=Type.TIMESTAMP,
            but in the target dialect DATETIME is mapped to TIMESTAMP, then we will NOT return `CAST(x (as DATETIME) as TIMESTAMP)`
            and instead just return the original expression `CAST(x as DATETIME)`.

            This is to prevent it being output as a double cast `CAST(x (as TIMESTAMP) as TIMESTAMP)` once the DATETIME -> TIMESTAMP
            mapping is applied in the target dialect generator.

    Returns:
        The new Cast instance.
    """
    expr = maybe_parse(expression, copy=copy, dialect=dialect, **opts)
    data_type = DataType.build(to, copy=copy, dialect=dialect, **opts)

    # dont re-cast if the expression is already a cast to the correct type
    if isinstance(expr, Cast):
        from sqlglot.dialects.dialect import Dialect

        target_dialect = Dialect.get_or_raise(dialect)
        type_mapping = target_dialect.generator_class.TYPE_MAPPING

        existing_cast_type: DataType.Type = expr.to.this
        new_cast_type: DataType.Type = data_type.this
        types_are_equivalent = type_mapping.get(
            existing_cast_type, existing_cast_type.value
        ) == type_mapping.get(new_cast_type, new_cast_type.value)

        if expr.is_type(data_type) or types_are_equivalent:
            return expr

    expr = Cast(this=expr, to=data_type)
    expr.type = data_type

    return expr


def table_(
    table: Identifier | str,
    db: t.Optional[Identifier | str] = None,
    catalog: t.Optional[Identifier | str] = None,
    quoted: t.Optional[bool] = None,
    alias: t.Optional[Identifier | str] = None,
) -> Table:
    """Build a Table.

    Args:
        table: Table name.
        db: Database name.
        catalog: Catalog name.
        quote: Whether to force quotes on the table's identifiers.
        alias: Table's alias.

    Returns:
        The new Table instance.
    """
    return Table(
        this=to_identifier(table, quoted=quoted) if table else None,
        db=to_identifier(db, quoted=quoted) if db else None,
        catalog=to_identifier(catalog, quoted=quoted) if catalog else None,
        alias=TableAlias(this=to_identifier(alias)) if alias else None,
    )


def values(
    values: t.Iterable[t.Tuple[t.Any, ...]],
    alias: t.Optional[str] = None,
    columns: t.Optional[t.Iterable[str] | t.Dict[str, DataType]] = None,
) -> Values:
    """Build VALUES statement.

    Example:
        >>> values([(1, '2')]).sql()
        "VALUES (1, '2')"

    Args:
        values: values statements that will be converted to SQL
        alias: optional alias
        columns: Optional list of ordered column names or ordered dictionary of column names to types.
         If either are provided then an alias is also required.

    Returns:
        Values: the Values expression object
    """
    if columns and not alias:
        raise ValueError("Alias is required when providing columns")

    return Values(
        expressions=[convert(tup) for tup in values],
        alias=(
            TableAlias(this=to_identifier(alias), columns=[to_identifier(x) for x in columns])
            if columns
            else (TableAlias(this=to_identifier(alias)) if alias else None)
        ),
    )


def var(name: t.Optional[ExpOrStr]) -> Var:
    """Build a SQL variable.

    Example:
        >>> repr(var('x'))
        'Var(this=x)'

        >>> repr(var(column('x', table='y')))
        'Var(this=x)'

    Args:
        name: The name of the var or an expression who's name will become the var.

    Returns:
        The new variable node.
    """
    if not name:
        raise ValueError("Cannot convert empty name into var.")

    if isinstance(name, Expression):
        name = name.name
    return Var(this=name)


def rename_table(
    old_name: str | Table,
    new_name: str | Table,
    dialect: DialectType = None,
) -> Alter:
    """Build ALTER TABLE... RENAME... expression

    Args:
        old_name: The old name of the table
        new_name: The new name of the table
        dialect: The dialect to parse the table.

    Returns:
        Alter table expression
    """
    old_table = to_table(old_name, dialect=dialect)
    new_table = to_table(new_name, dialect=dialect)
    return Alter(
        this=old_table,
        kind="TABLE",
        actions=[
            AlterRename(this=new_table),
        ],
    )


def rename_column(
    table_name: str | Table,
    old_column_name: str | Column,
    new_column_name: str | Column,
    exists: t.Optional[bool] = None,
    dialect: DialectType = None,
) -> Alter:
    """Build ALTER TABLE... RENAME COLUMN... expression

    Args:
        table_name: Name of the table
        old_column: The old name of the column
        new_column: The new name of the column
        exists: Whether to add the `IF EXISTS` clause
        dialect: The dialect to parse the table/column.

    Returns:
        Alter table expression
    """
    table = to_table(table_name, dialect=dialect)
    old_column = to_column(old_column_name, dialect=dialect)
    new_column = to_column(new_column_name, dialect=dialect)
    return Alter(
        this=table,
        kind="TABLE",
        actions=[
            RenameColumn(this=old_column, to=new_column, exists=exists),
        ],
    )


def convert(value: t.Any, copy: bool = False) -> Expression:
    """Convert a python value into an expression object.

    Raises an error if a conversion is not possible.

    Args:
        value: A python object.
        copy: Whether to copy `value` (only applies to Expressions and collections).

    Returns:
        The equivalent expression object.
    """
    if isinstance(value, Expression):
        return maybe_copy(value, copy)
    if isinstance(value, str):
        return Literal.string(value)
    if isinstance(value, bool):
        return Boolean(this=value)
    if value is None or (isinstance(value, float) and math.isnan(value)):
        return null()
    if isinstance(value, numbers.Number):
        return Literal.number(value)
    if isinstance(value, bytes):
        return HexString(this=value.hex())
    if isinstance(value, datetime.datetime):
        datetime_literal = Literal.string(value.isoformat(sep=" "))

        tz = None
        if value.tzinfo:
            # this works for zoneinfo.ZoneInfo, pytz.timezone and datetime.datetime.utc to return IANA timezone names like "America/Los_Angeles"
            # instead of abbreviations like "PDT". This is for consistency with other timezone handling functions in SQLGlot
            tz = Literal.string(str(value.tzinfo))

        return TimeStrToTime(this=datetime_literal, zone=tz)
    if isinstance(value, datetime.date):
        date_literal = Literal.string(value.strftime("%Y-%m-%d"))
        return DateStrToDate(this=date_literal)
    if isinstance(value, datetime.time):
        time_literal = Literal.string(value.isoformat())
        return TsOrDsToTime(this=time_literal)
    if isinstance(value, tuple):
        if hasattr(value, "_fields"):
            return Struct(
                expressions=[
                    PropertyEQ(
                        this=to_identifier(k), expression=convert(getattr(value, k), copy=copy)
                    )
                    for k in value._fields
                ]
            )
        return Tuple(expressions=[convert(v, copy=copy) for v in value])
    if isinstance(value, list):
        return Array(expressions=[convert(v, copy=copy) for v in value])
    if isinstance(value, dict):
        return Map(
            keys=Array(expressions=[convert(k, copy=copy) for k in value]),
            values=Array(expressions=[convert(v, copy=copy) for v in value.values()]),
        )
    if hasattr(value, "__dict__"):
        return Struct(
            expressions=[
                PropertyEQ(this=to_identifier(k), expression=convert(v, copy=copy))
                for k, v in value.__dict__.items()
            ]
        )
    raise ValueError(f"Cannot convert {value}")


def replace_children(expression: Expression, fun: t.Callable, *args, **kwargs) -> None:
    """
    Replace children of an expression with the result of a lambda fun(child) -> exp.
    """
    for k, v in tuple(expression.args.items()):
        is_list_arg = type(v) is list

        child_nodes = v if is_list_arg else [v]
        new_child_nodes = []

        for cn in child_nodes:
            if isinstance(cn, Expression):
                for child_node in ensure_collection(fun(cn, *args, **kwargs)):
                    new_child_nodes.append(child_node)
            else:
                new_child_nodes.append(cn)

        expression.set(k, new_child_nodes if is_list_arg else seq_get(new_child_nodes, 0))


def replace_tree(
    expression: Expression,
    fun: t.Callable,
    prune: t.Optional[t.Callable[[Expression], bool]] = None,
) -> Expression:
    """
    Replace an entire tree with the result of function calls on each node.

    This will be traversed in reverse dfs, so leaves first.
    If new nodes are created as a result of function calls, they will also be traversed.
    """
    stack = list(expression.dfs(prune=prune))

    while stack:
        node = stack.pop()
        new_node = fun(node)

        if new_node is not node:
            node.replace(new_node)

            if isinstance(new_node, Expression):
                stack.append(new_node)

    return new_node


def column_table_names(expression: Expression, exclude: str = "") -> t.Set[str]:
    """
    Return all table names referenced through columns in an expression.

    Example:
        >>> import sqlglot
        >>> sorted(column_table_names(sqlglot.parse_one("a.b AND c.d AND c.e")))
        ['a', 'c']

    Args:
        expression: expression to find table names.
        exclude: a table name to exclude

    Returns:
        A list of unique names.
    """
    return {
        table
        for table in (column.table for column in expression.find_all(Column))
        if table and table != exclude
    }


def table_name(table: Table | str, dialect: DialectType = None, identify: bool = False) -> str:
    """Get the full name of a table as a string.

    Args:
        table: Table expression node or string.
        dialect: The dialect to generate the table name for.
        identify: Determines when an identifier should be quoted. Possible values are:
            False (default): Never quote, except in cases where it's mandatory by the dialect.
            True: Always quote.

    Examples:
        >>> from sqlglot import exp, parse_one
        >>> table_name(parse_one("select * from a.b.c").find(exp.Table))
        'a.b.c'

    Returns:
        The table name.
    """

    table = maybe_parse(table, into=Table, dialect=dialect)

    if not table:
        raise ValueError(f"Cannot parse {table}")

    return ".".join(
        (
            part.sql(dialect=dialect, identify=True, copy=False, comments=False)
            if identify or not SAFE_IDENTIFIER_RE.match(part.name)
            else part.name
        )
        for part in table.parts
    )


def normalize_table_name(table: str | Table, dialect: DialectType = None, copy: bool = True) -> str:
    """Returns a case normalized table name without quotes.

    Args:
        table: the table to normalize
        dialect: the dialect to use for normalization rules
        copy: whether to copy the expression.

    Examples:
        >>> normalize_table_name("`A-B`.c", dialect="bigquery")
        'A-B.c'
    """
    from sqlglot.optimizer.normalize_identifiers import normalize_identifiers

    return ".".join(
        p.name
        for p in normalize_identifiers(
            to_table(table, dialect=dialect, copy=copy), dialect=dialect
        ).parts
    )


def replace_tables(
    expression: E, mapping: t.Dict[str, str], dialect: DialectType = None, copy: bool = True
) -> E:
    """Replace all tables in expression according to the mapping.

    Args:
        expression: expression node to be transformed and replaced.
        mapping: mapping of table names.
        dialect: the dialect of the mapping table
        copy: whether to copy the expression.

    Examples:
        >>> from sqlglot import exp, parse_one
        >>> replace_tables(parse_one("select * from a.b"), {"a.b": "c"}).sql()
        'SELECT * FROM c /* a.b */'

    Returns:
        The mapped expression.
    """

    mapping = {normalize_table_name(k, dialect=dialect): v for k, v in mapping.items()}

    def _replace_tables(node: Expression) -> Expression:
        if isinstance(node, Table) and node.meta.get("replace") is not False:
            original = normalize_table_name(node, dialect=dialect)
            new_name = mapping.get(original)

            if new_name:
                table = to_table(
                    new_name,
                    **{k: v for k, v in node.args.items() if k not in TABLE_PARTS},
                    dialect=dialect,
                )
                table.add_comments([original])
                return table
        return node

    return expression.transform(_replace_tables, copy=copy)  # type: ignore


def replace_placeholders(expression: Expression, *args, **kwargs) -> Expression:
    """Replace placeholders in an expression.

    Args:
        expression: expression node to be transformed and replaced.
        args: positional names that will substitute unnamed placeholders in the given order.
        kwargs: keyword arguments that will substitute named placeholders.

    Examples:
        >>> from sqlglot import exp, parse_one
        >>> replace_placeholders(
        ...     parse_one("select * from :tbl where ? = ?"),
        ...     exp.to_identifier("str_col"), "b", tbl=exp.to_identifier("foo")
        ... ).sql()
        "SELECT * FROM foo WHERE str_col = 'b'"

    Returns:
        The mapped expression.
    """

    def _replace_placeholders(node: Expression, args, **kwargs) -> Expression:
        if isinstance(node, Placeholder):
            if node.this:
                new_name = kwargs.get(node.this)
                if new_name is not None:
                    return convert(new_name)
            else:
                try:
                    return convert(next(args))
                except StopIteration:
                    pass
        return node

    return expression.transform(_replace_placeholders, iter(args), **kwargs)


def expand(
    expression: Expression,
    sources: t.Dict[str, Query | t.Callable[[], Query]],
    dialect: DialectType = None,
    copy: bool = True,
) -> Expression:
    """Transforms an expression by expanding all referenced sources into subqueries.

    Examples:
        >>> from sqlglot import parse_one
        >>> expand(parse_one("select * from x AS z"), {"x": parse_one("select * from y")}).sql()
        'SELECT * FROM (SELECT * FROM y) AS z /* source: x */'

        >>> expand(parse_one("select * from x AS z"), {"x": parse_one("select * from y"), "y": parse_one("select * from z")}).sql()
        'SELECT * FROM (SELECT * FROM (SELECT * FROM z) AS y /* source: y */) AS z /* source: x */'

    Args:
        expression: The expression to expand.
        sources: A dict of name to query or a callable that provides a query on demand.
        dialect: The dialect of the sources dict or the callable.
        copy: Whether to copy the expression during transformation. Defaults to True.

    Returns:
        The transformed expression.
    """
    normalized_sources = {normalize_table_name(k, dialect=dialect): v for k, v in sources.items()}

    def _expand(node: Expression):
        if isinstance(node, Table):
            name = normalize_table_name(node, dialect=dialect)
            source = normalized_sources.get(name)

            if source:
                # Create a subquery with the same alias (or table name if no alias)
                parsed_source = source() if callable(source) else source
                subquery = parsed_source.subquery(node.alias or name)
                subquery.comments = [f"source: {name}"]

                # Continue expanding within the subquery
                return subquery.transform(_expand, copy=False)

        return node

    return expression.transform(_expand, copy=copy)


def func(name: str, *args, copy: bool = True, dialect: DialectType = None, **kwargs) -> Func:
    """
    Returns a Func expression.

    Examples:
        >>> func("abs", 5).sql()
        'ABS(5)'

        >>> func("cast", this=5, to=DataType.build("DOUBLE")).sql()
        'CAST(5 AS DOUBLE)'

    Args:
        name: the name of the function to build.
        args: the args used to instantiate the function of interest.
        copy: whether to copy the argument expressions.
        dialect: the source dialect.
        kwargs: the kwargs used to instantiate the function of interest.

    Note:
        The arguments `args` and `kwargs` are mutually exclusive.

    Returns:
        An instance of the function of interest, or an anonymous function, if `name` doesn't
        correspond to an existing `sqlglot.expressions.Func` class.
    """
    if args and kwargs:
        raise ValueError("Can't use both args and kwargs to instantiate a function.")

    from sqlglot.dialects.dialect import Dialect

    dialect = Dialect.get_or_raise(dialect)

    converted: t.List[Expression] = [maybe_parse(arg, dialect=dialect, copy=copy) for arg in args]
    kwargs = {key: maybe_parse(value, dialect=dialect, copy=copy) for key, value in kwargs.items()}

    constructor = dialect.parser_class.FUNCTIONS.get(name.upper())
    if constructor:
        if converted:
            if "dialect" in constructor.__code__.co_varnames:
                function = constructor(converted, dialect=dialect)
            else:
                function = constructor(converted)
        elif constructor.__name__ == "from_arg_list":
            function = constructor.__self__(**kwargs)  # type: ignore
        else:
            constructor = FUNCTION_BY_NAME.get(name.upper())
            if constructor:
                function = constructor(**kwargs)
            else:
                raise ValueError(
                    f"Unable to convert '{name}' into a Func. Either manually construct "
                    "the Func expression of interest or parse the function call."
                )
    else:
        kwargs = kwargs or {"expressions": converted}
        function = Anonymous(this=name, **kwargs)

    for error_message in function.error_messages(converted):
        raise ValueError(error_message)

    return function


def case(
    expression: t.Optional[ExpOrStr] = None,
    **opts,
) -> Case:
    """
    Initialize a CASE statement.

    Example:
        case().when("a = 1", "foo").else_("bar")

    Args:
        expression: Optionally, the input expression (not all dialects support this)
        **opts: Extra keyword arguments for parsing `expression`
    """
    if expression is not None:
        this = maybe_parse(expression, **opts)
    else:
        this = None
    return Case(this=this, ifs=[])


def array(
    *expressions: ExpOrStr, copy: bool = True, dialect: DialectType = None, **kwargs
) -> Array:
    """
    Returns an array.

    Examples:
        >>> array(1, 'x').sql()
        'ARRAY(1, x)'

    Args:
        expressions: the expressions to add to the array.
        copy: whether to copy the argument expressions.
        dialect: the source dialect.
        kwargs: the kwargs used to instantiate the function of interest.

    Returns:
        An array expression.
    """
    return Array(
        expressions=[
            maybe_parse(expression, copy=copy, dialect=dialect, **kwargs)
            for expression in expressions
        ]
    )


def tuple_(
    *expressions: ExpOrStr, copy: bool = True, dialect: DialectType = None, **kwargs
) -> Tuple:
    """
    Returns an tuple.

    Examples:
        >>> tuple_(1, 'x').sql()
        '(1, x)'

    Args:
        expressions: the expressions to add to the tuple.
        copy: whether to copy the argument expressions.
        dialect: the source dialect.
        kwargs: the kwargs used to instantiate the function of interest.

    Returns:
        A tuple expression.
    """
    return Tuple(
        expressions=[
            maybe_parse(expression, copy=copy, dialect=dialect, **kwargs)
            for expression in expressions
        ]
    )


def true() -> Boolean:
    """
    Returns a true Boolean expression.
    """
    return Boolean(this=True)


def false() -> Boolean:
    """
    Returns a false Boolean expression.
    """
    return Boolean(this=False)


def null() -> Null:
    """
    Returns a Null expression.
    """
    return Null()


NONNULL_CONSTANTS = (
    Literal,
    Boolean,
)

CONSTANTS = (
    Literal,
    Boolean,
    Null,
)<|MERGE_RESOLUTION|>--- conflicted
+++ resolved
@@ -5553,11 +5553,11 @@
     pass
 
 
-<<<<<<< HEAD
 class Degrees(Func):
-=======
+    pass
+
+
 class Cosh(Func):
->>>>>>> a96d50e1
     pass
 
 
