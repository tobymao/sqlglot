from __future__ import annotations

import logging
import typing as t

from sqlglot import exp
from sqlglot.errors import ErrorLevel, UnsupportedError, concat_messages
from sqlglot.helper import apply_index_offset, csv, seq_get, should_identify
from sqlglot.time import format_time
from sqlglot.tokens import TokenType

logger = logging.getLogger("sqlglot")


class Generator:
    """
    Generator interprets the given syntax tree and produces a SQL string as an output.

    Args:
        time_mapping (dict): the dictionary of custom time mappings in which the key
            represents a python time format and the output the target time format
        time_trie (trie): a trie of the time_mapping keys
        pretty (bool): if set to True the returned string will be formatted. Default: False.
        quote_start (str): specifies which starting character to use to delimit quotes. Default: '.
        quote_end (str): specifies which ending character to use to delimit quotes. Default: '.
        identifier_start (str): specifies which starting character to use to delimit identifiers. Default: ".
        identifier_end (str): specifies which ending character to use to delimit identifiers. Default: ".
        identify (bool | str): 'always': always quote, 'safe': quote identifiers if they don't contain an upcase, True defaults to always.
        normalize (bool): if set to True all identifiers will lower cased
        string_escape (str): specifies a string escape character. Default: '.
        identifier_escape (str): specifies an identifier escape character. Default: ".
        pad (int): determines padding in a formatted string. Default: 2.
        indent (int): determines the size of indentation in a formatted string. Default: 4.
        unnest_column_only (bool): if true unnest table aliases are considered only as column aliases
        normalize_functions (str): normalize function names, "upper", "lower", or None
            Default: "upper"
        alias_post_tablesample (bool): if the table alias comes after tablesample
            Default: False
        unsupported_level (ErrorLevel): determines the generator's behavior when it encounters
            unsupported expressions. Default ErrorLevel.WARN.
        null_ordering (str): Indicates the default null ordering method to use if not explicitly set.
            Options are "nulls_are_small", "nulls_are_large", "nulls_are_last".
            Default: "nulls_are_small"
        max_unsupported (int): Maximum number of unsupported messages to include in a raised UnsupportedError.
            This is only relevant if unsupported_level is ErrorLevel.RAISE.
            Default: 3
        leading_comma (bool): if the the comma is leading or trailing in select statements
            Default: False
        max_text_width: The max number of characters in a segment before creating new lines in pretty mode.
            The default is on the smaller end because the length only represents a segment and not the true
            line length.
            Default: 80
        comments: Whether or not to preserve comments in the output SQL code.
            Default: True
    """

    TRANSFORMS = {
        exp.DateAdd: lambda self, e: self.func(
            "DATE_ADD", e.this, e.expression, exp.Literal.string(e.text("unit"))
        ),
        exp.TsOrDsAdd: lambda self, e: self.func(
            "TS_OR_DS_ADD", e.this, e.expression, exp.Literal.string(e.text("unit"))
        ),
        exp.VarMap: lambda self, e: self.func("MAP", e.args["keys"], e.args["values"]),
        exp.CharacterSetProperty: lambda self, e: f"{'DEFAULT ' if e.args.get('default') else ''}CHARACTER SET={self.sql(e, 'this')}",
        exp.ExecuteAsProperty: lambda self, e: self.naked_property(e),
        exp.ExternalProperty: lambda self, e: "EXTERNAL",
        exp.LanguageProperty: lambda self, e: self.naked_property(e),
        exp.LocationProperty: lambda self, e: self.naked_property(e),
        exp.LogProperty: lambda self, e: f"{'NO ' if e.args.get('no') else ''}LOG",
        exp.MaterializedProperty: lambda self, e: "MATERIALIZED",
        exp.NoPrimaryIndexProperty: lambda self, e: "NO PRIMARY INDEX",
        exp.OnCommitProperty: lambda self, e: "ON COMMIT PRESERVE ROWS",
        exp.ReturnsProperty: lambda self, e: self.naked_property(e),
        exp.SetProperty: lambda self, e: f"{'MULTI' if e.args.get('multi') else ''}SET",
        exp.SqlSecurityProperty: lambda self, e: f"SQL SECURITY {'DEFINER' if e.args.get('definer') else 'INVOKER'}",
        exp.TemporaryProperty: lambda self, e: f"{'GLOBAL ' if e.args.get('global_') else ''}TEMPORARY",
        exp.TransientProperty: lambda self, e: "TRANSIENT",
        exp.VolatilityProperty: lambda self, e: e.name,
        exp.WithJournalTableProperty: lambda self, e: f"WITH JOURNAL TABLE={self.sql(e, 'this')}",
        exp.CaseSpecificColumnConstraint: lambda self, e: f"{'NOT ' if e.args.get('not_') else ''}CASESPECIFIC",
        exp.CharacterSetColumnConstraint: lambda self, e: f"CHARACTER SET {self.sql(e, 'this')}",
        exp.DateFormatColumnConstraint: lambda self, e: f"FORMAT {self.sql(e, 'this')}",
        exp.OnUpdateColumnConstraint: lambda self, e: f"ON UPDATE {self.sql(e, 'this')}",
        exp.UppercaseColumnConstraint: lambda self, e: f"UPPERCASE",
        exp.TitleColumnConstraint: lambda self, e: f"TITLE {self.sql(e, 'this')}",
        exp.PathColumnConstraint: lambda self, e: f"PATH {self.sql(e, 'this')}",
        exp.CheckColumnConstraint: lambda self, e: f"CHECK ({self.sql(e, 'this')})",
        exp.CommentColumnConstraint: lambda self, e: f"COMMENT {self.sql(e, 'this')}",
        exp.CollateColumnConstraint: lambda self, e: f"COLLATE {self.sql(e, 'this')}",
        exp.EncodeColumnConstraint: lambda self, e: f"ENCODE {self.sql(e, 'this')}",
        exp.DefaultColumnConstraint: lambda self, e: f"DEFAULT {self.sql(e, 'this')}",
        exp.InlineLengthColumnConstraint: lambda self, e: f"INLINE LENGTH {self.sql(e, 'this')}",
    }

    # Whether or not null ordering is supported in order by
    NULL_ORDERING_SUPPORTED = True

    # Whether or not locking reads (i.e. SELECT ... FOR UPDATE/SHARE) are supported
    LOCKING_READS_SUPPORTED = False

    # Always do union distinct or union all
    EXPLICIT_UNION = False

    # Wrap derived values in parens, usually standard but spark doesn't support it
    WRAP_DERIVED_VALUES = True

    # Whether or not create function uses an AS before the RETURN
    CREATE_FUNCTION_RETURN_AS = True

    # Whether or not MERGE ... WHEN MATCHED BY SOURCE is allowed
    MATCHED_BY_SOURCE = True

    # Whether or not the INTERVAL expression works only with values like '1 day'
    SINGLE_STRING_INTERVAL = False

    # Whether or not the plural form of date parts like day (i.e. "days") is supported in INTERVALs
    INTERVAL_ALLOWS_PLURAL_FORM = True

    # Whether or not the TABLESAMPLE clause supports a method name, like BERNOULLI
    TABLESAMPLE_WITH_METHOD = True

    # Whether or not to treat the number in TABLESAMPLE (50) as a percentage
    TABLESAMPLE_SIZE_IS_PERCENT = False

    # Whether or not limit and fetch are supported (possible values: "ALL", "LIMIT", "FETCH")
    LIMIT_FETCH = "ALL"

    TYPE_MAPPING = {
        exp.DataType.Type.NCHAR: "CHAR",
        exp.DataType.Type.NVARCHAR: "VARCHAR",
        exp.DataType.Type.MEDIUMTEXT: "TEXT",
        exp.DataType.Type.LONGTEXT: "TEXT",
        exp.DataType.Type.MEDIUMBLOB: "BLOB",
        exp.DataType.Type.LONGBLOB: "BLOB",
        exp.DataType.Type.INET: "INET",
    }

    STAR_MAPPING = {
        "except": "EXCEPT",
        "replace": "REPLACE",
    }

    TIME_PART_SINGULARS = {
        "microseconds": "microsecond",
        "seconds": "second",
        "minutes": "minute",
        "hours": "hour",
        "days": "day",
        "weeks": "week",
        "months": "month",
        "quarters": "quarter",
        "years": "year",
    }

    TOKEN_MAPPING: t.Dict[TokenType, str] = {}

    STRUCT_DELIMITER = ("<", ">")

    PARAMETER_TOKEN = "@"

    PROPERTIES_LOCATION = {
        exp.AfterJournalProperty: exp.Properties.Location.POST_NAME,
        exp.AlgorithmProperty: exp.Properties.Location.POST_CREATE,
        exp.AutoIncrementProperty: exp.Properties.Location.POST_SCHEMA,
        exp.BlockCompressionProperty: exp.Properties.Location.POST_NAME,
        exp.CharacterSetProperty: exp.Properties.Location.POST_SCHEMA,
        exp.ChecksumProperty: exp.Properties.Location.POST_NAME,
        exp.CollateProperty: exp.Properties.Location.POST_SCHEMA,
        exp.Cluster: exp.Properties.Location.POST_SCHEMA,
        exp.DataBlocksizeProperty: exp.Properties.Location.POST_NAME,
        exp.DefinerProperty: exp.Properties.Location.POST_CREATE,
        exp.DistKeyProperty: exp.Properties.Location.POST_SCHEMA,
        exp.DistStyleProperty: exp.Properties.Location.POST_SCHEMA,
        exp.EngineProperty: exp.Properties.Location.POST_SCHEMA,
        exp.ExecuteAsProperty: exp.Properties.Location.POST_SCHEMA,
        exp.ExternalProperty: exp.Properties.Location.POST_CREATE,
        exp.FallbackProperty: exp.Properties.Location.POST_NAME,
        exp.FileFormatProperty: exp.Properties.Location.POST_WITH,
        exp.FreespaceProperty: exp.Properties.Location.POST_NAME,
        exp.IsolatedLoadingProperty: exp.Properties.Location.POST_NAME,
        exp.JournalProperty: exp.Properties.Location.POST_NAME,
        exp.LanguageProperty: exp.Properties.Location.POST_SCHEMA,
        exp.LikeProperty: exp.Properties.Location.POST_SCHEMA,
        exp.LocationProperty: exp.Properties.Location.POST_SCHEMA,
        exp.LockingProperty: exp.Properties.Location.POST_ALIAS,
        exp.LogProperty: exp.Properties.Location.POST_NAME,
        exp.MaterializedProperty: exp.Properties.Location.POST_CREATE,
        exp.MergeBlockRatioProperty: exp.Properties.Location.POST_NAME,
        exp.NoPrimaryIndexProperty: exp.Properties.Location.POST_EXPRESSION,
        exp.OnCommitProperty: exp.Properties.Location.POST_EXPRESSION,
        exp.PartitionedByProperty: exp.Properties.Location.POST_WITH,
        exp.Property: exp.Properties.Location.POST_WITH,
        exp.ReturnsProperty: exp.Properties.Location.POST_SCHEMA,
        exp.RowFormatProperty: exp.Properties.Location.POST_SCHEMA,
        exp.RowFormatDelimitedProperty: exp.Properties.Location.POST_SCHEMA,
        exp.RowFormatSerdeProperty: exp.Properties.Location.POST_SCHEMA,
        exp.SchemaCommentProperty: exp.Properties.Location.POST_SCHEMA,
        exp.SerdeProperties: exp.Properties.Location.POST_SCHEMA,
        exp.SetProperty: exp.Properties.Location.POST_CREATE,
        exp.SortKeyProperty: exp.Properties.Location.POST_SCHEMA,
        exp.SqlSecurityProperty: exp.Properties.Location.POST_CREATE,
        exp.TableFormatProperty: exp.Properties.Location.POST_WITH,
        exp.TemporaryProperty: exp.Properties.Location.POST_CREATE,
        exp.TransientProperty: exp.Properties.Location.POST_CREATE,
        exp.VolatilityProperty: exp.Properties.Location.POST_SCHEMA,
        exp.WithDataProperty: exp.Properties.Location.POST_EXPRESSION,
        exp.WithJournalTableProperty: exp.Properties.Location.POST_NAME,
    }

<<<<<<< HEAD
    WITH_JOIN_HINT = False

    WITH_SEPARATED_COMMENTS = (exp.Select, exp.From, exp.Where)
=======
    WITH_SEPARATED_COMMENTS = (exp.Select, exp.From, exp.Where, exp.With)
>>>>>>> 35518cfd

    SENTINEL_LINE_BREAK = "__SQLGLOT__LB__"

    __slots__ = (
        "time_mapping",
        "time_trie",
        "pretty",
        "quote_start",
        "quote_end",
        "identifier_start",
        "identifier_end",
        "identify",
        "normalize",
        "string_escape",
        "identifier_escape",
        "pad",
        "index_offset",
        "unnest_column_only",
        "alias_post_tablesample",
        "normalize_functions",
        "unsupported_level",
        "unsupported_messages",
        "null_ordering",
        "max_unsupported",
        "_indent",
        "_escaped_quote_end",
        "_escaped_identifier_end",
        "_leading_comma",
        "_max_text_width",
        "_comments",
        "_cache",
    )

    def __init__(
        self,
        time_mapping=None,
        time_trie=None,
        pretty=None,
        quote_start=None,
        quote_end=None,
        identifier_start=None,
        identifier_end=None,
        identify=False,
        normalize=False,
        string_escape=None,
        identifier_escape=None,
        pad=2,
        indent=2,
        index_offset=0,
        unnest_column_only=False,
        alias_post_tablesample=False,
        normalize_functions="upper",
        unsupported_level=ErrorLevel.WARN,
        null_ordering=None,
        max_unsupported=3,
        leading_comma=False,
        max_text_width=80,
        comments=True,
    ):
        import sqlglot

        self.time_mapping = time_mapping or {}
        self.time_trie = time_trie
        self.pretty = pretty if pretty is not None else sqlglot.pretty
        self.quote_start = quote_start or "'"
        self.quote_end = quote_end or "'"
        self.identifier_start = identifier_start or '"'
        self.identifier_end = identifier_end or '"'
        self.identify = identify
        self.normalize = normalize
        self.string_escape = string_escape or "'"
        self.identifier_escape = identifier_escape or '"'
        self.pad = pad
        self.index_offset = index_offset
        self.unnest_column_only = unnest_column_only
        self.alias_post_tablesample = alias_post_tablesample
        self.normalize_functions = normalize_functions
        self.unsupported_level = unsupported_level
        self.unsupported_messages = []
        self.max_unsupported = max_unsupported
        self.null_ordering = null_ordering
        self._indent = indent
        self._escaped_quote_end = self.string_escape + self.quote_end
        self._escaped_identifier_end = self.identifier_escape + self.identifier_end
        self._leading_comma = leading_comma
        self._max_text_width = max_text_width
        self._comments = comments
        self._cache = None

    def generate(
        self,
        expression: t.Optional[exp.Expression],
        cache: t.Optional[t.Dict[int, str]] = None,
    ) -> str:
        """
        Generates a SQL string by interpreting the given syntax tree.

        Args
            expression: the syntax tree.
            cache: an optional sql string cache. this leverages the hash of an expression which is slow, so only use this if you set _hash on each node.

        Returns
            the SQL string.
        """
        if cache is not None:
            self._cache = cache
        self.unsupported_messages = []
        sql = self.sql(expression).strip()
        self._cache = None

        if self.unsupported_level == ErrorLevel.IGNORE:
            return sql

        if self.unsupported_level == ErrorLevel.WARN:
            for msg in self.unsupported_messages:
                logger.warning(msg)
        elif self.unsupported_level == ErrorLevel.RAISE and self.unsupported_messages:
            raise UnsupportedError(concat_messages(self.unsupported_messages, self.max_unsupported))

        if self.pretty:
            sql = sql.replace(self.SENTINEL_LINE_BREAK, "\n")
        return sql

    def unsupported(self, message: str) -> None:
        if self.unsupported_level == ErrorLevel.IMMEDIATE:
            raise UnsupportedError(message)
        self.unsupported_messages.append(message)

    def sep(self, sep: str = " ") -> str:
        return f"{sep.strip()}\n" if self.pretty else sep

    def seg(self, sql: str, sep: str = " ") -> str:
        return f"{self.sep(sep)}{sql}"

    def pad_comment(self, comment: str) -> str:
        comment = " " + comment if comment[0].strip() else comment
        comment = comment + " " if comment[-1].strip() else comment
        return comment

    def maybe_comment(
        self,
        sql: str,
        expression: t.Optional[exp.Expression] = None,
        comments: t.Optional[t.List[str]] = None,
    ) -> str:
        comments = (comments or (expression and expression.comments)) if self._comments else None  # type: ignore

        if not comments or isinstance(expression, exp.Binary):
            return sql

        sep = "\n" if self.pretty else " "
        comments_sql = sep.join(
            f"/*{self.pad_comment(comment)}*/" for comment in comments if comment
        )

        if not comments_sql:
            return sql

        if isinstance(expression, self.WITH_SEPARATED_COMMENTS):
            return f"{comments_sql}{self.sep()}{sql}"

        return f"{sql} {comments_sql}"

    def wrap(self, expression: exp.Expression | str) -> str:
        this_sql = self.indent(
            self.sql(expression)
            if isinstance(expression, (exp.Select, exp.Union))
            else self.sql(expression, "this"),
            level=1,
            pad=0,
        )
        return f"({self.sep('')}{this_sql}{self.seg(')', sep='')}"

    def no_identify(self, func: t.Callable[..., str], *args, **kwargs) -> str:
        original = self.identify
        self.identify = False
        result = func(*args, **kwargs)
        self.identify = original
        return result

    def normalize_func(self, name: str) -> str:
        if self.normalize_functions == "upper":
            return name.upper()
        if self.normalize_functions == "lower":
            return name.lower()
        return name

    def indent(
        self,
        sql: str,
        level: int = 0,
        pad: t.Optional[int] = None,
        skip_first: bool = False,
        skip_last: bool = False,
    ) -> str:
        if not self.pretty:
            return sql

        pad = self.pad if pad is None else pad
        lines = sql.split("\n")

        return "\n".join(
            line
            if (skip_first and i == 0) or (skip_last and i == len(lines) - 1)
            else f"{' ' * (level * self._indent + pad)}{line}"
            for i, line in enumerate(lines)
        )

    def sql(
        self,
        expression: t.Optional[str | exp.Expression],
        key: t.Optional[str] = None,
        comment: bool = True,
    ) -> str:
        if not expression:
            return ""

        if isinstance(expression, str):
            return expression

        if key:
            return self.sql(expression.args.get(key))

        if self._cache is not None:
            expression_id = hash(expression)

            if expression_id in self._cache:
                return self._cache[expression_id]

        transform = self.TRANSFORMS.get(expression.__class__)

        if callable(transform):
            sql = transform(self, expression)
        elif transform:
            sql = transform
        elif isinstance(expression, exp.Expression):
            exp_handler_name = f"{expression.key}_sql"

            if hasattr(self, exp_handler_name):
                sql = getattr(self, exp_handler_name)(expression)
            elif isinstance(expression, exp.Func):
                sql = self.function_fallback_sql(expression)
            elif isinstance(expression, exp.Property):
                sql = self.property_sql(expression)
            else:
                raise ValueError(f"Unsupported expression type {expression.__class__.__name__}")
        else:
            raise ValueError(f"Expected an Expression. Received {type(expression)}: {expression}")

        sql = self.maybe_comment(sql, expression) if self._comments and comment else sql

        if self._cache is not None:
            self._cache[expression_id] = sql
        return sql

    def uncache_sql(self, expression: exp.Uncache) -> str:
        table = self.sql(expression, "this")
        exists_sql = " IF EXISTS" if expression.args.get("exists") else ""
        return f"UNCACHE TABLE{exists_sql} {table}"

    def cache_sql(self, expression: exp.Cache) -> str:
        lazy = " LAZY" if expression.args.get("lazy") else ""
        table = self.sql(expression, "this")
        options = expression.args.get("options")
        options = f" OPTIONS({self.sql(options[0])} = {self.sql(options[1])})" if options else ""
        sql = self.sql(expression, "expression")
        sql = f" AS{self.sep()}{sql}" if sql else ""
        sql = f"CACHE{lazy} TABLE {table}{options}{sql}"
        return self.prepend_ctes(expression, sql)

    def characterset_sql(self, expression: exp.CharacterSet) -> str:
        if isinstance(expression.parent, exp.Cast):
            return f"CHAR CHARACTER SET {self.sql(expression, 'this')}"
        default = "DEFAULT " if expression.args.get("default") else ""
        return f"{default}CHARACTER SET={self.sql(expression, 'this')}"

    def column_sql(self, expression: exp.Column) -> str:
        return ".".join(
            self.sql(part)
            for part in (
                expression.args.get("catalog"),
                expression.args.get("db"),
                expression.args.get("table"),
                expression.args.get("this"),
            )
            if part
        )

    def columnposition_sql(self, expression: exp.ColumnPosition) -> str:
        this = self.sql(expression, "this")
        this = f" {this}" if this else ""
        position = self.sql(expression, "position")
        return f"{position}{this}"

    def columndef_sql(self, expression: exp.ColumnDef) -> str:
        column = self.sql(expression, "this")
        kind = self.sql(expression, "kind")
        constraints = self.expressions(expression, key="constraints", sep=" ", flat=True)
        exists = "IF NOT EXISTS " if expression.args.get("exists") else ""
        kind = f" {kind}" if kind else ""
        constraints = f" {constraints}" if constraints else ""
        position = self.sql(expression, "position")
        position = f" {position}" if position else ""

        return f"{exists}{column}{kind}{constraints}{position}"

    def columnconstraint_sql(self, expression: exp.ColumnConstraint) -> str:
        this = self.sql(expression, "this")
        kind_sql = self.sql(expression, "kind")
        return f"CONSTRAINT {this} {kind_sql}" if this else kind_sql

    def autoincrementcolumnconstraint_sql(self, _) -> str:
        return self.token_sql(TokenType.AUTO_INCREMENT)

    def compresscolumnconstraint_sql(self, expression: exp.CompressColumnConstraint) -> str:
        if isinstance(expression.this, list):
            this = self.wrap(self.expressions(expression, key="this", flat=True))
        else:
            this = self.sql(expression, "this")

        return f"COMPRESS {this}"

    def generatedasidentitycolumnconstraint_sql(
        self, expression: exp.GeneratedAsIdentityColumnConstraint
    ) -> str:
        this = ""
        if expression.this is not None:
            this = " ALWAYS " if expression.this else " BY DEFAULT "
        start = expression.args.get("start")
        start = f"START WITH {start}" if start else ""
        increment = expression.args.get("increment")
        increment = f" INCREMENT BY {increment}" if increment else ""
        minvalue = expression.args.get("minvalue")
        minvalue = f" MINVALUE {minvalue}" if minvalue else ""
        maxvalue = expression.args.get("maxvalue")
        maxvalue = f" MAXVALUE {maxvalue}" if maxvalue else ""
        cycle = expression.args.get("cycle")
        cycle_sql = ""
        if cycle is not None:
            cycle_sql = f"{' NO' if not cycle else ''} CYCLE"
            cycle_sql = cycle_sql.strip() if not start and not increment else cycle_sql
        sequence_opts = ""
        if start or increment or cycle_sql:
            sequence_opts = f"{start}{increment}{minvalue}{maxvalue}{cycle_sql}"
            sequence_opts = f" ({sequence_opts.strip()})"
        return f"GENERATED{this}AS IDENTITY{sequence_opts}"

    def notnullcolumnconstraint_sql(self, expression: exp.NotNullColumnConstraint) -> str:
        return f"{'' if expression.args.get('allow_null') else 'NOT '}NULL"

    def primarykeycolumnconstraint_sql(self, expression: exp.PrimaryKeyColumnConstraint) -> str:
        desc = expression.args.get("desc")
        if desc is not None:
            return f"PRIMARY KEY{' DESC' if desc else ' ASC'}"
        return f"PRIMARY KEY"

    def uniquecolumnconstraint_sql(self, _) -> str:
        return "UNIQUE"

    def create_sql(self, expression: exp.Create) -> str:
        kind = self.sql(expression, "kind").upper()
        properties = expression.args.get("properties")
        properties_exp = expression.copy()
        properties_locs = self.locate_properties(properties) if properties else {}
        if properties_locs.get(exp.Properties.Location.POST_SCHEMA) or properties_locs.get(
            exp.Properties.Location.POST_WITH
        ):
            properties_exp.set(
                "properties",
                exp.Properties(
                    expressions=[
                        *properties_locs[exp.Properties.Location.POST_SCHEMA],
                        *properties_locs[exp.Properties.Location.POST_WITH],
                    ]
                ),
            )
        if kind == "TABLE" and properties_locs.get(exp.Properties.Location.POST_NAME):
            this_name = self.sql(expression.this, "this")
            this_properties = self.properties(
                exp.Properties(expressions=properties_locs[exp.Properties.Location.POST_NAME]),
                wrapped=False,
            )
            this_schema = f"({self.expressions(expression.this)})"
            this = f"{this_name}, {this_properties} {this_schema}"
            properties_sql = ""
        else:
            this = self.sql(expression, "this")
            properties_sql = self.sql(properties_exp, "properties")
        begin = " BEGIN" if expression.args.get("begin") else ""
        expression_sql = self.sql(expression, "expression")
        if expression_sql:
            expression_sql = f"{begin}{self.sep()}{expression_sql}"

            if self.CREATE_FUNCTION_RETURN_AS or not isinstance(expression.expression, exp.Return):
                if properties_locs.get(exp.Properties.Location.POST_ALIAS):
                    postalias_props_sql = self.properties(
                        exp.Properties(
                            expressions=properties_locs[exp.Properties.Location.POST_ALIAS]
                        ),
                        wrapped=False,
                    )
                    expression_sql = f" AS {postalias_props_sql}{expression_sql}"
                else:
                    expression_sql = f" AS{expression_sql}"

        postindex_props_sql = ""
        if properties_locs.get(exp.Properties.Location.POST_INDEX):
            postindex_props_sql = self.properties(
                exp.Properties(expressions=properties_locs[exp.Properties.Location.POST_INDEX]),
                wrapped=False,
                prefix=" ",
            )

        indexes = expression.args.get("indexes")
        if indexes:
            indexes_sql: t.List[str] = []
            for index in indexes:
                ind_unique = " UNIQUE" if index.args.get("unique") else ""
                ind_primary = " PRIMARY" if index.args.get("primary") else ""
                ind_amp = " AMP" if index.args.get("amp") else ""
                ind_name = f" {index.name}" if index.name else ""
                ind_columns = (
                    f' ({self.expressions(index, key="columns", flat=True)})'
                    if index.args.get("columns")
                    else ""
                )
                ind_sql = f"{ind_unique}{ind_primary}{ind_amp} INDEX{ind_name}{ind_columns}"

                if indexes_sql:
                    indexes_sql.append(ind_sql)
                else:
                    indexes_sql.append(
                        f"{ind_sql}{postindex_props_sql}"
                        if index.args.get("primary")
                        else f"{postindex_props_sql}{ind_sql}"
                    )

            index_sql = "".join(indexes_sql)
        else:
            index_sql = postindex_props_sql

        replace = " OR REPLACE" if expression.args.get("replace") else ""
        unique = " UNIQUE" if expression.args.get("unique") else ""
        volatile = " VOLATILE" if expression.args.get("volatile") else ""

        postcreate_props_sql = ""
        if properties_locs.get(exp.Properties.Location.POST_CREATE):
            postcreate_props_sql = self.properties(
                exp.Properties(expressions=properties_locs[exp.Properties.Location.POST_CREATE]),
                sep=" ",
                prefix=" ",
                wrapped=False,
            )

        modifiers = "".join((replace, unique, volatile, postcreate_props_sql))

        postexpression_props_sql = ""
        if properties_locs.get(exp.Properties.Location.POST_EXPRESSION):
            postexpression_props_sql = self.properties(
                exp.Properties(
                    expressions=properties_locs[exp.Properties.Location.POST_EXPRESSION]
                ),
                sep=" ",
                prefix=" ",
                wrapped=False,
            )

        exists_sql = " IF NOT EXISTS" if expression.args.get("exists") else ""
        no_schema_binding = (
            " WITH NO SCHEMA BINDING" if expression.args.get("no_schema_binding") else ""
        )

        expression_sql = f"CREATE{modifiers} {kind}{exists_sql} {this}{properties_sql}{expression_sql}{postexpression_props_sql}{index_sql}{no_schema_binding}"
        return self.prepend_ctes(expression, expression_sql)

    def describe_sql(self, expression: exp.Describe) -> str:
        return f"DESCRIBE {self.sql(expression, 'this')}"

    def prepend_ctes(self, expression: exp.Expression, sql: str) -> str:
        with_ = self.sql(expression, "with")
        if with_:
            sql = f"{with_}{self.sep()}{sql}"
        return sql

    def with_sql(self, expression: exp.With) -> str:
        sql = self.expressions(expression, flat=True)
        recursive = "RECURSIVE " if expression.args.get("recursive") else ""

        return f"WITH {recursive}{sql}"

    def cte_sql(self, expression: exp.CTE) -> str:
        alias = self.sql(expression, "alias")
        return f"{alias} AS {self.wrap(expression)}"

    def tablealias_sql(self, expression: exp.TableAlias) -> str:
        alias = self.sql(expression, "this")
        columns = self.expressions(expression, key="columns", flat=True)
        columns = f"({columns})" if columns else ""
        return f"{alias}{columns}"

    def bitstring_sql(self, expression: exp.BitString) -> str:
        return self.sql(expression, "this")

    def hexstring_sql(self, expression: exp.HexString) -> str:
        return self.sql(expression, "this")

    def bytestring_sql(self, expression: exp.ByteString) -> str:
        return self.sql(expression, "this")

    def datatype_sql(self, expression: exp.DataType) -> str:
        type_value = expression.this
        type_sql = self.TYPE_MAPPING.get(type_value, type_value.value)
        nested = ""
        interior = self.expressions(expression, flat=True)
        values = ""
        if interior:
            if expression.args.get("nested"):
                nested = f"{self.STRUCT_DELIMITER[0]}{interior}{self.STRUCT_DELIMITER[1]}"
                if expression.args.get("values") is not None:
                    delimiters = ("[", "]") if type_value == exp.DataType.Type.ARRAY else ("(", ")")
                    values = f"{delimiters[0]}{self.expressions(expression, key='values')}{delimiters[1]}"
            else:
                nested = f"({interior})"

        return f"{type_sql}{nested}{values}"

    def directory_sql(self, expression: exp.Directory) -> str:
        local = "LOCAL " if expression.args.get("local") else ""
        row_format = self.sql(expression, "row_format")
        row_format = f" {row_format}" if row_format else ""
        return f"{local}DIRECTORY {self.sql(expression, 'this')}{row_format}"

    def delete_sql(self, expression: exp.Delete) -> str:
        this = self.sql(expression, "this")
        this = f" FROM {this}" if this else ""
        using_sql = (
            f" USING {self.expressions(expression, key='using', sep=', USING ')}"
            if expression.args.get("using")
            else ""
        )
        where_sql = self.sql(expression, "where")
        returning = self.sql(expression, "returning")
        sql = f"DELETE{this}{using_sql}{where_sql}{returning}"
        return self.prepend_ctes(expression, sql)

    def drop_sql(self, expression: exp.Drop) -> str:
        this = self.sql(expression, "this")
        kind = expression.args["kind"]
        exists_sql = " IF EXISTS " if expression.args.get("exists") else " "
        temporary = " TEMPORARY" if expression.args.get("temporary") else ""
        materialized = " MATERIALIZED" if expression.args.get("materialized") else ""
        cascade = " CASCADE" if expression.args.get("cascade") else ""
        constraints = " CONSTRAINTS" if expression.args.get("constraints") else ""
        purge = " PURGE" if expression.args.get("purge") else ""
        return (
            f"DROP{temporary}{materialized} {kind}{exists_sql}{this}{cascade}{constraints}{purge}"
        )

    def except_sql(self, expression: exp.Except) -> str:
        return self.prepend_ctes(
            expression,
            self.set_operation(expression, self.except_op(expression)),
        )

    def except_op(self, expression: exp.Except) -> str:
        return f"EXCEPT{'' if expression.args.get('distinct') else ' ALL'}"

    def fetch_sql(self, expression: exp.Fetch) -> str:
        direction = expression.args.get("direction")
        direction = f" {direction.upper()}" if direction else ""
        count = expression.args.get("count")
        count = f" {count}" if count else ""
        return f"{self.seg('FETCH')}{direction}{count} ROWS ONLY"

    def filter_sql(self, expression: exp.Filter) -> str:
        this = self.sql(expression, "this")
        where = self.sql(expression, "expression")[1:]  # where has a leading space
        return f"{this} FILTER({where})"

    def hint_sql(self, expression: exp.Hint) -> str:
        if self.sql(expression, "this"):
            self.unsupported("Hints are not supported")
        return ""

    def index_sql(self, expression: exp.Index) -> str:
        this = self.sql(expression, "this")
        table = self.sql(expression, "table")
        columns = self.sql(expression, "columns")
        return f"{this} ON {table} {columns}"

    def identifier_sql(self, expression: exp.Identifier) -> str:
        text = expression.name
        text = text.lower() if self.normalize and not expression.quoted else text
        text = text.replace(self.identifier_end, self._escaped_identifier_end)
        if expression.quoted or should_identify(text, self.identify):
            text = f"{self.identifier_start}{text}{self.identifier_end}"
        return text

    def inputoutputformat_sql(self, expression: exp.InputOutputFormat) -> str:
        input_format = self.sql(expression, "input_format")
        input_format = f"INPUTFORMAT {input_format}" if input_format else ""
        output_format = self.sql(expression, "output_format")
        output_format = f"OUTPUTFORMAT {output_format}" if output_format else ""
        return self.sep().join((input_format, output_format))

    def national_sql(self, expression: exp.National) -> str:
        return f"N{self.sql(expression, 'this')}"

    def partition_sql(self, expression: exp.Partition) -> str:
        return f"PARTITION({self.expressions(expression)})"

    def properties_sql(self, expression: exp.Properties) -> str:
        root_properties = []
        with_properties = []

        for p in expression.expressions:
            p_loc = self.PROPERTIES_LOCATION[p.__class__]
            if p_loc == exp.Properties.Location.POST_WITH:
                with_properties.append(p)
            elif p_loc == exp.Properties.Location.POST_SCHEMA:
                root_properties.append(p)

        return self.root_properties(
            exp.Properties(expressions=root_properties)
        ) + self.with_properties(exp.Properties(expressions=with_properties))

    def root_properties(self, properties: exp.Properties) -> str:
        if properties.expressions:
            return self.sep() + self.expressions(properties, indent=False, sep=" ")
        return ""

    def properties(
        self,
        properties: exp.Properties,
        prefix: str = "",
        sep: str = ", ",
        suffix: str = "",
        wrapped: bool = True,
    ) -> str:
        if properties.expressions:
            expressions = self.expressions(properties, sep=sep, indent=False)
            expressions = self.wrap(expressions) if wrapped else expressions
            return f"{prefix}{' ' if prefix and prefix != ' ' else ''}{expressions}{suffix}"
        return ""

    def with_properties(self, properties: exp.Properties) -> str:
        return self.properties(properties, prefix=self.seg("WITH"))

    def locate_properties(
        self, properties: exp.Properties
    ) -> t.Dict[exp.Properties.Location, list[exp.Property]]:
        properties_locs: t.Dict[exp.Properties.Location, list[exp.Property]] = {
            key: [] for key in exp.Properties.Location
        }

        for p in properties.expressions:
            p_loc = self.PROPERTIES_LOCATION[p.__class__]
            if p_loc == exp.Properties.Location.POST_NAME:
                properties_locs[exp.Properties.Location.POST_NAME].append(p)
            elif p_loc == exp.Properties.Location.POST_INDEX:
                properties_locs[exp.Properties.Location.POST_INDEX].append(p)
            elif p_loc == exp.Properties.Location.POST_SCHEMA:
                properties_locs[exp.Properties.Location.POST_SCHEMA].append(p)
            elif p_loc == exp.Properties.Location.POST_WITH:
                properties_locs[exp.Properties.Location.POST_WITH].append(p)
            elif p_loc == exp.Properties.Location.POST_CREATE:
                properties_locs[exp.Properties.Location.POST_CREATE].append(p)
            elif p_loc == exp.Properties.Location.POST_ALIAS:
                properties_locs[exp.Properties.Location.POST_ALIAS].append(p)
            elif p_loc == exp.Properties.Location.POST_EXPRESSION:
                properties_locs[exp.Properties.Location.POST_EXPRESSION].append(p)
            elif p_loc == exp.Properties.Location.UNSUPPORTED:
                self.unsupported(f"Unsupported property {p.key}")

        return properties_locs

    def property_sql(self, expression: exp.Property) -> str:
        property_cls = expression.__class__
        if property_cls == exp.Property:
            return f"{expression.name}={self.sql(expression, 'value')}"

        property_name = exp.Properties.PROPERTY_TO_NAME.get(property_cls)
        if not property_name:
            self.unsupported(f"Unsupported property {expression.key}")

        return f"{property_name}={self.sql(expression, 'this')}"

    def likeproperty_sql(self, expression: exp.LikeProperty) -> str:
        options = " ".join(f"{e.name} {self.sql(e, 'value')}" for e in expression.expressions)
        options = f" {options}" if options else ""
        return f"LIKE {self.sql(expression, 'this')}{options}"

    def fallbackproperty_sql(self, expression: exp.FallbackProperty) -> str:
        no = "NO " if expression.args.get("no") else ""
        protection = " PROTECTION" if expression.args.get("protection") else ""
        return f"{no}FALLBACK{protection}"

    def journalproperty_sql(self, expression: exp.JournalProperty) -> str:
        no = "NO " if expression.args.get("no") else ""
        dual = "DUAL " if expression.args.get("dual") else ""
        before = "BEFORE " if expression.args.get("before") else ""
        return f"{no}{dual}{before}JOURNAL"

    def freespaceproperty_sql(self, expression: exp.FreespaceProperty) -> str:
        freespace = self.sql(expression, "this")
        percent = " PERCENT" if expression.args.get("percent") else ""
        return f"FREESPACE={freespace}{percent}"

    def afterjournalproperty_sql(self, expression: exp.AfterJournalProperty) -> str:
        no = "NO " if expression.args.get("no") else ""
        dual = "DUAL " if expression.args.get("dual") else ""
        local = ""
        if expression.args.get("local") is not None:
            local = "LOCAL " if expression.args.get("local") else "NOT LOCAL "
        return f"{no}{dual}{local}AFTER JOURNAL"

    def checksumproperty_sql(self, expression: exp.ChecksumProperty) -> str:
        if expression.args.get("default"):
            property = "DEFAULT"
        elif expression.args.get("on"):
            property = "ON"
        else:
            property = "OFF"
        return f"CHECKSUM={property}"

    def mergeblockratioproperty_sql(self, expression: exp.MergeBlockRatioProperty) -> str:
        if expression.args.get("no"):
            return "NO MERGEBLOCKRATIO"
        if expression.args.get("default"):
            return "DEFAULT MERGEBLOCKRATIO"

        percent = " PERCENT" if expression.args.get("percent") else ""
        return f"MERGEBLOCKRATIO={self.sql(expression, 'this')}{percent}"

    def datablocksizeproperty_sql(self, expression: exp.DataBlocksizeProperty) -> str:
        default = expression.args.get("default")
        min = expression.args.get("min")
        if default is not None or min is not None:
            if default:
                property = "DEFAULT"
            elif min:
                property = "MINIMUM"
            else:
                property = "MAXIMUM"
            return f"{property} DATABLOCKSIZE"
        else:
            units = expression.args.get("units")
            units = f" {units}" if units else ""
            return f"DATABLOCKSIZE={self.sql(expression, 'size')}{units}"

    def blockcompressionproperty_sql(self, expression: exp.BlockCompressionProperty) -> str:
        autotemp = expression.args.get("autotemp")
        always = expression.args.get("always")
        default = expression.args.get("default")
        manual = expression.args.get("manual")
        never = expression.args.get("never")

        if autotemp is not None:
            property = f"AUTOTEMP({self.expressions(autotemp)})"
        elif always:
            property = "ALWAYS"
        elif default:
            property = "DEFAULT"
        elif manual:
            property = "MANUAL"
        elif never:
            property = "NEVER"
        return f"BLOCKCOMPRESSION={property}"

    def isolatedloadingproperty_sql(self, expression: exp.IsolatedLoadingProperty) -> str:
        no = expression.args.get("no")
        no = " NO" if no else ""
        concurrent = expression.args.get("concurrent")
        concurrent = " CONCURRENT" if concurrent else ""

        for_ = ""
        if expression.args.get("for_all"):
            for_ = " FOR ALL"
        elif expression.args.get("for_insert"):
            for_ = " FOR INSERT"
        elif expression.args.get("for_none"):
            for_ = " FOR NONE"
        return f"WITH{no}{concurrent} ISOLATED LOADING{for_}"

    def lockingproperty_sql(self, expression: exp.LockingProperty) -> str:
        kind = expression.args.get("kind")
        this: str = f" {this}" if expression.this else ""
        for_or_in = expression.args.get("for_or_in")
        lock_type = expression.args.get("lock_type")
        override = " OVERRIDE" if expression.args.get("override") else ""
        return f"LOCKING {kind}{this} {for_or_in} {lock_type}{override}"

    def withdataproperty_sql(self, expression: exp.WithDataProperty) -> str:
        data_sql = f"WITH {'NO ' if expression.args.get('no') else ''}DATA"
        statistics = expression.args.get("statistics")
        statistics_sql = ""
        if statistics is not None:
            statistics_sql = f" AND {'NO ' if not statistics else ''}STATISTICS"
        return f"{data_sql}{statistics_sql}"

    def insert_sql(self, expression: exp.Insert) -> str:
        overwrite = expression.args.get("overwrite")

        if isinstance(expression.this, exp.Directory):
            this = "OVERWRITE " if overwrite else "INTO "
        else:
            this = "OVERWRITE TABLE " if overwrite else "INTO "

        alternative = expression.args.get("alternative")
        alternative = f" OR {alternative} " if alternative else " "
        this = f"{this}{self.sql(expression, 'this')}"

        exists = " IF EXISTS " if expression.args.get("exists") else " "
        partition_sql = (
            self.sql(expression, "partition") if expression.args.get("partition") else ""
        )
        expression_sql = self.sql(expression, "expression")
        returning = self.sql(expression, "returning")
        sep = self.sep() if partition_sql else ""
        sql = f"INSERT{alternative}{this}{exists}{partition_sql}{sep}{expression_sql}{returning}"
        return self.prepend_ctes(expression, sql)

    def intersect_sql(self, expression: exp.Intersect) -> str:
        return self.prepend_ctes(
            expression,
            self.set_operation(expression, self.intersect_op(expression)),
        )

    def intersect_op(self, expression: exp.Intersect) -> str:
        return f"INTERSECT{'' if expression.args.get('distinct') else ' ALL'}"

    def introducer_sql(self, expression: exp.Introducer) -> str:
        return f"{self.sql(expression, 'this')} {self.sql(expression, 'expression')}"

    def pseudotype_sql(self, expression: exp.PseudoType) -> str:
        return expression.name.upper()

    def returning_sql(self, expression: exp.Returning) -> str:
        return f"{self.seg('RETURNING')} {self.expressions(expression, flat=True)}"

    def rowformatdelimitedproperty_sql(self, expression: exp.RowFormatDelimitedProperty) -> str:
        fields = expression.args.get("fields")
        fields = f" FIELDS TERMINATED BY {fields}" if fields else ""
        escaped = expression.args.get("escaped")
        escaped = f" ESCAPED BY {escaped}" if escaped else ""
        items = expression.args.get("collection_items")
        items = f" COLLECTION ITEMS TERMINATED BY {items}" if items else ""
        keys = expression.args.get("map_keys")
        keys = f" MAP KEYS TERMINATED BY {keys}" if keys else ""
        lines = expression.args.get("lines")
        lines = f" LINES TERMINATED BY {lines}" if lines else ""
        null = expression.args.get("null")
        null = f" NULL DEFINED AS {null}" if null else ""
        return f"ROW FORMAT DELIMITED{fields}{escaped}{items}{keys}{lines}{null}"

    def table_sql(self, expression: exp.Table, sep: str = " AS ") -> str:
        table = ".".join(
            part
            for part in [
                self.sql(expression, "catalog"),
                self.sql(expression, "db"),
                self.sql(expression, "this"),
            ]
            if part
        )

        alias = self.sql(expression, "alias")
        alias = f"{sep}{alias}" if alias else ""
        hints = self.expressions(expression, key="hints", sep=", ", flat=True)
        hints = f" WITH ({hints})" if hints else ""
        laterals = self.expressions(expression, key="laterals", sep="")
        joins = self.expressions(expression, key="joins", sep="")
        pivots = self.expressions(expression, key="pivots", sep="")
        system_time = expression.args.get("system_time")
        system_time = f" {self.sql(expression, 'system_time')}" if system_time else ""

        return f"{table}{system_time}{alias}{hints}{laterals}{joins}{pivots}"

    def tablesample_sql(self, expression: exp.TableSample, seed_prefix: str = "SEED") -> str:
        if self.alias_post_tablesample and expression.this.alias:
            this = self.sql(expression.this, "this")
            alias = f" AS {self.sql(expression.this, 'alias')}"
        else:
            this = self.sql(expression, "this")
            alias = ""
        method = self.sql(expression, "method")
        method = f"{method.upper()} " if method and self.TABLESAMPLE_WITH_METHOD else ""
        numerator = self.sql(expression, "bucket_numerator")
        denominator = self.sql(expression, "bucket_denominator")
        field = self.sql(expression, "bucket_field")
        field = f" ON {field}" if field else ""
        bucket = f"BUCKET {numerator} OUT OF {denominator}{field}" if numerator else ""
        percent = self.sql(expression, "percent")
        percent = f"{percent} PERCENT" if percent else ""
        rows = self.sql(expression, "rows")
        rows = f"{rows} ROWS" if rows else ""
        size = self.sql(expression, "size")
        if size and self.TABLESAMPLE_SIZE_IS_PERCENT:
            size = f"{size} PERCENT"
        seed = self.sql(expression, "seed")
        seed = f" {seed_prefix} ({seed})" if seed else ""
        kind = expression.args.get("kind", "TABLESAMPLE")
        return f"{this} {kind} {method}({bucket}{percent}{rows}{size}){seed}{alias}"

    def pivot_sql(self, expression: exp.Pivot) -> str:
        this = self.sql(expression, "this")
        alias = self.sql(expression, "alias")
        alias = f" AS {alias}" if alias else ""
        unpivot = expression.args.get("unpivot")
        direction = "UNPIVOT" if unpivot else "PIVOT"
        expressions = self.expressions(expression, key="expressions")
        field = self.sql(expression, "field")
        return f"{this} {direction}({expressions} FOR {field}){alias}"

    def tuple_sql(self, expression: exp.Tuple) -> str:
        return f"({self.expressions(expression, flat=True)})"

    def update_sql(self, expression: exp.Update) -> str:
        this = self.sql(expression, "this")
        set_sql = self.expressions(expression, flat=True)
        from_sql = self.sql(expression, "from")
        where_sql = self.sql(expression, "where")
        returning = self.sql(expression, "returning")
        sql = f"UPDATE {this} SET {set_sql}{from_sql}{where_sql}{returning}"
        return self.prepend_ctes(expression, sql)

    def values_sql(self, expression: exp.Values) -> str:
        args = self.expressions(expression)
        alias = self.sql(expression, "alias")
        values = f"VALUES{self.seg('')}{args}"
        values = (
            f"({values})"
            if self.WRAP_DERIVED_VALUES and (alias or isinstance(expression.parent, exp.From))
            else values
        )
        return f"{values} AS {alias}" if alias else values

    def var_sql(self, expression: exp.Var) -> str:
        return self.sql(expression, "this")

    def into_sql(self, expression: exp.Into) -> str:
        temporary = " TEMPORARY" if expression.args.get("temporary") else ""
        unlogged = " UNLOGGED" if expression.args.get("unlogged") else ""
        return f"{self.seg('INTO')}{temporary or unlogged} {self.sql(expression, 'this')}"

    def from_sql(self, expression: exp.From) -> str:
        expressions = self.expressions(expression, flat=True)
        return f"{self.seg('FROM')} {expressions}"

    def group_sql(self, expression: exp.Group) -> str:
        group_by = self.op_expressions("GROUP BY", expression)
        grouping_sets = self.expressions(expression, key="grouping_sets", indent=False)
        grouping_sets = (
            f"{self.seg('GROUPING SETS')} {self.wrap(grouping_sets)}" if grouping_sets else ""
        )

        cube = expression.args.get("cube", [])
        if seq_get(cube, 0) is True:
            return f"{group_by}{self.seg('WITH CUBE')}"
        else:
            cube_sql = self.expressions(expression, key="cube", indent=False)
            cube_sql = f"{self.seg('CUBE')} {self.wrap(cube_sql)}" if cube_sql else ""

        rollup = expression.args.get("rollup", [])
        if seq_get(rollup, 0) is True:
            return f"{group_by}{self.seg('WITH ROLLUP')}"
        else:
            rollup_sql = self.expressions(expression, key="rollup", indent=False)
            rollup_sql = f"{self.seg('ROLLUP')} {self.wrap(rollup_sql)}" if rollup_sql else ""

        groupings = csv(grouping_sets, cube_sql, rollup_sql, sep=",")

        if expression.args.get("expressions") and groupings:
            group_by = f"{group_by},"

        return f"{group_by}{groupings}"

    def having_sql(self, expression: exp.Having) -> str:
        this = self.indent(self.sql(expression, "this"))
        return f"{self.seg('HAVING')}{self.sep()}{this}"

    def join_sql(self, expression: exp.Join) -> str:
        op_sql = self.seg(
            " ".join(
                op
                for op in (
                    "NATURAL" if expression.args.get("natural") else None,
                    expression.side,
                    expression.kind,
                    expression.hint if self.WITH_JOIN_HINT else None,
                    "JOIN",
                )
                if op
            )
        )
        on_sql = self.sql(expression, "on")
        using = expression.args.get("using")

        if not on_sql and using:
            on_sql = csv(*(self.sql(column) for column in using))

        if on_sql:
            on_sql = self.indent(on_sql, skip_first=True)
            space = self.seg(" " * self.pad) if self.pretty else " "
            if using:
                on_sql = f"{space}USING ({on_sql})"
            else:
                on_sql = f"{space}ON {on_sql}"

        expression_sql = self.sql(expression, "expression")
        this_sql = self.sql(expression, "this")
        return f"{expression_sql}{op_sql} {this_sql}{on_sql}"

    def lambda_sql(self, expression: exp.Lambda, arrow_sep: str = "->") -> str:
        args = self.expressions(expression, flat=True)
        args = f"({args})" if len(args.split(",")) > 1 else args
        return f"{args} {arrow_sep} {self.sql(expression, 'this')}"

    def lateral_sql(self, expression: exp.Lateral) -> str:
        this = self.sql(expression, "this")

        if isinstance(expression.this, exp.Subquery):
            return f"LATERAL {this}"

        if expression.args.get("view"):
            alias = expression.args["alias"]
            columns = self.expressions(alias, key="columns", flat=True)
            table = f" {alias.name}" if alias.name else ""
            columns = f" AS {columns}" if columns else ""
            op_sql = self.seg(f"LATERAL VIEW{' OUTER' if expression.args.get('outer') else ''}")
            return f"{op_sql}{self.sep()}{this}{table}{columns}"

        alias = self.sql(expression, "alias")
        alias = f" AS {alias}" if alias else ""
        return f"LATERAL {this}{alias}"

    def limit_sql(self, expression: exp.Limit) -> str:
        this = self.sql(expression, "this")
        return f"{this}{self.seg('LIMIT')} {self.sql(expression, 'expression')}"

    def offset_sql(self, expression: exp.Offset) -> str:
        this = self.sql(expression, "this")
        return f"{this}{self.seg('OFFSET')} {self.sql(expression, 'expression')}"

    def setitem_sql(self, expression: exp.SetItem) -> str:
        kind = self.sql(expression, "kind")
        kind = f"{kind} " if kind else ""
        this = self.sql(expression, "this")
        expressions = self.expressions(expression)
        collate = self.sql(expression, "collate")
        collate = f" COLLATE {collate}" if collate else ""
        global_ = "GLOBAL " if expression.args.get("global") else ""
        return f"{global_}{kind}{this}{expressions}{collate}"

    def set_sql(self, expression: exp.Set) -> str:
        expressions = (
            f" {self.expressions(expression, flat=True)}" if expression.expressions else ""
        )
        return f"SET{expressions}"

    def pragma_sql(self, expression: exp.Pragma) -> str:
        return f"PRAGMA {self.sql(expression, 'this')}"

    def lock_sql(self, expression: exp.Lock) -> str:
        if self.LOCKING_READS_SUPPORTED:
            lock_type = "UPDATE" if expression.args["update"] else "SHARE"
            return self.seg(f"FOR {lock_type}")

        self.unsupported("Locking reads using 'FOR UPDATE/SHARE' are not supported")
        return ""

    def literal_sql(self, expression: exp.Literal) -> str:
        text = expression.this or ""
        if expression.is_string:
            text = text.replace(self.quote_end, self._escaped_quote_end)
            if self.pretty:
                text = text.replace("\n", self.SENTINEL_LINE_BREAK)
            text = f"{self.quote_start}{text}{self.quote_end}"
        return text

    def loaddata_sql(self, expression: exp.LoadData) -> str:
        local = " LOCAL" if expression.args.get("local") else ""
        inpath = f" INPATH {self.sql(expression, 'inpath')}"
        overwrite = " OVERWRITE" if expression.args.get("overwrite") else ""
        this = f" INTO TABLE {self.sql(expression, 'this')}"
        partition = self.sql(expression, "partition")
        partition = f" {partition}" if partition else ""
        input_format = self.sql(expression, "input_format")
        input_format = f" INPUTFORMAT {input_format}" if input_format else ""
        serde = self.sql(expression, "serde")
        serde = f" SERDE {serde}" if serde else ""
        return f"LOAD DATA{local}{inpath}{overwrite}{this}{partition}{input_format}{serde}"

    def null_sql(self, *_) -> str:
        return "NULL"

    def boolean_sql(self, expression: exp.Boolean) -> str:
        return "TRUE" if expression.this else "FALSE"

    def order_sql(self, expression: exp.Order, flat: bool = False) -> str:
        this = self.sql(expression, "this")
        this = f"{this} " if this else this
        return self.op_expressions(f"{this}ORDER BY", expression, flat=this or flat)  # type: ignore

    def cluster_sql(self, expression: exp.Cluster) -> str:
        return self.op_expressions("CLUSTER BY", expression)

    def distribute_sql(self, expression: exp.Distribute) -> str:
        return self.op_expressions("DISTRIBUTE BY", expression)

    def sort_sql(self, expression: exp.Sort) -> str:
        return self.op_expressions("SORT BY", expression)

    def ordered_sql(self, expression: exp.Ordered) -> str:
        desc = expression.args.get("desc")
        asc = not desc

        nulls_first = expression.args.get("nulls_first")
        nulls_last = not nulls_first
        nulls_are_large = self.null_ordering == "nulls_are_large"
        nulls_are_small = self.null_ordering == "nulls_are_small"
        nulls_are_last = self.null_ordering == "nulls_are_last"

        sort_order = " DESC" if desc else ""
        nulls_sort_change = ""
        if nulls_first and (
            (asc and nulls_are_large) or (desc and nulls_are_small) or nulls_are_last
        ):
            nulls_sort_change = " NULLS FIRST"
        elif (
            nulls_last
            and ((asc and nulls_are_small) or (desc and nulls_are_large))
            and not nulls_are_last
        ):
            nulls_sort_change = " NULLS LAST"

        if nulls_sort_change and not self.NULL_ORDERING_SUPPORTED:
            self.unsupported(
                "Sorting in an ORDER BY on NULLS FIRST/NULLS LAST is not supported by this dialect"
            )
            nulls_sort_change = ""

        return f"{self.sql(expression, 'this')}{sort_order}{nulls_sort_change}"

    def matchrecognize_sql(self, expression: exp.MatchRecognize) -> str:
        partition = self.partition_by_sql(expression)
        order = self.sql(expression, "order")
        measures = self.expressions(expression, key="measures")
        measures = self.seg(f"MEASURES{self.seg(measures)}") if measures else ""
        rows = self.sql(expression, "rows")
        rows = self.seg(rows) if rows else ""
        after = self.sql(expression, "after")
        after = self.seg(after) if after else ""
        pattern = self.sql(expression, "pattern")
        pattern = self.seg(f"PATTERN ({pattern})") if pattern else ""
        definition_sqls = [
            f"{self.sql(definition, 'alias')} AS {self.sql(definition, 'this')}"
            for definition in expression.args.get("define", [])
        ]
        definitions = self.expressions(sqls=definition_sqls)
        define = self.seg(f"DEFINE{self.seg(definitions)}") if definitions else ""
        body = "".join(
            (
                partition,
                order,
                measures,
                rows,
                after,
                pattern,
                define,
            )
        )
        alias = self.sql(expression, "alias")
        alias = f" {alias}" if alias else ""
        return f"{self.seg('MATCH_RECOGNIZE')} {self.wrap(body)}{alias}"

    def query_modifiers(self, expression: exp.Expression, *sqls: str) -> str:
        limit = expression.args.get("limit")

        if self.LIMIT_FETCH == "LIMIT" and isinstance(limit, exp.Fetch):
            limit = exp.Limit(expression=limit.args.get("count"))
        elif self.LIMIT_FETCH == "FETCH" and isinstance(limit, exp.Limit):
            limit = exp.Fetch(direction="FIRST", count=limit.expression)

        fetch = isinstance(limit, exp.Fetch)

        return csv(
            *sqls,
            *[self.sql(sql) for sql in expression.args.get("joins") or []],
            self.sql(expression, "match"),
            *[self.sql(sql) for sql in expression.args.get("laterals") or []],
            self.sql(expression, "where"),
            self.sql(expression, "group"),
            self.sql(expression, "having"),
            self.sql(expression, "qualify"),
            self.seg("WINDOW ") + self.expressions(expression, key="windows", flat=True)
            if expression.args.get("windows")
            else "",
            self.sql(expression, "distribute"),
            self.sql(expression, "sort"),
            self.sql(expression, "cluster"),
            self.sql(expression, "order"),
            self.sql(expression, "offset") if fetch else self.sql(limit),
            self.sql(limit) if fetch else self.sql(expression, "offset"),
            self.sql(expression, "lock"),
            self.sql(expression, "sample"),
            sep="",
        )

    def select_sql(self, expression: exp.Select) -> str:
        kind = expression.args.get("kind")
        kind = f" AS {kind}" if kind else ""
        hint = self.sql(expression, "hint")
        distinct = self.sql(expression, "distinct")
        distinct = f" {distinct}" if distinct else ""
        expressions = self.expressions(expression)
        expressions = f"{self.sep()}{expressions}" if expressions else expressions
        sql = self.query_modifiers(
            expression,
            f"SELECT{kind}{hint}{distinct}{expressions}",
            self.sql(expression, "into", comment=False),
            self.sql(expression, "from", comment=False),
        )
        return self.prepend_ctes(expression, sql)

    def schema_sql(self, expression: exp.Schema) -> str:
        this = self.sql(expression, "this")
        this = f"{this} " if this else ""
        sql = f"({self.sep('')}{self.expressions(expression)}{self.seg(')', sep='')}"
        return f"{this}{sql}"

    def star_sql(self, expression: exp.Star) -> str:
        except_ = self.expressions(expression, key="except", flat=True)
        except_ = f"{self.seg(self.STAR_MAPPING['except'])} ({except_})" if except_ else ""
        replace = self.expressions(expression, key="replace", flat=True)
        replace = f"{self.seg(self.STAR_MAPPING['replace'])} ({replace})" if replace else ""
        return f"*{except_}{replace}"

    def structkwarg_sql(self, expression: exp.StructKwarg) -> str:
        return f"{self.sql(expression, 'this')} {self.sql(expression, 'expression')}"

    def parameter_sql(self, expression: exp.Parameter) -> str:
        this = self.sql(expression, "this")
        this = f"{{{this}}}" if expression.args.get("wrapped") else f"{this}"
        return f"{self.PARAMETER_TOKEN}{this}"

    def sessionparameter_sql(self, expression: exp.SessionParameter) -> str:
        this = self.sql(expression, "this")
        kind = expression.text("kind")
        if kind:
            kind = f"{kind}."
        return f"@@{kind}{this}"

    def placeholder_sql(self, expression: exp.Placeholder) -> str:
        return f":{expression.name}" if expression.name else "?"

    def subquery_sql(self, expression: exp.Subquery, sep: str = " AS ") -> str:
        alias = self.sql(expression, "alias")
        alias = f"{sep}{alias}" if alias else ""

        sql = self.query_modifiers(
            expression,
            self.wrap(expression),
            alias,
            self.expressions(expression, key="pivots", sep=" "),
        )

        return self.prepend_ctes(expression, sql)

    def qualify_sql(self, expression: exp.Qualify) -> str:
        this = self.indent(self.sql(expression, "this"))
        return f"{self.seg('QUALIFY')}{self.sep()}{this}"

    def union_sql(self, expression: exp.Union) -> str:
        return self.prepend_ctes(
            expression,
            self.set_operation(expression, self.union_op(expression)),
        )

    def union_op(self, expression: exp.Union) -> str:
        kind = " DISTINCT" if self.EXPLICIT_UNION else ""
        kind = kind if expression.args.get("distinct") else " ALL"
        return f"UNION{kind}"

    def unnest_sql(self, expression: exp.Unnest) -> str:
        args = self.expressions(expression, flat=True)
        alias = expression.args.get("alias")
        if alias and self.unnest_column_only:
            columns = alias.columns
            alias = self.sql(columns[0]) if columns else ""
        else:
            alias = self.sql(expression, "alias")
        alias = f" AS {alias}" if alias else alias
        ordinality = " WITH ORDINALITY" if expression.args.get("ordinality") else ""
        offset = expression.args.get("offset")
        offset = f" WITH OFFSET AS {self.sql(offset)}" if offset else ""
        return f"UNNEST({args}){ordinality}{alias}{offset}"

    def where_sql(self, expression: exp.Where) -> str:
        this = self.indent(self.sql(expression, "this"))
        return f"{self.seg('WHERE')}{self.sep()}{this}"

    def window_sql(self, expression: exp.Window) -> str:
        this = self.sql(expression, "this")

        partition = self.partition_by_sql(expression)

        order = expression.args.get("order")
        order_sql = self.order_sql(order, flat=True) if order else ""

        partition_sql = partition + " " if partition and order else partition

        spec = expression.args.get("spec")
        spec_sql = " " + self.window_spec_sql(spec) if spec else ""

        alias = self.sql(expression, "alias")
        this = f"{this} {'AS' if expression.arg_key == 'windows' else 'OVER'}"

        if not partition and not order and not spec and alias:
            return f"{this} {alias}"

        window_args = alias + partition_sql + order_sql + spec_sql

        return f"{this} ({window_args.strip()})"

    def partition_by_sql(self, expression: exp.Window | exp.MatchRecognize) -> str:
        partition = self.expressions(expression, key="partition_by", flat=True)
        return f"PARTITION BY {partition}" if partition else ""

    def window_spec_sql(self, expression: exp.WindowSpec) -> str:
        kind = self.sql(expression, "kind")
        start = csv(self.sql(expression, "start"), self.sql(expression, "start_side"), sep=" ")
        end = (
            csv(self.sql(expression, "end"), self.sql(expression, "end_side"), sep=" ")
            or "CURRENT ROW"
        )
        return f"{kind} BETWEEN {start} AND {end}"

    def withingroup_sql(self, expression: exp.WithinGroup) -> str:
        this = self.sql(expression, "this")
        expression_sql = self.sql(expression, "expression")[1:]  # order has a leading space
        return f"{this} WITHIN GROUP ({expression_sql})"

    def between_sql(self, expression: exp.Between) -> str:
        this = self.sql(expression, "this")
        low = self.sql(expression, "low")
        high = self.sql(expression, "high")
        return f"{this} BETWEEN {low} AND {high}"

    def bracket_sql(self, expression: exp.Bracket) -> str:
        expressions = apply_index_offset(expression.expressions, self.index_offset)
        expressions_sql = ", ".join(self.sql(e) for e in expressions)

        return f"{self.sql(expression, 'this')}[{expressions_sql}]"

    def all_sql(self, expression: exp.All) -> str:
        return f"ALL {self.wrap(expression)}"

    def any_sql(self, expression: exp.Any) -> str:
        this = self.sql(expression, "this")
        if isinstance(expression.this, exp.Subqueryable):
            this = self.wrap(this)
        return f"ANY {this}"

    def exists_sql(self, expression: exp.Exists) -> str:
        return f"EXISTS{self.wrap(expression)}"

    def case_sql(self, expression: exp.Case) -> str:
        this = self.sql(expression, "this")
        statements = [f"CASE {this}" if this else "CASE"]

        for e in expression.args["ifs"]:
            statements.append(f"WHEN {self.sql(e, 'this')}")
            statements.append(f"THEN {self.sql(e, 'true')}")

        default = self.sql(expression, "default")

        if default:
            statements.append(f"ELSE {default}")

        statements.append("END")

        if self.pretty and self.text_width(statements) > self._max_text_width:
            return self.indent("\n".join(statements), skip_first=True, skip_last=True)

        return " ".join(statements)

    def constraint_sql(self, expression: exp.Constraint) -> str:
        this = self.sql(expression, "this")
        expressions = self.expressions(expression, flat=True)
        return f"CONSTRAINT {this} {expressions}"

    def extract_sql(self, expression: exp.Extract) -> str:
        this = self.sql(expression, "this")
        expression_sql = self.sql(expression, "expression")
        return f"EXTRACT({this} FROM {expression_sql})"

    def trim_sql(self, expression: exp.Trim) -> str:
        trim_type = self.sql(expression, "position")

        if trim_type == "LEADING":
            return self.func("LTRIM", expression.this)
        elif trim_type == "TRAILING":
            return self.func("RTRIM", expression.this)
        else:
            return self.func("TRIM", expression.this, expression.expression)

    def concat_sql(self, expression: exp.Concat) -> str:
        if len(expression.expressions) == 1:
            return self.sql(expression.expressions[0])
        return self.function_fallback_sql(expression)

    def check_sql(self, expression: exp.Check) -> str:
        this = self.sql(expression, key="this")
        return f"CHECK ({this})"

    def foreignkey_sql(self, expression: exp.ForeignKey) -> str:
        expressions = self.expressions(expression, flat=True)
        reference = self.sql(expression, "reference")
        reference = f" {reference}" if reference else ""
        delete = self.sql(expression, "delete")
        delete = f" ON DELETE {delete}" if delete else ""
        update = self.sql(expression, "update")
        update = f" ON UPDATE {update}" if update else ""
        return f"FOREIGN KEY ({expressions}){reference}{delete}{update}"

    def primarykey_sql(self, expression: exp.ForeignKey) -> str:
        expressions = self.expressions(expression, flat=True)
        options = self.expressions(expression, key="options", flat=True, sep=" ")
        options = f" {options}" if options else ""
        return f"PRIMARY KEY ({expressions}){options}"

    def unique_sql(self, expression: exp.Unique) -> str:
        columns = self.expressions(expression, key="expressions")
        return f"UNIQUE ({columns})"

    def if_sql(self, expression: exp.If) -> str:
        return self.case_sql(
            exp.Case(ifs=[expression.copy()], default=expression.args.get("false"))
        )

    def matchagainst_sql(self, expression: exp.MatchAgainst) -> str:
        modifier = expression.args.get("modifier")
        modifier = f" {modifier}" if modifier else ""
        return f"{self.func('MATCH', *expression.expressions)} AGAINST({self.sql(expression, 'this')}{modifier})"

    def jsonkeyvalue_sql(self, expression: exp.JSONKeyValue) -> str:
        return f"{self.sql(expression, 'this')}: {self.sql(expression, 'expression')}"

    def jsonobject_sql(self, expression: exp.JSONObject) -> str:
        expressions = self.expressions(expression)
        null_handling = expression.args.get("null_handling")
        null_handling = f" {null_handling}" if null_handling else ""
        unique_keys = expression.args.get("unique_keys")
        if unique_keys is not None:
            unique_keys = f" {'WITH' if unique_keys else 'WITHOUT'} UNIQUE KEYS"
        else:
            unique_keys = ""
        return_type = self.sql(expression, "return_type")
        return_type = f" RETURNING {return_type}" if return_type else ""
        format_json = " FORMAT JSON" if expression.args.get("format_json") else ""
        encoding = self.sql(expression, "encoding")
        encoding = f" ENCODING {encoding}" if encoding else ""
        return f"JSON_OBJECT({expressions}{null_handling}{unique_keys}{return_type}{format_json}{encoding})"

    def in_sql(self, expression: exp.In) -> str:
        query = expression.args.get("query")
        unnest = expression.args.get("unnest")
        field = expression.args.get("field")
        is_global = " GLOBAL" if expression.args.get("is_global") else ""

        if query:
            in_sql = self.wrap(query)
        elif unnest:
            in_sql = self.in_unnest_op(unnest)
        elif field:
            in_sql = self.sql(field)
        else:
            in_sql = f"({self.expressions(expression, flat=True)})"

        return f"{self.sql(expression, 'this')}{is_global} IN {in_sql}"

    def in_unnest_op(self, unnest: exp.Unnest) -> str:
        return f"(SELECT {self.sql(unnest)})"

    def interval_sql(self, expression: exp.Interval) -> str:
        unit = self.sql(expression, "unit")
        if not self.INTERVAL_ALLOWS_PLURAL_FORM:
            unit = self.TIME_PART_SINGULARS.get(unit.lower(), unit)
        unit = f" {unit}" if unit else ""

        if self.SINGLE_STRING_INTERVAL:
            this = expression.this.name if expression.this else ""
            return f"INTERVAL '{this}{unit}'"

        this = expression.this
        if this:
            this = (
                f" {this}"
                if isinstance(this, exp.Literal) or isinstance(this, exp.Paren)
                else f" ({this})"
            )
        else:
            this = ""

        return f"INTERVAL{this}{unit}"

    def return_sql(self, expression: exp.Return) -> str:
        return f"RETURN {self.sql(expression, 'this')}"

    def reference_sql(self, expression: exp.Reference) -> str:
        this = self.sql(expression, "this")
        expressions = self.expressions(expression, flat=True)
        expressions = f"({expressions})" if expressions else ""
        options = self.expressions(expression, key="options", flat=True, sep=" ")
        options = f" {options}" if options else ""
        return f"REFERENCES {this}{expressions}{options}"

    def anonymous_sql(self, expression: exp.Anonymous) -> str:
        return self.func(expression.name, *expression.expressions)

    def paren_sql(self, expression: exp.Paren) -> str:
        if isinstance(expression.unnest(), exp.Select):
            sql = self.wrap(expression)
        else:
            sql = self.seg(self.indent(self.sql(expression, "this")), sep="")
            sql = f"({sql}{self.seg(')', sep='')}"

        return self.prepend_ctes(expression, sql)

    def neg_sql(self, expression: exp.Neg) -> str:
        # This makes sure we don't convert "- - 5" to "--5", which is a comment
        this_sql = self.sql(expression, "this")
        sep = " " if this_sql[0] == "-" else ""
        return f"-{sep}{this_sql}"

    def not_sql(self, expression: exp.Not) -> str:
        return f"NOT {self.sql(expression, 'this')}"

    def alias_sql(self, expression: exp.Alias) -> str:
        alias = self.sql(expression, "alias")
        alias = f" AS {alias}" if alias else ""
        return f"{self.sql(expression, 'this')}{alias}"

    def aliases_sql(self, expression: exp.Aliases) -> str:
        return f"{self.sql(expression, 'this')} AS ({self.expressions(expression, flat=True)})"

    def attimezone_sql(self, expression: exp.AtTimeZone) -> str:
        this = self.sql(expression, "this")
        zone = self.sql(expression, "zone")
        return f"{this} AT TIME ZONE {zone}"

    def add_sql(self, expression: exp.Add) -> str:
        return self.binary(expression, "+")

    def and_sql(self, expression: exp.And) -> str:
        return self.connector_sql(expression, "AND")

    def connector_sql(self, expression: exp.Connector, op: str) -> str:
        if not self.pretty:
            return self.binary(expression, op)

        sqls = tuple(
            self.maybe_comment(self.sql(e), e, e.parent.comments) if i != 1 else self.sql(e)
            for i, e in enumerate(expression.flatten(unnest=False))
        )

        sep = "\n" if self.text_width(sqls) > self._max_text_width else " "
        return f"{sep}{op} ".join(sqls)

    def bitwiseand_sql(self, expression: exp.BitwiseAnd) -> str:
        return self.binary(expression, "&")

    def bitwiseleftshift_sql(self, expression: exp.BitwiseLeftShift) -> str:
        return self.binary(expression, "<<")

    def bitwisenot_sql(self, expression: exp.BitwiseNot) -> str:
        return f"~{self.sql(expression, 'this')}"

    def bitwiseor_sql(self, expression: exp.BitwiseOr) -> str:
        return self.binary(expression, "|")

    def bitwiserightshift_sql(self, expression: exp.BitwiseRightShift) -> str:
        return self.binary(expression, ">>")

    def bitwisexor_sql(self, expression: exp.BitwiseXor) -> str:
        return self.binary(expression, "^")

    def cast_sql(self, expression: exp.Cast) -> str:
        return f"CAST({self.sql(expression, 'this')} AS {self.sql(expression, 'to')})"

    def currentdate_sql(self, expression: exp.CurrentDate) -> str:
        zone = self.sql(expression, "this")
        return f"CURRENT_DATE({zone})" if zone else "CURRENT_DATE"

    def collate_sql(self, expression: exp.Collate) -> str:
        return self.binary(expression, "COLLATE")

    def command_sql(self, expression: exp.Command) -> str:
        return f"{self.sql(expression, 'this').upper()} {expression.text('expression').strip()}"

    def comment_sql(self, expression: exp.Comment) -> str:
        this = self.sql(expression, "this")
        kind = expression.args["kind"]
        exists_sql = " IF EXISTS " if expression.args.get("exists") else " "
        expression_sql = self.sql(expression, "expression")
        return f"COMMENT{exists_sql}ON {kind} {this} IS {expression_sql}"

    def transaction_sql(self, expression: exp.Transaction) -> str:
        return "BEGIN"

    def commit_sql(self, expression: exp.Commit) -> str:
        chain = expression.args.get("chain")
        if chain is not None:
            chain = " AND CHAIN" if chain else " AND NO CHAIN"

        return f"COMMIT{chain or ''}"

    def rollback_sql(self, expression: exp.Rollback) -> str:
        savepoint = expression.args.get("savepoint")
        savepoint = f" TO {savepoint}" if savepoint else ""
        return f"ROLLBACK{savepoint}"

    def altercolumn_sql(self, expression: exp.AlterColumn) -> str:
        this = self.sql(expression, "this")

        dtype = self.sql(expression, "dtype")
        if dtype:
            collate = self.sql(expression, "collate")
            collate = f" COLLATE {collate}" if collate else ""
            using = self.sql(expression, "using")
            using = f" USING {using}" if using else ""
            return f"ALTER COLUMN {this} TYPE {dtype}{collate}{using}"

        default = self.sql(expression, "default")
        if default:
            return f"ALTER COLUMN {this} SET DEFAULT {default}"

        if not expression.args.get("drop"):
            self.unsupported("Unsupported ALTER COLUMN syntax")

        return f"ALTER COLUMN {this} DROP DEFAULT"

    def renametable_sql(self, expression: exp.RenameTable) -> str:
        this = self.sql(expression, "this")
        return f"RENAME TO {this}"

    def altertable_sql(self, expression: exp.AlterTable) -> str:
        actions = expression.args["actions"]

        if isinstance(actions[0], exp.ColumnDef):
            actions = self.expressions(expression, key="actions", prefix="ADD COLUMN ")
        elif isinstance(actions[0], exp.Schema):
            actions = self.expressions(expression, key="actions", prefix="ADD COLUMNS ")
        elif isinstance(actions[0], exp.Delete):
            actions = self.expressions(expression, key="actions", flat=True)
        else:
            actions = self.expressions(expression, key="actions")

        exists = " IF EXISTS" if expression.args.get("exists") else ""
        return f"ALTER TABLE{exists} {self.sql(expression, 'this')} {actions}"

    def droppartition_sql(self, expression: exp.DropPartition) -> str:
        expressions = self.expressions(expression)
        exists = " IF EXISTS " if expression.args.get("exists") else " "
        return f"DROP{exists}{expressions}"

    def addconstraint_sql(self, expression: exp.AddConstraint) -> str:
        this = self.sql(expression, "this")
        expression_ = self.sql(expression, "expression")
        add_constraint = f"ADD CONSTRAINT {this}" if this else "ADD"

        enforced = expression.args.get("enforced")
        if enforced is not None:
            return f"{add_constraint} CHECK ({expression_}){' ENFORCED' if enforced else ''}"

        return f"{add_constraint} {expression_}"

    def distinct_sql(self, expression: exp.Distinct) -> str:
        this = self.expressions(expression, flat=True)
        this = f" {this}" if this else ""

        on = self.sql(expression, "on")
        on = f" ON {on}" if on else ""
        return f"DISTINCT{this}{on}"

    def ignorenulls_sql(self, expression: exp.IgnoreNulls) -> str:
        return f"{self.sql(expression, 'this')} IGNORE NULLS"

    def respectnulls_sql(self, expression: exp.RespectNulls) -> str:
        return f"{self.sql(expression, 'this')} RESPECT NULLS"

    def intdiv_sql(self, expression: exp.IntDiv) -> str:
        return self.sql(
            exp.Cast(
                this=exp.Div(this=expression.this, expression=expression.expression),
                to=exp.DataType(this=exp.DataType.Type.INT),
            )
        )

    def dpipe_sql(self, expression: exp.DPipe) -> str:
        return self.binary(expression, "||")

    def div_sql(self, expression: exp.Div) -> str:
        return self.binary(expression, "/")

    def overlaps_sql(self, expression: exp.Overlaps) -> str:
        return self.binary(expression, "OVERLAPS")

    def distance_sql(self, expression: exp.Distance) -> str:
        return self.binary(expression, "<->")

    def dot_sql(self, expression: exp.Dot) -> str:
        return f"{self.sql(expression, 'this')}.{self.sql(expression, 'expression')}"

    def eq_sql(self, expression: exp.EQ) -> str:
        return self.binary(expression, "=")

    def escape_sql(self, expression: exp.Escape) -> str:
        return self.binary(expression, "ESCAPE")

    def glob_sql(self, expression: exp.Glob) -> str:
        return self.binary(expression, "GLOB")

    def gt_sql(self, expression: exp.GT) -> str:
        return self.binary(expression, ">")

    def gte_sql(self, expression: exp.GTE) -> str:
        return self.binary(expression, ">=")

    def ilike_sql(self, expression: exp.ILike) -> str:
        return self.binary(expression, "ILIKE")

    def ilikeany_sql(self, expression: exp.ILikeAny) -> str:
        return self.binary(expression, "ILIKE ANY")

    def is_sql(self, expression: exp.Is) -> str:
        return self.binary(expression, "IS")

    def like_sql(self, expression: exp.Like) -> str:
        return self.binary(expression, "LIKE")

    def likeany_sql(self, expression: exp.LikeAny) -> str:
        return self.binary(expression, "LIKE ANY")

    def similarto_sql(self, expression: exp.SimilarTo) -> str:
        return self.binary(expression, "SIMILAR TO")

    def lt_sql(self, expression: exp.LT) -> str:
        return self.binary(expression, "<")

    def lte_sql(self, expression: exp.LTE) -> str:
        return self.binary(expression, "<=")

    def mod_sql(self, expression: exp.Mod) -> str:
        return self.binary(expression, "%")

    def mul_sql(self, expression: exp.Mul) -> str:
        return self.binary(expression, "*")

    def neq_sql(self, expression: exp.NEQ) -> str:
        return self.binary(expression, "<>")

    def nullsafeeq_sql(self, expression: exp.NullSafeEQ) -> str:
        return self.binary(expression, "IS NOT DISTINCT FROM")

    def nullsafeneq_sql(self, expression: exp.NullSafeNEQ) -> str:
        return self.binary(expression, "IS DISTINCT FROM")

    def or_sql(self, expression: exp.Or) -> str:
        return self.connector_sql(expression, "OR")

    def slice_sql(self, expression: exp.Slice) -> str:
        return self.binary(expression, ":")

    def sub_sql(self, expression: exp.Sub) -> str:
        return self.binary(expression, "-")

    def trycast_sql(self, expression: exp.TryCast) -> str:
        return f"TRY_CAST({self.sql(expression, 'this')} AS {self.sql(expression, 'to')})"

    def use_sql(self, expression: exp.Use) -> str:
        kind = self.sql(expression, "kind")
        kind = f" {kind}" if kind else ""
        this = self.sql(expression, "this")
        this = f" {this}" if this else ""
        return f"USE{kind}{this}"

    def binary(self, expression: exp.Binary, op: str) -> str:
        op = self.maybe_comment(op, comments=expression.comments)
        return f"{self.sql(expression, 'this')} {op} {self.sql(expression, 'expression')}"

    def function_fallback_sql(self, expression: exp.Func) -> str:
        args = []
        for arg_value in expression.args.values():
            if isinstance(arg_value, list):
                for value in arg_value:
                    args.append(value)
            else:
                args.append(arg_value)

        return self.func(expression.sql_name(), *args)

    def func(self, name: str, *args: t.Optional[exp.Expression | str]) -> str:
        return f"{self.normalize_func(name)}({self.format_args(*args)})"

    def format_args(self, *args: t.Optional[str | exp.Expression]) -> str:
        arg_sqls = tuple(self.sql(arg) for arg in args if arg is not None)
        if self.pretty and self.text_width(arg_sqls) > self._max_text_width:
            return self.indent("\n" + f",\n".join(arg_sqls) + "\n", skip_first=True, skip_last=True)
        return ", ".join(arg_sqls)

    def text_width(self, args: t.Iterable) -> int:
        return sum(len(arg) for arg in args)

    def format_time(self, expression: exp.Expression) -> t.Optional[str]:
        return format_time(self.sql(expression, "format"), self.time_mapping, self.time_trie)

    def expressions(
        self,
        expression: t.Optional[exp.Expression] = None,
        key: t.Optional[str] = None,
        sqls: t.Optional[t.List[str]] = None,
        flat: bool = False,
        indent: bool = True,
        sep: str = ", ",
        prefix: str = "",
    ) -> str:
        expressions = expression.args.get(key or "expressions") if expression else sqls

        if not expressions:
            return ""

        if flat:
            return sep.join(self.sql(e) for e in expressions)

        num_sqls = len(expressions)

        # These are calculated once in case we have the leading_comma / pretty option set, correspondingly
        pad = " " * self.pad
        stripped_sep = sep.strip()

        result_sqls = []
        for i, e in enumerate(expressions):
            sql = self.sql(e, comment=False)
            comments = self.maybe_comment("", e) if isinstance(e, exp.Expression) else ""

            if self.pretty:
                if self._leading_comma:
                    result_sqls.append(f"{sep if i > 0 else pad}{prefix}{sql}{comments}")
                else:
                    result_sqls.append(
                        f"{prefix}{sql}{stripped_sep if i + 1 < num_sqls else ''}{comments}"
                    )
            else:
                result_sqls.append(f"{prefix}{sql}{comments}{sep if i + 1 < num_sqls else ''}")

        result_sql = "\n".join(result_sqls) if self.pretty else "".join(result_sqls)
        return self.indent(result_sql, skip_first=False) if indent else result_sql

    def op_expressions(self, op: str, expression: exp.Expression, flat: bool = False) -> str:
        flat = flat or isinstance(expression.parent, exp.Properties)
        expressions_sql = self.expressions(expression, flat=flat)
        if flat:
            return f"{op} {expressions_sql}"
        return f"{self.seg(op)}{self.sep() if expressions_sql else ''}{expressions_sql}"

    def naked_property(self, expression: exp.Property) -> str:
        property_name = exp.Properties.PROPERTY_TO_NAME.get(expression.__class__)
        if not property_name:
            self.unsupported(f"Unsupported property {expression.__class__.__name__}")
        return f"{property_name} {self.sql(expression, 'this')}"

    def set_operation(self, expression: exp.Expression, op: str) -> str:
        this = self.sql(expression, "this")
        op = self.seg(op)
        return self.query_modifiers(
            expression, f"{this}{op}{self.sep()}{self.sql(expression, 'expression')}"
        )

    def tag_sql(self, expression: exp.Tag) -> str:
        return f"{expression.args.get('prefix')}{self.sql(expression.this)}{expression.args.get('postfix')}"

    def token_sql(self, token_type: TokenType) -> str:
        return self.TOKEN_MAPPING.get(token_type, token_type.name)

    def userdefinedfunction_sql(self, expression: exp.UserDefinedFunction) -> str:
        this = self.sql(expression, "this")
        expressions = self.no_identify(self.expressions, expression)
        expressions = (
            self.wrap(expressions) if expression.args.get("wrapped") else f" {expressions}"
        )
        return f"{this}{expressions}"

    def joinhint_sql(self, expression: exp.JoinHint) -> str:
        this = self.sql(expression, "this")
        expressions = self.expressions(expression, flat=True)
        return f"{this}({expressions})"

    def kwarg_sql(self, expression: exp.Kwarg) -> str:
        return self.binary(expression, "=>")

    def when_sql(self, expression: exp.When) -> str:
        matched = "MATCHED" if expression.args["matched"] else "NOT MATCHED"
        source = " BY SOURCE" if self.MATCHED_BY_SOURCE and expression.args.get("source") else ""
        condition = self.sql(expression, "condition")
        condition = f" AND {condition}" if condition else ""

        then_expression = expression.args.get("then")
        if isinstance(then_expression, exp.Insert):
            then = f"INSERT {self.sql(then_expression, 'this')}"
            if "expression" in then_expression.args:
                then += f" VALUES {self.sql(then_expression, 'expression')}"
        elif isinstance(then_expression, exp.Update):
            if isinstance(then_expression.args.get("expressions"), exp.Star):
                then = f"UPDATE {self.sql(then_expression, 'expressions')}"
            else:
                then = f"UPDATE SET {self.expressions(then_expression, flat=True)}"
        else:
            then = self.sql(then_expression)
        return f"WHEN {matched}{source}{condition} THEN {then}"

    def merge_sql(self, expression: exp.Merge) -> str:
        this = self.sql(expression, "this")
        using = f"USING {self.sql(expression, 'using')}"
        on = f"ON {self.sql(expression, 'on')}"
        return f"MERGE INTO {this} {using} {on} {self.expressions(expression, sep=' ')}"

    def tochar_sql(self, expression: exp.ToChar) -> str:
        if expression.args.get("format"):
            self.unsupported("Format argument unsupported for TO_CHAR/TO_VARCHAR function")

        return self.sql(exp.cast(expression.this, "text"))<|MERGE_RESOLUTION|>--- conflicted
+++ resolved
@@ -208,13 +208,9 @@
         exp.WithJournalTableProperty: exp.Properties.Location.POST_NAME,
     }
 
-<<<<<<< HEAD
     WITH_JOIN_HINT = False
 
-    WITH_SEPARATED_COMMENTS = (exp.Select, exp.From, exp.Where)
-=======
     WITH_SEPARATED_COMMENTS = (exp.Select, exp.From, exp.Where, exp.With)
->>>>>>> 35518cfd
 
     SENTINEL_LINE_BREAK = "__SQLGLOT__LB__"
 
