from __future__ import annotations

import logging
import re
import typing as t

from sqlglot import exp
from sqlglot.errors import ErrorLevel, UnsupportedError, concat_messages
from sqlglot.helper import apply_index_offset, csv
from sqlglot.time import format_time
from sqlglot.tokens import TokenType

logger = logging.getLogger("sqlglot")

BACKSLASH_RE = re.compile(r"\\(?!b|f|n|r|t|0)")


class Generator:
    """
    Generator interprets the given syntax tree and produces a SQL string as an output.

    Args:
        time_mapping (dict): the dictionary of custom time mappings in which the key
            represents a python time format and the output the target time format
        time_trie (trie): a trie of the time_mapping keys
        pretty (bool): if set to True the returned string will be formatted. Default: False.
        quote_start (str): specifies which starting character to use to delimit quotes. Default: '.
        quote_end (str): specifies which ending character to use to delimit quotes. Default: '.
        identifier_start (str): specifies which starting character to use to delimit identifiers. Default: ".
        identifier_end (str): specifies which ending character to use to delimit identifiers. Default: ".
        identify (bool): if set to True all identifiers will be delimited by the corresponding
            character.
        normalize (bool): if set to True all identifiers will lower cased
        string_escape (str): specifies a string escape character. Default: '.
        identifier_escape (str): specifies an identifier escape character. Default: ".
        pad (int): determines padding in a formatted string. Default: 2.
        indent (int): determines the size of indentation in a formatted string. Default: 4.
        unnest_column_only (bool): if true unnest table aliases are considered only as column aliases
        normalize_functions (str): normalize function names, "upper", "lower", or None
            Default: "upper"
        alias_post_tablesample (bool): if the table alias comes after tablesample
            Default: False
        unsupported_level (ErrorLevel): determines the generator's behavior when it encounters
            unsupported expressions. Default ErrorLevel.WARN.
        null_ordering (str): Indicates the default null ordering method to use if not explicitly set.
            Options are "nulls_are_small", "nulls_are_large", "nulls_are_last".
            Default: "nulls_are_small"
        max_unsupported (int): Maximum number of unsupported messages to include in a raised UnsupportedError.
            This is only relevant if unsupported_level is ErrorLevel.RAISE.
            Default: 3
        leading_comma (bool): if the the comma is leading or trailing in select statements
            Default: False
        max_text_width: The max number of characters in a segment before creating new lines in pretty mode.
            The default is on the smaller end because the length only represents a segment and not the true
            line length.
            Default: 80
        comments: Whether or not to preserve comments in the output SQL code.
            Default: True
    """

    TRANSFORMS = {
        exp.DateAdd: lambda self, e: self.func(
            "DATE_ADD", e.this, e.expression, e.args.get("unit")
        ),
        exp.DateDiff: lambda self, e: self.func("DATEDIFF", e.this, e.expression),
        exp.TsOrDsAdd: lambda self, e: self.func(
            "TS_OR_DS_ADD", e.this, e.expression, e.args.get("unit")
        ),
        exp.VarMap: lambda self, e: self.func("MAP", e.args["keys"], e.args["values"]),
        exp.CharacterSetProperty: lambda self, e: f"{'DEFAULT ' if e.args['default'] else ''}CHARACTER SET={self.sql(e, 'this')}",
        exp.LanguageProperty: lambda self, e: self.naked_property(e),
        exp.LocationProperty: lambda self, e: self.naked_property(e),
        exp.ReturnsProperty: lambda self, e: self.naked_property(e),
        exp.ExecuteAsProperty: lambda self, e: self.naked_property(e),
        exp.VolatilityProperty: lambda self, e: e.name,
        exp.WithJournalTableProperty: lambda self, e: f"WITH JOURNAL TABLE={self.sql(e, 'this')}",
        exp.LogProperty: lambda self, e: f"{'NO ' if e.args.get('no') else ''}LOG",
        exp.SqlSecurityProperty: lambda self, e: f"SQL SECURITY {'DEFINER' if e.args.get('definer') else 'INVOKER'}",
        exp.CaseSpecificColumnConstraint: lambda self, e: f"{'NOT ' if e.args.get('not_') else ''}CASESPECIFIC",
        exp.CharacterSetColumnConstraint: lambda self, e: f"CHARACTER SET {self.sql(e, 'this')}",
        exp.DateFormatColumnConstraint: lambda self, e: f"FORMAT {self.sql(e, 'this')}",
        exp.UppercaseColumnConstraint: lambda self, e: f"UPPERCASE",
    }

    # Whether 'CREATE ... TRANSIENT ... TABLE' is allowed
    CREATE_TRANSIENT = False

    # Whether or not null ordering is supported in order by
    NULL_ORDERING_SUPPORTED = True

    # Whether or not locking reads (i.e. SELECT ... FOR UPDATE/SHARE) are supported
    LOCKING_READS_SUPPORTED = False

    # Always do union distinct or union all
    EXPLICIT_UNION = False

    # Wrap derived values in parens, usually standard but spark doesn't support it
    WRAP_DERIVED_VALUES = True

    # Whether or not create function uses an AS before the RETURN
    CREATE_FUNCTION_RETURN_AS = True

    TYPE_MAPPING = {
        exp.DataType.Type.NCHAR: "CHAR",
        exp.DataType.Type.NVARCHAR: "VARCHAR",
        exp.DataType.Type.MEDIUMTEXT: "TEXT",
        exp.DataType.Type.LONGTEXT: "TEXT",
        exp.DataType.Type.MEDIUMBLOB: "BLOB",
        exp.DataType.Type.LONGBLOB: "BLOB",
    }

    STAR_MAPPING = {
        "except": "EXCEPT",
        "replace": "REPLACE",
    }

    TOKEN_MAPPING: t.Dict[TokenType, str] = {}

    STRUCT_DELIMITER = ("<", ">")

    PARAMETER_TOKEN = "@"

    PROPERTIES_LOCATION = {
        exp.AfterJournalProperty: exp.Properties.Location.POST_NAME,
        exp.AlgorithmProperty: exp.Properties.Location.POST_CREATE,
        exp.AutoIncrementProperty: exp.Properties.Location.POST_SCHEMA_ROOT,
        exp.BlockCompressionProperty: exp.Properties.Location.POST_NAME,
        exp.CharacterSetProperty: exp.Properties.Location.POST_SCHEMA_ROOT,
        exp.ChecksumProperty: exp.Properties.Location.POST_NAME,
        exp.CollateProperty: exp.Properties.Location.POST_SCHEMA_ROOT,
        exp.Cluster: exp.Properties.Location.POST_SCHEMA_ROOT,
        exp.DataBlocksizeProperty: exp.Properties.Location.POST_NAME,
        exp.DefinerProperty: exp.Properties.Location.POST_CREATE,
        exp.DistKeyProperty: exp.Properties.Location.POST_SCHEMA_ROOT,
        exp.DistStyleProperty: exp.Properties.Location.POST_SCHEMA_ROOT,
        exp.EngineProperty: exp.Properties.Location.POST_SCHEMA_ROOT,
        exp.ExecuteAsProperty: exp.Properties.Location.POST_SCHEMA_ROOT,
        exp.FallbackProperty: exp.Properties.Location.POST_NAME,
        exp.FileFormatProperty: exp.Properties.Location.POST_SCHEMA_WITH,
        exp.FreespaceProperty: exp.Properties.Location.POST_NAME,
        exp.IsolatedLoadingProperty: exp.Properties.Location.POST_NAME,
        exp.JournalProperty: exp.Properties.Location.POST_NAME,
        exp.LanguageProperty: exp.Properties.Location.POST_SCHEMA_ROOT,
        exp.LikeProperty: exp.Properties.Location.POST_SCHEMA_ROOT,
        exp.LocationProperty: exp.Properties.Location.POST_SCHEMA_ROOT,
        exp.LockingProperty: exp.Properties.Location.POST_ALIAS,
        exp.LogProperty: exp.Properties.Location.POST_NAME,
        exp.MergeBlockRatioProperty: exp.Properties.Location.POST_NAME,
        exp.PartitionedByProperty: exp.Properties.Location.POST_SCHEMA_WITH,
        exp.Property: exp.Properties.Location.POST_SCHEMA_WITH,
        exp.ReturnsProperty: exp.Properties.Location.POST_SCHEMA_ROOT,
        exp.RowFormatDelimitedProperty: exp.Properties.Location.POST_SCHEMA_ROOT,
        exp.RowFormatSerdeProperty: exp.Properties.Location.POST_SCHEMA_ROOT,
        exp.SchemaCommentProperty: exp.Properties.Location.POST_SCHEMA_ROOT,
        exp.SerdeProperties: exp.Properties.Location.POST_SCHEMA_ROOT,
        exp.SortKeyProperty: exp.Properties.Location.POST_SCHEMA_ROOT,
        exp.SqlSecurityProperty: exp.Properties.Location.POST_CREATE,
        exp.TableFormatProperty: exp.Properties.Location.POST_SCHEMA_WITH,
        exp.VolatilityProperty: exp.Properties.Location.POST_SCHEMA_ROOT,
        exp.WithJournalTableProperty: exp.Properties.Location.POST_NAME,
    }

    WITH_SEPARATED_COMMENTS = (exp.Select, exp.From, exp.Where, exp.Binary)
    SENTINEL_LINE_BREAK = "__SQLGLOT__LB__"

    __slots__ = (
        "time_mapping",
        "time_trie",
        "pretty",
        "quote_start",
        "quote_end",
        "identifier_start",
        "identifier_end",
        "identify",
        "normalize",
        "string_escape",
        "identifier_escape",
        "pad",
        "index_offset",
        "unnest_column_only",
        "alias_post_tablesample",
        "normalize_functions",
        "unsupported_level",
        "unsupported_messages",
        "null_ordering",
        "max_unsupported",
        "_indent",
        "_replace_backslash",
        "_escaped_quote_end",
        "_escaped_identifier_end",
        "_leading_comma",
        "_max_text_width",
        "_comments",
    )

    def __init__(
        self,
        time_mapping=None,
        time_trie=None,
        pretty=None,
        quote_start=None,
        quote_end=None,
        identifier_start=None,
        identifier_end=None,
        identify=False,
        normalize=False,
        string_escape=None,
        identifier_escape=None,
        pad=2,
        indent=2,
        index_offset=0,
        unnest_column_only=False,
        alias_post_tablesample=False,
        normalize_functions="upper",
        unsupported_level=ErrorLevel.WARN,
        null_ordering=None,
        max_unsupported=3,
        leading_comma=False,
        max_text_width=80,
        comments=True,
    ):
        import sqlglot

        self.time_mapping = time_mapping or {}
        self.time_trie = time_trie
        self.pretty = pretty if pretty is not None else sqlglot.pretty
        self.quote_start = quote_start or "'"
        self.quote_end = quote_end or "'"
        self.identifier_start = identifier_start or '"'
        self.identifier_end = identifier_end or '"'
        self.identify = identify
        self.normalize = normalize
        self.string_escape = string_escape or "'"
        self.identifier_escape = identifier_escape or '"'
        self.pad = pad
        self.index_offset = index_offset
        self.unnest_column_only = unnest_column_only
        self.alias_post_tablesample = alias_post_tablesample
        self.normalize_functions = normalize_functions
        self.unsupported_level = unsupported_level
        self.unsupported_messages = []
        self.max_unsupported = max_unsupported
        self.null_ordering = null_ordering
        self._indent = indent
        self._replace_backslash = self.string_escape == "\\"
        self._escaped_quote_end = self.string_escape + self.quote_end
        self._escaped_identifier_end = self.identifier_escape + self.identifier_end
        self._leading_comma = leading_comma
        self._max_text_width = max_text_width
        self._comments = comments

    def generate(self, expression: t.Optional[exp.Expression]) -> str:
        """
        Generates a SQL string by interpreting the given syntax tree.

        Args
            expression: the syntax tree.

        Returns
            the SQL string.
        """
        self.unsupported_messages = []
        sql = self.sql(expression).strip()

        if self.unsupported_level == ErrorLevel.IGNORE:
            return sql

        if self.unsupported_level == ErrorLevel.WARN:
            for msg in self.unsupported_messages:
                logger.warning(msg)
        elif self.unsupported_level == ErrorLevel.RAISE and self.unsupported_messages:
            raise UnsupportedError(concat_messages(self.unsupported_messages, self.max_unsupported))

        if self.pretty:
            sql = sql.replace(self.SENTINEL_LINE_BREAK, "\n")
        return sql

    def unsupported(self, message: str) -> None:
        if self.unsupported_level == ErrorLevel.IMMEDIATE:
            raise UnsupportedError(message)
        self.unsupported_messages.append(message)

    def sep(self, sep: str = " ") -> str:
        return f"{sep.strip()}\n" if self.pretty else sep

    def seg(self, sql: str, sep: str = " ") -> str:
        return f"{self.sep(sep)}{sql}"

    def pad_comment(self, comment: str) -> str:
        comment = " " + comment if comment[0].strip() else comment
        comment = comment + " " if comment[-1].strip() else comment
        return comment

    def maybe_comment(self, sql: str, expression: exp.Expression) -> str:
        comments = expression.comments if self._comments else None

        if not comments:
            return sql

        sep = "\n" if self.pretty else " "
        comments_sql = sep.join(
            f"/*{self.pad_comment(comment)}*/" for comment in comments if comment
        )

        if not comments_sql:
            return sql

        if isinstance(expression, self.WITH_SEPARATED_COMMENTS):
            return f"{comments_sql}{self.sep()}{sql}"

        return f"{sql} {comments_sql}"

    def wrap(self, expression: exp.Expression | str) -> str:
        this_sql = self.indent(
            self.sql(expression)
            if isinstance(expression, (exp.Select, exp.Union))
            else self.sql(expression, "this"),
            level=1,
            pad=0,
        )
        return f"({self.sep('')}{this_sql}{self.seg(')', sep='')}"

    def no_identify(self, func: t.Callable[..., str], *args, **kwargs) -> str:
        original = self.identify
        self.identify = False
        result = func(*args, **kwargs)
        self.identify = original
        return result

    def normalize_func(self, name: str) -> str:
        if self.normalize_functions == "upper":
            return name.upper()
        if self.normalize_functions == "lower":
            return name.lower()
        return name

    def indent(
        self,
        sql: str,
        level: int = 0,
        pad: t.Optional[int] = None,
        skip_first: bool = False,
        skip_last: bool = False,
    ) -> str:
        if not self.pretty:
            return sql

        pad = self.pad if pad is None else pad
        lines = sql.split("\n")

        return "\n".join(
            line
            if (skip_first and i == 0) or (skip_last and i == len(lines) - 1)
            else f"{' ' * (level * self._indent + pad)}{line}"
            for i, line in enumerate(lines)
        )

    def sql(
        self,
        expression: t.Optional[str | exp.Expression],
        key: t.Optional[str] = None,
        comment: bool = True,
    ) -> str:
        if not expression:
            return ""

        if isinstance(expression, str):
            return expression

        if key:
            return self.sql(expression.args.get(key))

        transform = self.TRANSFORMS.get(expression.__class__)

        if callable(transform):
            sql = transform(self, expression)
        elif transform:
            sql = transform
        elif isinstance(expression, exp.Expression):
            exp_handler_name = f"{expression.key}_sql"

            if hasattr(self, exp_handler_name):
                sql = getattr(self, exp_handler_name)(expression)
            elif isinstance(expression, exp.Func):
                sql = self.function_fallback_sql(expression)
            elif isinstance(expression, exp.Property):
                sql = self.property_sql(expression)
            else:
                raise ValueError(f"Unsupported expression type {expression.__class__.__name__}")
        else:
            raise ValueError(f"Expected an Expression. Received {type(expression)}: {expression}")

        return self.maybe_comment(sql, expression) if self._comments and comment else sql

    def uncache_sql(self, expression: exp.Uncache) -> str:
        table = self.sql(expression, "this")
        exists_sql = " IF EXISTS" if expression.args.get("exists") else ""
        return f"UNCACHE TABLE{exists_sql} {table}"

    def cache_sql(self, expression: exp.Cache) -> str:
        lazy = " LAZY" if expression.args.get("lazy") else ""
        table = self.sql(expression, "this")
        options = expression.args.get("options")
        options = f" OPTIONS({self.sql(options[0])} = {self.sql(options[1])})" if options else ""
        sql = self.sql(expression, "expression")
        sql = f" AS{self.sep()}{sql}" if sql else ""
        sql = f"CACHE{lazy} TABLE {table}{options}{sql}"
        return self.prepend_ctes(expression, sql)

    def characterset_sql(self, expression: exp.CharacterSet) -> str:
        if isinstance(expression.parent, exp.Cast):
            return f"CHAR CHARACTER SET {self.sql(expression, 'this')}"
        default = "DEFAULT " if expression.args.get("default") else ""
        return f"{default}CHARACTER SET={self.sql(expression, 'this')}"

    def column_sql(self, expression: exp.Column) -> str:
        return ".".join(
            part
            for part in [
                self.sql(expression, "db"),
                self.sql(expression, "table"),
                self.sql(expression, "this"),
            ]
            if part
        )

    def columndef_sql(self, expression: exp.ColumnDef) -> str:
        column = self.sql(expression, "this")
        kind = self.sql(expression, "kind")
        constraints = self.expressions(expression, key="constraints", sep=" ", flat=True)
        exists = "IF NOT EXISTS " if expression.args.get("exists") else ""
        kind = f" {kind}" if kind else ""
        constraints = f" {constraints}" if constraints else ""

        return f"{exists}{column}{kind}{constraints}"

    def columnconstraint_sql(self, expression: exp.ColumnConstraint) -> str:
        this = self.sql(expression, "this")
        kind_sql = self.sql(expression, "kind")
        return f"CONSTRAINT {this} {kind_sql}" if this else kind_sql

    def autoincrementcolumnconstraint_sql(self, _) -> str:
        return self.token_sql(TokenType.AUTO_INCREMENT)

    def checkcolumnconstraint_sql(self, expression: exp.CheckColumnConstraint) -> str:
        this = self.sql(expression, "this")
        return f"CHECK ({this})"

    def commentcolumnconstraint_sql(self, expression: exp.CommentColumnConstraint) -> str:
        comment = self.sql(expression, "this")
        return f"COMMENT {comment}"

    def collatecolumnconstraint_sql(self, expression: exp.CollateColumnConstraint) -> str:
        collate = self.sql(expression, "this")
        return f"COLLATE {collate}"

    def encodecolumnconstraint_sql(self, expression: exp.EncodeColumnConstraint) -> str:
        encode = self.sql(expression, "this")
        return f"ENCODE {encode}"

    def defaultcolumnconstraint_sql(self, expression: exp.DefaultColumnConstraint) -> str:
        default = self.sql(expression, "this")
        return f"DEFAULT {default}"

    def generatedasidentitycolumnconstraint_sql(
        self, expression: exp.GeneratedAsIdentityColumnConstraint
    ) -> str:
        this = ""
        if expression.this is not None:
            this = " ALWAYS " if expression.this else " BY DEFAULT "
        start = expression.args.get("start")
        start = f"START WITH {start}" if start else ""
        increment = expression.args.get("increment")
        increment = f"INCREMENT BY {increment}" if increment else ""
        sequence_opts = ""
        if start or increment:
            sequence_opts = f"{start} {increment}"
            sequence_opts = f" ({sequence_opts.strip()})"
        return f"GENERATED{this}AS IDENTITY{sequence_opts}"

    def notnullcolumnconstraint_sql(self, expression: exp.NotNullColumnConstraint) -> str:
        return f"{'' if expression.args.get('allow_null') else 'NOT '}NULL"

    def primarykeycolumnconstraint_sql(self, expression: exp.PrimaryKeyColumnConstraint) -> str:
        desc = expression.args.get("desc")
        if desc is not None:
            return f"PRIMARY KEY{' DESC' if desc else ' ASC'}"
        return f"PRIMARY KEY"

    def uniquecolumnconstraint_sql(self, _) -> str:
        return "UNIQUE"

    def create_sql(self, expression: exp.Create) -> str:
        kind = self.sql(expression, "kind").upper()
        properties = expression.args.get("properties")
        properties_exp = expression.copy()
        properties_locs = self.locate_properties(properties) if properties else {}
        if properties_locs.get(exp.Properties.Location.POST_SCHEMA_ROOT) or properties_locs.get(
            exp.Properties.Location.POST_SCHEMA_WITH
        ):
            properties_exp.set(
                "properties",
                exp.Properties(
                    expressions=[
                        *properties_locs[exp.Properties.Location.POST_SCHEMA_ROOT],
                        *properties_locs[exp.Properties.Location.POST_SCHEMA_WITH],
                    ]
                ),
            )
        if kind == "TABLE" and properties_locs.get(exp.Properties.Location.POST_NAME):
            this_name = self.sql(expression.this, "this")
            this_properties = self.properties(
                exp.Properties(expressions=properties_locs[exp.Properties.Location.POST_NAME]),
                wrapped=False,
            )
            this_schema = f"({self.expressions(expression.this)})"
            this = f"{this_name}, {this_properties} {this_schema}"
            properties_sql = ""
        else:
            this = self.sql(expression, "this")
            properties_sql = self.sql(properties_exp, "properties")
        begin = " BEGIN" if expression.args.get("begin") else ""
        expression_sql = self.sql(expression, "expression")
        if expression_sql:
            expression_sql = f"{begin}{self.sep()}{expression_sql}"

<<<<<<< HEAD
            if self.CREATE_FUNCTION_AS or kind != "FUNCTION":
                if properties_locs.get(exp.Properties.Location.POST_ALIAS):
                    postalias_props_sql = self.properties(
                        exp.Properties(
                            expressions=properties_locs[exp.Properties.Location.POST_ALIAS]
                        ),
                        wrapped=False,
                    )
                    expression_sql = f" AS {postalias_props_sql}{expression_sql}"
                else:
                    expression_sql = f" AS{expression_sql}"
=======
            if self.CREATE_FUNCTION_RETURN_AS or not isinstance(expression.expression, exp.Return):
                expression_sql = f" AS{expression_sql}"
>>>>>>> 2a20c7ef

        temporary = " TEMPORARY" if expression.args.get("temporary") else ""
        transient = (
            " TRANSIENT" if self.CREATE_TRANSIENT and expression.args.get("transient") else ""
        )
        external = " EXTERNAL" if expression.args.get("external") else ""
        replace = " OR REPLACE" if expression.args.get("replace") else ""
        exists_sql = " IF NOT EXISTS" if expression.args.get("exists") else ""
        unique = " UNIQUE" if expression.args.get("unique") else ""
        materialized = " MATERIALIZED" if expression.args.get("materialized") else ""
        set_ = " SET" if expression.args.get("set") else ""
        multiset = " MULTISET" if expression.args.get("multiset") else ""
        global_temporary = " GLOBAL TEMPORARY" if expression.args.get("global_temporary") else ""
        volatile = " VOLATILE" if expression.args.get("volatile") else ""
        data = expression.args.get("data")
        if data is None:
            data = ""
        elif data:
            data = " WITH DATA"
        else:
            data = " WITH NO DATA"
        statistics = expression.args.get("statistics")
        if statistics is None:
            statistics = ""
        elif statistics:
            statistics = " AND STATISTICS"
        else:
            statistics = " AND NO STATISTICS"
        no_primary_index = " NO PRIMARY INDEX" if expression.args.get("no_primary_index") else ""

        indexes = expression.args.get("indexes")
        index_sql = ""
        if indexes:
            indexes_sql = []
            for index in indexes:
                ind_unique = " UNIQUE" if index.args.get("unique") else ""
                ind_primary = " PRIMARY" if index.args.get("primary") else ""
                ind_amp = " AMP" if index.args.get("amp") else ""
                ind_name = f" {index.name}" if index.name else ""
                ind_columns = (
                    f' ({self.expressions(index, key="columns", flat=True)})'
                    if index.args.get("columns")
                    else ""
                )
                if index.args.get("primary") and properties_locs.get(
                    exp.Properties.Location.POST_INDEX
                ):
                    postindex_props_sql = self.properties(
                        exp.Properties(
                            expressions=properties_locs[exp.Properties.Location.POST_INDEX]
                        ),
                        wrapped=False,
                    )
                    ind_columns = f"{ind_columns} {postindex_props_sql}"

                indexes_sql.append(
                    f"{ind_unique}{ind_primary}{ind_amp} INDEX{ind_name}{ind_columns}"
                )
            index_sql = "".join(indexes_sql)

        postcreate_props_sql = ""
        if properties_locs.get(exp.Properties.Location.POST_CREATE):
            postcreate_props_sql = self.properties(
                exp.Properties(expressions=properties_locs[exp.Properties.Location.POST_CREATE]),
                sep=" ",
                prefix=" ",
                wrapped=False,
            )

        modifiers = "".join(
            (
                replace,
                temporary,
                transient,
                external,
                unique,
                materialized,
                set_,
                multiset,
                global_temporary,
                volatile,
                postcreate_props_sql,
            )
        )
        no_schema_binding = (
            " WITH NO SCHEMA BINDING" if expression.args.get("no_schema_binding") else ""
        )

        post_expression_modifiers = "".join((data, statistics, no_primary_index))

        expression_sql = f"CREATE{modifiers} {kind}{exists_sql} {this}{properties_sql}{expression_sql}{post_expression_modifiers}{index_sql}{no_schema_binding}"
        return self.prepend_ctes(expression, expression_sql)

    def describe_sql(self, expression: exp.Describe) -> str:
        return f"DESCRIBE {self.sql(expression, 'this')}"

    def prepend_ctes(self, expression: exp.Expression, sql: str) -> str:
        with_ = self.sql(expression, "with")
        if with_:
            sql = f"{with_}{self.sep()}{sql}"
        return sql

    def with_sql(self, expression: exp.With) -> str:
        sql = self.expressions(expression, flat=True)
        recursive = "RECURSIVE " if expression.args.get("recursive") else ""

        return f"WITH {recursive}{sql}"

    def cte_sql(self, expression: exp.CTE) -> str:
        alias = self.sql(expression, "alias")
        return f"{alias} AS {self.wrap(expression)}"

    def tablealias_sql(self, expression: exp.TableAlias) -> str:
        alias = self.sql(expression, "this")
        columns = self.expressions(expression, key="columns", flat=True)
        columns = f"({columns})" if columns else ""
        return f"{alias}{columns}"

    def bitstring_sql(self, expression: exp.BitString) -> str:
        return self.sql(expression, "this")

    def hexstring_sql(self, expression: exp.HexString) -> str:
        return self.sql(expression, "this")

    def datatype_sql(self, expression: exp.DataType) -> str:
        type_value = expression.this
        type_sql = self.TYPE_MAPPING.get(type_value, type_value.value)
        nested = ""
        interior = self.expressions(expression, flat=True)
        values = ""
        if interior:
            if expression.args.get("nested"):
                nested = f"{self.STRUCT_DELIMITER[0]}{interior}{self.STRUCT_DELIMITER[1]}"
                if expression.args.get("values") is not None:
                    delimiters = ("[", "]") if type_value == exp.DataType.Type.ARRAY else ("(", ")")
                    values = (
                        f"{delimiters[0]}{self.expressions(expression, 'values')}{delimiters[1]}"
                    )
            else:
                nested = f"({interior})"

        return f"{type_sql}{nested}{values}"

    def directory_sql(self, expression: exp.Directory) -> str:
        local = "LOCAL " if expression.args.get("local") else ""
        row_format = self.sql(expression, "row_format")
        row_format = f" {row_format}" if row_format else ""
        return f"{local}DIRECTORY {self.sql(expression, 'this')}{row_format}"

    def delete_sql(self, expression: exp.Delete) -> str:
        this = self.sql(expression, "this")
        this = f" FROM {this}" if this else ""
        using_sql = (
            f" USING {self.expressions(expression, 'using', sep=', USING ')}"
            if expression.args.get("using")
            else ""
        )
        where_sql = self.sql(expression, "where")
        sql = f"DELETE{this}{using_sql}{where_sql}"
        return self.prepend_ctes(expression, sql)

    def drop_sql(self, expression: exp.Drop) -> str:
        this = self.sql(expression, "this")
        kind = expression.args["kind"]
        exists_sql = " IF EXISTS " if expression.args.get("exists") else " "
        temporary = " TEMPORARY" if expression.args.get("temporary") else ""
        materialized = " MATERIALIZED" if expression.args.get("materialized") else ""
        cascade = " CASCADE" if expression.args.get("cascade") else ""
        return f"DROP{temporary}{materialized} {kind}{exists_sql}{this}{cascade}"

    def except_sql(self, expression: exp.Except) -> str:
        return self.prepend_ctes(
            expression,
            self.set_operation(expression, self.except_op(expression)),
        )

    def except_op(self, expression: exp.Except) -> str:
        return f"EXCEPT{'' if expression.args.get('distinct') else ' ALL'}"

    def fetch_sql(self, expression: exp.Fetch) -> str:
        direction = expression.args.get("direction")
        direction = f" {direction.upper()}" if direction else ""
        count = expression.args.get("count")
        count = f" {count}" if count else ""
        return f"{self.seg('FETCH')}{direction}{count} ROWS ONLY"

    def filter_sql(self, expression: exp.Filter) -> str:
        this = self.sql(expression, "this")
        where = self.sql(expression, "expression")[1:]  # where has a leading space
        return f"{this} FILTER({where})"

    def hint_sql(self, expression: exp.Hint) -> str:
        if self.sql(expression, "this"):
            self.unsupported("Hints are not supported")
        return ""

    def index_sql(self, expression: exp.Index) -> str:
        this = self.sql(expression, "this")
        table = self.sql(expression, "table")
        columns = self.sql(expression, "columns")
        return f"{this} ON {table} {columns}"

    def identifier_sql(self, expression: exp.Identifier) -> str:
        text = expression.name
        text = text.lower() if self.normalize else text
        text = text.replace(self.identifier_end, self._escaped_identifier_end)
        if expression.args.get("quoted") or self.identify:
            text = f"{self.identifier_start}{text}{self.identifier_end}"
        return text

    def national_sql(self, expression: exp.National) -> str:
        return f"N{self.sql(expression, 'this')}"

    def partition_sql(self, expression: exp.Partition) -> str:
        return f"PARTITION({self.expressions(expression)})"

    def properties_sql(self, expression: exp.Properties) -> str:
        root_properties = []
        with_properties = []

        for p in expression.expressions:
            p_loc = self.PROPERTIES_LOCATION[p.__class__]
            if p_loc == exp.Properties.Location.POST_SCHEMA_WITH:
                with_properties.append(p)
            elif p_loc == exp.Properties.Location.POST_SCHEMA_ROOT:
                root_properties.append(p)

        return self.root_properties(
            exp.Properties(expressions=root_properties)
        ) + self.with_properties(exp.Properties(expressions=with_properties))

    def root_properties(self, properties: exp.Properties) -> str:
        if properties.expressions:
            return self.sep() + self.expressions(properties, indent=False, sep=" ")
        return ""

    def properties(
        self,
        properties: exp.Properties,
        prefix: str = "",
        sep: str = ", ",
        suffix: str = "",
        wrapped: bool = True,
    ) -> str:
        if properties.expressions:
            expressions = self.expressions(properties, sep=sep, indent=False)
            expressions = self.wrap(expressions) if wrapped else expressions
            return f"{prefix}{' ' if prefix and prefix != ' ' else ''}{expressions}{suffix}"
        return ""

    def with_properties(self, properties: exp.Properties) -> str:
        return self.properties(properties, prefix=self.seg("WITH"))

    def locate_properties(
        self, properties: exp.Properties
    ) -> t.Dict[exp.Properties.Location, list[exp.Property]]:
        properties_locs: t.Dict[exp.Properties.Location, list[exp.Property]] = {
            key: [] for key in exp.Properties.Location
        }

        for p in properties.expressions:
            p_loc = self.PROPERTIES_LOCATION[p.__class__]
            if p_loc == exp.Properties.Location.POST_NAME:
                properties_locs[exp.Properties.Location.POST_NAME].append(p)
            elif p_loc == exp.Properties.Location.POST_INDEX:
                properties_locs[exp.Properties.Location.POST_INDEX].append(p)
            elif p_loc == exp.Properties.Location.POST_SCHEMA_ROOT:
                properties_locs[exp.Properties.Location.POST_SCHEMA_ROOT].append(p)
            elif p_loc == exp.Properties.Location.POST_SCHEMA_WITH:
                properties_locs[exp.Properties.Location.POST_SCHEMA_WITH].append(p)
            elif p_loc == exp.Properties.Location.POST_CREATE:
                properties_locs[exp.Properties.Location.POST_CREATE].append(p)
            elif p_loc == exp.Properties.Location.POST_ALIAS:
                properties_locs[exp.Properties.Location.POST_ALIAS].append(p)
            elif p_loc == exp.Properties.Location.UNSUPPORTED:
                self.unsupported(f"Unsupported property {p.key}")

        return properties_locs

    def property_sql(self, expression: exp.Property) -> str:
        property_cls = expression.__class__
        if property_cls == exp.Property:
            return f"{expression.name}={self.sql(expression, 'value')}"

        property_name = exp.Properties.PROPERTY_TO_NAME.get(property_cls)
        if not property_name:
            self.unsupported(f"Unsupported property {expression.key}")

        return f"{property_name}={self.sql(expression, 'this')}"

    def likeproperty_sql(self, expression: exp.LikeProperty) -> str:
        options = " ".join(f"{e.name} {self.sql(e, 'value')}" for e in expression.expressions)
        options = f" {options}" if options else ""
        return f"LIKE {self.sql(expression, 'this')}{options}"

    def fallbackproperty_sql(self, expression: exp.FallbackProperty) -> str:
        no = "NO " if expression.args.get("no") else ""
        protection = " PROTECTION" if expression.args.get("protection") else ""
        return f"{no}FALLBACK{protection}"

    def journalproperty_sql(self, expression: exp.JournalProperty) -> str:
        no = "NO " if expression.args.get("no") else ""
        dual = "DUAL " if expression.args.get("dual") else ""
        before = "BEFORE " if expression.args.get("before") else ""
        return f"{no}{dual}{before}JOURNAL"

    def freespaceproperty_sql(self, expression: exp.FreespaceProperty) -> str:
        freespace = self.sql(expression, "this")
        percent = " PERCENT" if expression.args.get("percent") else ""
        return f"FREESPACE={freespace}{percent}"

    def afterjournalproperty_sql(self, expression: exp.AfterJournalProperty) -> str:
        no = "NO " if expression.args.get("no") else ""
        dual = "DUAL " if expression.args.get("dual") else ""
        local = ""
        if expression.args.get("local") is not None:
            local = "LOCAL " if expression.args.get("local") else "NOT LOCAL "
        return f"{no}{dual}{local}AFTER JOURNAL"

    def checksumproperty_sql(self, expression: exp.ChecksumProperty) -> str:
        if expression.args.get("default"):
            property = "DEFAULT"
        elif expression.args.get("on"):
            property = "ON"
        else:
            property = "OFF"
        return f"CHECKSUM={property}"

    def mergeblockratioproperty_sql(self, expression: exp.MergeBlockRatioProperty) -> str:
        if expression.args.get("no"):
            return "NO MERGEBLOCKRATIO"
        if expression.args.get("default"):
            return "DEFAULT MERGEBLOCKRATIO"

        percent = " PERCENT" if expression.args.get("percent") else ""
        return f"MERGEBLOCKRATIO={self.sql(expression, 'this')}{percent}"

    def datablocksizeproperty_sql(self, expression: exp.DataBlocksizeProperty) -> str:
        default = expression.args.get("default")
        min = expression.args.get("min")
        if default is not None or min is not None:
            if default:
                property = "DEFAULT"
            elif min:
                property = "MINIMUM"
            else:
                property = "MAXIMUM"
            return f"{property} DATABLOCKSIZE"
        else:
            units = expression.args.get("units")
            units = f" {units}" if units else ""
            return f"DATABLOCKSIZE={self.sql(expression, 'size')}{units}"

    def blockcompressionproperty_sql(self, expression: exp.BlockCompressionProperty) -> str:
        autotemp = expression.args.get("autotemp")
        always = expression.args.get("always")
        default = expression.args.get("default")
        manual = expression.args.get("manual")
        never = expression.args.get("never")

        if autotemp is not None:
            property = f"AUTOTEMP({self.expressions(autotemp)})"
        elif always:
            property = "ALWAYS"
        elif default:
            property = "DEFAULT"
        elif manual:
            property = "MANUAL"
        elif never:
            property = "NEVER"
        return f"BLOCKCOMPRESSION={property}"

    def isolatedloadingproperty_sql(self, expression: exp.IsolatedLoadingProperty) -> str:
        no = expression.args.get("no")
        no = " NO" if no else ""
        concurrent = expression.args.get("concurrent")
        concurrent = " CONCURRENT" if concurrent else ""

        for_ = ""
        if expression.args.get("for_all"):
            for_ = " FOR ALL"
        elif expression.args.get("for_insert"):
            for_ = " FOR INSERT"
        elif expression.args.get("for_none"):
            for_ = " FOR NONE"
        return f"WITH{no}{concurrent} ISOLATED LOADING{for_}"

    def lockingproperty_sql(self, expression: exp.LockingProperty) -> str:
        what = expression.args.get("what")
        this = expression.args.get("this")
        this = f" {this}" if this else ""
        for_or_in = expression.args.get("for_or_in")
        lock_type = expression.args.get("lock_type")
        override = " OVERRIDE" if expression.args.get("override") else ""
        return f"LOCKING {what}{this} {for_or_in} {lock_type}{override}"

    def insert_sql(self, expression: exp.Insert) -> str:
        overwrite = expression.args.get("overwrite")

        if isinstance(expression.this, exp.Directory):
            this = "OVERWRITE " if overwrite else "INTO "
        else:
            this = "OVERWRITE TABLE " if overwrite else "INTO "

        this = f"{this}{self.sql(expression, 'this')}"
        exists = " IF EXISTS " if expression.args.get("exists") else " "
        partition_sql = (
            self.sql(expression, "partition") if expression.args.get("partition") else ""
        )
        expression_sql = self.sql(expression, "expression")
        sep = self.sep() if partition_sql else ""
        sql = f"INSERT {this}{exists}{partition_sql}{sep}{expression_sql}"
        return self.prepend_ctes(expression, sql)

    def intersect_sql(self, expression: exp.Intersect) -> str:
        return self.prepend_ctes(
            expression,
            self.set_operation(expression, self.intersect_op(expression)),
        )

    def intersect_op(self, expression: exp.Intersect) -> str:
        return f"INTERSECT{'' if expression.args.get('distinct') else ' ALL'}"

    def introducer_sql(self, expression: exp.Introducer) -> str:
        return f"{self.sql(expression, 'this')} {self.sql(expression, 'expression')}"

    def pseudotype_sql(self, expression: exp.PseudoType) -> str:
        return expression.name.upper()

    def rowformatdelimitedproperty_sql(self, expression: exp.RowFormatDelimitedProperty) -> str:
        fields = expression.args.get("fields")
        fields = f" FIELDS TERMINATED BY {fields}" if fields else ""
        escaped = expression.args.get("escaped")
        escaped = f" ESCAPED BY {escaped}" if escaped else ""
        items = expression.args.get("collection_items")
        items = f" COLLECTION ITEMS TERMINATED BY {items}" if items else ""
        keys = expression.args.get("map_keys")
        keys = f" MAP KEYS TERMINATED BY {keys}" if keys else ""
        lines = expression.args.get("lines")
        lines = f" LINES TERMINATED BY {lines}" if lines else ""
        null = expression.args.get("null")
        null = f" NULL DEFINED AS {null}" if null else ""
        return f"ROW FORMAT DELIMITED{fields}{escaped}{items}{keys}{lines}{null}"

    def table_sql(self, expression: exp.Table, sep: str = " AS ") -> str:
        table = ".".join(
            part
            for part in [
                self.sql(expression, "catalog"),
                self.sql(expression, "db"),
                self.sql(expression, "this"),
            ]
            if part
        )

        alias = self.sql(expression, "alias")
        alias = f"{sep}{alias}" if alias else ""
        hints = self.expressions(expression, key="hints", sep=", ", flat=True)
        hints = f" WITH ({hints})" if hints else ""
        laterals = self.expressions(expression, key="laterals", sep="")
        joins = self.expressions(expression, key="joins", sep="")
        pivots = self.expressions(expression, key="pivots", sep="")
        system_time = expression.args.get("system_time")
        system_time = f" {self.sql(expression, 'system_time')}" if system_time else ""

        if alias and pivots:
            pivots = f"{pivots}{alias}"
            alias = ""

        return f"{table}{system_time}{alias}{hints}{laterals}{joins}{pivots}"

    def tablesample_sql(self, expression: exp.TableSample) -> str:
        if self.alias_post_tablesample and expression.this.alias:
            this = self.sql(expression.this, "this")
            alias = f" AS {self.sql(expression.this, 'alias')}"
        else:
            this = self.sql(expression, "this")
            alias = ""
        method = self.sql(expression, "method")
        method = f" {method.upper()} " if method else ""
        numerator = self.sql(expression, "bucket_numerator")
        denominator = self.sql(expression, "bucket_denominator")
        field = self.sql(expression, "bucket_field")
        field = f" ON {field}" if field else ""
        bucket = f"BUCKET {numerator} OUT OF {denominator}{field}" if numerator else ""
        percent = self.sql(expression, "percent")
        percent = f"{percent} PERCENT" if percent else ""
        rows = self.sql(expression, "rows")
        rows = f"{rows} ROWS" if rows else ""
        size = self.sql(expression, "size")
        seed = self.sql(expression, "seed")
        seed = f" SEED ({seed})" if seed else ""
        return f"{this} TABLESAMPLE{method}({bucket}{percent}{rows}{size}){seed}{alias}"

    def pivot_sql(self, expression: exp.Pivot) -> str:
        this = self.sql(expression, "this")
        unpivot = expression.args.get("unpivot")
        direction = "UNPIVOT" if unpivot else "PIVOT"
        expressions = self.expressions(expression, key="expressions")
        field = self.sql(expression, "field")
        return f"{this} {direction}({expressions} FOR {field})"

    def tuple_sql(self, expression: exp.Tuple) -> str:
        return f"({self.expressions(expression, flat=True)})"

    def update_sql(self, expression: exp.Update) -> str:
        this = self.sql(expression, "this")
        set_sql = self.expressions(expression, flat=True)
        from_sql = self.sql(expression, "from")
        where_sql = self.sql(expression, "where")
        sql = f"UPDATE {this} SET {set_sql}{from_sql}{where_sql}"
        return self.prepend_ctes(expression, sql)

    def values_sql(self, expression: exp.Values) -> str:
        args = self.expressions(expression)
        alias = self.sql(expression, "alias")
        values = f"VALUES{self.seg('')}{args}"
        values = (
            f"({values})"
            if self.WRAP_DERIVED_VALUES and (alias or isinstance(expression.parent, exp.From))
            else values
        )
        return f"{values} AS {alias}" if alias else values

    def var_sql(self, expression: exp.Var) -> str:
        return self.sql(expression, "this")

    def into_sql(self, expression: exp.Into) -> str:
        temporary = " TEMPORARY" if expression.args.get("temporary") else ""
        unlogged = " UNLOGGED" if expression.args.get("unlogged") else ""
        return f"{self.seg('INTO')}{temporary or unlogged} {self.sql(expression, 'this')}"

    def from_sql(self, expression: exp.From) -> str:
        expressions = self.expressions(expression, flat=True)
        return f"{self.seg('FROM')} {expressions}"

    def group_sql(self, expression: exp.Group) -> str:
        group_by = self.op_expressions("GROUP BY", expression)
        grouping_sets = self.expressions(expression, key="grouping_sets", indent=False)
        grouping_sets = (
            f"{self.seg('GROUPING SETS')} {self.wrap(grouping_sets)}" if grouping_sets else ""
        )

        cube = expression.args.get("cube")
        if cube is True:
            cube = self.seg("WITH CUBE")
        else:
            cube = self.expressions(expression, key="cube", indent=False)
            cube = f"{self.seg('CUBE')} {self.wrap(cube)}" if cube else ""

        rollup = expression.args.get("rollup")
        if rollup is True:
            rollup = self.seg("WITH ROLLUP")
        else:
            rollup = self.expressions(expression, key="rollup", indent=False)
            rollup = f"{self.seg('ROLLUP')} {self.wrap(rollup)}" if rollup else ""

        return f"{group_by}{csv(grouping_sets, cube, rollup, sep=',')}"

    def having_sql(self, expression: exp.Having) -> str:
        this = self.indent(self.sql(expression, "this"))
        return f"{self.seg('HAVING')}{self.sep()}{this}"

    def join_sql(self, expression: exp.Join) -> str:
        op_sql = self.seg(
            " ".join(
                op
                for op in (
                    "NATURAL" if expression.args.get("natural") else None,
                    expression.side,
                    expression.kind,
                    "JOIN",
                )
                if op
            )
        )
        on_sql = self.sql(expression, "on")
        using = expression.args.get("using")

        if not on_sql and using:
            on_sql = csv(*(self.sql(column) for column in using))

        if on_sql:
            on_sql = self.indent(on_sql, skip_first=True)
            space = self.seg(" " * self.pad) if self.pretty else " "
            if using:
                on_sql = f"{space}USING ({on_sql})"
            else:
                on_sql = f"{space}ON {on_sql}"

        expression_sql = self.sql(expression, "expression")
        this_sql = self.sql(expression, "this")
        return f"{expression_sql}{op_sql} {this_sql}{on_sql}"

    def lambda_sql(self, expression: exp.Lambda, arrow_sep: str = "->") -> str:
        args = self.expressions(expression, flat=True)
        args = f"({args})" if len(args.split(",")) > 1 else args
        return f"{args} {arrow_sep} {self.sql(expression, 'this')}"

    def lateral_sql(self, expression: exp.Lateral) -> str:
        this = self.sql(expression, "this")

        if isinstance(expression.this, exp.Subquery):
            return f"LATERAL {this}"

        if expression.args.get("view"):
            alias = expression.args["alias"]
            columns = self.expressions(alias, key="columns", flat=True)
            table = f" {alias.name}" if alias.name else ""
            columns = f" AS {columns}" if columns else ""
            op_sql = self.seg(f"LATERAL VIEW{' OUTER' if expression.args.get('outer') else ''}")
            return f"{op_sql}{self.sep()}{this}{table}{columns}"

        alias = self.sql(expression, "alias")
        alias = f" AS {alias}" if alias else ""
        return f"LATERAL {this}{alias}"

    def limit_sql(self, expression: exp.Limit) -> str:
        this = self.sql(expression, "this")
        return f"{this}{self.seg('LIMIT')} {self.sql(expression, 'expression')}"

    def offset_sql(self, expression: exp.Offset) -> str:
        this = self.sql(expression, "this")
        return f"{this}{self.seg('OFFSET')} {self.sql(expression, 'expression')}"

    def lock_sql(self, expression: exp.Lock) -> str:
        if self.LOCKING_READS_SUPPORTED:
            lock_type = "UPDATE" if expression.args["update"] else "SHARE"
            return self.seg(f"FOR {lock_type}")

        self.unsupported("Locking reads using 'FOR UPDATE/SHARE' are not supported")
        return ""

    def literal_sql(self, expression: exp.Literal) -> str:
        text = expression.this or ""
        if expression.is_string:
            if self._replace_backslash:
                text = BACKSLASH_RE.sub(r"\\\\", text)
            text = text.replace(self.quote_end, self._escaped_quote_end)
            if self.pretty:
                text = text.replace("\n", self.SENTINEL_LINE_BREAK)
            text = f"{self.quote_start}{text}{self.quote_end}"
        return text

    def loaddata_sql(self, expression: exp.LoadData) -> str:
        local = " LOCAL" if expression.args.get("local") else ""
        inpath = f" INPATH {self.sql(expression, 'inpath')}"
        overwrite = " OVERWRITE" if expression.args.get("overwrite") else ""
        this = f" INTO TABLE {self.sql(expression, 'this')}"
        partition = self.sql(expression, "partition")
        partition = f" {partition}" if partition else ""
        input_format = self.sql(expression, "input_format")
        input_format = f" INPUTFORMAT {input_format}" if input_format else ""
        serde = self.sql(expression, "serde")
        serde = f" SERDE {serde}" if serde else ""
        return f"LOAD DATA{local}{inpath}{overwrite}{this}{partition}{input_format}{serde}"

    def null_sql(self, *_) -> str:
        return "NULL"

    def boolean_sql(self, expression: exp.Boolean) -> str:
        return "TRUE" if expression.this else "FALSE"

    def order_sql(self, expression: exp.Order, flat: bool = False) -> str:
        this = self.sql(expression, "this")
        this = f"{this} " if this else this
        return self.op_expressions(f"{this}ORDER BY", expression, flat=this or flat)  # type: ignore

    def cluster_sql(self, expression: exp.Cluster) -> str:
        return self.op_expressions("CLUSTER BY", expression)

    def distribute_sql(self, expression: exp.Distribute) -> str:
        return self.op_expressions("DISTRIBUTE BY", expression)

    def sort_sql(self, expression: exp.Sort) -> str:
        return self.op_expressions("SORT BY", expression)

    def ordered_sql(self, expression: exp.Ordered) -> str:
        desc = expression.args.get("desc")
        asc = not desc

        nulls_first = expression.args.get("nulls_first")
        nulls_last = not nulls_first
        nulls_are_large = self.null_ordering == "nulls_are_large"
        nulls_are_small = self.null_ordering == "nulls_are_small"
        nulls_are_last = self.null_ordering == "nulls_are_last"

        sort_order = " DESC" if desc else ""
        nulls_sort_change = ""
        if nulls_first and (
            (asc and nulls_are_large) or (desc and nulls_are_small) or nulls_are_last
        ):
            nulls_sort_change = " NULLS FIRST"
        elif (
            nulls_last
            and ((asc and nulls_are_small) or (desc and nulls_are_large))
            and not nulls_are_last
        ):
            nulls_sort_change = " NULLS LAST"

        if nulls_sort_change and not self.NULL_ORDERING_SUPPORTED:
            self.unsupported(
                "Sorting in an ORDER BY on NULLS FIRST/NULLS LAST is not supported by this dialect"
            )
            nulls_sort_change = ""

        return f"{self.sql(expression, 'this')}{sort_order}{nulls_sort_change}"

    def matchrecognize_sql(self, expression: exp.MatchRecognize) -> str:
        partition = self.partition_by_sql(expression)
        order = self.sql(expression, "order")
        measures = self.sql(expression, "measures")
        measures = self.seg(f"MEASURES {measures}") if measures else ""
        rows = self.sql(expression, "rows")
        rows = self.seg(rows) if rows else ""
        after = self.sql(expression, "after")
        after = self.seg(after) if after else ""
        pattern = self.sql(expression, "pattern")
        pattern = self.seg(f"PATTERN ({pattern})") if pattern else ""
        define = self.sql(expression, "define")
        define = self.seg(f"DEFINE {define}") if define else ""
        body = "".join(
            (
                partition,
                order,
                measures,
                rows,
                after,
                pattern,
                define,
            )
        )
        return f"{self.seg('MATCH_RECOGNIZE')} {self.wrap(body)}"

    def query_modifiers(self, expression: exp.Expression, *sqls: str) -> str:
        return csv(
            *sqls,
            *[self.sql(sql) for sql in expression.args.get("joins") or []],
            self.sql(expression, "match"),
            *[self.sql(sql) for sql in expression.args.get("laterals") or []],
            self.sql(expression, "where"),
            self.sql(expression, "group"),
            self.sql(expression, "having"),
            self.sql(expression, "qualify"),
            self.seg("WINDOW ") + self.expressions(expression, "windows", flat=True)
            if expression.args.get("windows")
            else "",
            self.sql(expression, "distribute"),
            self.sql(expression, "sort"),
            self.sql(expression, "cluster"),
            self.sql(expression, "order"),
            self.sql(expression, "limit"),
            self.sql(expression, "offset"),
            self.sql(expression, "lock"),
            sep="",
        )

    def select_sql(self, expression: exp.Select) -> str:
        hint = self.sql(expression, "hint")
        distinct = self.sql(expression, "distinct")
        distinct = f" {distinct}" if distinct else ""
        expressions = self.expressions(expression)
        expressions = f"{self.sep()}{expressions}" if expressions else expressions
        sql = self.query_modifiers(
            expression,
            f"SELECT{hint}{distinct}{expressions}",
            self.sql(expression, "into", comment=False),
            self.sql(expression, "from", comment=False),
        )
        return self.prepend_ctes(expression, sql)

    def schema_sql(self, expression: exp.Schema) -> str:
        this = self.sql(expression, "this")
        this = f"{this} " if this else ""
        sql = f"({self.sep('')}{self.expressions(expression)}{self.seg(')', sep='')}"
        return f"{this}{sql}"

    def star_sql(self, expression: exp.Star) -> str:
        except_ = self.expressions(expression, key="except", flat=True)
        except_ = f"{self.seg(self.STAR_MAPPING['except'])} ({except_})" if except_ else ""
        replace = self.expressions(expression, key="replace", flat=True)
        replace = f"{self.seg(self.STAR_MAPPING['replace'])} ({replace})" if replace else ""
        return f"*{except_}{replace}"

    def structkwarg_sql(self, expression: exp.StructKwarg) -> str:
        return f"{self.sql(expression, 'this')} {self.sql(expression, 'expression')}"

    def parameter_sql(self, expression: exp.Parameter) -> str:
        this = self.sql(expression, "this")
        this = f"{{{this}}}" if expression.args.get("wrapped") else f"{this}"
        return f"{self.PARAMETER_TOKEN}{this}"

    def sessionparameter_sql(self, expression: exp.SessionParameter) -> str:
        this = self.sql(expression, "this")
        kind = expression.text("kind")
        if kind:
            kind = f"{kind}."
        return f"@@{kind}{this}"

    def placeholder_sql(self, expression: exp.Placeholder) -> str:
        return f":{expression.name}" if expression.name else "?"

    def subquery_sql(self, expression: exp.Subquery) -> str:
        alias = self.sql(expression, "alias")

        sql = self.query_modifiers(
            expression,
            self.wrap(expression),
            self.expressions(expression, key="pivots", sep=" "),
            f" AS {alias}" if alias else "",
        )

        return self.prepend_ctes(expression, sql)

    def qualify_sql(self, expression: exp.Qualify) -> str:
        this = self.indent(self.sql(expression, "this"))
        return f"{self.seg('QUALIFY')}{self.sep()}{this}"

    def union_sql(self, expression: exp.Union) -> str:
        return self.prepend_ctes(
            expression,
            self.set_operation(expression, self.union_op(expression)),
        )

    def union_op(self, expression: exp.Union) -> str:
        kind = " DISTINCT" if self.EXPLICIT_UNION else ""
        kind = kind if expression.args.get("distinct") else " ALL"
        return f"UNION{kind}"

    def unnest_sql(self, expression: exp.Unnest) -> str:
        args = self.expressions(expression, flat=True)
        alias = expression.args.get("alias")
        if alias and self.unnest_column_only:
            columns = alias.columns
            alias = self.sql(columns[0]) if columns else ""
        else:
            alias = self.sql(expression, "alias")
        alias = f" AS {alias}" if alias else alias
        ordinality = " WITH ORDINALITY" if expression.args.get("ordinality") else ""
        offset = expression.args.get("offset")
        offset = f" WITH OFFSET AS {self.sql(offset)}" if offset else ""
        return f"UNNEST({args}){ordinality}{alias}{offset}"

    def where_sql(self, expression: exp.Where) -> str:
        this = self.indent(self.sql(expression, "this"))
        return f"{self.seg('WHERE')}{self.sep()}{this}"

    def window_sql(self, expression: exp.Window) -> str:
        this = self.sql(expression, "this")

        partition = self.partition_by_sql(expression)

        order = expression.args.get("order")
        order_sql = self.order_sql(order, flat=True) if order else ""

        partition_sql = partition + " " if partition and order else partition

        spec = expression.args.get("spec")
        spec_sql = " " + self.window_spec_sql(spec) if spec else ""

        alias = self.sql(expression, "alias")
        this = f"{this} {'AS' if expression.arg_key == 'windows' else 'OVER'}"

        if not partition and not order and not spec and alias:
            return f"{this} {alias}"

        window_args = alias + partition_sql + order_sql + spec_sql

        return f"{this} ({window_args.strip()})"

    def partition_by_sql(self, expression: exp.Window | exp.MatchRecognize) -> str:
        partition = self.expressions(expression, key="partition_by", flat=True)
        return f"PARTITION BY {partition}" if partition else ""

    def window_spec_sql(self, expression: exp.WindowSpec) -> str:
        kind = self.sql(expression, "kind")
        start = csv(self.sql(expression, "start"), self.sql(expression, "start_side"), sep=" ")
        end = (
            csv(self.sql(expression, "end"), self.sql(expression, "end_side"), sep=" ")
            or "CURRENT ROW"
        )
        return f"{kind} BETWEEN {start} AND {end}"

    def withingroup_sql(self, expression: exp.WithinGroup) -> str:
        this = self.sql(expression, "this")
        expression_sql = self.sql(expression, "expression")[1:]  # order has a leading space
        return f"{this} WITHIN GROUP ({expression_sql})"

    def between_sql(self, expression: exp.Between) -> str:
        this = self.sql(expression, "this")
        low = self.sql(expression, "low")
        high = self.sql(expression, "high")
        return f"{this} BETWEEN {low} AND {high}"

    def bracket_sql(self, expression: exp.Bracket) -> str:
        expressions = apply_index_offset(expression.expressions, self.index_offset)
        expressions_sql = ", ".join(self.sql(e) for e in expressions)

        return f"{self.sql(expression, 'this')}[{expressions_sql}]"

    def all_sql(self, expression: exp.All) -> str:
        return f"ALL {self.wrap(expression)}"

    def any_sql(self, expression: exp.Any) -> str:
        return f"ANY {self.wrap(expression)}"

    def exists_sql(self, expression: exp.Exists) -> str:
        return f"EXISTS{self.wrap(expression)}"

    def case_sql(self, expression: exp.Case) -> str:
        this = self.sql(expression, "this")
        statements = [f"CASE {this}" if this else "CASE"]

        for e in expression.args["ifs"]:
            statements.append(f"WHEN {self.sql(e, 'this')}")
            statements.append(f"THEN {self.sql(e, 'true')}")

        default = self.sql(expression, "default")

        if default:
            statements.append(f"ELSE {default}")

        statements.append("END")

        if self.pretty and self.text_width(statements) > self._max_text_width:
            return self.indent("\n".join(statements), skip_first=True, skip_last=True)

        return " ".join(statements)

    def constraint_sql(self, expression: exp.Constraint) -> str:
        this = self.sql(expression, "this")
        expressions = self.expressions(expression, flat=True)
        return f"CONSTRAINT {this} {expressions}"

    def extract_sql(self, expression: exp.Extract) -> str:
        this = self.sql(expression, "this")
        expression_sql = self.sql(expression, "expression")
        return f"EXTRACT({this} FROM {expression_sql})"

    def trim_sql(self, expression: exp.Trim) -> str:
        trim_type = self.sql(expression, "position")

        if trim_type == "LEADING":
            return self.func("LTRIM", expression.this)
        elif trim_type == "TRAILING":
            return self.func("RTRIM", expression.this)
        else:
            return self.func("TRIM", expression.this, expression.expression)

    def concat_sql(self, expression: exp.Concat) -> str:
        if len(expression.expressions) == 1:
            return self.sql(expression.expressions[0])
        return self.function_fallback_sql(expression)

    def check_sql(self, expression: exp.Check) -> str:
        this = self.sql(expression, key="this")
        return f"CHECK ({this})"

    def foreignkey_sql(self, expression: exp.ForeignKey) -> str:
        expressions = self.expressions(expression, flat=True)
        reference = self.sql(expression, "reference")
        reference = f" {reference}" if reference else ""
        delete = self.sql(expression, "delete")
        delete = f" ON DELETE {delete}" if delete else ""
        update = self.sql(expression, "update")
        update = f" ON UPDATE {update}" if update else ""
        return f"FOREIGN KEY ({expressions}){reference}{delete}{update}"

    def primarykey_sql(self, expression: exp.ForeignKey) -> str:
        expressions = self.expressions(expression, flat=True)
        options = self.expressions(expression, "options", flat=True, sep=" ")
        options = f" {options}" if options else ""
        return f"PRIMARY KEY ({expressions}){options}"

    def unique_sql(self, expression: exp.Unique) -> str:
        columns = self.expressions(expression, key="expressions")
        return f"UNIQUE ({columns})"

    def if_sql(self, expression: exp.If) -> str:
        return self.case_sql(
            exp.Case(ifs=[expression.copy()], default=expression.args.get("false"))
        )

    def in_sql(self, expression: exp.In) -> str:
        query = expression.args.get("query")
        unnest = expression.args.get("unnest")
        field = expression.args.get("field")
        is_global = " GLOBAL" if expression.args.get("is_global") else ""

        if query:
            in_sql = self.wrap(query)
        elif unnest:
            in_sql = self.in_unnest_op(unnest)
        elif field:
            in_sql = self.sql(field)
        else:
            in_sql = f"({self.expressions(expression, flat=True)})"

        return f"{self.sql(expression, 'this')}{is_global} IN {in_sql}"

    def in_unnest_op(self, unnest: exp.Unnest) -> str:
        return f"(SELECT {self.sql(unnest)})"

    def interval_sql(self, expression: exp.Interval) -> str:
        this = expression.args.get("this")
        if this:
            this = (
                f" {this}"
                if isinstance(this, exp.Literal) or isinstance(this, exp.Paren)
                else f" ({this})"
            )
        else:
            this = ""
        unit = expression.args.get("unit")
        unit = f" {unit}" if unit else ""
        return f"INTERVAL{this}{unit}"

    def return_sql(self, expression: exp.Return) -> str:
        return f"RETURN {self.sql(expression, 'this')}"

    def reference_sql(self, expression: exp.Reference) -> str:
        this = self.sql(expression, "this")
        expressions = self.expressions(expression, flat=True)
        expressions = f"({expressions})" if expressions else ""
        options = self.expressions(expression, "options", flat=True, sep=" ")
        options = f" {options}" if options else ""
        return f"REFERENCES {this}{expressions}{options}"

    def anonymous_sql(self, expression: exp.Anonymous) -> str:
        return self.func(expression.name, *expression.expressions)

    def paren_sql(self, expression: exp.Paren) -> str:
        if isinstance(expression.unnest(), exp.Select):
            sql = self.wrap(expression)
        else:
            sql = self.seg(self.indent(self.sql(expression, "this")), sep="")
            sql = f"({sql}{self.seg(')', sep='')}"

        return self.prepend_ctes(expression, sql)

    def neg_sql(self, expression: exp.Neg) -> str:
        # This makes sure we don't convert "- - 5" to "--5", which is a comment
        this_sql = self.sql(expression, "this")
        sep = " " if this_sql[0] == "-" else ""
        return f"-{sep}{this_sql}"

    def not_sql(self, expression: exp.Not) -> str:
        return f"NOT {self.sql(expression, 'this')}"

    def alias_sql(self, expression: exp.Alias) -> str:
        to_sql = self.sql(expression, "alias")
        to_sql = f" AS {to_sql}" if to_sql else ""
        return f"{self.sql(expression, 'this')}{to_sql}"

    def aliases_sql(self, expression: exp.Aliases) -> str:
        return f"{self.sql(expression, 'this')} AS ({self.expressions(expression, flat=True)})"

    def attimezone_sql(self, expression: exp.AtTimeZone) -> str:
        this = self.sql(expression, "this")
        zone = self.sql(expression, "zone")
        return f"{this} AT TIME ZONE {zone}"

    def add_sql(self, expression: exp.Add) -> str:
        return self.binary(expression, "+")

    def and_sql(self, expression: exp.And) -> str:
        return self.connector_sql(expression, "AND")

    def connector_sql(self, expression: exp.Connector, op: str) -> str:
        if not self.pretty:
            return self.binary(expression, op)

        sqls = tuple(self.sql(e) for e in expression.flatten(unnest=False))
        sep = "\n" if self.text_width(sqls) > self._max_text_width else " "
        return f"{sep}{op} ".join(sqls)

    def bitwiseand_sql(self, expression: exp.BitwiseAnd) -> str:
        return self.binary(expression, "&")

    def bitwiseleftshift_sql(self, expression: exp.BitwiseLeftShift) -> str:
        return self.binary(expression, "<<")

    def bitwisenot_sql(self, expression: exp.BitwiseNot) -> str:
        return f"~{self.sql(expression, 'this')}"

    def bitwiseor_sql(self, expression: exp.BitwiseOr) -> str:
        return self.binary(expression, "|")

    def bitwiserightshift_sql(self, expression: exp.BitwiseRightShift) -> str:
        return self.binary(expression, ">>")

    def bitwisexor_sql(self, expression: exp.BitwiseXor) -> str:
        return self.binary(expression, "^")

    def cast_sql(self, expression: exp.Cast) -> str:
        return f"CAST({self.sql(expression, 'this')} AS {self.sql(expression, 'to')})"

    def currentdate_sql(self, expression: exp.CurrentDate) -> str:
        zone = self.sql(expression, "this")
        return f"CURRENT_DATE({zone})" if zone else "CURRENT_DATE"

    def collate_sql(self, expression: exp.Collate) -> str:
        return self.binary(expression, "COLLATE")

    def command_sql(self, expression: exp.Command) -> str:
        return f"{self.sql(expression, 'this').upper()} {expression.text('expression').strip()}"

    def transaction_sql(self, *_) -> str:
        return "BEGIN"

    def commit_sql(self, expression: exp.Commit) -> str:
        chain = expression.args.get("chain")
        if chain is not None:
            chain = " AND CHAIN" if chain else " AND NO CHAIN"

        return f"COMMIT{chain or ''}"

    def rollback_sql(self, expression: exp.Rollback) -> str:
        savepoint = expression.args.get("savepoint")
        savepoint = f" TO {savepoint}" if savepoint else ""
        return f"ROLLBACK{savepoint}"

    def altercolumn_sql(self, expression: exp.AlterColumn) -> str:
        this = self.sql(expression, "this")

        dtype = self.sql(expression, "dtype")
        if dtype:
            collate = self.sql(expression, "collate")
            collate = f" COLLATE {collate}" if collate else ""
            using = self.sql(expression, "using")
            using = f" USING {using}" if using else ""
            return f"ALTER COLUMN {this} TYPE {dtype}{collate}{using}"

        default = self.sql(expression, "default")
        if default:
            return f"ALTER COLUMN {this} SET DEFAULT {default}"

        if not expression.args.get("drop"):
            self.unsupported("Unsupported ALTER COLUMN syntax")

        return f"ALTER COLUMN {this} DROP DEFAULT"

    def renametable_sql(self, expression: exp.RenameTable) -> str:
        this = self.sql(expression, "this")
        return f"RENAME TO {this}"

    def altertable_sql(self, expression: exp.AlterTable) -> str:
        actions = expression.args["actions"]

        if isinstance(actions[0], exp.ColumnDef):
            actions = self.expressions(expression, "actions", prefix="ADD COLUMN ")
        elif isinstance(actions[0], exp.Schema):
            actions = self.expressions(expression, "actions", prefix="ADD COLUMNS ")
        elif isinstance(actions[0], exp.Delete):
            actions = self.expressions(expression, "actions", flat=True)
        else:
            actions = self.expressions(expression, "actions")

        exists = " IF EXISTS" if expression.args.get("exists") else ""
        return f"ALTER TABLE{exists} {self.sql(expression, 'this')} {actions}"

    def droppartition_sql(self, expression: exp.DropPartition) -> str:
        expressions = self.expressions(expression)
        exists = " IF EXISTS " if expression.args.get("exists") else " "
        return f"DROP{exists}{expressions}"

    def addconstraint_sql(self, expression: exp.AddConstraint) -> str:
        this = self.sql(expression, "this")
        expression_ = self.sql(expression, "expression")
        add_constraint = f"ADD CONSTRAINT {this}" if this else "ADD"

        enforced = expression.args.get("enforced")
        if enforced is not None:
            return f"{add_constraint} CHECK ({expression_}){' ENFORCED' if enforced else ''}"

        return f"{add_constraint} {expression_}"

    def distinct_sql(self, expression: exp.Distinct) -> str:
        this = self.expressions(expression, flat=True)
        this = f" {this}" if this else ""

        on = self.sql(expression, "on")
        on = f" ON {on}" if on else ""
        return f"DISTINCT{this}{on}"

    def ignorenulls_sql(self, expression: exp.IgnoreNulls) -> str:
        return f"{self.sql(expression, 'this')} IGNORE NULLS"

    def respectnulls_sql(self, expression: exp.RespectNulls) -> str:
        return f"{self.sql(expression, 'this')} RESPECT NULLS"

    def intdiv_sql(self, expression: exp.IntDiv) -> str:
        return self.sql(
            exp.Cast(
                this=exp.Div(this=expression.this, expression=expression.expression),
                to=exp.DataType(this=exp.DataType.Type.INT),
            )
        )

    def dpipe_sql(self, expression: exp.DPipe) -> str:
        return self.binary(expression, "||")

    def div_sql(self, expression: exp.Div) -> str:
        return self.binary(expression, "/")

    def distance_sql(self, expression: exp.Distance) -> str:
        return self.binary(expression, "<->")

    def dot_sql(self, expression: exp.Dot) -> str:
        return f"{self.sql(expression, 'this')}.{self.sql(expression, 'expression')}"

    def eq_sql(self, expression: exp.EQ) -> str:
        return self.binary(expression, "=")

    def escape_sql(self, expression: exp.Escape) -> str:
        return self.binary(expression, "ESCAPE")

    def glob_sql(self, expression: exp.Glob) -> str:
        return self.binary(expression, "GLOB")

    def gt_sql(self, expression: exp.GT) -> str:
        return self.binary(expression, ">")

    def gte_sql(self, expression: exp.GTE) -> str:
        return self.binary(expression, ">=")

    def ilike_sql(self, expression: exp.ILike) -> str:
        return self.binary(expression, "ILIKE")

    def is_sql(self, expression: exp.Is) -> str:
        return self.binary(expression, "IS")

    def like_sql(self, expression: exp.Like) -> str:
        return self.binary(expression, "LIKE")

    def similarto_sql(self, expression: exp.SimilarTo) -> str:
        return self.binary(expression, "SIMILAR TO")

    def lt_sql(self, expression: exp.LT) -> str:
        return self.binary(expression, "<")

    def lte_sql(self, expression: exp.LTE) -> str:
        return self.binary(expression, "<=")

    def mod_sql(self, expression: exp.Mod) -> str:
        return self.binary(expression, "%")

    def mul_sql(self, expression: exp.Mul) -> str:
        return self.binary(expression, "*")

    def neq_sql(self, expression: exp.NEQ) -> str:
        return self.binary(expression, "<>")

    def nullsafeeq_sql(self, expression: exp.NullSafeEQ) -> str:
        return self.binary(expression, "IS NOT DISTINCT FROM")

    def nullsafeneq_sql(self, expression: exp.NullSafeNEQ) -> str:
        return self.binary(expression, "IS DISTINCT FROM")

    def or_sql(self, expression: exp.Or) -> str:
        return self.connector_sql(expression, "OR")

    def slice_sql(self, expression: exp.Slice) -> str:
        return self.binary(expression, ":")

    def sub_sql(self, expression: exp.Sub) -> str:
        return self.binary(expression, "-")

    def trycast_sql(self, expression: exp.TryCast) -> str:
        return f"TRY_CAST({self.sql(expression, 'this')} AS {self.sql(expression, 'to')})"

    def use_sql(self, expression: exp.Use) -> str:
        kind = self.sql(expression, "kind")
        kind = f" {kind}" if kind else ""
        this = self.sql(expression, "this")
        this = f" {this}" if this else ""
        return f"USE{kind}{this}"

    def binary(self, expression: exp.Binary, op: str) -> str:
        return f"{self.sql(expression, 'this')} {op} {self.sql(expression, 'expression')}"

    def function_fallback_sql(self, expression: exp.Func) -> str:
        args = []
        for arg_value in expression.args.values():
            if isinstance(arg_value, list):
                for value in arg_value:
                    args.append(value)
            else:
                args.append(arg_value)

        return self.func(expression.sql_name(), *args)

    def func(self, name: str, *args: t.Optional[exp.Expression | str]) -> str:
        return f"{self.normalize_func(name)}({self.format_args(*args)})"

    def format_args(self, *args: t.Optional[str | exp.Expression]) -> str:
        arg_sqls = tuple(self.sql(arg) for arg in args if arg is not None)
        if self.pretty and self.text_width(arg_sqls) > self._max_text_width:
            return self.indent("\n" + f",\n".join(arg_sqls) + "\n", skip_first=True, skip_last=True)
        return ", ".join(arg_sqls)

    def text_width(self, args: t.Iterable) -> int:
        return sum(len(arg) for arg in args)

    def format_time(self, expression: exp.Expression) -> t.Optional[str]:
        return format_time(self.sql(expression, "format"), self.time_mapping, self.time_trie)

    def expressions(
        self,
        expression: exp.Expression,
        key: t.Optional[str] = None,
        flat: bool = False,
        indent: bool = True,
        sep: str = ", ",
        prefix: str = "",
    ) -> str:
        expressions = expression.args.get(key or "expressions")

        if not expressions:
            return ""

        if flat:
            return sep.join(self.sql(e) for e in expressions)

        num_sqls = len(expressions)

        # These are calculated once in case we have the leading_comma / pretty option set, correspondingly
        pad = " " * self.pad
        stripped_sep = sep.strip()

        result_sqls = []
        for i, e in enumerate(expressions):
            sql = self.sql(e, comment=False)
            comments = self.maybe_comment("", e) if isinstance(e, exp.Expression) else ""

            if self.pretty:
                if self._leading_comma:
                    result_sqls.append(f"{sep if i > 0 else pad}{prefix}{sql}{comments}")
                else:
                    result_sqls.append(
                        f"{prefix}{sql}{stripped_sep if i + 1 < num_sqls else ''}{comments}"
                    )
            else:
                result_sqls.append(f"{prefix}{sql}{comments}{sep if i + 1 < num_sqls else ''}")

        result_sql = "\n".join(result_sqls) if self.pretty else "".join(result_sqls)
        return self.indent(result_sql, skip_first=False) if indent else result_sql

    def op_expressions(self, op: str, expression: exp.Expression, flat: bool = False) -> str:
        flat = flat or isinstance(expression.parent, exp.Properties)
        expressions_sql = self.expressions(expression, flat=flat)
        if flat:
            return f"{op} {expressions_sql}"
        return f"{self.seg(op)}{self.sep() if expressions_sql else ''}{expressions_sql}"

    def naked_property(self, expression: exp.Property) -> str:
        property_name = exp.Properties.PROPERTY_TO_NAME.get(expression.__class__)
        if not property_name:
            self.unsupported(f"Unsupported property {expression.__class__.__name__}")
        return f"{property_name} {self.sql(expression, 'this')}"

    def set_operation(self, expression: exp.Expression, op: str) -> str:
        this = self.sql(expression, "this")
        op = self.seg(op)
        return self.query_modifiers(
            expression, f"{this}{op}{self.sep()}{self.sql(expression, 'expression')}"
        )

    def tag_sql(self, expression: exp.Tag) -> str:
        return f"{expression.args.get('prefix')}{self.sql(expression.this)}{expression.args.get('postfix')}"

    def token_sql(self, token_type: TokenType) -> str:
        return self.TOKEN_MAPPING.get(token_type, token_type.name)

    def userdefinedfunction_sql(self, expression: exp.UserDefinedFunction) -> str:
        this = self.sql(expression, "this")
        expressions = self.no_identify(self.expressions, expression)
        expressions = (
            self.wrap(expressions) if expression.args.get("wrapped") else f" {expressions}"
        )
        return f"{this}{expressions}"

    def userdefinedfunctionkwarg_sql(self, expression: exp.UserDefinedFunctionKwarg) -> str:
        this = self.sql(expression, "this")
        kind = self.sql(expression, "kind")
        return f"{this} {kind}"

    def joinhint_sql(self, expression: exp.JoinHint) -> str:
        this = self.sql(expression, "this")
        expressions = self.expressions(expression, flat=True)
        return f"{this}({expressions})"

    def kwarg_sql(self, expression: exp.Kwarg) -> str:
        return self.binary(expression, "=>")

    def when_sql(self, expression: exp.When) -> str:
        this = self.sql(expression, "this")
        then_expression = expression.args.get("then")
        if isinstance(then_expression, exp.Insert):
            then = f"INSERT {self.sql(then_expression, 'this')}"
            if "expression" in then_expression.args:
                then += f" VALUES {self.sql(then_expression, 'expression')}"
        elif isinstance(then_expression, exp.Update):
            if isinstance(then_expression.args.get("expressions"), exp.Star):
                then = f"UPDATE {self.sql(then_expression, 'expressions')}"
            else:
                then = f"UPDATE SET {self.expressions(then_expression, flat=True)}"
        else:
            then = self.sql(then_expression)
        return f"WHEN {this} THEN {then}"

    def merge_sql(self, expression: exp.Merge) -> str:
        this = self.sql(expression, "this")
        using = f"USING {self.sql(expression, 'using')}"
        on = f"ON {self.sql(expression, 'on')}"
        return f"MERGE INTO {this} {using} {on} {self.expressions(expression, sep=' ')}"<|MERGE_RESOLUTION|>--- conflicted
+++ resolved
@@ -524,8 +524,7 @@
         if expression_sql:
             expression_sql = f"{begin}{self.sep()}{expression_sql}"
 
-<<<<<<< HEAD
-            if self.CREATE_FUNCTION_AS or kind != "FUNCTION":
+            if self.CREATE_FUNCTION_RETURN_AS or not isinstance(expression.expression, exp.Return):
                 if properties_locs.get(exp.Properties.Location.POST_ALIAS):
                     postalias_props_sql = self.properties(
                         exp.Properties(
@@ -536,10 +535,6 @@
                     expression_sql = f" AS {postalias_props_sql}{expression_sql}"
                 else:
                     expression_sql = f" AS{expression_sql}"
-=======
-            if self.CREATE_FUNCTION_RETURN_AS or not isinstance(expression.expression, exp.Return):
-                expression_sql = f" AS{expression_sql}"
->>>>>>> 2a20c7ef
 
         temporary = " TEMPORARY" if expression.args.get("temporary") else ""
         transient = (
