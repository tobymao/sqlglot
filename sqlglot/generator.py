--- conflicted
+++ resolved
@@ -550,7 +550,6 @@
                 else:
                     expression_sql = f" AS{expression_sql}"
 
-<<<<<<< HEAD
         postindex_props_sql = ""
         if properties_locs.get(exp.Properties.Location.POST_INDEX):
             postindex_props_sql = self.properties(
@@ -559,8 +558,6 @@
                 prefix=" ",
             )
 
-=======
->>>>>>> b635c7b1
         indexes = expression.args.get("indexes")
         if indexes:
             indexes_sql: t.List[str] = []
@@ -586,10 +583,6 @@
             index_sql = "".join(indexes_sql)
         else:
             index_sql = postindex_props_sql
-
-        replace = " OR REPLACE" if expression.args.get("replace") else ""
-        unique = " UNIQUE" if expression.args.get("unique") else ""
-        volatile = " VOLATILE" if expression.args.get("volatile") else ""
 
         replace = " OR REPLACE" if expression.args.get("replace") else ""
         unique = " UNIQUE" if expression.args.get("unique") else ""
