from __future__ import annotations

import functools
import typing as t

from sqlglot import exp
from sqlglot._typing import E
from sqlglot.helper import (
    ensure_list,
    is_date_unit,
    is_iso_date,
    is_iso_datetime,
    seq_get,
    subclasses,
)
from sqlglot.optimizer.scope import Scope, traverse_scope
from sqlglot.schema import Schema, ensure_schema

if t.TYPE_CHECKING:
    B = t.TypeVar("B", bound=exp.Binary)

    BinaryCoercionFunc = t.Callable[[exp.Expression, exp.Expression], exp.DataType.Type]
    BinaryCoercions = t.Dict[
        t.Tuple[exp.DataType.Type, exp.DataType.Type],
        BinaryCoercionFunc,
    ]


def annotate_types(
    expression: E,
    schema: t.Optional[t.Dict | Schema] = None,
    annotators: t.Optional[t.Dict[t.Type[E], t.Callable[[TypeAnnotator, E], E]]] = None,
    coerces_to: t.Optional[t.Dict[exp.DataType.Type, t.Set[exp.DataType.Type]]] = None,
) -> E:
    """
    Infers the types of an expression, annotating its AST accordingly.

    Example:
        >>> import sqlglot
        >>> schema = {"y": {"cola": "SMALLINT"}}
        >>> sql = "SELECT x.cola + 2.5 AS cola FROM (SELECT y.cola AS cola FROM y AS y) AS x"
        >>> annotated_expr = annotate_types(sqlglot.parse_one(sql), schema=schema)
        >>> annotated_expr.expressions[0].type.this  # Get the type of "x.cola + 2.5 AS cola"
        <Type.DOUBLE: 'DOUBLE'>

    Args:
        expression: Expression to annotate.
        schema: Database schema.
        annotators: Maps expression type to corresponding annotation function.
        coerces_to: Maps expression type to set of types that it can be coerced into.

    Returns:
        The expression annotated with types.
    """

    schema = ensure_schema(schema)

    return TypeAnnotator(schema, annotators, coerces_to).annotate(expression)


def _annotate_with_type_lambda(data_type: exp.DataType.Type) -> t.Callable[[TypeAnnotator, E], E]:
    return lambda self, e: self._annotate_with_type(e, data_type)


def _coerce_date_literal(l: exp.Expression, unit: t.Optional[exp.Expression]) -> exp.DataType.Type:
    date_text = l.name
    is_iso_date_ = is_iso_date(date_text)

    if is_iso_date_ and is_date_unit(unit):
        return exp.DataType.Type.DATE

    # An ISO date is also an ISO datetime, but not vice versa
    if is_iso_date_ or is_iso_datetime(date_text):
        return exp.DataType.Type.DATETIME

    return exp.DataType.Type.UNKNOWN


def _coerce_date(l: exp.Expression, unit: t.Optional[exp.Expression]) -> exp.DataType.Type:
    if not is_date_unit(unit):
        return exp.DataType.Type.DATETIME
    return l.type.this if l.type else exp.DataType.Type.UNKNOWN


def swap_args(func: BinaryCoercionFunc) -> BinaryCoercionFunc:
    @functools.wraps(func)
    def _swapped(l: exp.Expression, r: exp.Expression) -> exp.DataType.Type:
        return func(r, l)

    return _swapped


def swap_all(coercions: BinaryCoercions) -> BinaryCoercions:
    return {**coercions, **{(b, a): swap_args(func) for (a, b), func in coercions.items()}}


class _TypeAnnotator(type):
    def __new__(cls, clsname, bases, attrs):
        klass = super().__new__(cls, clsname, bases, attrs)

        # Highest-to-lowest type precedence, as specified in Spark's docs (ANSI):
        # https://spark.apache.org/docs/3.2.0/sql-ref-ansi-compliance.html
        text_precedence = (
            exp.DataType.Type.TEXT,
            exp.DataType.Type.NVARCHAR,
            exp.DataType.Type.VARCHAR,
            exp.DataType.Type.NCHAR,
            exp.DataType.Type.CHAR,
        )
        numeric_precedence = (
            exp.DataType.Type.DOUBLE,
            exp.DataType.Type.FLOAT,
            exp.DataType.Type.DECIMAL,
            exp.DataType.Type.BIGINT,
            exp.DataType.Type.INT,
            exp.DataType.Type.SMALLINT,
            exp.DataType.Type.TINYINT,
        )
        timelike_precedence = (
            exp.DataType.Type.TIMESTAMPLTZ,
            exp.DataType.Type.TIMESTAMPTZ,
            exp.DataType.Type.TIMESTAMP,
            exp.DataType.Type.DATETIME,
            exp.DataType.Type.DATE,
        )

        for type_precedence in (text_precedence, numeric_precedence, timelike_precedence):
            coerces_to = set()
            for data_type in type_precedence:
                klass.COERCES_TO[data_type] = coerces_to.copy()
                coerces_to |= {data_type}

        return klass


class TypeAnnotator(metaclass=_TypeAnnotator):
    TYPE_TO_EXPRESSIONS: t.Dict[exp.DataType.Type, t.Set[t.Type[exp.Expression]]] = {
        exp.DataType.Type.BIGINT: {
            exp.ApproxDistinct,
            exp.ArraySize,
            exp.Count,
            exp.Length,
        },
        exp.DataType.Type.BOOLEAN: {
            exp.Between,
            exp.Boolean,
            exp.In,
            exp.RegexpLike,
        },
        exp.DataType.Type.DATE: {
            exp.CurrentDate,
            exp.Date,
            exp.DateFromParts,
            exp.DateStrToDate,
            exp.DiToDate,
            exp.StrToDate,
            exp.TimeStrToDate,
            exp.TsOrDsToDate,
        },
        exp.DataType.Type.DATETIME: {
            exp.CurrentDatetime,
            exp.DatetimeAdd,
            exp.DatetimeSub,
        },
        exp.DataType.Type.DOUBLE: {
            exp.ApproxQuantile,
            exp.Avg,
            exp.Div,
            exp.Exp,
            exp.Ln,
            exp.Log,
            exp.Log2,
            exp.Log10,
            exp.Pow,
            exp.Quantile,
            exp.Round,
            exp.SafeDivide,
            exp.Sqrt,
            exp.Stddev,
            exp.StddevPop,
            exp.StddevSamp,
            exp.Variance,
            exp.VariancePop,
        },
        exp.DataType.Type.INT: {
            exp.Ceil,
            exp.DatetimeDiff,
            exp.DateDiff,
            exp.Extract,
            exp.TimestampDiff,
            exp.TimeDiff,
            exp.DateToDi,
            exp.Floor,
            exp.Levenshtein,
            exp.StrPosition,
            exp.TsOrDiToDi,
        },
        exp.DataType.Type.JSON: {
            exp.ParseJSON,
        },
        exp.DataType.Type.TIMESTAMP: {
            exp.CurrentTime,
            exp.CurrentTimestamp,
            exp.StrToTime,
            exp.TimeAdd,
            exp.TimeStrToTime,
            exp.TimeSub,
            exp.Timestamp,
            exp.TimestampAdd,
            exp.TimestampSub,
            exp.UnixToTime,
        },
        exp.DataType.Type.TINYINT: {
            exp.Day,
            exp.Month,
            exp.Week,
            exp.Year,
        },
        exp.DataType.Type.VARCHAR: {
            exp.ArrayConcat,
            exp.Concat,
            exp.ConcatWs,
            exp.DateToDateStr,
            exp.GroupConcat,
            exp.Initcap,
            exp.Lower,
            exp.Substring,
            exp.TimeToStr,
            exp.TimeToTimeStr,
            exp.Trim,
            exp.TsOrDsToDateStr,
            exp.UnixToStr,
            exp.UnixToTimeStr,
            exp.Upper,
        },
    }

    ANNOTATORS: t.Dict = {
        **{
            expr_type: lambda self, e: self._annotate_unary(e)
            for expr_type in subclasses(exp.__name__, (exp.Unary, exp.Alias))
        },
        **{
            expr_type: lambda self, e: self._annotate_binary(e)
            for expr_type in subclasses(exp.__name__, exp.Binary)
        },
        **{
            expr_type: _annotate_with_type_lambda(data_type)
            for data_type, expressions in TYPE_TO_EXPRESSIONS.items()
            for expr_type in expressions
        },
        exp.Abs: lambda self, e: self._annotate_by_args(e, "this"),
        exp.Anonymous: lambda self, e: self._annotate_with_type(e, exp.DataType.Type.UNKNOWN),
        exp.Array: lambda self, e: self._annotate_by_args(e, "expressions", array=True),
        exp.ArrayAgg: lambda self, e: self._annotate_by_args(e, "this", array=True),
        exp.ArrayConcat: lambda self, e: self._annotate_by_args(e, "this", "expressions"),
        exp.Bracket: lambda self, e: self._annotate_bracket(e),
        exp.Cast: lambda self, e: self._annotate_with_type(e, e.args["to"]),
        exp.Case: lambda self, e: self._annotate_by_args(e, "default", "ifs"),
        exp.Coalesce: lambda self, e: self._annotate_by_args(e, "this", "expressions"),
        exp.DataType: lambda self, e: self._annotate_with_type(e, e.copy()),
        exp.DateAdd: lambda self, e: self._annotate_timeunit(e),
        exp.DateSub: lambda self, e: self._annotate_timeunit(e),
        exp.DateTrunc: lambda self, e: self._annotate_timeunit(e),
        exp.Distinct: lambda self, e: self._annotate_by_args(e, "expressions"),
        exp.Div: lambda self, e: self._annotate_div(e),
        exp.Filter: lambda self, e: self._annotate_by_args(e, "this"),
        exp.If: lambda self, e: self._annotate_by_args(e, "true", "false"),
        exp.Interval: lambda self, e: self._annotate_with_type(e, exp.DataType.Type.INTERVAL),
        exp.Least: lambda self, e: self._annotate_by_args(e, "expressions"),
        exp.Literal: lambda self, e: self._annotate_literal(e),
        exp.Map: lambda self, e: self._annotate_with_type(e, exp.DataType.Type.MAP),
        exp.Max: lambda self, e: self._annotate_by_args(e, "this", "expressions"),
        exp.Min: lambda self, e: self._annotate_by_args(e, "this", "expressions"),
        exp.Null: lambda self, e: self._annotate_with_type(e, exp.DataType.Type.NULL),
        exp.Nullif: lambda self, e: self._annotate_by_args(e, "this", "expression"),
        exp.Slice: lambda self, e: self._annotate_with_type(e, exp.DataType.Type.UNKNOWN),
        exp.Sum: lambda self, e: self._annotate_by_args(e, "this", "expressions", promote=True),
        exp.TryCast: lambda self, e: self._annotate_with_type(e, e.args["to"]),
        exp.VarMap: lambda self, e: self._annotate_with_type(e, exp.DataType.Type.MAP),
        exp.Struct: lambda self, e: self._annotate_by_args(e, "expressions", struct=True),
    }

    NESTED_TYPES = {
        exp.DataType.Type.ARRAY,
    }

    # Specifies what types a given type can be coerced into (autofilled)
    COERCES_TO: t.Dict[exp.DataType.Type, t.Set[exp.DataType.Type]] = {}

    # Coercion functions for binary operations.
    # Map of type pairs to a callable that takes both sides of the binary operation and returns the resulting type.
    BINARY_COERCIONS: BinaryCoercions = {
        **swap_all(
            {
                (t, exp.DataType.Type.INTERVAL): lambda l, r: _coerce_date_literal(
                    l, r.args.get("unit")
                )
                for t in exp.DataType.TEXT_TYPES
            }
        ),
        **swap_all(
            {
                # text + numeric will yield the numeric type to match most dialects' semantics
                (text, numeric): lambda l, r: t.cast(
                    exp.DataType.Type, l.type if l.type in exp.DataType.NUMERIC_TYPES else r.type
                )
                for text in exp.DataType.TEXT_TYPES
                for numeric in exp.DataType.NUMERIC_TYPES
            }
        ),
        **swap_all(
            {
                (exp.DataType.Type.DATE, exp.DataType.Type.INTERVAL): lambda l, r: _coerce_date(
                    l, r.args.get("unit")
                ),
            }
        ),
    }

    def __init__(
        self,
        schema: Schema,
        annotators: t.Optional[t.Dict[t.Type[E], t.Callable[[TypeAnnotator, E], E]]] = None,
        coerces_to: t.Optional[t.Dict[exp.DataType.Type, t.Set[exp.DataType.Type]]] = None,
        binary_coercions: t.Optional[BinaryCoercions] = None,
    ) -> None:
        self.schema = schema
        self.annotators = annotators or self.ANNOTATORS
        self.coerces_to = coerces_to or self.COERCES_TO
        self.binary_coercions = binary_coercions or self.BINARY_COERCIONS

        # Caches the ids of annotated sub-Expressions, to ensure we only visit them once
        self._visited: t.Set[int] = set()

    def _set_type(
        self, expression: exp.Expression, target_type: exp.DataType | exp.DataType.Type
    ) -> None:
        expression.type = target_type  # type: ignore
        self._visited.add(id(expression))

    def annotate(self, expression: E) -> E:
        for scope in traverse_scope(expression):
            selects = {}
            for name, source in scope.sources.items():
                if not isinstance(source, Scope):
                    continue
                if isinstance(source.expression, exp.UDTF):
                    values = []

                    if isinstance(source.expression, exp.Lateral):
                        if isinstance(source.expression.this, exp.Explode):
                            values = [source.expression.this.this]
                    else:
                        values = source.expression.expressions[0].expressions

                    if not values:
                        continue

                    selects[name] = {
                        alias: column
                        for alias, column in zip(
                            source.expression.alias_column_names,
                            values,
                        )
                    }
                else:
                    selects[name] = {
                        select.alias_or_name: select for select in source.expression.selects
                    }

            # First annotate the current scope's column references
            for col in scope.columns:
                if not col.table:
                    continue

                source = scope.sources.get(col.table)
                if isinstance(source, exp.Table):
                    self._set_type(col, self.schema.get_column_type(source, col))
                elif source and col.table in selects and col.name in selects[col.table]:
                    self._set_type(col, selects[col.table][col.name].type)

            # Then (possibly) annotate the remaining expressions in the scope
            self._maybe_annotate(scope.expression)

        return self._maybe_annotate(expression)  # This takes care of non-traversable expressions

    def _maybe_annotate(self, expression: E) -> E:
        if id(expression) in self._visited:
            return expression  # We've already inferred the expression's type

        annotator = self.annotators.get(expression.__class__)

        return (
            annotator(self, expression)
            if annotator
            else self._annotate_with_type(expression, exp.DataType.Type.UNKNOWN)
        )

    def _annotate_args(self, expression: E) -> E:
        for _, value in expression.iter_expressions():
            self._maybe_annotate(value)

        return expression

    def _maybe_coerce(
        self, type1: exp.DataType | exp.DataType.Type, type2: exp.DataType | exp.DataType.Type
    ) -> exp.DataType | exp.DataType.Type:
        type1_value = type1.this if isinstance(type1, exp.DataType) else type1
        type2_value = type2.this if isinstance(type2, exp.DataType) else type2

        # We propagate the NULL / UNKNOWN types upwards if found
        if exp.DataType.Type.NULL in (type1_value, type2_value):
            return exp.DataType.Type.NULL
        if exp.DataType.Type.UNKNOWN in (type1_value, type2_value):
            return exp.DataType.Type.UNKNOWN

        if type1_value in self.NESTED_TYPES:
            return type1
        if type2_value in self.NESTED_TYPES:
            return type2

        return type2_value if type2_value in self.coerces_to.get(type1_value, {}) else type1_value  # type: ignore

    # Note: the following "no_type_check" decorators were added because mypy was yelling due
    # to assigning Type values to expression.type (since its getter returns Optional[DataType]).
    # This is a known mypy issue: https://github.com/python/mypy/issues/3004

    @t.no_type_check
    def _annotate_binary(self, expression: B) -> B:
        self._annotate_args(expression)

        left, right = expression.left, expression.right
        left_type, right_type = left.type.this, right.type.this

        if isinstance(expression, exp.Connector):
            if left_type == exp.DataType.Type.NULL and right_type == exp.DataType.Type.NULL:
                self._set_type(expression, exp.DataType.Type.NULL)
            elif exp.DataType.Type.NULL in (left_type, right_type):
                self._set_type(
                    expression,
                    exp.DataType.build("NULLABLE", expressions=exp.DataType.build("BOOLEAN")),
                )
            else:
                self._set_type(expression, exp.DataType.Type.BOOLEAN)
        elif isinstance(expression, exp.Predicate):
            self._set_type(expression, exp.DataType.Type.BOOLEAN)
        elif (left_type, right_type) in self.binary_coercions:
            self._set_type(expression, self.binary_coercions[(left_type, right_type)](left, right))
        else:
            self._set_type(expression, self._maybe_coerce(left_type, right_type))

        return expression

    @t.no_type_check
    def _annotate_unary(self, expression: E) -> E:
        self._annotate_args(expression)

        if isinstance(expression, exp.Condition) and not isinstance(expression, exp.Paren):
            self._set_type(expression, exp.DataType.Type.BOOLEAN)
        else:
            self._set_type(expression, expression.this.type)

        return expression

    @t.no_type_check
    def _annotate_literal(self, expression: exp.Literal) -> exp.Literal:
        if expression.is_string:
            self._set_type(expression, exp.DataType.Type.VARCHAR)
        elif expression.is_int:
            self._set_type(expression, exp.DataType.Type.INT)
        else:
            self._set_type(expression, exp.DataType.Type.DOUBLE)

        return expression

    @t.no_type_check
    def _annotate_with_type(self, expression: E, target_type: exp.DataType.Type) -> E:
        self._set_type(expression, target_type)
        return self._annotate_args(expression)

    @t.no_type_check
    def _annotate_struct(self, expression: E) -> E:
<<<<<<< HEAD
        args = expression.args
        alias = args.get("alias")
        expr_expression = args.get("expression")

        if not alias:
            if expr_expression:
                expression = exp.ColumnDef(this=expression.this.copy(), kind=expr_expression.type)
            else:
                expression = expression.type
        else:
            expression = exp.ColumnDef(this=alias.copy(), kind=expression.type)
        return expression

=======
        alias = expression.args.get("alias")
        if alias:
            return exp.ColumnDef(this=alias.copy(), kind=expression.type)

        # Case: key = value or key := value
        if expression.expression:
            return exp.ColumnDef(this=expression.this.copy(), kind=expression.expression.type)

        return expression.type
>>>>>>> 4eebe89d
    @t.no_type_check
    def _annotate_by_args(
        self,
        expression: E,
        *args: str,
        promote: bool = False,
        array: bool = False,
        struct: bool = False,
    ) -> E:
        self._annotate_args(expression)

        expressions: t.List[exp.Expression] = []
        for arg in args:
            arg_expr = expression.args.get(arg)
            expressions.extend(expr for expr in ensure_list(arg_expr) if expr)

        last_datatype = None
        for expr in expressions:
            last_datatype = self._maybe_coerce(last_datatype or expr.type, expr.type)

        self._set_type(expression, last_datatype or exp.DataType.Type.UNKNOWN)

        if promote:
            if expression.type.this in exp.DataType.INTEGER_TYPES:
                self._set_type(expression, exp.DataType.Type.BIGINT)
            elif expression.type.this in exp.DataType.FLOAT_TYPES:
                self._set_type(expression, exp.DataType.Type.DOUBLE)

        if array:
            self._set_type(
                expression,
                exp.DataType(
                    this=exp.DataType.Type.ARRAY, expressions=[expression.type], nested=True
                ),
            )

        if struct:
            self._set_type(
                expression,
                exp.DataType(
                    this=exp.DataType.Type.STRUCT,
                    expressions=[self._annotate_struct(expr) for expr in expressions],
                    nested=True,
                ),
            )

        return expression

    def _annotate_timeunit(
        self, expression: exp.TimeUnit | exp.DateTrunc
    ) -> exp.TimeUnit | exp.DateTrunc:
        self._annotate_args(expression)

        if expression.this.type.this in exp.DataType.TEXT_TYPES:
            datatype = _coerce_date_literal(expression.this, expression.unit)
        elif expression.this.type.this in exp.DataType.TEMPORAL_TYPES:
            datatype = _coerce_date(expression.this, expression.unit)
        else:
            datatype = exp.DataType.Type.UNKNOWN

        self._set_type(expression, datatype)
        return expression

    def _annotate_bracket(self, expression: exp.Bracket) -> exp.Bracket:
        self._annotate_args(expression)

        bracket_arg = expression.expressions[0]
        this = expression.this

        if isinstance(bracket_arg, exp.Slice):
            self._set_type(expression, this.type)
        elif this.type.is_type(exp.DataType.Type.ARRAY):
            contained_type = seq_get(this.type.expressions, 0) or exp.DataType.Type.UNKNOWN
            self._set_type(expression, contained_type)
        elif isinstance(this, (exp.Map, exp.VarMap)) and bracket_arg in this.keys:
            index = this.keys.index(bracket_arg)
            value = seq_get(this.values, index)
            value_type = value.type if value else exp.DataType.Type.UNKNOWN
            self._set_type(expression, value_type or exp.DataType.Type.UNKNOWN)
        else:
            self._set_type(expression, exp.DataType.Type.UNKNOWN)

        return expression

    def _annotate_div(self, expression: exp.Div) -> exp.Div:
        self._annotate_args(expression)

        left_type, right_type = expression.left.type.this, expression.right.type.this  # type: ignore

        if (
            expression.args.get("typed")
            and left_type in exp.DataType.INTEGER_TYPES
            and right_type in exp.DataType.INTEGER_TYPES
        ):
            self._set_type(expression, exp.DataType.Type.BIGINT)
        else:
            self._set_type(expression, self._maybe_coerce(left_type, right_type))

        return expression<|MERGE_RESOLUTION|>--- conflicted
+++ resolved
@@ -480,22 +480,7 @@
         return self._annotate_args(expression)
 
     @t.no_type_check
-    def _annotate_struct(self, expression: E) -> E:
-<<<<<<< HEAD
-        args = expression.args
-        alias = args.get("alias")
-        expr_expression = args.get("expression")
-
-        if not alias:
-            if expr_expression:
-                expression = exp.ColumnDef(this=expression.this.copy(), kind=expr_expression.type)
-            else:
-                expression = expression.type
-        else:
-            expression = exp.ColumnDef(this=alias.copy(), kind=expression.type)
-        return expression
-
-=======
+    def _annotate_struct_value(self, expression: E) -> t.Optional[exp.DataType] | exp.ColumnDef:
         alias = expression.args.get("alias")
         if alias:
             return exp.ColumnDef(this=alias.copy(), kind=expression.type)
@@ -505,7 +490,7 @@
             return exp.ColumnDef(this=expression.this.copy(), kind=expression.expression.type)
 
         return expression.type
->>>>>>> 4eebe89d
+
     @t.no_type_check
     def _annotate_by_args(
         self,
@@ -547,7 +532,7 @@
                 expression,
                 exp.DataType(
                     this=exp.DataType.Type.STRUCT,
-                    expressions=[self._annotate_struct(expr) for expr in expressions],
+                    expressions=[self._annotate_struct_value(expr) for expr in expressions],
                     nested=True,
                 ),
             )
