--- conflicted
+++ resolved
@@ -544,13 +544,9 @@
     elif isinstance(scope.expression, exp.Table):
         yield from _traverse_tables(scope)
     elif isinstance(scope.expression, exp.UDTF):
-<<<<<<< HEAD
-        pass
+        yield from _traverse_udtfs(scope)
     elif isinstance(scope.expression, exp.Create):
         yield from _traverse_create(scope)
-=======
-        yield from _traverse_udtfs(scope)
->>>>>>> 6e589ea8
     else:
         logger.warning(
             "Cannot traverse scope %s with type '%s'", scope.expression, type(scope.expression)
@@ -721,12 +717,6 @@
         scope.subquery_scopes.append(top)
 
 
-<<<<<<< HEAD
-def _traverse_create(scope):
-    yield from _traverse_ctes(scope)
-    yield from _traverse_subqueries(scope)
-    yield from _traverse_tables(Scope(scope.expression.expression))
-=======
 def _traverse_udtfs(scope):
     if isinstance(scope.expression, exp.Unnest):
         expressions = scope.expression.expressions
@@ -754,7 +744,11 @@
             scope.table_scopes.append(top)
 
     scope.sources.update(sources)
->>>>>>> 6e589ea8
+
+def _traverse_create(scope):
+    yield from _traverse_ctes(scope)
+    yield from _traverse_subqueries(scope)
+    yield from _traverse_tables(Scope(scope.expression.expression))
 
 
 def walk_in_scope(expression, bfs=True):
