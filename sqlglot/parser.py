--- conflicted
+++ resolved
@@ -987,13 +987,10 @@
         TokenType.QMARK_AMP: binary_range_parser(exp.JSONBContainsAllTopKeys),
         TokenType.QMARK_PIPE: binary_range_parser(exp.JSONBContainsAnyTopKeys),
         TokenType.HASH_DASH: binary_range_parser(exp.JSONBDeleteAtPath),
-<<<<<<< HEAD
         TokenType.ADJACENT: binary_range_parser(exp.Adjacent),
-=======
         TokenType.OPERATOR: lambda self, this: self._parse_operator(this),
         TokenType.AMP_LT: binary_range_parser(exp.ExtendsLeft),
         TokenType.AMP_GT: binary_range_parser(exp.ExtendsRight),
->>>>>>> 13014e0f
     }
 
     PIPE_SYNTAX_TRANSFORM_PARSERS = {
