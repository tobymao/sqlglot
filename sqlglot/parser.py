from __future__ import annotations

import logging
import typing as t
from collections import defaultdict

from sqlglot import exp
from sqlglot.errors import ErrorLevel, ParseError, concat_messages, merge_errors
from sqlglot.helper import apply_index_offset, ensure_list, seq_get
from sqlglot.time import format_time
from sqlglot.tokens import Token, Tokenizer, TokenType
from sqlglot.trie import TrieResult, in_trie, new_trie

if t.TYPE_CHECKING:
    from sqlglot._typing import E, Lit
    from sqlglot.dialects.dialect import Dialect, DialectType

    T = t.TypeVar("T")
    TCeilFloor = t.TypeVar("TCeilFloor", exp.Ceil, exp.Floor)

logger = logging.getLogger("sqlglot")

OPTIONS_TYPE = t.Dict[str, t.Sequence[t.Union[t.Sequence[str], str]]]


def build_var_map(args: t.List) -> exp.StarMap | exp.VarMap:
    if len(args) == 1 and args[0].is_star:
        return exp.StarMap(this=args[0])

    keys = []
    values = []
    for i in range(0, len(args), 2):
        keys.append(args[i])
        values.append(args[i + 1])

    return exp.VarMap(keys=exp.array(*keys, copy=False), values=exp.array(*values, copy=False))


def build_like(args: t.List) -> exp.Escape | exp.Like:
    like = exp.Like(this=seq_get(args, 1), expression=seq_get(args, 0))
    return exp.Escape(this=like, expression=seq_get(args, 2)) if len(args) > 2 else like


def binary_range_parser(
    expr_type: t.Type[exp.Expression], reverse_args: bool = False
) -> t.Callable[[Parser, t.Optional[exp.Expression]], t.Optional[exp.Expression]]:
    def _parse_binary_range(
        self: Parser, this: t.Optional[exp.Expression]
    ) -> t.Optional[exp.Expression]:
        expression = self._parse_bitwise()
        if reverse_args:
            this, expression = expression, this
        return self._parse_escape(self.expression(expr_type, this=this, expression=expression))

    return _parse_binary_range


def build_logarithm(args: t.List, dialect: Dialect) -> exp.Func:
    # Default argument order is base, expression
    this = seq_get(args, 0)
    expression = seq_get(args, 1)

    if expression:
        if not dialect.LOG_BASE_FIRST:
            this, expression = expression, this
        return exp.Log(this=this, expression=expression)

    return (exp.Ln if dialect.parser_class.LOG_DEFAULTS_TO_LN else exp.Log)(this=this)


def build_hex(args: t.List, dialect: Dialect) -> exp.Hex | exp.LowerHex:
    arg = seq_get(args, 0)
    return exp.LowerHex(this=arg) if dialect.HEX_LOWERCASE else exp.Hex(this=arg)


def build_lower(args: t.List) -> exp.Lower | exp.Hex:
    # LOWER(HEX(..)) can be simplified to LowerHex to simplify its transpilation
    arg = seq_get(args, 0)
    return exp.LowerHex(this=arg.this) if isinstance(arg, exp.Hex) else exp.Lower(this=arg)


def build_upper(args: t.List) -> exp.Upper | exp.Hex:
    # UPPER(HEX(..)) can be simplified to Hex to simplify its transpilation
    arg = seq_get(args, 0)
    return exp.Hex(this=arg.this) if isinstance(arg, exp.Hex) else exp.Upper(this=arg)


def build_extract_json_with_path(expr_type: t.Type[E]) -> t.Callable[[t.List, Dialect], E]:
    def _builder(args: t.List, dialect: Dialect) -> E:
        expression = expr_type(
            this=seq_get(args, 0), expression=dialect.to_json_path(seq_get(args, 1))
        )
        if len(args) > 2 and expr_type is exp.JSONExtract:
            expression.set("expressions", args[2:])

        return expression

    return _builder


def build_mod(args: t.List) -> exp.Mod:
    this = seq_get(args, 0)
    expression = seq_get(args, 1)

    # Wrap the operands if they are binary nodes, e.g. MOD(a + 1, 7) -> (a + 1) % 7
    this = exp.Paren(this=this) if isinstance(this, exp.Binary) else this
    expression = exp.Paren(this=expression) if isinstance(expression, exp.Binary) else expression

    return exp.Mod(this=this, expression=expression)


def build_pad(args: t.List, is_left: bool = True):
    return exp.Pad(
        this=seq_get(args, 0),
        expression=seq_get(args, 1),
        fill_pattern=seq_get(args, 2),
        is_left=is_left,
    )


def build_array_constructor(
    exp_class: t.Type[E], args: t.List, bracket_kind: TokenType, dialect: Dialect
) -> exp.Expression:
    array_exp = exp_class(expressions=args)

    if exp_class == exp.Array and dialect.HAS_DISTINCT_ARRAY_CONSTRUCTORS:
        array_exp.set("bracket_notation", bracket_kind == TokenType.L_BRACKET)

    return array_exp


def build_convert_timezone(
    args: t.List, default_source_tz: t.Optional[str] = None
) -> t.Union[exp.ConvertTimezone, exp.Anonymous]:
    if len(args) == 2:
        source_tz = exp.Literal.string(default_source_tz) if default_source_tz else None
        return exp.ConvertTimezone(
            source_tz=source_tz, target_tz=seq_get(args, 0), timestamp=seq_get(args, 1)
        )

    return exp.ConvertTimezone.from_arg_list(args)


def build_trim(args: t.List, is_left: bool = True):
    return exp.Trim(
        this=seq_get(args, 0),
        expression=seq_get(args, 1),
        position="LEADING" if is_left else "TRAILING",
    )


def build_coalesce(args: t.List, is_nvl: t.Optional[bool] = None) -> exp.Coalesce:
    return exp.Coalesce(this=seq_get(args, 0), expressions=args[1:], is_nvl=is_nvl)


class _Parser(type):
    def __new__(cls, clsname, bases, attrs):
        klass = super().__new__(cls, clsname, bases, attrs)

        klass.SHOW_TRIE = new_trie(key.split(" ") for key in klass.SHOW_PARSERS)
        klass.SET_TRIE = new_trie(key.split(" ") for key in klass.SET_PARSERS)

        return klass


class Parser(metaclass=_Parser):
    """
    Parser consumes a list of tokens produced by the Tokenizer and produces a parsed syntax tree.

    Args:
        error_level: The desired error level.
            Default: ErrorLevel.IMMEDIATE
        error_message_context: The amount of context to capture from a query string when displaying
            the error message (in number of characters).
            Default: 100
        max_errors: Maximum number of error messages to include in a raised ParseError.
            This is only relevant if error_level is ErrorLevel.RAISE.
            Default: 3
    """

    FUNCTIONS: t.Dict[str, t.Callable] = {
        **{name: func.from_arg_list for name, func in exp.FUNCTION_BY_NAME.items()},
        **dict.fromkeys(("COALESCE", "IFNULL", "NVL"), build_coalesce),
        "ARRAY": lambda args, dialect: exp.Array(expressions=args),
        "ARRAYAGG": lambda args, dialect: exp.ArrayAgg(
            this=seq_get(args, 0), nulls_excluded=dialect.ARRAY_AGG_INCLUDES_NULLS is None or None
        ),
        "ARRAY_AGG": lambda args, dialect: exp.ArrayAgg(
            this=seq_get(args, 0), nulls_excluded=dialect.ARRAY_AGG_INCLUDES_NULLS is None or None
        ),
        "CHAR": lambda args: exp.Chr(expressions=args),
        "CHR": lambda args: exp.Chr(expressions=args),
        "COUNT": lambda args: exp.Count(this=seq_get(args, 0), expressions=args[1:], big_int=True),
        "CONCAT": lambda args, dialect: exp.Concat(
            expressions=args,
            safe=not dialect.STRICT_STRING_CONCAT,
            coalesce=dialect.CONCAT_COALESCE,
        ),
        "CONCAT_WS": lambda args, dialect: exp.ConcatWs(
            expressions=args,
            safe=not dialect.STRICT_STRING_CONCAT,
            coalesce=dialect.CONCAT_COALESCE,
        ),
        "CONVERT_TIMEZONE": build_convert_timezone,
        "DATE_TO_DATE_STR": lambda args: exp.Cast(
            this=seq_get(args, 0),
            to=exp.DataType(this=exp.DataType.Type.TEXT),
        ),
        "GENERATE_DATE_ARRAY": lambda args: exp.GenerateDateArray(
            start=seq_get(args, 0),
            end=seq_get(args, 1),
            step=seq_get(args, 2) or exp.Interval(this=exp.Literal.number(1), unit=exp.var("DAY")),
        ),
        "GLOB": lambda args: exp.Glob(this=seq_get(args, 1), expression=seq_get(args, 0)),
        "HEX": build_hex,
        "INSTR": lambda args: exp.StrPosition(this=seq_get(args, 0), substr=seq_get(args, 1)),
        "JSON_EXTRACT": build_extract_json_with_path(exp.JSONExtract),
        "JSON_EXTRACT_SCALAR": build_extract_json_with_path(exp.JSONExtractScalar),
        "JSON_EXTRACT_PATH_TEXT": build_extract_json_with_path(exp.JSONExtractScalar),
        "LIKE": build_like,
        "LOG": build_logarithm,
        "LOG2": lambda args: exp.Log(this=exp.Literal.number(2), expression=seq_get(args, 0)),
        "LOG10": lambda args: exp.Log(this=exp.Literal.number(10), expression=seq_get(args, 0)),
        "LOWER": build_lower,
        "LPAD": lambda args: build_pad(args),
        "LEFTPAD": lambda args: build_pad(args),
        "LTRIM": lambda args: build_trim(args),
        "MOD": build_mod,
        "RIGHTPAD": lambda args: build_pad(args, is_left=False),
        "RPAD": lambda args: build_pad(args, is_left=False),
        "RTRIM": lambda args: build_trim(args, is_left=False),
        "SCOPE_RESOLUTION": lambda args: exp.ScopeResolution(expression=seq_get(args, 0))
        if len(args) != 2
        else exp.ScopeResolution(this=seq_get(args, 0), expression=seq_get(args, 1)),
        "TIME_TO_TIME_STR": lambda args: exp.Cast(
            this=seq_get(args, 0),
            to=exp.DataType(this=exp.DataType.Type.TEXT),
        ),
        "TO_HEX": build_hex,
        "TS_OR_DS_TO_DATE_STR": lambda args: exp.Substring(
            this=exp.Cast(
                this=seq_get(args, 0),
                to=exp.DataType(this=exp.DataType.Type.TEXT),
            ),
            start=exp.Literal.number(1),
            length=exp.Literal.number(10),
        ),
        "UNNEST": lambda args: exp.Unnest(expressions=ensure_list(seq_get(args, 0))),
        "UPPER": build_upper,
        "VAR_MAP": build_var_map,
    }

    NO_PAREN_FUNCTIONS = {
        TokenType.CURRENT_DATE: exp.CurrentDate,
        TokenType.CURRENT_DATETIME: exp.CurrentDate,
        TokenType.CURRENT_TIME: exp.CurrentTime,
        TokenType.CURRENT_TIMESTAMP: exp.CurrentTimestamp,
        TokenType.CURRENT_USER: exp.CurrentUser,
    }

    STRUCT_TYPE_TOKENS = {
        TokenType.NESTED,
        TokenType.OBJECT,
        TokenType.STRUCT,
        TokenType.UNION,
    }

    NESTED_TYPE_TOKENS = {
        TokenType.ARRAY,
        TokenType.LIST,
        TokenType.LOWCARDINALITY,
        TokenType.MAP,
        TokenType.NULLABLE,
        TokenType.RANGE,
        *STRUCT_TYPE_TOKENS,
    }

    ENUM_TYPE_TOKENS = {
        TokenType.ENUM,
        TokenType.ENUM8,
        TokenType.ENUM16,
    }

    AGGREGATE_TYPE_TOKENS = {
        TokenType.AGGREGATEFUNCTION,
        TokenType.SIMPLEAGGREGATEFUNCTION,
    }

    TYPE_TOKENS = {
        TokenType.BIT,
        TokenType.BOOLEAN,
        TokenType.TINYINT,
        TokenType.UTINYINT,
        TokenType.SMALLINT,
        TokenType.USMALLINT,
        TokenType.INT,
        TokenType.UINT,
        TokenType.BIGINT,
        TokenType.UBIGINT,
        TokenType.INT128,
        TokenType.UINT128,
        TokenType.INT256,
        TokenType.UINT256,
        TokenType.MEDIUMINT,
        TokenType.UMEDIUMINT,
        TokenType.FIXEDSTRING,
        TokenType.FLOAT,
        TokenType.DOUBLE,
        TokenType.CHAR,
        TokenType.NCHAR,
        TokenType.VARCHAR,
        TokenType.NVARCHAR,
        TokenType.BPCHAR,
        TokenType.TEXT,
        TokenType.MEDIUMTEXT,
        TokenType.LONGTEXT,
        TokenType.MEDIUMBLOB,
        TokenType.LONGBLOB,
        TokenType.BINARY,
        TokenType.VARBINARY,
        TokenType.JSON,
        TokenType.JSONB,
        TokenType.INTERVAL,
        TokenType.TINYBLOB,
        TokenType.TINYTEXT,
        TokenType.TIME,
        TokenType.TIMETZ,
        TokenType.TIMESTAMP,
        TokenType.TIMESTAMP_S,
        TokenType.TIMESTAMP_MS,
        TokenType.TIMESTAMP_NS,
        TokenType.TIMESTAMPTZ,
        TokenType.TIMESTAMPLTZ,
        TokenType.TIMESTAMPNTZ,
        TokenType.DATETIME,
        TokenType.DATETIME2,
        TokenType.DATETIME64,
        TokenType.SMALLDATETIME,
        TokenType.DATE,
        TokenType.DATE32,
        TokenType.INT4RANGE,
        TokenType.INT4MULTIRANGE,
        TokenType.INT8RANGE,
        TokenType.INT8MULTIRANGE,
        TokenType.NUMRANGE,
        TokenType.NUMMULTIRANGE,
        TokenType.TSRANGE,
        TokenType.TSMULTIRANGE,
        TokenType.TSTZRANGE,
        TokenType.TSTZMULTIRANGE,
        TokenType.DATERANGE,
        TokenType.DATEMULTIRANGE,
        TokenType.DECIMAL,
        TokenType.DECIMAL32,
        TokenType.DECIMAL64,
        TokenType.DECIMAL128,
        TokenType.DECIMAL256,
        TokenType.UDECIMAL,
        TokenType.BIGDECIMAL,
        TokenType.UUID,
        TokenType.GEOGRAPHY,
        TokenType.GEOMETRY,
        TokenType.POINT,
        TokenType.RING,
        TokenType.LINESTRING,
        TokenType.MULTILINESTRING,
        TokenType.POLYGON,
        TokenType.MULTIPOLYGON,
        TokenType.HLLSKETCH,
        TokenType.HSTORE,
        TokenType.PSEUDO_TYPE,
        TokenType.SUPER,
        TokenType.SERIAL,
        TokenType.SMALLSERIAL,
        TokenType.BIGSERIAL,
        TokenType.XML,
        TokenType.YEAR,
        TokenType.UNIQUEIDENTIFIER,
        TokenType.USERDEFINED,
        TokenType.MONEY,
        TokenType.SMALLMONEY,
        TokenType.ROWVERSION,
        TokenType.IMAGE,
        TokenType.VARIANT,
        TokenType.VECTOR,
        TokenType.OBJECT,
        TokenType.OBJECT_IDENTIFIER,
        TokenType.INET,
        TokenType.IPADDRESS,
        TokenType.IPPREFIX,
        TokenType.IPV4,
        TokenType.IPV6,
        TokenType.UNKNOWN,
        TokenType.NULL,
        TokenType.NAME,
        TokenType.TDIGEST,
        *ENUM_TYPE_TOKENS,
        *NESTED_TYPE_TOKENS,
        *AGGREGATE_TYPE_TOKENS,
    }

    SIGNED_TO_UNSIGNED_TYPE_TOKEN = {
        TokenType.BIGINT: TokenType.UBIGINT,
        TokenType.INT: TokenType.UINT,
        TokenType.MEDIUMINT: TokenType.UMEDIUMINT,
        TokenType.SMALLINT: TokenType.USMALLINT,
        TokenType.TINYINT: TokenType.UTINYINT,
        TokenType.DECIMAL: TokenType.UDECIMAL,
    }

    SUBQUERY_PREDICATES = {
        TokenType.ANY: exp.Any,
        TokenType.ALL: exp.All,
        TokenType.EXISTS: exp.Exists,
        TokenType.SOME: exp.Any,
    }

    RESERVED_TOKENS = {
        *Tokenizer.SINGLE_TOKENS.values(),
        TokenType.SELECT,
    } - {TokenType.IDENTIFIER}

    DB_CREATABLES = {
        TokenType.DATABASE,
        TokenType.DICTIONARY,
        TokenType.MODEL,
        TokenType.NAMESPACE,
        TokenType.SCHEMA,
        TokenType.SEQUENCE,
        TokenType.SINK,
        TokenType.SOURCE,
        TokenType.STORAGE_INTEGRATION,
        TokenType.STREAMLIT,
        TokenType.TABLE,
        TokenType.TAG,
        TokenType.VIEW,
        TokenType.WAREHOUSE,
    }

    CREATABLES = {
        TokenType.COLUMN,
        TokenType.CONSTRAINT,
        TokenType.FOREIGN_KEY,
        TokenType.FUNCTION,
        TokenType.INDEX,
        TokenType.PROCEDURE,
        *DB_CREATABLES,
    }

    ALTERABLES = {
        TokenType.INDEX,
        TokenType.TABLE,
        TokenType.VIEW,
    }

    # Tokens that can represent identifiers
    ID_VAR_TOKENS = {
        TokenType.ALL,
        TokenType.ATTACH,
        TokenType.VAR,
        TokenType.ANTI,
        TokenType.APPLY,
        TokenType.ASC,
        TokenType.ASOF,
        TokenType.AUTO_INCREMENT,
        TokenType.BEGIN,
        TokenType.BPCHAR,
        TokenType.CACHE,
        TokenType.CASE,
        TokenType.COLLATE,
        TokenType.COMMAND,
        TokenType.COMMENT,
        TokenType.COMMIT,
        TokenType.CONSTRAINT,
        TokenType.COPY,
        TokenType.CUBE,
        TokenType.DEFAULT,
        TokenType.DELETE,
        TokenType.DESC,
        TokenType.DESCRIBE,
        TokenType.DETACH,
        TokenType.DICTIONARY,
        TokenType.DIV,
        TokenType.END,
        TokenType.EXECUTE,
        TokenType.ESCAPE,
        TokenType.FALSE,
        TokenType.FIRST,
        TokenType.FILTER,
        TokenType.FINAL,
        TokenType.FORMAT,
        TokenType.FULL,
        TokenType.IDENTIFIER,
        TokenType.IS,
        TokenType.ISNULL,
        TokenType.INTERVAL,
        TokenType.KEEP,
        TokenType.KILL,
        TokenType.LEFT,
        TokenType.LIMIT,
        TokenType.LOAD,
        TokenType.MERGE,
        TokenType.NATURAL,
        TokenType.NEXT,
        TokenType.OFFSET,
        TokenType.OPERATOR,
        TokenType.ORDINALITY,
        TokenType.OVERLAPS,
        TokenType.OVERWRITE,
        TokenType.PARTITION,
        TokenType.PERCENT,
        TokenType.PIVOT,
        TokenType.PRAGMA,
        TokenType.RANGE,
        TokenType.RECURSIVE,
        TokenType.REFERENCES,
        TokenType.REFRESH,
        TokenType.RENAME,
        TokenType.REPLACE,
        TokenType.RIGHT,
        TokenType.ROLLUP,
        TokenType.ROW,
        TokenType.ROWS,
        TokenType.SEMI,
        TokenType.SET,
        TokenType.SETTINGS,
        TokenType.SHOW,
        TokenType.TEMPORARY,
        TokenType.TOP,
        TokenType.TRUE,
        TokenType.TRUNCATE,
        TokenType.UNIQUE,
        TokenType.UNNEST,
        TokenType.UNPIVOT,
        TokenType.UPDATE,
        TokenType.USE,
        TokenType.VOLATILE,
        TokenType.WINDOW,
        *CREATABLES,
        *SUBQUERY_PREDICATES,
        *TYPE_TOKENS,
        *NO_PAREN_FUNCTIONS,
    }
    ID_VAR_TOKENS.remove(TokenType.UNION)

    INTERVAL_VARS = ID_VAR_TOKENS - {TokenType.END}

    TABLE_ALIAS_TOKENS = ID_VAR_TOKENS - {
        TokenType.ANTI,
        TokenType.APPLY,
        TokenType.ASOF,
        TokenType.FULL,
        TokenType.LEFT,
        TokenType.LOCK,
        TokenType.NATURAL,
        TokenType.RIGHT,
        TokenType.SEMI,
        TokenType.WINDOW,
    }

    ALIAS_TOKENS = ID_VAR_TOKENS

    ARRAY_CONSTRUCTORS = {
        "ARRAY": exp.Array,
        "LIST": exp.List,
    }

    COMMENT_TABLE_ALIAS_TOKENS = TABLE_ALIAS_TOKENS - {TokenType.IS}

    UPDATE_ALIAS_TOKENS = TABLE_ALIAS_TOKENS - {TokenType.SET}

    TRIM_TYPES = {"LEADING", "TRAILING", "BOTH"}

    FUNC_TOKENS = {
        TokenType.COLLATE,
        TokenType.COMMAND,
        TokenType.CURRENT_DATE,
        TokenType.CURRENT_DATETIME,
        TokenType.CURRENT_TIMESTAMP,
        TokenType.CURRENT_TIME,
        TokenType.CURRENT_USER,
        TokenType.FILTER,
        TokenType.FIRST,
        TokenType.FORMAT,
        TokenType.GLOB,
        TokenType.IDENTIFIER,
        TokenType.INDEX,
        TokenType.ISNULL,
        TokenType.ILIKE,
        TokenType.INSERT,
        TokenType.LIKE,
        TokenType.MERGE,
        TokenType.NEXT,
        TokenType.OFFSET,
        TokenType.PRIMARY_KEY,
        TokenType.RANGE,
        TokenType.REPLACE,
        TokenType.RLIKE,
        TokenType.ROW,
        TokenType.UNNEST,
        TokenType.VAR,
        TokenType.LEFT,
        TokenType.RIGHT,
        TokenType.SEQUENCE,
        TokenType.DATE,
        TokenType.DATETIME,
        TokenType.TABLE,
        TokenType.TIMESTAMP,
        TokenType.TIMESTAMPTZ,
        TokenType.TRUNCATE,
        TokenType.WINDOW,
        TokenType.XOR,
        *TYPE_TOKENS,
        *SUBQUERY_PREDICATES,
    }

    CONJUNCTION: t.Dict[TokenType, t.Type[exp.Expression]] = {
        TokenType.AND: exp.And,
    }

    ASSIGNMENT: t.Dict[TokenType, t.Type[exp.Expression]] = {
        TokenType.COLON_EQ: exp.PropertyEQ,
    }

    DISJUNCTION: t.Dict[TokenType, t.Type[exp.Expression]] = {
        TokenType.OR: exp.Or,
    }

    EQUALITY = {
        TokenType.EQ: exp.EQ,
        TokenType.NEQ: exp.NEQ,
        TokenType.NULLSAFE_EQ: exp.NullSafeEQ,
    }

    COMPARISON = {
        TokenType.GT: exp.GT,
        TokenType.GTE: exp.GTE,
        TokenType.LT: exp.LT,
        TokenType.LTE: exp.LTE,
    }

    BITWISE = {
        TokenType.AMP: exp.BitwiseAnd,
        TokenType.CARET: exp.BitwiseXor,
        TokenType.PIPE: exp.BitwiseOr,
    }

    TERM = {
        TokenType.DASH: exp.Sub,
        TokenType.PLUS: exp.Add,
        TokenType.MOD: exp.Mod,
        TokenType.COLLATE: exp.Collate,
    }

    FACTOR = {
        TokenType.DIV: exp.IntDiv,
        TokenType.LR_ARROW: exp.Distance,
        TokenType.SLASH: exp.Div,
        TokenType.STAR: exp.Mul,
    }

    EXPONENT: t.Dict[TokenType, t.Type[exp.Expression]] = {}

    TIMES = {
        TokenType.TIME,
        TokenType.TIMETZ,
    }

    TIMESTAMPS = {
        TokenType.TIMESTAMP,
        TokenType.TIMESTAMPTZ,
        TokenType.TIMESTAMPLTZ,
        *TIMES,
    }

    SET_OPERATIONS = {
        TokenType.UNION,
        TokenType.INTERSECT,
        TokenType.EXCEPT,
    }

    JOIN_METHODS = {
        TokenType.ASOF,
        TokenType.NATURAL,
        TokenType.POSITIONAL,
    }

    JOIN_SIDES = {
        TokenType.LEFT,
        TokenType.RIGHT,
        TokenType.FULL,
    }

    JOIN_KINDS = {
        TokenType.ANTI,
        TokenType.CROSS,
        TokenType.INNER,
        TokenType.OUTER,
        TokenType.SEMI,
        TokenType.STRAIGHT_JOIN,
    }

    JOIN_HINTS: t.Set[str] = set()

    LAMBDAS = {
        TokenType.ARROW: lambda self, expressions: self.expression(
            exp.Lambda,
            this=self._replace_lambda(
                self._parse_assignment(),
                expressions,
            ),
            expressions=expressions,
        ),
        TokenType.FARROW: lambda self, expressions: self.expression(
            exp.Kwarg,
            this=exp.var(expressions[0].name),
            expression=self._parse_assignment(),
        ),
    }

    COLUMN_OPERATORS = {
        TokenType.DOT: None,
        TokenType.DCOLON: lambda self, this, to: self.expression(
            exp.Cast if self.STRICT_CAST else exp.TryCast,
            this=this,
            to=to,
        ),
        TokenType.ARROW: lambda self, this, path: self.expression(
            exp.JSONExtract,
            this=this,
            expression=self.dialect.to_json_path(path),
            only_json_types=self.JSON_ARROWS_REQUIRE_JSON_TYPE,
        ),
        TokenType.DARROW: lambda self, this, path: self.expression(
            exp.JSONExtractScalar,
            this=this,
            expression=self.dialect.to_json_path(path),
            only_json_types=self.JSON_ARROWS_REQUIRE_JSON_TYPE,
        ),
        TokenType.HASH_ARROW: lambda self, this, path: self.expression(
            exp.JSONBExtract,
            this=this,
            expression=path,
        ),
        TokenType.DHASH_ARROW: lambda self, this, path: self.expression(
            exp.JSONBExtractScalar,
            this=this,
            expression=path,
        ),
        TokenType.PLACEHOLDER: lambda self, this, key: self.expression(
            exp.JSONBContains,
            this=this,
            expression=key,
        ),
    }

    EXPRESSION_PARSERS = {
        exp.Cluster: lambda self: self._parse_sort(exp.Cluster, TokenType.CLUSTER_BY),
        exp.Column: lambda self: self._parse_column(),
        exp.Condition: lambda self: self._parse_assignment(),
        exp.DataType: lambda self: self._parse_types(allow_identifiers=False, schema=True),
        exp.Expression: lambda self: self._parse_expression(),
        exp.From: lambda self: self._parse_from(joins=True),
        exp.Group: lambda self: self._parse_group(),
        exp.Having: lambda self: self._parse_having(),
        exp.Hint: lambda self: self._parse_hint_body(),
        exp.Identifier: lambda self: self._parse_id_var(),
        exp.Join: lambda self: self._parse_join(),
        exp.Lambda: lambda self: self._parse_lambda(),
        exp.Lateral: lambda self: self._parse_lateral(),
        exp.Limit: lambda self: self._parse_limit(),
        exp.Offset: lambda self: self._parse_offset(),
        exp.Order: lambda self: self._parse_order(),
        exp.Ordered: lambda self: self._parse_ordered(),
        exp.Properties: lambda self: self._parse_properties(),
        exp.Qualify: lambda self: self._parse_qualify(),
        exp.Returning: lambda self: self._parse_returning(),
        exp.Select: lambda self: self._parse_select(),
        exp.Sort: lambda self: self._parse_sort(exp.Sort, TokenType.SORT_BY),
        exp.Table: lambda self: self._parse_table_parts(),
        exp.TableAlias: lambda self: self._parse_table_alias(),
        exp.Tuple: lambda self: self._parse_value(),
        exp.Whens: lambda self: self._parse_when_matched(),
        exp.Where: lambda self: self._parse_where(),
        exp.Window: lambda self: self._parse_named_window(),
        exp.With: lambda self: self._parse_with(),
        "JOIN_TYPE": lambda self: self._parse_join_parts(),
    }

    STATEMENT_PARSERS = {
        TokenType.ALTER: lambda self: self._parse_alter(),
        TokenType.ANALYZE: lambda self: self._parse_analyze(),
        TokenType.BEGIN: lambda self: self._parse_transaction(),
        TokenType.CACHE: lambda self: self._parse_cache(),
        TokenType.COMMENT: lambda self: self._parse_comment(),
        TokenType.COMMIT: lambda self: self._parse_commit_or_rollback(),
        TokenType.COPY: lambda self: self._parse_copy(),
        TokenType.CREATE: lambda self: self._parse_create(),
        TokenType.DELETE: lambda self: self._parse_delete(),
        TokenType.DESC: lambda self: self._parse_describe(),
        TokenType.DESCRIBE: lambda self: self._parse_describe(),
        TokenType.DROP: lambda self: self._parse_drop(),
        TokenType.GRANT: lambda self: self._parse_grant(),
        TokenType.INSERT: lambda self: self._parse_insert(),
        TokenType.KILL: lambda self: self._parse_kill(),
        TokenType.LOAD: lambda self: self._parse_load(),
        TokenType.MERGE: lambda self: self._parse_merge(),
        TokenType.PIVOT: lambda self: self._parse_simplified_pivot(),
        TokenType.PRAGMA: lambda self: self.expression(exp.Pragma, this=self._parse_expression()),
        TokenType.REFRESH: lambda self: self._parse_refresh(),
        TokenType.ROLLBACK: lambda self: self._parse_commit_or_rollback(),
        TokenType.SET: lambda self: self._parse_set(),
        TokenType.TRUNCATE: lambda self: self._parse_truncate_table(),
        TokenType.UNCACHE: lambda self: self._parse_uncache(),
        TokenType.UNPIVOT: lambda self: self._parse_simplified_pivot(is_unpivot=True),
        TokenType.UPDATE: lambda self: self._parse_update(),
        TokenType.USE: lambda self: self.expression(
            exp.Use,
            kind=self._parse_var_from_options(self.USABLES, raise_unmatched=False),
            this=self._parse_table(schema=False),
        ),
        TokenType.SEMICOLON: lambda self: exp.Semicolon(),
    }

    UNARY_PARSERS = {
        TokenType.PLUS: lambda self: self._parse_unary(),  # Unary + is handled as a no-op
        TokenType.NOT: lambda self: self.expression(exp.Not, this=self._parse_equality()),
        TokenType.TILDA: lambda self: self.expression(exp.BitwiseNot, this=self._parse_unary()),
        TokenType.DASH: lambda self: self.expression(exp.Neg, this=self._parse_unary()),
        TokenType.PIPE_SLASH: lambda self: self.expression(exp.Sqrt, this=self._parse_unary()),
        TokenType.DPIPE_SLASH: lambda self: self.expression(exp.Cbrt, this=self._parse_unary()),
    }

    STRING_PARSERS = {
        TokenType.HEREDOC_STRING: lambda self, token: self.expression(
            exp.RawString, this=token.text
        ),
        TokenType.NATIONAL_STRING: lambda self, token: self.expression(
            exp.National, this=token.text
        ),
        TokenType.RAW_STRING: lambda self, token: self.expression(exp.RawString, this=token.text),
        TokenType.STRING: lambda self, token: self.expression(
            exp.Literal, this=token.text, is_string=True
        ),
        TokenType.UNICODE_STRING: lambda self, token: self.expression(
            exp.UnicodeString,
            this=token.text,
            escape=self._match_text_seq("UESCAPE") and self._parse_string(),
        ),
    }

    NUMERIC_PARSERS = {
        TokenType.BIT_STRING: lambda self, token: self.expression(exp.BitString, this=token.text),
        TokenType.BYTE_STRING: lambda self, token: self.expression(exp.ByteString, this=token.text),
        TokenType.HEX_STRING: lambda self, token: self.expression(exp.HexString, this=token.text),
        TokenType.NUMBER: lambda self, token: self.expression(
            exp.Literal, this=token.text, is_string=False
        ),
    }

    PRIMARY_PARSERS = {
        **STRING_PARSERS,
        **NUMERIC_PARSERS,
        TokenType.INTRODUCER: lambda self, token: self._parse_introducer(token),
        TokenType.NULL: lambda self, _: self.expression(exp.Null),
        TokenType.TRUE: lambda self, _: self.expression(exp.Boolean, this=True),
        TokenType.FALSE: lambda self, _: self.expression(exp.Boolean, this=False),
        TokenType.SESSION_PARAMETER: lambda self, _: self._parse_session_parameter(),
        TokenType.STAR: lambda self, _: self._parse_star_ops(),
    }

    PLACEHOLDER_PARSERS = {
        TokenType.PLACEHOLDER: lambda self: self.expression(exp.Placeholder),
        TokenType.PARAMETER: lambda self: self._parse_parameter(),
        TokenType.COLON: lambda self: (
            self.expression(exp.Placeholder, this=self._prev.text)
            if self._match_set(self.ID_VAR_TOKENS)
            else None
        ),
    }

    RANGE_PARSERS = {
        TokenType.AT_GT: binary_range_parser(exp.ArrayContainsAll),
        TokenType.BETWEEN: lambda self, this: self._parse_between(this),
        TokenType.GLOB: binary_range_parser(exp.Glob),
        TokenType.ILIKE: binary_range_parser(exp.ILike),
        TokenType.IN: lambda self, this: self._parse_in(this),
        TokenType.IRLIKE: binary_range_parser(exp.RegexpILike),
        TokenType.IS: lambda self, this: self._parse_is(this),
        TokenType.LIKE: binary_range_parser(exp.Like),
        TokenType.LT_AT: binary_range_parser(exp.ArrayContainsAll, reverse_args=True),
        TokenType.OVERLAPS: binary_range_parser(exp.Overlaps),
        TokenType.RLIKE: binary_range_parser(exp.RegexpLike),
        TokenType.SIMILAR_TO: binary_range_parser(exp.SimilarTo),
        TokenType.FOR: lambda self, this: self._parse_comprehension(this),
    }

    PROPERTY_PARSERS: t.Dict[str, t.Callable] = {
        "ALLOWED_VALUES": lambda self: self.expression(
            exp.AllowedValuesProperty, expressions=self._parse_csv(self._parse_primary)
        ),
        "ALGORITHM": lambda self: self._parse_property_assignment(exp.AlgorithmProperty),
        "AUTO": lambda self: self._parse_auto_property(),
        "AUTO_INCREMENT": lambda self: self._parse_property_assignment(exp.AutoIncrementProperty),
        "BACKUP": lambda self: self.expression(
            exp.BackupProperty, this=self._parse_var(any_token=True)
        ),
        "BLOCKCOMPRESSION": lambda self: self._parse_blockcompression(),
        "CHARSET": lambda self, **kwargs: self._parse_character_set(**kwargs),
        "CHARACTER SET": lambda self, **kwargs: self._parse_character_set(**kwargs),
        "CHECKSUM": lambda self: self._parse_checksum(),
        "CLUSTER BY": lambda self: self._parse_cluster(),
        "CLUSTERED": lambda self: self._parse_clustered_by(),
        "COLLATE": lambda self, **kwargs: self._parse_property_assignment(
            exp.CollateProperty, **kwargs
        ),
        "COMMENT": lambda self: self._parse_property_assignment(exp.SchemaCommentProperty),
        "CONTAINS": lambda self: self._parse_contains_property(),
        "COPY": lambda self: self._parse_copy_property(),
        "DATABLOCKSIZE": lambda self, **kwargs: self._parse_datablocksize(**kwargs),
        "DATA_DELETION": lambda self: self._parse_data_deletion_property(),
        "DEFINER": lambda self: self._parse_definer(),
        "DETERMINISTIC": lambda self: self.expression(
            exp.StabilityProperty, this=exp.Literal.string("IMMUTABLE")
        ),
        "DISTRIBUTED": lambda self: self._parse_distributed_property(),
        "DUPLICATE": lambda self: self._parse_composite_key_property(exp.DuplicateKeyProperty),
        "DYNAMIC": lambda self: self.expression(exp.DynamicProperty),
        "DISTKEY": lambda self: self._parse_distkey(),
        "DISTSTYLE": lambda self: self._parse_property_assignment(exp.DistStyleProperty),
        "EMPTY": lambda self: self.expression(exp.EmptyProperty),
        "ENGINE": lambda self: self._parse_property_assignment(exp.EngineProperty),
        "EXECUTE": lambda self: self._parse_property_assignment(exp.ExecuteAsProperty),
        "EXTERNAL": lambda self: self.expression(exp.ExternalProperty),
        "FALLBACK": lambda self, **kwargs: self._parse_fallback(**kwargs),
        "FORMAT": lambda self: self._parse_property_assignment(exp.FileFormatProperty),
        "FREESPACE": lambda self: self._parse_freespace(),
        "GLOBAL": lambda self: self.expression(exp.GlobalProperty),
        "HEAP": lambda self: self.expression(exp.HeapProperty),
        "ICEBERG": lambda self: self.expression(exp.IcebergProperty),
        "IMMUTABLE": lambda self: self.expression(
            exp.StabilityProperty, this=exp.Literal.string("IMMUTABLE")
        ),
        "INHERITS": lambda self: self.expression(
            exp.InheritsProperty, expressions=self._parse_wrapped_csv(self._parse_table)
        ),
        "INPUT": lambda self: self.expression(exp.InputModelProperty, this=self._parse_schema()),
        "JOURNAL": lambda self, **kwargs: self._parse_journal(**kwargs),
        "LANGUAGE": lambda self: self._parse_property_assignment(exp.LanguageProperty),
        "LAYOUT": lambda self: self._parse_dict_property(this="LAYOUT"),
        "LIFETIME": lambda self: self._parse_dict_range(this="LIFETIME"),
        "LIKE": lambda self: self._parse_create_like(),
        "LOCATION": lambda self: self._parse_property_assignment(exp.LocationProperty),
        "LOCK": lambda self: self._parse_locking(),
        "LOCKING": lambda self: self._parse_locking(),
        "LOG": lambda self, **kwargs: self._parse_log(**kwargs),
        "MATERIALIZED": lambda self: self.expression(exp.MaterializedProperty),
        "MERGEBLOCKRATIO": lambda self, **kwargs: self._parse_mergeblockratio(**kwargs),
        "MODIFIES": lambda self: self._parse_modifies_property(),
        "MULTISET": lambda self: self.expression(exp.SetProperty, multi=True),
        "NO": lambda self: self._parse_no_property(),
        "ON": lambda self: self._parse_on_property(),
        "ORDER BY": lambda self: self._parse_order(skip_order_token=True),
        "OUTPUT": lambda self: self.expression(exp.OutputModelProperty, this=self._parse_schema()),
        "PARTITION": lambda self: self._parse_partitioned_of(),
        "PARTITION BY": lambda self: self._parse_partitioned_by(),
        "PARTITIONED BY": lambda self: self._parse_partitioned_by(),
        "PARTITIONED_BY": lambda self: self._parse_partitioned_by(),
        "PRIMARY KEY": lambda self: self._parse_primary_key(in_props=True),
        "RANGE": lambda self: self._parse_dict_range(this="RANGE"),
        "READS": lambda self: self._parse_reads_property(),
        "REMOTE": lambda self: self._parse_remote_with_connection(),
        "RETURNS": lambda self: self._parse_returns(),
        "STRICT": lambda self: self.expression(exp.StrictProperty),
        "STREAMING": lambda self: self.expression(exp.StreamingTableProperty),
        "ROW": lambda self: self._parse_row(),
        "ROW_FORMAT": lambda self: self._parse_property_assignment(exp.RowFormatProperty),
        "SAMPLE": lambda self: self.expression(
            exp.SampleProperty, this=self._match_text_seq("BY") and self._parse_bitwise()
        ),
        "SECURE": lambda self: self.expression(exp.SecureProperty),
        "SECURITY": lambda self: self._parse_security(),
        "SET": lambda self: self.expression(exp.SetProperty, multi=False),
        "SETTINGS": lambda self: self._parse_settings_property(),
        "SHARING": lambda self: self._parse_property_assignment(exp.SharingProperty),
        "SORTKEY": lambda self: self._parse_sortkey(),
        "SOURCE": lambda self: self._parse_dict_property(this="SOURCE"),
        "STABLE": lambda self: self.expression(
            exp.StabilityProperty, this=exp.Literal.string("STABLE")
        ),
        "STORED": lambda self: self._parse_stored(),
        "SYSTEM_VERSIONING": lambda self: self._parse_system_versioning_property(),
        "TBLPROPERTIES": lambda self: self._parse_wrapped_properties(),
        "TEMP": lambda self: self.expression(exp.TemporaryProperty),
        "TEMPORARY": lambda self: self.expression(exp.TemporaryProperty),
        "TO": lambda self: self._parse_to_table(),
        "TRANSIENT": lambda self: self.expression(exp.TransientProperty),
        "TRANSFORM": lambda self: self.expression(
            exp.TransformModelProperty, expressions=self._parse_wrapped_csv(self._parse_expression)
        ),
        "TTL": lambda self: self._parse_ttl(),
        "USING": lambda self: self._parse_property_assignment(exp.FileFormatProperty),
        "UNLOGGED": lambda self: self.expression(exp.UnloggedProperty),
        "VOLATILE": lambda self: self._parse_volatile_property(),
        "WITH": lambda self: self._parse_with_property(),
    }

    CONSTRAINT_PARSERS = {
        "AUTOINCREMENT": lambda self: self._parse_auto_increment(),
        "AUTO_INCREMENT": lambda self: self._parse_auto_increment(),
        "CASESPECIFIC": lambda self: self.expression(exp.CaseSpecificColumnConstraint, not_=False),
        "CHARACTER SET": lambda self: self.expression(
            exp.CharacterSetColumnConstraint, this=self._parse_var_or_string()
        ),
        "CHECK": lambda self: self.expression(
            exp.CheckColumnConstraint,
            this=self._parse_wrapped(self._parse_assignment),
            enforced=self._match_text_seq("ENFORCED"),
        ),
        "COLLATE": lambda self: self.expression(
            exp.CollateColumnConstraint,
            this=self._parse_identifier() or self._parse_column(),
        ),
        "COMMENT": lambda self: self.expression(
            exp.CommentColumnConstraint, this=self._parse_string()
        ),
        "COMPRESS": lambda self: self._parse_compress(),
        "CLUSTERED": lambda self: self.expression(
            exp.ClusteredColumnConstraint, this=self._parse_wrapped_csv(self._parse_ordered)
        ),
        "NONCLUSTERED": lambda self: self.expression(
            exp.NonClusteredColumnConstraint, this=self._parse_wrapped_csv(self._parse_ordered)
        ),
        "DEFAULT": lambda self: self.expression(
            exp.DefaultColumnConstraint, this=self._parse_bitwise()
        ),
        "ENCODE": lambda self: self.expression(exp.EncodeColumnConstraint, this=self._parse_var()),
        "EPHEMERAL": lambda self: self.expression(
            exp.EphemeralColumnConstraint, this=self._parse_bitwise()
        ),
        "EXCLUDE": lambda self: self.expression(
            exp.ExcludeColumnConstraint, this=self._parse_index_params()
        ),
        "FOREIGN KEY": lambda self: self._parse_foreign_key(),
        "FORMAT": lambda self: self.expression(
            exp.DateFormatColumnConstraint, this=self._parse_var_or_string()
        ),
        "GENERATED": lambda self: self._parse_generated_as_identity(),
        "IDENTITY": lambda self: self._parse_auto_increment(),
        "INLINE": lambda self: self._parse_inline(),
        "LIKE": lambda self: self._parse_create_like(),
        "NOT": lambda self: self._parse_not_constraint(),
        "NULL": lambda self: self.expression(exp.NotNullColumnConstraint, allow_null=True),
        "ON": lambda self: (
            self._match(TokenType.UPDATE)
            and self.expression(exp.OnUpdateColumnConstraint, this=self._parse_function())
        )
        or self.expression(exp.OnProperty, this=self._parse_id_var()),
        "PATH": lambda self: self.expression(exp.PathColumnConstraint, this=self._parse_string()),
        "PERIOD": lambda self: self._parse_period_for_system_time(),
        "PRIMARY KEY": lambda self: self._parse_primary_key(),
        "REFERENCES": lambda self: self._parse_references(match=False),
        "TITLE": lambda self: self.expression(
            exp.TitleColumnConstraint, this=self._parse_var_or_string()
        ),
        "TTL": lambda self: self.expression(exp.MergeTreeTTL, expressions=[self._parse_bitwise()]),
        "UNIQUE": lambda self: self._parse_unique(),
        "UPPERCASE": lambda self: self.expression(exp.UppercaseColumnConstraint),
        "WATERMARK": lambda self: self.expression(
            exp.WatermarkColumnConstraint,
            this=self._match(TokenType.FOR) and self._parse_column(),
            expression=self._match(TokenType.ALIAS) and self._parse_disjunction(),
        ),
        "WITH": lambda self: self.expression(
            exp.Properties, expressions=self._parse_wrapped_properties()
        ),
    }

    ALTER_PARSERS = {
        "ADD": lambda self: self._parse_alter_table_add(),
        "AS": lambda self: self._parse_select(),
        "ALTER": lambda self: self._parse_alter_table_alter(),
        "CLUSTER BY": lambda self: self._parse_cluster(wrapped=True),
        "DELETE": lambda self: self.expression(exp.Delete, where=self._parse_where()),
        "DROP": lambda self: self._parse_alter_table_drop(),
        "RENAME": lambda self: self._parse_alter_table_rename(),
        "SET": lambda self: self._parse_alter_table_set(),
        "SWAP": lambda self: self.expression(
            exp.SwapTable, this=self._match(TokenType.WITH) and self._parse_table(schema=True)
        ),
    }

    ALTER_ALTER_PARSERS = {
        "DISTKEY": lambda self: self._parse_alter_diststyle(),
        "DISTSTYLE": lambda self: self._parse_alter_diststyle(),
        "SORTKEY": lambda self: self._parse_alter_sortkey(),
        "COMPOUND": lambda self: self._parse_alter_sortkey(compound=True),
    }

    SCHEMA_UNNAMED_CONSTRAINTS = {
        "CHECK",
        "EXCLUDE",
        "FOREIGN KEY",
        "LIKE",
        "PERIOD",
        "PRIMARY KEY",
        "UNIQUE",
        "WATERMARK",
    }

    NO_PAREN_FUNCTION_PARSERS = {
        "ANY": lambda self: self.expression(exp.Any, this=self._parse_bitwise()),
        "CASE": lambda self: self._parse_case(),
        "CONNECT_BY_ROOT": lambda self: self.expression(
            exp.ConnectByRoot, this=self._parse_column()
        ),
        "IF": lambda self: self._parse_if(),
    }

    INVALID_FUNC_NAME_TOKENS = {
        TokenType.IDENTIFIER,
        TokenType.STRING,
    }

    FUNCTIONS_WITH_ALIASED_ARGS = {"STRUCT"}

    KEY_VALUE_DEFINITIONS = (exp.Alias, exp.EQ, exp.PropertyEQ, exp.Slice)

    FUNCTION_PARSERS = {
        "CAST": lambda self: self._parse_cast(self.STRICT_CAST),
        "CEIL": lambda self: self._parse_ceil_floor(exp.Ceil),
        "CONVERT": lambda self: self._parse_convert(self.STRICT_CAST),
        "DECODE": lambda self: self._parse_decode(),
        "EXTRACT": lambda self: self._parse_extract(),
        "FLOOR": lambda self: self._parse_ceil_floor(exp.Floor),
        "GAP_FILL": lambda self: self._parse_gap_fill(),
        "JSON_OBJECT": lambda self: self._parse_json_object(),
        "JSON_OBJECTAGG": lambda self: self._parse_json_object(agg=True),
        "JSON_TABLE": lambda self: self._parse_json_table(),
        "MATCH": lambda self: self._parse_match_against(),
        "NORMALIZE": lambda self: self._parse_normalize(),
        "OPENJSON": lambda self: self._parse_open_json(),
        "OVERLAY": lambda self: self._parse_overlay(),
        "POSITION": lambda self: self._parse_position(),
        "PREDICT": lambda self: self._parse_predict(),
        "SAFE_CAST": lambda self: self._parse_cast(False, safe=True),
        "STRING_AGG": lambda self: self._parse_string_agg(),
        "SUBSTRING": lambda self: self._parse_substring(),
        "TRIM": lambda self: self._parse_trim(),
        "TRY_CAST": lambda self: self._parse_cast(False, safe=True),
        "TRY_CONVERT": lambda self: self._parse_convert(False, safe=True),
        "XMLELEMENT": lambda self: self.expression(
            exp.XMLElement,
            this=self._match_text_seq("NAME") and self._parse_id_var(),
            expressions=self._match(TokenType.COMMA) and self._parse_csv(self._parse_expression),
        ),
        "XMLTABLE": lambda self: self._parse_xml_table(),
    }

    QUERY_MODIFIER_PARSERS = {
        TokenType.MATCH_RECOGNIZE: lambda self: ("match", self._parse_match_recognize()),
        TokenType.PREWHERE: lambda self: ("prewhere", self._parse_prewhere()),
        TokenType.WHERE: lambda self: ("where", self._parse_where()),
        TokenType.GROUP_BY: lambda self: ("group", self._parse_group()),
        TokenType.HAVING: lambda self: ("having", self._parse_having()),
        TokenType.QUALIFY: lambda self: ("qualify", self._parse_qualify()),
        TokenType.WINDOW: lambda self: ("windows", self._parse_window_clause()),
        TokenType.ORDER_BY: lambda self: ("order", self._parse_order()),
        TokenType.LIMIT: lambda self: ("limit", self._parse_limit()),
        TokenType.FETCH: lambda self: ("limit", self._parse_limit()),
        TokenType.OFFSET: lambda self: ("offset", self._parse_offset()),
        TokenType.FOR: lambda self: ("locks", self._parse_locks()),
        TokenType.LOCK: lambda self: ("locks", self._parse_locks()),
        TokenType.TABLE_SAMPLE: lambda self: ("sample", self._parse_table_sample(as_modifier=True)),
        TokenType.USING: lambda self: ("sample", self._parse_table_sample(as_modifier=True)),
        TokenType.CLUSTER_BY: lambda self: (
            "cluster",
            self._parse_sort(exp.Cluster, TokenType.CLUSTER_BY),
        ),
        TokenType.DISTRIBUTE_BY: lambda self: (
            "distribute",
            self._parse_sort(exp.Distribute, TokenType.DISTRIBUTE_BY),
        ),
        TokenType.SORT_BY: lambda self: ("sort", self._parse_sort(exp.Sort, TokenType.SORT_BY)),
        TokenType.CONNECT_BY: lambda self: ("connect", self._parse_connect(skip_start_token=True)),
        TokenType.START_WITH: lambda self: ("connect", self._parse_connect()),
    }

    SET_PARSERS = {
        "GLOBAL": lambda self: self._parse_set_item_assignment("GLOBAL"),
        "LOCAL": lambda self: self._parse_set_item_assignment("LOCAL"),
        "SESSION": lambda self: self._parse_set_item_assignment("SESSION"),
        "TRANSACTION": lambda self: self._parse_set_transaction(),
    }

    SHOW_PARSERS: t.Dict[str, t.Callable] = {}

    TYPE_LITERAL_PARSERS = {
        exp.DataType.Type.JSON: lambda self, this, _: self.expression(exp.ParseJSON, this=this),
    }

    TYPE_CONVERTERS: t.Dict[exp.DataType.Type, t.Callable[[exp.DataType], exp.DataType]] = {}

    DDL_SELECT_TOKENS = {TokenType.SELECT, TokenType.WITH, TokenType.L_PAREN}

    PRE_VOLATILE_TOKENS = {TokenType.CREATE, TokenType.REPLACE, TokenType.UNIQUE}

    TRANSACTION_KIND = {"DEFERRED", "IMMEDIATE", "EXCLUSIVE"}
    TRANSACTION_CHARACTERISTICS: OPTIONS_TYPE = {
        "ISOLATION": (
            ("LEVEL", "REPEATABLE", "READ"),
            ("LEVEL", "READ", "COMMITTED"),
            ("LEVEL", "READ", "UNCOMITTED"),
            ("LEVEL", "SERIALIZABLE"),
        ),
        "READ": ("WRITE", "ONLY"),
    }

    CONFLICT_ACTIONS: OPTIONS_TYPE = dict.fromkeys(
        ("ABORT", "FAIL", "IGNORE", "REPLACE", "ROLLBACK", "UPDATE"), tuple()
    )
    CONFLICT_ACTIONS["DO"] = ("NOTHING", "UPDATE")

    CREATE_SEQUENCE: OPTIONS_TYPE = {
        "SCALE": ("EXTEND", "NOEXTEND"),
        "SHARD": ("EXTEND", "NOEXTEND"),
        "NO": ("CYCLE", "CACHE", "MAXVALUE", "MINVALUE"),
        **dict.fromkeys(
            (
                "SESSION",
                "GLOBAL",
                "KEEP",
                "NOKEEP",
                "ORDER",
                "NOORDER",
                "NOCACHE",
                "CYCLE",
                "NOCYCLE",
                "NOMINVALUE",
                "NOMAXVALUE",
                "NOSCALE",
                "NOSHARD",
            ),
            tuple(),
        ),
    }

    ISOLATED_LOADING_OPTIONS: OPTIONS_TYPE = {"FOR": ("ALL", "INSERT", "NONE")}

    USABLES: OPTIONS_TYPE = dict.fromkeys(
        ("ROLE", "WAREHOUSE", "DATABASE", "SCHEMA", "CATALOG"), tuple()
    )

    CAST_ACTIONS: OPTIONS_TYPE = dict.fromkeys(("RENAME", "ADD"), ("FIELDS",))

    SCHEMA_BINDING_OPTIONS: OPTIONS_TYPE = {
        "TYPE": ("EVOLUTION",),
        **dict.fromkeys(("BINDING", "COMPENSATION", "EVOLUTION"), tuple()),
    }

    PROCEDURE_OPTIONS: OPTIONS_TYPE = {}

    EXECUTE_AS_OPTIONS: OPTIONS_TYPE = dict.fromkeys(("CALLER", "SELF", "OWNER"), tuple())

    KEY_CONSTRAINT_OPTIONS: OPTIONS_TYPE = {
        "NOT": ("ENFORCED",),
        "MATCH": (
            "FULL",
            "PARTIAL",
            "SIMPLE",
        ),
        "INITIALLY": ("DEFERRED", "IMMEDIATE"),
        **dict.fromkeys(("DEFERRABLE", "NORELY"), tuple()),
    }

    INSERT_ALTERNATIVES = {"ABORT", "FAIL", "IGNORE", "REPLACE", "ROLLBACK"}

    CLONE_KEYWORDS = {"CLONE", "COPY"}
    HISTORICAL_DATA_PREFIX = {"AT", "BEFORE", "END"}
    HISTORICAL_DATA_KIND = {"TIMESTAMP", "OFFSET", "STATEMENT", "STREAM"}

    OPCLASS_FOLLOW_KEYWORDS = {"ASC", "DESC", "NULLS", "WITH"}

    OPTYPE_FOLLOW_TOKENS = {TokenType.COMMA, TokenType.R_PAREN}

    TABLE_INDEX_HINT_TOKENS = {TokenType.FORCE, TokenType.IGNORE, TokenType.USE}

    VIEW_ATTRIBUTES = {"ENCRYPTION", "SCHEMABINDING", "VIEW_METADATA"}

    WINDOW_ALIAS_TOKENS = ID_VAR_TOKENS - {TokenType.ROWS}
    WINDOW_BEFORE_PAREN_TOKENS = {TokenType.OVER}
    WINDOW_SIDES = {"FOLLOWING", "PRECEDING"}

    JSON_KEY_VALUE_SEPARATOR_TOKENS = {TokenType.COLON, TokenType.COMMA, TokenType.IS}

    FETCH_TOKENS = ID_VAR_TOKENS - {TokenType.ROW, TokenType.ROWS, TokenType.PERCENT}

    ADD_CONSTRAINT_TOKENS = {
        TokenType.CONSTRAINT,
        TokenType.FOREIGN_KEY,
        TokenType.INDEX,
        TokenType.KEY,
        TokenType.PRIMARY_KEY,
        TokenType.UNIQUE,
    }

    DISTINCT_TOKENS = {TokenType.DISTINCT}

    NULL_TOKENS = {TokenType.NULL}

    UNNEST_OFFSET_ALIAS_TOKENS = ID_VAR_TOKENS - SET_OPERATIONS

    SELECT_START_TOKENS = {TokenType.L_PAREN, TokenType.WITH, TokenType.SELECT}

    COPY_INTO_VARLEN_OPTIONS = {"FILE_FORMAT", "COPY_OPTIONS", "FORMAT_OPTIONS", "CREDENTIAL"}

    IS_JSON_PREDICATE_KIND = {"VALUE", "SCALAR", "ARRAY", "OBJECT"}

    ODBC_DATETIME_LITERALS = {
        "d": exp.Date,
        "t": exp.Time,
        "ts": exp.Timestamp,
    }

    ON_CONDITION_TOKENS = {"ERROR", "NULL", "TRUE", "FALSE", "EMPTY"}

    PRIVILEGE_FOLLOW_TOKENS = {TokenType.ON, TokenType.COMMA, TokenType.L_PAREN}

    # The style options for the DESCRIBE statement
    DESCRIBE_STYLES = {"ANALYZE", "EXTENDED", "FORMATTED", "HISTORY"}

<<<<<<< HEAD
    # The style options for the ANALYZE statement
    ANALYZE_STYLES = {
        "VERBOSE": lambda self: "VERBOSE",
        "FULL": lambda self: "FULL",
        "SAMPLE": lambda self: "SAMPLE",
        "SKIP_LOCKED": lambda self: "SKIP_LOCKED",
        "LOCAL": lambda self: "LOCAL",
        "NO_WRITE_TO_BINLOG": lambda self: "NO_WRITE_TO_BINLOG",
        "BUFFER_USAGE_LIMIT": lambda self: f"BUFFER_USAGE_LIMIT {self._parse_number()}",
    }

    ANALYZE_EXPRESSION_PARSERS = {
        "COMPUTE": lambda self: self._parse_analyze_statistics("COMPUTE"),
        "ESTIMATE": lambda self: self._parse_analyze_statistics("ESTIMATE"),
        "UPDATE": lambda self: self._parse_analyze_histogram("UPDATE"),
        "DROP": lambda self: self._parse_analyze_histogram("DROP"),
        "PREDICATE": lambda self: self._parse_analyze_columns("PREDICATE"),
        "ALL": lambda self: self._parse_analyze_columns("ALL"),
        "VALIDATE": lambda self: self._parse_command(),
    }
=======
    AMBIGUOUS_ALIAS_TOKENS = (TokenType.LIMIT, TokenType.OFFSET)
>>>>>>> 509b63fa

    OPERATION_MODIFIERS: t.Set[str] = set()

    STRICT_CAST = True

    PREFIXED_PIVOT_COLUMNS = False
    IDENTIFY_PIVOT_STRINGS = False

    LOG_DEFAULTS_TO_LN = False

    # Whether ADD is present for each column added by ALTER TABLE
    ALTER_TABLE_ADD_REQUIRED_FOR_EACH_COLUMN = True

    # Whether the table sample clause expects CSV syntax
    TABLESAMPLE_CSV = False

    # The default method used for table sampling
    DEFAULT_SAMPLING_METHOD: t.Optional[str] = None

    # Whether the SET command needs a delimiter (e.g. "=") for assignments
    SET_REQUIRES_ASSIGNMENT_DELIMITER = True

    # Whether the TRIM function expects the characters to trim as its first argument
    TRIM_PATTERN_FIRST = False

    # Whether string aliases are supported `SELECT COUNT(*) 'count'`
    STRING_ALIASES = False

    # Whether query modifiers such as LIMIT are attached to the UNION node (vs its right operand)
    MODIFIERS_ATTACHED_TO_SET_OP = True
    SET_OP_MODIFIERS = {"order", "limit", "offset"}

    # Whether to parse IF statements that aren't followed by a left parenthesis as commands
    NO_PAREN_IF_COMMANDS = True

    # Whether the -> and ->> operators expect documents of type JSON (e.g. Postgres)
    JSON_ARROWS_REQUIRE_JSON_TYPE = False

    # Whether the `:` operator is used to extract a value from a VARIANT column
    COLON_IS_VARIANT_EXTRACT = False

    # Whether or not a VALUES keyword needs to be followed by '(' to form a VALUES clause.
    # If this is True and '(' is not found, the keyword will be treated as an identifier
    VALUES_FOLLOWED_BY_PAREN = True

    # Whether implicit unnesting is supported, e.g. SELECT 1 FROM y.z AS z, z.a (Redshift)
    SUPPORTS_IMPLICIT_UNNEST = False

    # Whether or not interval spans are supported, INTERVAL 1 YEAR TO MONTHS
    INTERVAL_SPANS = True

    # Whether a PARTITION clause can follow a table reference
    SUPPORTS_PARTITION_SELECTION = False

    # Whether the `name AS expr` schema/column constraint requires parentheses around `expr`
    WRAPPED_TRANSFORM_COLUMN_CONSTRAINT = True

    # Whether the 'AS' keyword is optional in the CTE definition syntax
    OPTIONAL_ALIAS_TOKEN_CTE = False

    __slots__ = (
        "error_level",
        "error_message_context",
        "max_errors",
        "dialect",
        "sql",
        "errors",
        "_tokens",
        "_index",
        "_curr",
        "_next",
        "_prev",
        "_prev_comments",
    )

    # Autofilled
    SHOW_TRIE: t.Dict = {}
    SET_TRIE: t.Dict = {}

    def __init__(
        self,
        error_level: t.Optional[ErrorLevel] = None,
        error_message_context: int = 100,
        max_errors: int = 3,
        dialect: DialectType = None,
    ):
        from sqlglot.dialects import Dialect

        self.error_level = error_level or ErrorLevel.IMMEDIATE
        self.error_message_context = error_message_context
        self.max_errors = max_errors
        self.dialect = Dialect.get_or_raise(dialect)
        self.reset()

    def reset(self):
        self.sql = ""
        self.errors = []
        self._tokens = []
        self._index = 0
        self._curr = None
        self._next = None
        self._prev = None
        self._prev_comments = None

    def parse(
        self, raw_tokens: t.List[Token], sql: t.Optional[str] = None
    ) -> t.List[t.Optional[exp.Expression]]:
        """
        Parses a list of tokens and returns a list of syntax trees, one tree
        per parsed SQL statement.

        Args:
            raw_tokens: The list of tokens.
            sql: The original SQL string, used to produce helpful debug messages.

        Returns:
            The list of the produced syntax trees.
        """
        return self._parse(
            parse_method=self.__class__._parse_statement, raw_tokens=raw_tokens, sql=sql
        )

    def parse_into(
        self,
        expression_types: exp.IntoType,
        raw_tokens: t.List[Token],
        sql: t.Optional[str] = None,
    ) -> t.List[t.Optional[exp.Expression]]:
        """
        Parses a list of tokens into a given Expression type. If a collection of Expression
        types is given instead, this method will try to parse the token list into each one
        of them, stopping at the first for which the parsing succeeds.

        Args:
            expression_types: The expression type(s) to try and parse the token list into.
            raw_tokens: The list of tokens.
            sql: The original SQL string, used to produce helpful debug messages.

        Returns:
            The target Expression.
        """
        errors = []
        for expression_type in ensure_list(expression_types):
            parser = self.EXPRESSION_PARSERS.get(expression_type)
            if not parser:
                raise TypeError(f"No parser registered for {expression_type}")

            try:
                return self._parse(parser, raw_tokens, sql)
            except ParseError as e:
                e.errors[0]["into_expression"] = expression_type
                errors.append(e)

        raise ParseError(
            f"Failed to parse '{sql or raw_tokens}' into {expression_types}",
            errors=merge_errors(errors),
        ) from errors[-1]

    def _parse(
        self,
        parse_method: t.Callable[[Parser], t.Optional[exp.Expression]],
        raw_tokens: t.List[Token],
        sql: t.Optional[str] = None,
    ) -> t.List[t.Optional[exp.Expression]]:
        self.reset()
        self.sql = sql or ""

        total = len(raw_tokens)
        chunks: t.List[t.List[Token]] = [[]]

        for i, token in enumerate(raw_tokens):
            if token.token_type == TokenType.SEMICOLON:
                if token.comments:
                    chunks.append([token])

                if i < total - 1:
                    chunks.append([])
            else:
                chunks[-1].append(token)

        expressions = []

        for tokens in chunks:
            self._index = -1
            self._tokens = tokens
            self._advance()

            expressions.append(parse_method(self))

            if self._index < len(self._tokens):
                self.raise_error("Invalid expression / Unexpected token")

            self.check_errors()

        return expressions

    def check_errors(self) -> None:
        """Logs or raises any found errors, depending on the chosen error level setting."""
        if self.error_level == ErrorLevel.WARN:
            for error in self.errors:
                logger.error(str(error))
        elif self.error_level == ErrorLevel.RAISE and self.errors:
            raise ParseError(
                concat_messages(self.errors, self.max_errors),
                errors=merge_errors(self.errors),
            )

    def raise_error(self, message: str, token: t.Optional[Token] = None) -> None:
        """
        Appends an error in the list of recorded errors or raises it, depending on the chosen
        error level setting.
        """
        token = token or self._curr or self._prev or Token.string("")
        start = token.start
        end = token.end + 1
        start_context = self.sql[max(start - self.error_message_context, 0) : start]
        highlight = self.sql[start:end]
        end_context = self.sql[end : end + self.error_message_context]

        error = ParseError.new(
            f"{message}. Line {token.line}, Col: {token.col}.\n"
            f"  {start_context}\033[4m{highlight}\033[0m{end_context}",
            description=message,
            line=token.line,
            col=token.col,
            start_context=start_context,
            highlight=highlight,
            end_context=end_context,
        )

        if self.error_level == ErrorLevel.IMMEDIATE:
            raise error

        self.errors.append(error)

    def expression(
        self, exp_class: t.Type[E], comments: t.Optional[t.List[str]] = None, **kwargs
    ) -> E:
        """
        Creates a new, validated Expression.

        Args:
            exp_class: The expression class to instantiate.
            comments: An optional list of comments to attach to the expression.
            kwargs: The arguments to set for the expression along with their respective values.

        Returns:
            The target expression.
        """
        instance = exp_class(**kwargs)
        instance.add_comments(comments) if comments else self._add_comments(instance)
        return self.validate_expression(instance)

    def _add_comments(self, expression: t.Optional[exp.Expression]) -> None:
        if expression and self._prev_comments:
            expression.add_comments(self._prev_comments)
            self._prev_comments = None

    def validate_expression(self, expression: E, args: t.Optional[t.List] = None) -> E:
        """
        Validates an Expression, making sure that all its mandatory arguments are set.

        Args:
            expression: The expression to validate.
            args: An optional list of items that was used to instantiate the expression, if it's a Func.

        Returns:
            The validated expression.
        """
        if self.error_level != ErrorLevel.IGNORE:
            for error_message in expression.error_messages(args):
                self.raise_error(error_message)

        return expression

    def _find_sql(self, start: Token, end: Token) -> str:
        return self.sql[start.start : end.end + 1]

    def _is_connected(self) -> bool:
        return self._prev and self._curr and self._prev.end + 1 == self._curr.start

    def _advance(self, times: int = 1) -> None:
        self._index += times
        self._curr = seq_get(self._tokens, self._index)
        self._next = seq_get(self._tokens, self._index + 1)

        if self._index > 0:
            self._prev = self._tokens[self._index - 1]
            self._prev_comments = self._prev.comments
        else:
            self._prev = None
            self._prev_comments = None

    def _retreat(self, index: int) -> None:
        if index != self._index:
            self._advance(index - self._index)

    def _warn_unsupported(self) -> None:
        if len(self._tokens) <= 1:
            return

        # We use _find_sql because self.sql may comprise multiple chunks, and we're only
        # interested in emitting a warning for the one being currently processed.
        sql = self._find_sql(self._tokens[0], self._tokens[-1])[: self.error_message_context]

        logger.warning(
            f"'{sql}' contains unsupported syntax. Falling back to parsing as a 'Command'."
        )

    def _parse_command(self) -> exp.Command:
        self._warn_unsupported()
        return self.expression(
            exp.Command,
            comments=self._prev_comments,
            this=self._prev.text.upper(),
            expression=self._parse_string(),
        )

    def _try_parse(self, parse_method: t.Callable[[], T], retreat: bool = False) -> t.Optional[T]:
        """
        Attemps to backtrack if a parse function that contains a try/catch internally raises an error.
        This behavior can be different depending on the uset-set ErrorLevel, so _try_parse aims to
        solve this by setting & resetting the parser state accordingly
        """
        index = self._index
        error_level = self.error_level

        self.error_level = ErrorLevel.IMMEDIATE
        try:
            this = parse_method()
        except ParseError:
            this = None
        finally:
            if not this or retreat:
                self._retreat(index)
            self.error_level = error_level

        return this

    def _parse_comment(self, allow_exists: bool = True) -> exp.Expression:
        start = self._prev
        exists = self._parse_exists() if allow_exists else None

        self._match(TokenType.ON)

        materialized = self._match_text_seq("MATERIALIZED")
        kind = self._match_set(self.CREATABLES) and self._prev
        if not kind:
            return self._parse_as_command(start)

        if kind.token_type in (TokenType.FUNCTION, TokenType.PROCEDURE):
            this = self._parse_user_defined_function(kind=kind.token_type)
        elif kind.token_type == TokenType.TABLE:
            this = self._parse_table(alias_tokens=self.COMMENT_TABLE_ALIAS_TOKENS)
        elif kind.token_type == TokenType.COLUMN:
            this = self._parse_column()
        else:
            this = self._parse_id_var()

        self._match(TokenType.IS)

        return self.expression(
            exp.Comment,
            this=this,
            kind=kind.text,
            expression=self._parse_string(),
            exists=exists,
            materialized=materialized,
        )

    def _parse_to_table(
        self,
    ) -> exp.ToTableProperty:
        table = self._parse_table_parts(schema=True)
        return self.expression(exp.ToTableProperty, this=table)

    # https://clickhouse.com/docs/en/engines/table-engines/mergetree-family/mergetree#mergetree-table-ttl
    def _parse_ttl(self) -> exp.Expression:
        def _parse_ttl_action() -> t.Optional[exp.Expression]:
            this = self._parse_bitwise()

            if self._match_text_seq("DELETE"):
                return self.expression(exp.MergeTreeTTLAction, this=this, delete=True)
            if self._match_text_seq("RECOMPRESS"):
                return self.expression(
                    exp.MergeTreeTTLAction, this=this, recompress=self._parse_bitwise()
                )
            if self._match_text_seq("TO", "DISK"):
                return self.expression(
                    exp.MergeTreeTTLAction, this=this, to_disk=self._parse_string()
                )
            if self._match_text_seq("TO", "VOLUME"):
                return self.expression(
                    exp.MergeTreeTTLAction, this=this, to_volume=self._parse_string()
                )

            return this

        expressions = self._parse_csv(_parse_ttl_action)
        where = self._parse_where()
        group = self._parse_group()

        aggregates = None
        if group and self._match(TokenType.SET):
            aggregates = self._parse_csv(self._parse_set_item)

        return self.expression(
            exp.MergeTreeTTL,
            expressions=expressions,
            where=where,
            group=group,
            aggregates=aggregates,
        )

    def _parse_statement(self) -> t.Optional[exp.Expression]:
        if self._curr is None:
            return None

        if self._match_set(self.STATEMENT_PARSERS):
            comments = self._prev_comments
            stmt = self.STATEMENT_PARSERS[self._prev.token_type](self)
            stmt.add_comments(comments, prepend=True)
            return stmt

        if self._match_set(self.dialect.tokenizer.COMMANDS):
            return self._parse_command()

        expression = self._parse_expression()
        expression = self._parse_set_operations(expression) if expression else self._parse_select()
        return self._parse_query_modifiers(expression)

    def _parse_drop(self, exists: bool = False) -> exp.Drop | exp.Command:
        start = self._prev
        temporary = self._match(TokenType.TEMPORARY)
        materialized = self._match_text_seq("MATERIALIZED")

        kind = self._match_set(self.CREATABLES) and self._prev.text.upper()
        if not kind:
            return self._parse_as_command(start)

        concurrently = self._match_text_seq("CONCURRENTLY")
        if_exists = exists or self._parse_exists()

        if kind == "COLUMN":
            this = self._parse_column()
        else:
            this = self._parse_table_parts(
                schema=True, is_db_reference=self._prev.token_type == TokenType.SCHEMA
            )

        cluster = self._parse_on_property() if self._match(TokenType.ON) else None

        if self._match(TokenType.L_PAREN, advance=False):
            expressions = self._parse_wrapped_csv(self._parse_types)
        else:
            expressions = None

        return self.expression(
            exp.Drop,
            exists=if_exists,
            this=this,
            expressions=expressions,
            kind=self.dialect.CREATABLE_KIND_MAPPING.get(kind) or kind,
            temporary=temporary,
            materialized=materialized,
            cascade=self._match_text_seq("CASCADE"),
            constraints=self._match_text_seq("CONSTRAINTS"),
            purge=self._match_text_seq("PURGE"),
            cluster=cluster,
            concurrently=concurrently,
        )

    def _parse_exists(self, not_: bool = False) -> t.Optional[bool]:
        return (
            self._match_text_seq("IF")
            and (not not_ or self._match(TokenType.NOT))
            and self._match(TokenType.EXISTS)
        )

    def _parse_create(self) -> exp.Create | exp.Command:
        # Note: this can't be None because we've matched a statement parser
        start = self._prev

        replace = (
            start.token_type == TokenType.REPLACE
            or self._match_pair(TokenType.OR, TokenType.REPLACE)
            or self._match_pair(TokenType.OR, TokenType.ALTER)
        )
        refresh = self._match_pair(TokenType.OR, TokenType.REFRESH)

        unique = self._match(TokenType.UNIQUE)

        if self._match_text_seq("CLUSTERED", "COLUMNSTORE"):
            clustered = True
        elif self._match_text_seq("NONCLUSTERED", "COLUMNSTORE") or self._match_text_seq(
            "COLUMNSTORE"
        ):
            clustered = False
        else:
            clustered = None

        if self._match_pair(TokenType.TABLE, TokenType.FUNCTION, advance=False):
            self._advance()

        properties = None
        create_token = self._match_set(self.CREATABLES) and self._prev

        if not create_token:
            # exp.Properties.Location.POST_CREATE
            properties = self._parse_properties()
            create_token = self._match_set(self.CREATABLES) and self._prev

            if not properties or not create_token:
                return self._parse_as_command(start)

        concurrently = self._match_text_seq("CONCURRENTLY")
        exists = self._parse_exists(not_=True)
        this = None
        expression: t.Optional[exp.Expression] = None
        indexes = None
        no_schema_binding = None
        begin = None
        end = None
        clone = None

        def extend_props(temp_props: t.Optional[exp.Properties]) -> None:
            nonlocal properties
            if properties and temp_props:
                properties.expressions.extend(temp_props.expressions)
            elif temp_props:
                properties = temp_props

        if create_token.token_type in (TokenType.FUNCTION, TokenType.PROCEDURE):
            this = self._parse_user_defined_function(kind=create_token.token_type)

            # exp.Properties.Location.POST_SCHEMA ("schema" here is the UDF's type signature)
            extend_props(self._parse_properties())

            expression = self._match(TokenType.ALIAS) and self._parse_heredoc()
            extend_props(self._parse_properties())

            if not expression:
                if self._match(TokenType.COMMAND):
                    expression = self._parse_as_command(self._prev)
                else:
                    begin = self._match(TokenType.BEGIN)
                    return_ = self._match_text_seq("RETURN")

                    if self._match(TokenType.STRING, advance=False):
                        # Takes care of BigQuery's JavaScript UDF definitions that end in an OPTIONS property
                        # # https://cloud.google.com/bigquery/docs/reference/standard-sql/data-definition-language#create_function_statement
                        expression = self._parse_string()
                        extend_props(self._parse_properties())
                    else:
                        expression = self._parse_user_defined_function_expression()

                    end = self._match_text_seq("END")

                    if return_:
                        expression = self.expression(exp.Return, this=expression)
        elif create_token.token_type == TokenType.INDEX:
            # Postgres allows anonymous indexes, eg. CREATE INDEX IF NOT EXISTS ON t(c)
            if not self._match(TokenType.ON):
                index = self._parse_id_var()
                anonymous = False
            else:
                index = None
                anonymous = True

            this = self._parse_index(index=index, anonymous=anonymous)
        elif create_token.token_type in self.DB_CREATABLES:
            table_parts = self._parse_table_parts(
                schema=True, is_db_reference=create_token.token_type == TokenType.SCHEMA
            )

            # exp.Properties.Location.POST_NAME
            self._match(TokenType.COMMA)
            extend_props(self._parse_properties(before=True))

            this = self._parse_schema(this=table_parts)

            # exp.Properties.Location.POST_SCHEMA and POST_WITH
            extend_props(self._parse_properties())

            self._match(TokenType.ALIAS)
            if not self._match_set(self.DDL_SELECT_TOKENS, advance=False):
                # exp.Properties.Location.POST_ALIAS
                extend_props(self._parse_properties())

            if create_token.token_type == TokenType.SEQUENCE:
                expression = self._parse_types()
                extend_props(self._parse_properties())
            else:
                expression = self._parse_ddl_select()

            if create_token.token_type == TokenType.TABLE:
                # exp.Properties.Location.POST_EXPRESSION
                extend_props(self._parse_properties())

                indexes = []
                while True:
                    index = self._parse_index()

                    # exp.Properties.Location.POST_INDEX
                    extend_props(self._parse_properties())
                    if not index:
                        break
                    else:
                        self._match(TokenType.COMMA)
                        indexes.append(index)
            elif create_token.token_type == TokenType.VIEW:
                if self._match_text_seq("WITH", "NO", "SCHEMA", "BINDING"):
                    no_schema_binding = True
            elif create_token.token_type in (TokenType.SINK, TokenType.SOURCE):
                extend_props(self._parse_properties())

            shallow = self._match_text_seq("SHALLOW")

            if self._match_texts(self.CLONE_KEYWORDS):
                copy = self._prev.text.lower() == "copy"
                clone = self.expression(
                    exp.Clone, this=self._parse_table(schema=True), shallow=shallow, copy=copy
                )

        if self._curr and not self._match_set((TokenType.R_PAREN, TokenType.COMMA), advance=False):
            return self._parse_as_command(start)

        create_kind_text = create_token.text.upper()
        return self.expression(
            exp.Create,
            this=this,
            kind=self.dialect.CREATABLE_KIND_MAPPING.get(create_kind_text) or create_kind_text,
            replace=replace,
            refresh=refresh,
            unique=unique,
            expression=expression,
            exists=exists,
            properties=properties,
            indexes=indexes,
            no_schema_binding=no_schema_binding,
            begin=begin,
            end=end,
            clone=clone,
            concurrently=concurrently,
            clustered=clustered,
        )

    def _parse_sequence_properties(self) -> t.Optional[exp.SequenceProperties]:
        seq = exp.SequenceProperties()

        options = []
        index = self._index

        while self._curr:
            self._match(TokenType.COMMA)
            if self._match_text_seq("INCREMENT"):
                self._match_text_seq("BY")
                self._match_text_seq("=")
                seq.set("increment", self._parse_term())
            elif self._match_text_seq("MINVALUE"):
                seq.set("minvalue", self._parse_term())
            elif self._match_text_seq("MAXVALUE"):
                seq.set("maxvalue", self._parse_term())
            elif self._match(TokenType.START_WITH) or self._match_text_seq("START"):
                self._match_text_seq("=")
                seq.set("start", self._parse_term())
            elif self._match_text_seq("CACHE"):
                # T-SQL allows empty CACHE which is initialized dynamically
                seq.set("cache", self._parse_number() or True)
            elif self._match_text_seq("OWNED", "BY"):
                # "OWNED BY NONE" is the default
                seq.set("owned", None if self._match_text_seq("NONE") else self._parse_column())
            else:
                opt = self._parse_var_from_options(self.CREATE_SEQUENCE, raise_unmatched=False)
                if opt:
                    options.append(opt)
                else:
                    break

        seq.set("options", options if options else None)
        return None if self._index == index else seq

    def _parse_property_before(self) -> t.Optional[exp.Expression]:
        # only used for teradata currently
        self._match(TokenType.COMMA)

        kwargs = {
            "no": self._match_text_seq("NO"),
            "dual": self._match_text_seq("DUAL"),
            "before": self._match_text_seq("BEFORE"),
            "default": self._match_text_seq("DEFAULT"),
            "local": (self._match_text_seq("LOCAL") and "LOCAL")
            or (self._match_text_seq("NOT", "LOCAL") and "NOT LOCAL"),
            "after": self._match_text_seq("AFTER"),
            "minimum": self._match_texts(("MIN", "MINIMUM")),
            "maximum": self._match_texts(("MAX", "MAXIMUM")),
        }

        if self._match_texts(self.PROPERTY_PARSERS):
            parser = self.PROPERTY_PARSERS[self._prev.text.upper()]
            try:
                return parser(self, **{k: v for k, v in kwargs.items() if v})
            except TypeError:
                self.raise_error(f"Cannot parse property '{self._prev.text}'")

        return None

    def _parse_wrapped_properties(self) -> t.List[exp.Expression]:
        return self._parse_wrapped_csv(self._parse_property)

    def _parse_property(self) -> t.Optional[exp.Expression]:
        if self._match_texts(self.PROPERTY_PARSERS):
            return self.PROPERTY_PARSERS[self._prev.text.upper()](self)

        if self._match(TokenType.DEFAULT) and self._match_texts(self.PROPERTY_PARSERS):
            return self.PROPERTY_PARSERS[self._prev.text.upper()](self, default=True)

        if self._match_text_seq("COMPOUND", "SORTKEY"):
            return self._parse_sortkey(compound=True)

        if self._match_text_seq("SQL", "SECURITY"):
            return self.expression(exp.SqlSecurityProperty, definer=self._match_text_seq("DEFINER"))

        index = self._index
        key = self._parse_column()

        if not self._match(TokenType.EQ):
            self._retreat(index)
            return self._parse_sequence_properties()

        # Transform the key to exp.Dot if it's dotted identifiers wrapped in exp.Column or to exp.Var otherwise
        if isinstance(key, exp.Column):
            key = key.to_dot() if len(key.parts) > 1 else exp.var(key.name)

        value = self._parse_bitwise() or self._parse_var(any_token=True)

        # Transform the value to exp.Var if it was parsed as exp.Column(exp.Identifier())
        if isinstance(value, exp.Column):
            value = exp.var(value.name)

        return self.expression(exp.Property, this=key, value=value)

    def _parse_stored(self) -> exp.FileFormatProperty:
        self._match(TokenType.ALIAS)

        input_format = self._parse_string() if self._match_text_seq("INPUTFORMAT") else None
        output_format = self._parse_string() if self._match_text_seq("OUTPUTFORMAT") else None

        return self.expression(
            exp.FileFormatProperty,
            this=(
                self.expression(
                    exp.InputOutputFormat, input_format=input_format, output_format=output_format
                )
                if input_format or output_format
                else self._parse_var_or_string() or self._parse_number() or self._parse_id_var()
            ),
        )

    def _parse_unquoted_field(self) -> t.Optional[exp.Expression]:
        field = self._parse_field()
        if isinstance(field, exp.Identifier) and not field.quoted:
            field = exp.var(field)

        return field

    def _parse_property_assignment(self, exp_class: t.Type[E], **kwargs: t.Any) -> E:
        self._match(TokenType.EQ)
        self._match(TokenType.ALIAS)

        return self.expression(exp_class, this=self._parse_unquoted_field(), **kwargs)

    def _parse_properties(self, before: t.Optional[bool] = None) -> t.Optional[exp.Properties]:
        properties = []
        while True:
            if before:
                prop = self._parse_property_before()
            else:
                prop = self._parse_property()
            if not prop:
                break
            for p in ensure_list(prop):
                properties.append(p)

        if properties:
            return self.expression(exp.Properties, expressions=properties)

        return None

    def _parse_fallback(self, no: bool = False) -> exp.FallbackProperty:
        return self.expression(
            exp.FallbackProperty, no=no, protection=self._match_text_seq("PROTECTION")
        )

    def _parse_security(self) -> t.Optional[exp.SecurityProperty]:
        if self._match_texts(("DEFINER", "INVOKER")):
            security_specifier = self._prev.text.upper()
            return self.expression(exp.SecurityProperty, this=security_specifier)
        return None

    def _parse_settings_property(self) -> exp.SettingsProperty:
        return self.expression(
            exp.SettingsProperty, expressions=self._parse_csv(self._parse_assignment)
        )

    def _parse_volatile_property(self) -> exp.VolatileProperty | exp.StabilityProperty:
        if self._index >= 2:
            pre_volatile_token = self._tokens[self._index - 2]
        else:
            pre_volatile_token = None

        if pre_volatile_token and pre_volatile_token.token_type in self.PRE_VOLATILE_TOKENS:
            return exp.VolatileProperty()

        return self.expression(exp.StabilityProperty, this=exp.Literal.string("VOLATILE"))

    def _parse_retention_period(self) -> exp.Var:
        # Parse TSQL's HISTORY_RETENTION_PERIOD: {INFINITE | <number> DAY | DAYS | MONTH ...}
        number = self._parse_number()
        number_str = f"{number} " if number else ""
        unit = self._parse_var(any_token=True)
        return exp.var(f"{number_str}{unit}")

    def _parse_system_versioning_property(
        self, with_: bool = False
    ) -> exp.WithSystemVersioningProperty:
        self._match(TokenType.EQ)
        prop = self.expression(
            exp.WithSystemVersioningProperty,
            **{  # type: ignore
                "on": True,
                "with": with_,
            },
        )

        if self._match_text_seq("OFF"):
            prop.set("on", False)
            return prop

        self._match(TokenType.ON)
        if self._match(TokenType.L_PAREN):
            while self._curr and not self._match(TokenType.R_PAREN):
                if self._match_text_seq("HISTORY_TABLE", "="):
                    prop.set("this", self._parse_table_parts())
                elif self._match_text_seq("DATA_CONSISTENCY_CHECK", "="):
                    prop.set("data_consistency", self._advance_any() and self._prev.text.upper())
                elif self._match_text_seq("HISTORY_RETENTION_PERIOD", "="):
                    prop.set("retention_period", self._parse_retention_period())

                self._match(TokenType.COMMA)

        return prop

    def _parse_data_deletion_property(self) -> exp.DataDeletionProperty:
        self._match(TokenType.EQ)
        on = self._match_text_seq("ON") or not self._match_text_seq("OFF")
        prop = self.expression(exp.DataDeletionProperty, on=on)

        if self._match(TokenType.L_PAREN):
            while self._curr and not self._match(TokenType.R_PAREN):
                if self._match_text_seq("FILTER_COLUMN", "="):
                    prop.set("filter_column", self._parse_column())
                elif self._match_text_seq("RETENTION_PERIOD", "="):
                    prop.set("retention_period", self._parse_retention_period())

                self._match(TokenType.COMMA)

        return prop

    def _parse_distributed_property(self) -> exp.DistributedByProperty:
        kind = "HASH"
        expressions: t.Optional[t.List[exp.Expression]] = None
        if self._match_text_seq("BY", "HASH"):
            expressions = self._parse_wrapped_csv(self._parse_id_var)
        elif self._match_text_seq("BY", "RANDOM"):
            kind = "RANDOM"

        # If the BUCKETS keyword is not present, the number of buckets is AUTO
        buckets: t.Optional[exp.Expression] = None
        if self._match_text_seq("BUCKETS") and not self._match_text_seq("AUTO"):
            buckets = self._parse_number()

        return self.expression(
            exp.DistributedByProperty,
            expressions=expressions,
            kind=kind,
            buckets=buckets,
            order=self._parse_order(),
        )

    def _parse_composite_key_property(self, expr_type: t.Type[E]) -> E:
        self._match_text_seq("KEY")
        expressions = self._parse_wrapped_id_vars()
        return self.expression(expr_type, expressions=expressions)

    def _parse_with_property(self) -> t.Optional[exp.Expression] | t.List[exp.Expression]:
        if self._match_text_seq("(", "SYSTEM_VERSIONING"):
            prop = self._parse_system_versioning_property(with_=True)
            self._match_r_paren()
            return prop

        if self._match(TokenType.L_PAREN, advance=False):
            return self._parse_wrapped_properties()

        if self._match_text_seq("JOURNAL"):
            return self._parse_withjournaltable()

        if self._match_texts(self.VIEW_ATTRIBUTES):
            return self.expression(exp.ViewAttributeProperty, this=self._prev.text.upper())

        if self._match_text_seq("DATA"):
            return self._parse_withdata(no=False)
        elif self._match_text_seq("NO", "DATA"):
            return self._parse_withdata(no=True)

        if self._match(TokenType.SERDE_PROPERTIES, advance=False):
            return self._parse_serde_properties(with_=True)

        if self._match(TokenType.SCHEMA):
            return self.expression(
                exp.WithSchemaBindingProperty,
                this=self._parse_var_from_options(self.SCHEMA_BINDING_OPTIONS),
            )

        if self._match_texts(self.PROCEDURE_OPTIONS, advance=False):
            return self.expression(
                exp.WithProcedureOptions, expressions=self._parse_csv(self._parse_procedure_option)
            )

        if not self._next:
            return None

        return self._parse_withisolatedloading()

    def _parse_procedure_option(self) -> exp.Expression | None:
        if self._match_text_seq("EXECUTE", "AS"):
            return self.expression(
                exp.ExecuteAsProperty,
                this=self._parse_var_from_options(self.EXECUTE_AS_OPTIONS, raise_unmatched=False)
                or self._parse_string(),
            )

        return self._parse_var_from_options(self.PROCEDURE_OPTIONS)

    # https://dev.mysql.com/doc/refman/8.0/en/create-view.html
    def _parse_definer(self) -> t.Optional[exp.DefinerProperty]:
        self._match(TokenType.EQ)

        user = self._parse_id_var()
        self._match(TokenType.PARAMETER)
        host = self._parse_id_var() or (self._match(TokenType.MOD) and self._prev.text)

        if not user or not host:
            return None

        return exp.DefinerProperty(this=f"{user}@{host}")

    def _parse_withjournaltable(self) -> exp.WithJournalTableProperty:
        self._match(TokenType.TABLE)
        self._match(TokenType.EQ)
        return self.expression(exp.WithJournalTableProperty, this=self._parse_table_parts())

    def _parse_log(self, no: bool = False) -> exp.LogProperty:
        return self.expression(exp.LogProperty, no=no)

    def _parse_journal(self, **kwargs) -> exp.JournalProperty:
        return self.expression(exp.JournalProperty, **kwargs)

    def _parse_checksum(self) -> exp.ChecksumProperty:
        self._match(TokenType.EQ)

        on = None
        if self._match(TokenType.ON):
            on = True
        elif self._match_text_seq("OFF"):
            on = False

        return self.expression(exp.ChecksumProperty, on=on, default=self._match(TokenType.DEFAULT))

    def _parse_cluster(self, wrapped: bool = False) -> exp.Cluster:
        return self.expression(
            exp.Cluster,
            expressions=(
                self._parse_wrapped_csv(self._parse_ordered)
                if wrapped
                else self._parse_csv(self._parse_ordered)
            ),
        )

    def _parse_clustered_by(self) -> exp.ClusteredByProperty:
        self._match_text_seq("BY")

        self._match_l_paren()
        expressions = self._parse_csv(self._parse_column)
        self._match_r_paren()

        if self._match_text_seq("SORTED", "BY"):
            self._match_l_paren()
            sorted_by = self._parse_csv(self._parse_ordered)
            self._match_r_paren()
        else:
            sorted_by = None

        self._match(TokenType.INTO)
        buckets = self._parse_number()
        self._match_text_seq("BUCKETS")

        return self.expression(
            exp.ClusteredByProperty,
            expressions=expressions,
            sorted_by=sorted_by,
            buckets=buckets,
        )

    def _parse_copy_property(self) -> t.Optional[exp.CopyGrantsProperty]:
        if not self._match_text_seq("GRANTS"):
            self._retreat(self._index - 1)
            return None

        return self.expression(exp.CopyGrantsProperty)

    def _parse_freespace(self) -> exp.FreespaceProperty:
        self._match(TokenType.EQ)
        return self.expression(
            exp.FreespaceProperty, this=self._parse_number(), percent=self._match(TokenType.PERCENT)
        )

    def _parse_mergeblockratio(
        self, no: bool = False, default: bool = False
    ) -> exp.MergeBlockRatioProperty:
        if self._match(TokenType.EQ):
            return self.expression(
                exp.MergeBlockRatioProperty,
                this=self._parse_number(),
                percent=self._match(TokenType.PERCENT),
            )

        return self.expression(exp.MergeBlockRatioProperty, no=no, default=default)

    def _parse_datablocksize(
        self,
        default: t.Optional[bool] = None,
        minimum: t.Optional[bool] = None,
        maximum: t.Optional[bool] = None,
    ) -> exp.DataBlocksizeProperty:
        self._match(TokenType.EQ)
        size = self._parse_number()

        units = None
        if self._match_texts(("BYTES", "KBYTES", "KILOBYTES")):
            units = self._prev.text

        return self.expression(
            exp.DataBlocksizeProperty,
            size=size,
            units=units,
            default=default,
            minimum=minimum,
            maximum=maximum,
        )

    def _parse_blockcompression(self) -> exp.BlockCompressionProperty:
        self._match(TokenType.EQ)
        always = self._match_text_seq("ALWAYS")
        manual = self._match_text_seq("MANUAL")
        never = self._match_text_seq("NEVER")
        default = self._match_text_seq("DEFAULT")

        autotemp = None
        if self._match_text_seq("AUTOTEMP"):
            autotemp = self._parse_schema()

        return self.expression(
            exp.BlockCompressionProperty,
            always=always,
            manual=manual,
            never=never,
            default=default,
            autotemp=autotemp,
        )

    def _parse_withisolatedloading(self) -> t.Optional[exp.IsolatedLoadingProperty]:
        index = self._index
        no = self._match_text_seq("NO")
        concurrent = self._match_text_seq("CONCURRENT")

        if not self._match_text_seq("ISOLATED", "LOADING"):
            self._retreat(index)
            return None

        target = self._parse_var_from_options(self.ISOLATED_LOADING_OPTIONS, raise_unmatched=False)
        return self.expression(
            exp.IsolatedLoadingProperty, no=no, concurrent=concurrent, target=target
        )

    def _parse_locking(self) -> exp.LockingProperty:
        if self._match(TokenType.TABLE):
            kind = "TABLE"
        elif self._match(TokenType.VIEW):
            kind = "VIEW"
        elif self._match(TokenType.ROW):
            kind = "ROW"
        elif self._match_text_seq("DATABASE"):
            kind = "DATABASE"
        else:
            kind = None

        if kind in ("DATABASE", "TABLE", "VIEW"):
            this = self._parse_table_parts()
        else:
            this = None

        if self._match(TokenType.FOR):
            for_or_in = "FOR"
        elif self._match(TokenType.IN):
            for_or_in = "IN"
        else:
            for_or_in = None

        if self._match_text_seq("ACCESS"):
            lock_type = "ACCESS"
        elif self._match_texts(("EXCL", "EXCLUSIVE")):
            lock_type = "EXCLUSIVE"
        elif self._match_text_seq("SHARE"):
            lock_type = "SHARE"
        elif self._match_text_seq("READ"):
            lock_type = "READ"
        elif self._match_text_seq("WRITE"):
            lock_type = "WRITE"
        elif self._match_text_seq("CHECKSUM"):
            lock_type = "CHECKSUM"
        else:
            lock_type = None

        override = self._match_text_seq("OVERRIDE")

        return self.expression(
            exp.LockingProperty,
            this=this,
            kind=kind,
            for_or_in=for_or_in,
            lock_type=lock_type,
            override=override,
        )

    def _parse_partition_by(self) -> t.List[exp.Expression]:
        if self._match(TokenType.PARTITION_BY):
            return self._parse_csv(self._parse_assignment)
        return []

    def _parse_partition_bound_spec(self) -> exp.PartitionBoundSpec:
        def _parse_partition_bound_expr() -> t.Optional[exp.Expression]:
            if self._match_text_seq("MINVALUE"):
                return exp.var("MINVALUE")
            if self._match_text_seq("MAXVALUE"):
                return exp.var("MAXVALUE")
            return self._parse_bitwise()

        this: t.Optional[exp.Expression | t.List[exp.Expression]] = None
        expression = None
        from_expressions = None
        to_expressions = None

        if self._match(TokenType.IN):
            this = self._parse_wrapped_csv(self._parse_bitwise)
        elif self._match(TokenType.FROM):
            from_expressions = self._parse_wrapped_csv(_parse_partition_bound_expr)
            self._match_text_seq("TO")
            to_expressions = self._parse_wrapped_csv(_parse_partition_bound_expr)
        elif self._match_text_seq("WITH", "(", "MODULUS"):
            this = self._parse_number()
            self._match_text_seq(",", "REMAINDER")
            expression = self._parse_number()
            self._match_r_paren()
        else:
            self.raise_error("Failed to parse partition bound spec.")

        return self.expression(
            exp.PartitionBoundSpec,
            this=this,
            expression=expression,
            from_expressions=from_expressions,
            to_expressions=to_expressions,
        )

    # https://www.postgresql.org/docs/current/sql-createtable.html
    def _parse_partitioned_of(self) -> t.Optional[exp.PartitionedOfProperty]:
        if not self._match_text_seq("OF"):
            self._retreat(self._index - 1)
            return None

        this = self._parse_table(schema=True)

        if self._match(TokenType.DEFAULT):
            expression: exp.Var | exp.PartitionBoundSpec = exp.var("DEFAULT")
        elif self._match_text_seq("FOR", "VALUES"):
            expression = self._parse_partition_bound_spec()
        else:
            self.raise_error("Expecting either DEFAULT or FOR VALUES clause.")

        return self.expression(exp.PartitionedOfProperty, this=this, expression=expression)

    def _parse_partitioned_by(self) -> exp.PartitionedByProperty:
        self._match(TokenType.EQ)
        return self.expression(
            exp.PartitionedByProperty,
            this=self._parse_schema() or self._parse_bracket(self._parse_field()),
        )

    def _parse_withdata(self, no: bool = False) -> exp.WithDataProperty:
        if self._match_text_seq("AND", "STATISTICS"):
            statistics = True
        elif self._match_text_seq("AND", "NO", "STATISTICS"):
            statistics = False
        else:
            statistics = None

        return self.expression(exp.WithDataProperty, no=no, statistics=statistics)

    def _parse_contains_property(self) -> t.Optional[exp.SqlReadWriteProperty]:
        if self._match_text_seq("SQL"):
            return self.expression(exp.SqlReadWriteProperty, this="CONTAINS SQL")
        return None

    def _parse_modifies_property(self) -> t.Optional[exp.SqlReadWriteProperty]:
        if self._match_text_seq("SQL", "DATA"):
            return self.expression(exp.SqlReadWriteProperty, this="MODIFIES SQL DATA")
        return None

    def _parse_no_property(self) -> t.Optional[exp.Expression]:
        if self._match_text_seq("PRIMARY", "INDEX"):
            return exp.NoPrimaryIndexProperty()
        if self._match_text_seq("SQL"):
            return self.expression(exp.SqlReadWriteProperty, this="NO SQL")
        return None

    def _parse_on_property(self) -> t.Optional[exp.Expression]:
        if self._match_text_seq("COMMIT", "PRESERVE", "ROWS"):
            return exp.OnCommitProperty()
        if self._match_text_seq("COMMIT", "DELETE", "ROWS"):
            return exp.OnCommitProperty(delete=True)
        return self.expression(exp.OnProperty, this=self._parse_schema(self._parse_id_var()))

    def _parse_reads_property(self) -> t.Optional[exp.SqlReadWriteProperty]:
        if self._match_text_seq("SQL", "DATA"):
            return self.expression(exp.SqlReadWriteProperty, this="READS SQL DATA")
        return None

    def _parse_distkey(self) -> exp.DistKeyProperty:
        return self.expression(exp.DistKeyProperty, this=self._parse_wrapped(self._parse_id_var))

    def _parse_create_like(self) -> t.Optional[exp.LikeProperty]:
        table = self._parse_table(schema=True)

        options = []
        while self._match_texts(("INCLUDING", "EXCLUDING")):
            this = self._prev.text.upper()

            id_var = self._parse_id_var()
            if not id_var:
                return None

            options.append(
                self.expression(exp.Property, this=this, value=exp.var(id_var.this.upper()))
            )

        return self.expression(exp.LikeProperty, this=table, expressions=options)

    def _parse_sortkey(self, compound: bool = False) -> exp.SortKeyProperty:
        return self.expression(
            exp.SortKeyProperty, this=self._parse_wrapped_id_vars(), compound=compound
        )

    def _parse_character_set(self, default: bool = False) -> exp.CharacterSetProperty:
        self._match(TokenType.EQ)
        return self.expression(
            exp.CharacterSetProperty, this=self._parse_var_or_string(), default=default
        )

    def _parse_remote_with_connection(self) -> exp.RemoteWithConnectionModelProperty:
        self._match_text_seq("WITH", "CONNECTION")
        return self.expression(
            exp.RemoteWithConnectionModelProperty, this=self._parse_table_parts()
        )

    def _parse_returns(self) -> exp.ReturnsProperty:
        value: t.Optional[exp.Expression]
        null = None
        is_table = self._match(TokenType.TABLE)

        if is_table:
            if self._match(TokenType.LT):
                value = self.expression(
                    exp.Schema,
                    this="TABLE",
                    expressions=self._parse_csv(self._parse_struct_types),
                )
                if not self._match(TokenType.GT):
                    self.raise_error("Expecting >")
            else:
                value = self._parse_schema(exp.var("TABLE"))
        elif self._match_text_seq("NULL", "ON", "NULL", "INPUT"):
            null = True
            value = None
        else:
            value = self._parse_types()

        return self.expression(exp.ReturnsProperty, this=value, is_table=is_table, null=null)

    def _parse_describe(self) -> exp.Describe:
        kind = self._match_set(self.CREATABLES) and self._prev.text
        style = self._match_texts(self.DESCRIBE_STYLES) and self._prev.text.upper()
        if self._match(TokenType.DOT):
            style = None
            self._retreat(self._index - 2)

        format = self._parse_property() if self._match(TokenType.FORMAT, advance=False) else None

        if self._match_set(self.STATEMENT_PARSERS, advance=False):
            this = self._parse_statement()
        else:
            this = self._parse_table(schema=True)

        properties = self._parse_properties()
        expressions = properties.expressions if properties else None
        partition = self._parse_partition()
        return self.expression(
            exp.Describe,
            this=this,
            style=style,
            kind=kind,
            expressions=expressions,
            partition=partition,
            format=format,
        )

    def _parse_multitable_inserts(self, comments: t.Optional[t.List[str]]) -> exp.MultitableInserts:
        kind = self._prev.text.upper()
        expressions = []

        def parse_conditional_insert() -> t.Optional[exp.ConditionalInsert]:
            if self._match(TokenType.WHEN):
                expression = self._parse_disjunction()
                self._match(TokenType.THEN)
            else:
                expression = None

            else_ = self._match(TokenType.ELSE)

            if not self._match(TokenType.INTO):
                return None

            return self.expression(
                exp.ConditionalInsert,
                this=self.expression(
                    exp.Insert,
                    this=self._parse_table(schema=True),
                    expression=self._parse_derived_table_values(),
                ),
                expression=expression,
                else_=else_,
            )

        expression = parse_conditional_insert()
        while expression is not None:
            expressions.append(expression)
            expression = parse_conditional_insert()

        return self.expression(
            exp.MultitableInserts,
            kind=kind,
            comments=comments,
            expressions=expressions,
            source=self._parse_table(),
        )

    def _parse_insert(self) -> t.Union[exp.Insert, exp.MultitableInserts]:
        comments = []
        hint = self._parse_hint()
        overwrite = self._match(TokenType.OVERWRITE)
        ignore = self._match(TokenType.IGNORE)
        local = self._match_text_seq("LOCAL")
        alternative = None
        is_function = None

        if self._match_text_seq("DIRECTORY"):
            this: t.Optional[exp.Expression] = self.expression(
                exp.Directory,
                this=self._parse_var_or_string(),
                local=local,
                row_format=self._parse_row_format(match_row=True),
            )
        else:
            if self._match_set((TokenType.FIRST, TokenType.ALL)):
                comments += ensure_list(self._prev_comments)
                return self._parse_multitable_inserts(comments)

            if self._match(TokenType.OR):
                alternative = self._match_texts(self.INSERT_ALTERNATIVES) and self._prev.text

            self._match(TokenType.INTO)
            comments += ensure_list(self._prev_comments)
            self._match(TokenType.TABLE)
            is_function = self._match(TokenType.FUNCTION)

            this = (
                self._parse_table(schema=True, parse_partition=True)
                if not is_function
                else self._parse_function()
            )
            if isinstance(this, exp.Table) and self._match(TokenType.ALIAS, advance=False):
                this.set("alias", self._parse_table_alias())

        returning = self._parse_returning()

        return self.expression(
            exp.Insert,
            comments=comments,
            hint=hint,
            is_function=is_function,
            this=this,
            stored=self._match_text_seq("STORED") and self._parse_stored(),
            by_name=self._match_text_seq("BY", "NAME"),
            exists=self._parse_exists(),
            where=self._match_pair(TokenType.REPLACE, TokenType.WHERE) and self._parse_assignment(),
            partition=self._match(TokenType.PARTITION_BY) and self._parse_partitioned_by(),
            settings=self._match_text_seq("SETTINGS") and self._parse_settings_property(),
            expression=self._parse_derived_table_values() or self._parse_ddl_select(),
            conflict=self._parse_on_conflict(),
            returning=returning or self._parse_returning(),
            overwrite=overwrite,
            alternative=alternative,
            ignore=ignore,
            source=self._match(TokenType.TABLE) and self._parse_table(),
        )

    def _parse_kill(self) -> exp.Kill:
        kind = exp.var(self._prev.text) if self._match_texts(("CONNECTION", "QUERY")) else None

        return self.expression(
            exp.Kill,
            this=self._parse_primary(),
            kind=kind,
        )

    def _parse_on_conflict(self) -> t.Optional[exp.OnConflict]:
        conflict = self._match_text_seq("ON", "CONFLICT")
        duplicate = self._match_text_seq("ON", "DUPLICATE", "KEY")

        if not conflict and not duplicate:
            return None

        conflict_keys = None
        constraint = None

        if conflict:
            if self._match_text_seq("ON", "CONSTRAINT"):
                constraint = self._parse_id_var()
            elif self._match(TokenType.L_PAREN):
                conflict_keys = self._parse_csv(self._parse_id_var)
                self._match_r_paren()

        action = self._parse_var_from_options(self.CONFLICT_ACTIONS)
        if self._prev.token_type == TokenType.UPDATE:
            self._match(TokenType.SET)
            expressions = self._parse_csv(self._parse_equality)
        else:
            expressions = None

        return self.expression(
            exp.OnConflict,
            duplicate=duplicate,
            expressions=expressions,
            action=action,
            conflict_keys=conflict_keys,
            constraint=constraint,
            where=self._parse_where(),
        )

    def _parse_returning(self) -> t.Optional[exp.Returning]:
        if not self._match(TokenType.RETURNING):
            return None
        return self.expression(
            exp.Returning,
            expressions=self._parse_csv(self._parse_expression),
            into=self._match(TokenType.INTO) and self._parse_table_part(),
        )

    def _parse_row(self) -> t.Optional[exp.RowFormatSerdeProperty | exp.RowFormatDelimitedProperty]:
        if not self._match(TokenType.FORMAT):
            return None
        return self._parse_row_format()

    def _parse_serde_properties(self, with_: bool = False) -> t.Optional[exp.SerdeProperties]:
        index = self._index
        with_ = with_ or self._match_text_seq("WITH")

        if not self._match(TokenType.SERDE_PROPERTIES):
            self._retreat(index)
            return None
        return self.expression(
            exp.SerdeProperties,
            **{  # type: ignore
                "expressions": self._parse_wrapped_properties(),
                "with": with_,
            },
        )

    def _parse_row_format(
        self, match_row: bool = False
    ) -> t.Optional[exp.RowFormatSerdeProperty | exp.RowFormatDelimitedProperty]:
        if match_row and not self._match_pair(TokenType.ROW, TokenType.FORMAT):
            return None

        if self._match_text_seq("SERDE"):
            this = self._parse_string()

            serde_properties = self._parse_serde_properties()

            return self.expression(
                exp.RowFormatSerdeProperty, this=this, serde_properties=serde_properties
            )

        self._match_text_seq("DELIMITED")

        kwargs = {}

        if self._match_text_seq("FIELDS", "TERMINATED", "BY"):
            kwargs["fields"] = self._parse_string()
            if self._match_text_seq("ESCAPED", "BY"):
                kwargs["escaped"] = self._parse_string()
        if self._match_text_seq("COLLECTION", "ITEMS", "TERMINATED", "BY"):
            kwargs["collection_items"] = self._parse_string()
        if self._match_text_seq("MAP", "KEYS", "TERMINATED", "BY"):
            kwargs["map_keys"] = self._parse_string()
        if self._match_text_seq("LINES", "TERMINATED", "BY"):
            kwargs["lines"] = self._parse_string()
        if self._match_text_seq("NULL", "DEFINED", "AS"):
            kwargs["null"] = self._parse_string()

        return self.expression(exp.RowFormatDelimitedProperty, **kwargs)  # type: ignore

    def _parse_load(self) -> exp.LoadData | exp.Command:
        if self._match_text_seq("DATA"):
            local = self._match_text_seq("LOCAL")
            self._match_text_seq("INPATH")
            inpath = self._parse_string()
            overwrite = self._match(TokenType.OVERWRITE)
            self._match_pair(TokenType.INTO, TokenType.TABLE)

            return self.expression(
                exp.LoadData,
                this=self._parse_table(schema=True),
                local=local,
                overwrite=overwrite,
                inpath=inpath,
                partition=self._parse_partition(),
                input_format=self._match_text_seq("INPUTFORMAT") and self._parse_string(),
                serde=self._match_text_seq("SERDE") and self._parse_string(),
            )
        return self._parse_as_command(self._prev)

    def _parse_delete(self) -> exp.Delete:
        # This handles MySQL's "Multiple-Table Syntax"
        # https://dev.mysql.com/doc/refman/8.0/en/delete.html
        tables = None
        if not self._match(TokenType.FROM, advance=False):
            tables = self._parse_csv(self._parse_table) or None

        returning = self._parse_returning()

        return self.expression(
            exp.Delete,
            tables=tables,
            this=self._match(TokenType.FROM) and self._parse_table(joins=True),
            using=self._match(TokenType.USING) and self._parse_table(joins=True),
            cluster=self._match(TokenType.ON) and self._parse_on_property(),
            where=self._parse_where(),
            returning=returning or self._parse_returning(),
            limit=self._parse_limit(),
        )

    def _parse_update(self) -> exp.Update:
        this = self._parse_table(joins=True, alias_tokens=self.UPDATE_ALIAS_TOKENS)
        expressions = self._match(TokenType.SET) and self._parse_csv(self._parse_equality)
        returning = self._parse_returning()
        return self.expression(
            exp.Update,
            **{  # type: ignore
                "this": this,
                "expressions": expressions,
                "from": self._parse_from(joins=True),
                "where": self._parse_where(),
                "returning": returning or self._parse_returning(),
                "order": self._parse_order(),
                "limit": self._parse_limit(),
            },
        )

    def _parse_uncache(self) -> exp.Uncache:
        if not self._match(TokenType.TABLE):
            self.raise_error("Expecting TABLE after UNCACHE")

        return self.expression(
            exp.Uncache, exists=self._parse_exists(), this=self._parse_table(schema=True)
        )

    def _parse_cache(self) -> exp.Cache:
        lazy = self._match_text_seq("LAZY")
        self._match(TokenType.TABLE)
        table = self._parse_table(schema=True)

        options = []
        if self._match_text_seq("OPTIONS"):
            self._match_l_paren()
            k = self._parse_string()
            self._match(TokenType.EQ)
            v = self._parse_string()
            options = [k, v]
            self._match_r_paren()

        self._match(TokenType.ALIAS)
        return self.expression(
            exp.Cache,
            this=table,
            lazy=lazy,
            options=options,
            expression=self._parse_select(nested=True),
        )

    def _parse_partition(self) -> t.Optional[exp.Partition]:
        if not self._match(TokenType.PARTITION):
            return None

        return self.expression(
            exp.Partition, expressions=self._parse_wrapped_csv(self._parse_assignment)
        )

    def _parse_value(self) -> t.Optional[exp.Tuple]:
        def _parse_value_expression() -> t.Optional[exp.Expression]:
            if self.dialect.SUPPORTS_VALUES_DEFAULT and self._match(TokenType.DEFAULT):
                return exp.var(self._prev.text.upper())
            return self._parse_expression()

        if self._match(TokenType.L_PAREN):
            expressions = self._parse_csv(_parse_value_expression)
            self._match_r_paren()
            return self.expression(exp.Tuple, expressions=expressions)

        # In some dialects we can have VALUES 1, 2 which results in 1 column & 2 rows.
        expression = self._parse_expression()
        if expression:
            return self.expression(exp.Tuple, expressions=[expression])
        return None

    def _parse_projections(self) -> t.List[exp.Expression]:
        return self._parse_expressions()

    def _parse_select(
        self,
        nested: bool = False,
        table: bool = False,
        parse_subquery_alias: bool = True,
        parse_set_operation: bool = True,
    ) -> t.Optional[exp.Expression]:
        cte = self._parse_with()

        if cte:
            this = self._parse_statement()

            if not this:
                self.raise_error("Failed to parse any statement following CTE")
                return cte

            if "with" in this.arg_types:
                this.set("with", cte)
            else:
                self.raise_error(f"{this.key} does not support CTE")
                this = cte

            return this

        # duckdb supports leading with FROM x
        from_ = self._parse_from() if self._match(TokenType.FROM, advance=False) else None

        if self._match(TokenType.SELECT):
            comments = self._prev_comments

            hint = self._parse_hint()

            if self._next and not self._next.token_type == TokenType.DOT:
                all_ = self._match(TokenType.ALL)
                distinct = self._match_set(self.DISTINCT_TOKENS)
            else:
                all_, distinct = None, None

            kind = (
                self._match(TokenType.ALIAS)
                and self._match_texts(("STRUCT", "VALUE"))
                and self._prev.text.upper()
            )

            if distinct:
                distinct = self.expression(
                    exp.Distinct,
                    on=self._parse_value() if self._match(TokenType.ON) else None,
                )

            if all_ and distinct:
                self.raise_error("Cannot specify both ALL and DISTINCT after SELECT")

            operation_modifiers = []
            while self._curr and self._match_texts(self.OPERATION_MODIFIERS):
                operation_modifiers.append(exp.var(self._prev.text.upper()))

            limit = self._parse_limit(top=True)
            projections = self._parse_projections()

            this = self.expression(
                exp.Select,
                kind=kind,
                hint=hint,
                distinct=distinct,
                expressions=projections,
                limit=limit,
                operation_modifiers=operation_modifiers or None,
            )
            this.comments = comments

            into = self._parse_into()
            if into:
                this.set("into", into)

            if not from_:
                from_ = self._parse_from()

            if from_:
                this.set("from", from_)

            this = self._parse_query_modifiers(this)
        elif (table or nested) and self._match(TokenType.L_PAREN):
            if self._match_set((TokenType.PIVOT, TokenType.UNPIVOT)):
                this = self._parse_simplified_pivot(
                    is_unpivot=self._prev.token_type == TokenType.UNPIVOT
                )
            elif self._match(TokenType.FROM):
                from_ = self._parse_from(skip_from_token=True)
                # Support parentheses for duckdb FROM-first syntax
                select = self._parse_select()
                if select:
                    select.set("from", from_)
                    this = select
                else:
                    this = exp.select("*").from_(t.cast(exp.From, from_))
            else:
                this = (
                    self._parse_table()
                    if table
                    else self._parse_select(nested=True, parse_set_operation=False)
                )

                # Transform exp.Values into a exp.Table to pass through parse_query_modifiers
                # in case a modifier (e.g. join) is following
                if table and isinstance(this, exp.Values) and this.alias:
                    alias = this.args["alias"].pop()
                    this = exp.Table(this=this, alias=alias)

                this = self._parse_query_modifiers(self._parse_set_operations(this))

            self._match_r_paren()

            # We return early here so that the UNION isn't attached to the subquery by the
            # following call to _parse_set_operations, but instead becomes the parent node
            return self._parse_subquery(this, parse_alias=parse_subquery_alias)
        elif self._match(TokenType.VALUES, advance=False):
            this = self._parse_derived_table_values()
        elif from_:
            this = exp.select("*").from_(from_.this, copy=False)
        elif self._match(TokenType.SUMMARIZE):
            table = self._match(TokenType.TABLE)
            this = self._parse_select() or self._parse_string() or self._parse_table()
            return self.expression(exp.Summarize, this=this, table=table)
        elif self._match(TokenType.DESCRIBE):
            this = self._parse_describe()
        elif self._match_text_seq("STREAM"):
            this = self._parse_function()
            if this:
                this = self.expression(exp.Stream, this=this)
            else:
                self._retreat(self._index - 1)
        else:
            this = None

        return self._parse_set_operations(this) if parse_set_operation else this

    def _parse_with(self, skip_with_token: bool = False) -> t.Optional[exp.With]:
        if not skip_with_token and not self._match(TokenType.WITH):
            return None

        comments = self._prev_comments
        recursive = self._match(TokenType.RECURSIVE)

        last_comments = None
        expressions = []
        while True:
            expressions.append(self._parse_cte())
            if last_comments:
                expressions[-1].add_comments(last_comments)

            if not self._match(TokenType.COMMA) and not self._match(TokenType.WITH):
                break
            else:
                self._match(TokenType.WITH)

            last_comments = self._prev_comments

        return self.expression(
            exp.With, comments=comments, expressions=expressions, recursive=recursive
        )

    def _parse_cte(self) -> t.Optional[exp.CTE]:
        index = self._index

        alias = self._parse_table_alias(self.ID_VAR_TOKENS)
        if not alias or not alias.this:
            self.raise_error("Expected CTE to have alias")

        if not self._match(TokenType.ALIAS) and not self.OPTIONAL_ALIAS_TOKEN_CTE:
            self._retreat(index)
            return None

        comments = self._prev_comments

        if self._match_text_seq("NOT", "MATERIALIZED"):
            materialized = False
        elif self._match_text_seq("MATERIALIZED"):
            materialized = True
        else:
            materialized = None

        return self.expression(
            exp.CTE,
            this=self._parse_wrapped(self._parse_statement),
            alias=alias,
            materialized=materialized,
            comments=comments,
        )

    def _parse_table_alias(
        self, alias_tokens: t.Optional[t.Collection[TokenType]] = None
    ) -> t.Optional[exp.TableAlias]:
        # In some dialects, LIMIT and OFFSET can act as both identifiers and keywords (clauses)
        # so this section tries to parse the clause version and if it fails, it treats the token
        # as an identifier (alias)
        if self._can_parse_limit_or_offset():
            return None

        any_token = self._match(TokenType.ALIAS)
        alias = (
            self._parse_id_var(any_token=any_token, tokens=alias_tokens or self.TABLE_ALIAS_TOKENS)
            or self._parse_string_as_identifier()
        )

        index = self._index
        if self._match(TokenType.L_PAREN):
            columns = self._parse_csv(self._parse_function_parameter)
            self._match_r_paren() if columns else self._retreat(index)
        else:
            columns = None

        if not alias and not columns:
            return None

        table_alias = self.expression(exp.TableAlias, this=alias, columns=columns)

        # We bubble up comments from the Identifier to the TableAlias
        if isinstance(alias, exp.Identifier):
            table_alias.add_comments(alias.pop_comments())

        return table_alias

    def _parse_subquery(
        self, this: t.Optional[exp.Expression], parse_alias: bool = True
    ) -> t.Optional[exp.Subquery]:
        if not this:
            return None

        return self.expression(
            exp.Subquery,
            this=this,
            pivots=self._parse_pivots(),
            alias=self._parse_table_alias() if parse_alias else None,
            sample=self._parse_table_sample(),
        )

    def _implicit_unnests_to_explicit(self, this: E) -> E:
        from sqlglot.optimizer.normalize_identifiers import normalize_identifiers as _norm

        refs = {_norm(this.args["from"].this.copy(), dialect=self.dialect).alias_or_name}
        for i, join in enumerate(this.args.get("joins") or []):
            table = join.this
            normalized_table = table.copy()
            normalized_table.meta["maybe_column"] = True
            normalized_table = _norm(normalized_table, dialect=self.dialect)

            if isinstance(table, exp.Table) and not join.args.get("on"):
                if normalized_table.parts[0].name in refs:
                    table_as_column = table.to_column()
                    unnest = exp.Unnest(expressions=[table_as_column])

                    # Table.to_column creates a parent Alias node that we want to convert to
                    # a TableAlias and attach to the Unnest, so it matches the parser's output
                    if isinstance(table.args.get("alias"), exp.TableAlias):
                        table_as_column.replace(table_as_column.this)
                        exp.alias_(unnest, None, table=[table.args["alias"].this], copy=False)

                    table.replace(unnest)

            refs.add(normalized_table.alias_or_name)

        return this

    def _parse_query_modifiers(
        self, this: t.Optional[exp.Expression]
    ) -> t.Optional[exp.Expression]:
        if isinstance(this, (exp.Query, exp.Table)):
            for join in self._parse_joins():
                this.append("joins", join)
            for lateral in iter(self._parse_lateral, None):
                this.append("laterals", lateral)

            while True:
                if self._match_set(self.QUERY_MODIFIER_PARSERS, advance=False):
                    parser = self.QUERY_MODIFIER_PARSERS[self._curr.token_type]
                    key, expression = parser(self)

                    if expression:
                        this.set(key, expression)
                        if key == "limit":
                            offset = expression.args.pop("offset", None)

                            if offset:
                                offset = exp.Offset(expression=offset)
                                this.set("offset", offset)

                                limit_by_expressions = expression.expressions
                                expression.set("expressions", None)
                                offset.set("expressions", limit_by_expressions)
                        continue
                break

        if self.SUPPORTS_IMPLICIT_UNNEST and this and this.args.get("from"):
            this = self._implicit_unnests_to_explicit(this)

        return this

    def _parse_hint_fallback_to_string(self) -> t.Optional[exp.Hint]:
        start = self._curr
        while self._curr:
            self._advance()

        end = self._tokens[self._index - 1]
        return exp.Hint(expressions=[self._find_sql(start, end)])

    def _parse_hint_function_call(self) -> t.Optional[exp.Expression]:
        return self._parse_function_call()

    def _parse_hint_body(self) -> t.Optional[exp.Hint]:
        start_index = self._index
        should_fallback_to_string = False

        hints = []
        try:
            for hint in iter(
                lambda: self._parse_csv(
                    lambda: self._parse_hint_function_call() or self._parse_var(upper=True),
                ),
                [],
            ):
                hints.extend(hint)
        except ParseError:
            should_fallback_to_string = True

        if should_fallback_to_string or self._curr:
            self._retreat(start_index)
            return self._parse_hint_fallback_to_string()

        return self.expression(exp.Hint, expressions=hints)

    def _parse_hint(self) -> t.Optional[exp.Hint]:
        if self._match(TokenType.HINT) and self._prev_comments:
            return exp.maybe_parse(self._prev_comments[0], into=exp.Hint, dialect=self.dialect)

        return None

    def _parse_into(self) -> t.Optional[exp.Into]:
        if not self._match(TokenType.INTO):
            return None

        temp = self._match(TokenType.TEMPORARY)
        unlogged = self._match_text_seq("UNLOGGED")
        self._match(TokenType.TABLE)

        return self.expression(
            exp.Into, this=self._parse_table(schema=True), temporary=temp, unlogged=unlogged
        )

    def _parse_from(
        self, joins: bool = False, skip_from_token: bool = False
    ) -> t.Optional[exp.From]:
        if not skip_from_token and not self._match(TokenType.FROM):
            return None

        return self.expression(
            exp.From, comments=self._prev_comments, this=self._parse_table(joins=joins)
        )

    def _parse_match_recognize_measure(self) -> exp.MatchRecognizeMeasure:
        return self.expression(
            exp.MatchRecognizeMeasure,
            window_frame=self._match_texts(("FINAL", "RUNNING")) and self._prev.text.upper(),
            this=self._parse_expression(),
        )

    def _parse_match_recognize(self) -> t.Optional[exp.MatchRecognize]:
        if not self._match(TokenType.MATCH_RECOGNIZE):
            return None

        self._match_l_paren()

        partition = self._parse_partition_by()
        order = self._parse_order()

        measures = (
            self._parse_csv(self._parse_match_recognize_measure)
            if self._match_text_seq("MEASURES")
            else None
        )

        if self._match_text_seq("ONE", "ROW", "PER", "MATCH"):
            rows = exp.var("ONE ROW PER MATCH")
        elif self._match_text_seq("ALL", "ROWS", "PER", "MATCH"):
            text = "ALL ROWS PER MATCH"
            if self._match_text_seq("SHOW", "EMPTY", "MATCHES"):
                text += " SHOW EMPTY MATCHES"
            elif self._match_text_seq("OMIT", "EMPTY", "MATCHES"):
                text += " OMIT EMPTY MATCHES"
            elif self._match_text_seq("WITH", "UNMATCHED", "ROWS"):
                text += " WITH UNMATCHED ROWS"
            rows = exp.var(text)
        else:
            rows = None

        if self._match_text_seq("AFTER", "MATCH", "SKIP"):
            text = "AFTER MATCH SKIP"
            if self._match_text_seq("PAST", "LAST", "ROW"):
                text += " PAST LAST ROW"
            elif self._match_text_seq("TO", "NEXT", "ROW"):
                text += " TO NEXT ROW"
            elif self._match_text_seq("TO", "FIRST"):
                text += f" TO FIRST {self._advance_any().text}"  # type: ignore
            elif self._match_text_seq("TO", "LAST"):
                text += f" TO LAST {self._advance_any().text}"  # type: ignore
            after = exp.var(text)
        else:
            after = None

        if self._match_text_seq("PATTERN"):
            self._match_l_paren()

            if not self._curr:
                self.raise_error("Expecting )", self._curr)

            paren = 1
            start = self._curr

            while self._curr and paren > 0:
                if self._curr.token_type == TokenType.L_PAREN:
                    paren += 1
                if self._curr.token_type == TokenType.R_PAREN:
                    paren -= 1

                end = self._prev
                self._advance()

            if paren > 0:
                self.raise_error("Expecting )", self._curr)

            pattern = exp.var(self._find_sql(start, end))
        else:
            pattern = None

        define = (
            self._parse_csv(self._parse_name_as_expression)
            if self._match_text_seq("DEFINE")
            else None
        )

        self._match_r_paren()

        return self.expression(
            exp.MatchRecognize,
            partition_by=partition,
            order=order,
            measures=measures,
            rows=rows,
            after=after,
            pattern=pattern,
            define=define,
            alias=self._parse_table_alias(),
        )

    def _parse_lateral(self) -> t.Optional[exp.Lateral]:
        cross_apply = self._match_pair(TokenType.CROSS, TokenType.APPLY)
        if not cross_apply and self._match_pair(TokenType.OUTER, TokenType.APPLY):
            cross_apply = False

        if cross_apply is not None:
            this = self._parse_select(table=True)
            view = None
            outer = None
        elif self._match(TokenType.LATERAL):
            this = self._parse_select(table=True)
            view = self._match(TokenType.VIEW)
            outer = self._match(TokenType.OUTER)
        else:
            return None

        if not this:
            this = (
                self._parse_unnest()
                or self._parse_function()
                or self._parse_id_var(any_token=False)
            )

            while self._match(TokenType.DOT):
                this = exp.Dot(
                    this=this,
                    expression=self._parse_function() or self._parse_id_var(any_token=False),
                )

        if view:
            table = self._parse_id_var(any_token=False)
            columns = self._parse_csv(self._parse_id_var) if self._match(TokenType.ALIAS) else []
            table_alias: t.Optional[exp.TableAlias] = self.expression(
                exp.TableAlias, this=table, columns=columns
            )
        elif isinstance(this, (exp.Subquery, exp.Unnest)) and this.alias:
            # We move the alias from the lateral's child node to the lateral itself
            table_alias = this.args["alias"].pop()
        else:
            table_alias = self._parse_table_alias()

        return self.expression(
            exp.Lateral,
            this=this,
            view=view,
            outer=outer,
            alias=table_alias,
            cross_apply=cross_apply,
        )

    def _parse_join_parts(
        self,
    ) -> t.Tuple[t.Optional[Token], t.Optional[Token], t.Optional[Token]]:
        return (
            self._match_set(self.JOIN_METHODS) and self._prev,
            self._match_set(self.JOIN_SIDES) and self._prev,
            self._match_set(self.JOIN_KINDS) and self._prev,
        )

    def _parse_using_identifiers(self) -> t.List[exp.Expression]:
        def _parse_column_as_identifier() -> t.Optional[exp.Expression]:
            this = self._parse_column()
            if isinstance(this, exp.Column):
                return this.this
            return this

        return self._parse_wrapped_csv(_parse_column_as_identifier, optional=True)

    def _parse_join(
        self, skip_join_token: bool = False, parse_bracket: bool = False
    ) -> t.Optional[exp.Join]:
        if self._match(TokenType.COMMA):
            return self.expression(exp.Join, this=self._parse_table())

        index = self._index
        method, side, kind = self._parse_join_parts()
        hint = self._prev.text if self._match_texts(self.JOIN_HINTS) else None
        join = self._match(TokenType.JOIN) or (kind and kind.token_type == TokenType.STRAIGHT_JOIN)

        if not skip_join_token and not join:
            self._retreat(index)
            kind = None
            method = None
            side = None

        outer_apply = self._match_pair(TokenType.OUTER, TokenType.APPLY, False)
        cross_apply = self._match_pair(TokenType.CROSS, TokenType.APPLY, False)

        if not skip_join_token and not join and not outer_apply and not cross_apply:
            return None

        kwargs: t.Dict[str, t.Any] = {"this": self._parse_table(parse_bracket=parse_bracket)}
        if kind and kind.token_type == TokenType.ARRAY and self._match(TokenType.COMMA):
            kwargs["expressions"] = self._parse_csv(
                lambda: self._parse_table(parse_bracket=parse_bracket)
            )

        if method:
            kwargs["method"] = method.text
        if side:
            kwargs["side"] = side.text
        if kind:
            kwargs["kind"] = kind.text
        if hint:
            kwargs["hint"] = hint

        if self._match(TokenType.MATCH_CONDITION):
            kwargs["match_condition"] = self._parse_wrapped(self._parse_comparison)

        if self._match(TokenType.ON):
            kwargs["on"] = self._parse_assignment()
        elif self._match(TokenType.USING):
            kwargs["using"] = self._parse_using_identifiers()
        elif (
            not (outer_apply or cross_apply)
            and not isinstance(kwargs["this"], exp.Unnest)
            and not (kind and kind.token_type in (TokenType.CROSS, TokenType.ARRAY))
        ):
            index = self._index
            joins: t.Optional[list] = list(self._parse_joins())

            if joins and self._match(TokenType.ON):
                kwargs["on"] = self._parse_assignment()
            elif joins and self._match(TokenType.USING):
                kwargs["using"] = self._parse_using_identifiers()
            else:
                joins = None
                self._retreat(index)

            kwargs["this"].set("joins", joins if joins else None)

        comments = [c for token in (method, side, kind) if token for c in token.comments]
        return self.expression(exp.Join, comments=comments, **kwargs)

    def _parse_opclass(self) -> t.Optional[exp.Expression]:
        this = self._parse_assignment()

        if self._match_texts(self.OPCLASS_FOLLOW_KEYWORDS, advance=False):
            return this

        if not self._match_set(self.OPTYPE_FOLLOW_TOKENS, advance=False):
            return self.expression(exp.Opclass, this=this, expression=self._parse_table_parts())

        return this

    def _parse_index_params(self) -> exp.IndexParameters:
        using = self._parse_var(any_token=True) if self._match(TokenType.USING) else None

        if self._match(TokenType.L_PAREN, advance=False):
            columns = self._parse_wrapped_csv(self._parse_with_operator)
        else:
            columns = None

        include = self._parse_wrapped_id_vars() if self._match_text_seq("INCLUDE") else None
        partition_by = self._parse_partition_by()
        with_storage = self._match(TokenType.WITH) and self._parse_wrapped_properties()
        tablespace = (
            self._parse_var(any_token=True)
            if self._match_text_seq("USING", "INDEX", "TABLESPACE")
            else None
        )
        where = self._parse_where()

        on = self._parse_field() if self._match(TokenType.ON) else None

        return self.expression(
            exp.IndexParameters,
            using=using,
            columns=columns,
            include=include,
            partition_by=partition_by,
            where=where,
            with_storage=with_storage,
            tablespace=tablespace,
            on=on,
        )

    def _parse_index(
        self, index: t.Optional[exp.Expression] = None, anonymous: bool = False
    ) -> t.Optional[exp.Index]:
        if index or anonymous:
            unique = None
            primary = None
            amp = None

            self._match(TokenType.ON)
            self._match(TokenType.TABLE)  # hive
            table = self._parse_table_parts(schema=True)
        else:
            unique = self._match(TokenType.UNIQUE)
            primary = self._match_text_seq("PRIMARY")
            amp = self._match_text_seq("AMP")

            if not self._match(TokenType.INDEX):
                return None

            index = self._parse_id_var()
            table = None

        params = self._parse_index_params()

        return self.expression(
            exp.Index,
            this=index,
            table=table,
            unique=unique,
            primary=primary,
            amp=amp,
            params=params,
        )

    def _parse_table_hints(self) -> t.Optional[t.List[exp.Expression]]:
        hints: t.List[exp.Expression] = []
        if self._match_pair(TokenType.WITH, TokenType.L_PAREN):
            # https://learn.microsoft.com/en-us/sql/t-sql/queries/hints-transact-sql-table?view=sql-server-ver16
            hints.append(
                self.expression(
                    exp.WithTableHint,
                    expressions=self._parse_csv(
                        lambda: self._parse_function() or self._parse_var(any_token=True)
                    ),
                )
            )
            self._match_r_paren()
        else:
            # https://dev.mysql.com/doc/refman/8.0/en/index-hints.html
            while self._match_set(self.TABLE_INDEX_HINT_TOKENS):
                hint = exp.IndexTableHint(this=self._prev.text.upper())

                self._match_set((TokenType.INDEX, TokenType.KEY))
                if self._match(TokenType.FOR):
                    hint.set("target", self._advance_any() and self._prev.text.upper())

                hint.set("expressions", self._parse_wrapped_id_vars())
                hints.append(hint)

        return hints or None

    def _parse_table_part(self, schema: bool = False) -> t.Optional[exp.Expression]:
        return (
            (not schema and self._parse_function(optional_parens=False))
            or self._parse_id_var(any_token=False)
            or self._parse_string_as_identifier()
            or self._parse_placeholder()
        )

    def _parse_table_parts(
        self, schema: bool = False, is_db_reference: bool = False, wildcard: bool = False
    ) -> exp.Table:
        catalog = None
        db = None
        table: t.Optional[exp.Expression | str] = self._parse_table_part(schema=schema)

        while self._match(TokenType.DOT):
            if catalog:
                # This allows nesting the table in arbitrarily many dot expressions if needed
                table = self.expression(
                    exp.Dot, this=table, expression=self._parse_table_part(schema=schema)
                )
            else:
                catalog = db
                db = table
                # "" used for tsql FROM a..b case
                table = self._parse_table_part(schema=schema) or ""

        if (
            wildcard
            and self._is_connected()
            and (isinstance(table, exp.Identifier) or not table)
            and self._match(TokenType.STAR)
        ):
            if isinstance(table, exp.Identifier):
                table.args["this"] += "*"
            else:
                table = exp.Identifier(this="*")

        # We bubble up comments from the Identifier to the Table
        comments = table.pop_comments() if isinstance(table, exp.Expression) else None

        if is_db_reference:
            catalog = db
            db = table
            table = None

        if not table and not is_db_reference:
            self.raise_error(f"Expected table name but got {self._curr}")
        if not db and is_db_reference:
            self.raise_error(f"Expected database name but got {self._curr}")

        table = self.expression(
            exp.Table,
            comments=comments,
            this=table,
            db=db,
            catalog=catalog,
        )

        changes = self._parse_changes()
        if changes:
            table.set("changes", changes)

        at_before = self._parse_historical_data()
        if at_before:
            table.set("when", at_before)

        pivots = self._parse_pivots()
        if pivots:
            table.set("pivots", pivots)

        return table

    def _parse_table(
        self,
        schema: bool = False,
        joins: bool = False,
        alias_tokens: t.Optional[t.Collection[TokenType]] = None,
        parse_bracket: bool = False,
        is_db_reference: bool = False,
        parse_partition: bool = False,
    ) -> t.Optional[exp.Expression]:
        lateral = self._parse_lateral()
        if lateral:
            return lateral

        unnest = self._parse_unnest()
        if unnest:
            return unnest

        values = self._parse_derived_table_values()
        if values:
            return values

        subquery = self._parse_select(table=True)
        if subquery:
            if not subquery.args.get("pivots"):
                subquery.set("pivots", self._parse_pivots())
            return subquery

        bracket = parse_bracket and self._parse_bracket(None)
        bracket = self.expression(exp.Table, this=bracket) if bracket else None

        rows_from = self._match_text_seq("ROWS", "FROM") and self._parse_wrapped_csv(
            self._parse_table
        )
        rows_from = self.expression(exp.Table, rows_from=rows_from) if rows_from else None

        only = self._match(TokenType.ONLY)

        this = t.cast(
            exp.Expression,
            bracket
            or rows_from
            or self._parse_bracket(
                self._parse_table_parts(schema=schema, is_db_reference=is_db_reference)
            ),
        )

        if only:
            this.set("only", only)

        # Postgres supports a wildcard (table) suffix operator, which is a no-op in this context
        self._match_text_seq("*")

        parse_partition = parse_partition or self.SUPPORTS_PARTITION_SELECTION
        if parse_partition and self._match(TokenType.PARTITION, advance=False):
            this.set("partition", self._parse_partition())

        if schema:
            return self._parse_schema(this=this)

        version = self._parse_version()

        if version:
            this.set("version", version)

        if self.dialect.ALIAS_POST_TABLESAMPLE:
            this.set("sample", self._parse_table_sample())

        alias = self._parse_table_alias(alias_tokens=alias_tokens or self.TABLE_ALIAS_TOKENS)
        if alias:
            this.set("alias", alias)

        if isinstance(this, exp.Table) and self._match_text_seq("AT"):
            return self.expression(
                exp.AtIndex, this=this.to_column(copy=False), expression=self._parse_id_var()
            )

        this.set("hints", self._parse_table_hints())

        if not this.args.get("pivots"):
            this.set("pivots", self._parse_pivots())

        if not self.dialect.ALIAS_POST_TABLESAMPLE:
            this.set("sample", self._parse_table_sample())

        if joins:
            for join in self._parse_joins():
                this.append("joins", join)

        if self._match_pair(TokenType.WITH, TokenType.ORDINALITY):
            this.set("ordinality", True)
            this.set("alias", self._parse_table_alias())

        return this

    def _parse_version(self) -> t.Optional[exp.Version]:
        if self._match(TokenType.TIMESTAMP_SNAPSHOT):
            this = "TIMESTAMP"
        elif self._match(TokenType.VERSION_SNAPSHOT):
            this = "VERSION"
        else:
            return None

        if self._match_set((TokenType.FROM, TokenType.BETWEEN)):
            kind = self._prev.text.upper()
            start = self._parse_bitwise()
            self._match_texts(("TO", "AND"))
            end = self._parse_bitwise()
            expression: t.Optional[exp.Expression] = self.expression(
                exp.Tuple, expressions=[start, end]
            )
        elif self._match_text_seq("CONTAINED", "IN"):
            kind = "CONTAINED IN"
            expression = self.expression(
                exp.Tuple, expressions=self._parse_wrapped_csv(self._parse_bitwise)
            )
        elif self._match(TokenType.ALL):
            kind = "ALL"
            expression = None
        else:
            self._match_text_seq("AS", "OF")
            kind = "AS OF"
            expression = self._parse_type()

        return self.expression(exp.Version, this=this, expression=expression, kind=kind)

    def _parse_historical_data(self) -> t.Optional[exp.HistoricalData]:
        # https://docs.snowflake.com/en/sql-reference/constructs/at-before
        index = self._index
        historical_data = None
        if self._match_texts(self.HISTORICAL_DATA_PREFIX):
            this = self._prev.text.upper()
            kind = (
                self._match(TokenType.L_PAREN)
                and self._match_texts(self.HISTORICAL_DATA_KIND)
                and self._prev.text.upper()
            )
            expression = self._match(TokenType.FARROW) and self._parse_bitwise()

            if expression:
                self._match_r_paren()
                historical_data = self.expression(
                    exp.HistoricalData, this=this, kind=kind, expression=expression
                )
            else:
                self._retreat(index)

        return historical_data

    def _parse_changes(self) -> t.Optional[exp.Changes]:
        if not self._match_text_seq("CHANGES", "(", "INFORMATION", "=>"):
            return None

        information = self._parse_var(any_token=True)
        self._match_r_paren()

        return self.expression(
            exp.Changes,
            information=information,
            at_before=self._parse_historical_data(),
            end=self._parse_historical_data(),
        )

    def _parse_unnest(self, with_alias: bool = True) -> t.Optional[exp.Unnest]:
        if not self._match(TokenType.UNNEST):
            return None

        expressions = self._parse_wrapped_csv(self._parse_equality)
        offset = self._match_pair(TokenType.WITH, TokenType.ORDINALITY)

        alias = self._parse_table_alias() if with_alias else None

        if alias:
            if self.dialect.UNNEST_COLUMN_ONLY:
                if alias.args.get("columns"):
                    self.raise_error("Unexpected extra column alias in unnest.")

                alias.set("columns", [alias.this])
                alias.set("this", None)

            columns = alias.args.get("columns") or []
            if offset and len(expressions) < len(columns):
                offset = columns.pop()

        if not offset and self._match_pair(TokenType.WITH, TokenType.OFFSET):
            self._match(TokenType.ALIAS)
            offset = self._parse_id_var(
                any_token=False, tokens=self.UNNEST_OFFSET_ALIAS_TOKENS
            ) or exp.to_identifier("offset")

        return self.expression(exp.Unnest, expressions=expressions, alias=alias, offset=offset)

    def _parse_derived_table_values(self) -> t.Optional[exp.Values]:
        is_derived = self._match_pair(TokenType.L_PAREN, TokenType.VALUES)
        if not is_derived and not (
            # ClickHouse's `FORMAT Values` is equivalent to `VALUES`
            self._match_text_seq("VALUES") or self._match_text_seq("FORMAT", "VALUES")
        ):
            return None

        expressions = self._parse_csv(self._parse_value)
        alias = self._parse_table_alias()

        if is_derived:
            self._match_r_paren()

        return self.expression(
            exp.Values, expressions=expressions, alias=alias or self._parse_table_alias()
        )

    def _parse_table_sample(self, as_modifier: bool = False) -> t.Optional[exp.TableSample]:
        if not self._match(TokenType.TABLE_SAMPLE) and not (
            as_modifier and self._match_text_seq("USING", "SAMPLE")
        ):
            return None

        bucket_numerator = None
        bucket_denominator = None
        bucket_field = None
        percent = None
        size = None
        seed = None

        method = self._parse_var(tokens=(TokenType.ROW,), upper=True)
        matched_l_paren = self._match(TokenType.L_PAREN)

        if self.TABLESAMPLE_CSV:
            num = None
            expressions = self._parse_csv(self._parse_primary)
        else:
            expressions = None
            num = (
                self._parse_factor()
                if self._match(TokenType.NUMBER, advance=False)
                else self._parse_primary() or self._parse_placeholder()
            )

        if self._match_text_seq("BUCKET"):
            bucket_numerator = self._parse_number()
            self._match_text_seq("OUT", "OF")
            bucket_denominator = bucket_denominator = self._parse_number()
            self._match(TokenType.ON)
            bucket_field = self._parse_field()
        elif self._match_set((TokenType.PERCENT, TokenType.MOD)):
            percent = num
        elif self._match(TokenType.ROWS) or not self.dialect.TABLESAMPLE_SIZE_IS_PERCENT:
            size = num
        else:
            percent = num

        if matched_l_paren:
            self._match_r_paren()

        if self._match(TokenType.L_PAREN):
            method = self._parse_var(upper=True)
            seed = self._match(TokenType.COMMA) and self._parse_number()
            self._match_r_paren()
        elif self._match_texts(("SEED", "REPEATABLE")):
            seed = self._parse_wrapped(self._parse_number)

        if not method and self.DEFAULT_SAMPLING_METHOD:
            method = exp.var(self.DEFAULT_SAMPLING_METHOD)

        return self.expression(
            exp.TableSample,
            expressions=expressions,
            method=method,
            bucket_numerator=bucket_numerator,
            bucket_denominator=bucket_denominator,
            bucket_field=bucket_field,
            percent=percent,
            size=size,
            seed=seed,
        )

    def _parse_pivots(self) -> t.Optional[t.List[exp.Pivot]]:
        return list(iter(self._parse_pivot, None)) or None

    def _parse_joins(self) -> t.Iterator[exp.Join]:
        return iter(self._parse_join, None)

    def _parse_unpivot_columns(self) -> t.Optional[exp.UnpivotColumns]:
        if not self._match(TokenType.INTO):
            return None

        return self.expression(
            exp.UnpivotColumns,
            this=self._match_text_seq("NAME") and self._parse_column(),
            expressions=self._match_text_seq("VALUE") and self._parse_csv(self._parse_column),
        )

    # https://duckdb.org/docs/sql/statements/pivot
    def _parse_simplified_pivot(self, is_unpivot: t.Optional[bool] = None) -> exp.Pivot:
        def _parse_on() -> t.Optional[exp.Expression]:
            this = self._parse_bitwise()

            if self._match(TokenType.IN):
                # PIVOT ... ON col IN (row_val1, row_val2)
                return self._parse_in(this)
            if self._match(TokenType.ALIAS, advance=False):
                # UNPIVOT ... ON (col1, col2, col3) AS row_val
                return self._parse_alias(this)

            return this

        this = self._parse_table()
        expressions = self._match(TokenType.ON) and self._parse_csv(_parse_on)
        into = self._parse_unpivot_columns()
        using = self._match(TokenType.USING) and self._parse_csv(
            lambda: self._parse_alias(self._parse_function())
        )
        group = self._parse_group()

        return self.expression(
            exp.Pivot,
            this=this,
            expressions=expressions,
            using=using,
            group=group,
            unpivot=is_unpivot,
            into=into,
        )

    def _parse_pivot_in(self) -> exp.In | exp.PivotAny:
        def _parse_aliased_expression() -> t.Optional[exp.Expression]:
            this = self._parse_select_or_expression()

            self._match(TokenType.ALIAS)
            alias = self._parse_bitwise()
            if alias:
                if isinstance(alias, exp.Column) and not alias.db:
                    alias = alias.this
                return self.expression(exp.PivotAlias, this=this, alias=alias)

            return this

        value = self._parse_column()

        if not self._match_pair(TokenType.IN, TokenType.L_PAREN):
            self.raise_error("Expecting IN (")

        if self._match(TokenType.ANY):
            exprs: t.List[exp.Expression] = ensure_list(exp.PivotAny(this=self._parse_order()))
        else:
            exprs = self._parse_csv(_parse_aliased_expression)

        self._match_r_paren()
        return self.expression(exp.In, this=value, expressions=exprs)

    def _parse_pivot(self) -> t.Optional[exp.Pivot]:
        index = self._index
        include_nulls = None

        if self._match(TokenType.PIVOT):
            unpivot = False
        elif self._match(TokenType.UNPIVOT):
            unpivot = True

            # https://docs.databricks.com/en/sql/language-manual/sql-ref-syntax-qry-select-unpivot.html#syntax
            if self._match_text_seq("INCLUDE", "NULLS"):
                include_nulls = True
            elif self._match_text_seq("EXCLUDE", "NULLS"):
                include_nulls = False
        else:
            return None

        expressions = []

        if not self._match(TokenType.L_PAREN):
            self._retreat(index)
            return None

        if unpivot:
            expressions = self._parse_csv(self._parse_column)
        else:
            expressions = self._parse_csv(lambda: self._parse_alias(self._parse_function()))

        if not expressions:
            self.raise_error("Failed to parse PIVOT's aggregation list")

        if not self._match(TokenType.FOR):
            self.raise_error("Expecting FOR")

        field = self._parse_pivot_in()
        default_on_null = self._match_text_seq("DEFAULT", "ON", "NULL") and self._parse_wrapped(
            self._parse_bitwise
        )

        self._match_r_paren()

        pivot = self.expression(
            exp.Pivot,
            expressions=expressions,
            field=field,
            unpivot=unpivot,
            include_nulls=include_nulls,
            default_on_null=default_on_null,
        )

        if not self._match_set((TokenType.PIVOT, TokenType.UNPIVOT), advance=False):
            pivot.set("alias", self._parse_table_alias())

        if not unpivot:
            names = self._pivot_column_names(t.cast(t.List[exp.Expression], expressions))

            columns: t.List[exp.Expression] = []
            for fld in pivot.args["field"].expressions:
                field_name = fld.sql() if self.IDENTIFY_PIVOT_STRINGS else fld.alias_or_name
                for name in names:
                    if self.PREFIXED_PIVOT_COLUMNS:
                        name = f"{name}_{field_name}" if name else field_name
                    else:
                        name = f"{field_name}_{name}" if name else field_name

                    columns.append(exp.to_identifier(name))

            pivot.set("columns", columns)

        return pivot

    def _pivot_column_names(self, aggregations: t.List[exp.Expression]) -> t.List[str]:
        return [agg.alias for agg in aggregations]

    def _parse_prewhere(self, skip_where_token: bool = False) -> t.Optional[exp.PreWhere]:
        if not skip_where_token and not self._match(TokenType.PREWHERE):
            return None

        return self.expression(
            exp.PreWhere, comments=self._prev_comments, this=self._parse_assignment()
        )

    def _parse_where(self, skip_where_token: bool = False) -> t.Optional[exp.Where]:
        if not skip_where_token and not self._match(TokenType.WHERE):
            return None

        return self.expression(
            exp.Where, comments=self._prev_comments, this=self._parse_assignment()
        )

    def _parse_group(self, skip_group_by_token: bool = False) -> t.Optional[exp.Group]:
        if not skip_group_by_token and not self._match(TokenType.GROUP_BY):
            return None

        elements: t.Dict[str, t.Any] = defaultdict(list)

        if self._match(TokenType.ALL):
            elements["all"] = True
        elif self._match(TokenType.DISTINCT):
            elements["all"] = False

        while True:
            index = self._index

            elements["expressions"].extend(
                self._parse_csv(
                    lambda: None
                    if self._match_set((TokenType.CUBE, TokenType.ROLLUP), advance=False)
                    else self._parse_assignment()
                )
            )

            before_with_index = self._index
            with_prefix = self._match(TokenType.WITH)

            if self._match(TokenType.ROLLUP):
                elements["rollup"].append(
                    self._parse_cube_or_rollup(exp.Rollup, with_prefix=with_prefix)
                )
            elif self._match(TokenType.CUBE):
                elements["cube"].append(
                    self._parse_cube_or_rollup(exp.Cube, with_prefix=with_prefix)
                )
            elif self._match(TokenType.GROUPING_SETS):
                elements["grouping_sets"].append(
                    self.expression(
                        exp.GroupingSets,
                        expressions=self._parse_wrapped_csv(self._parse_grouping_set),
                    )
                )
            elif self._match_text_seq("TOTALS"):
                elements["totals"] = True  # type: ignore

            if before_with_index <= self._index <= before_with_index + 1:
                self._retreat(before_with_index)
                break

            if index == self._index:
                break

        return self.expression(exp.Group, **elements)  # type: ignore

    def _parse_cube_or_rollup(self, kind: t.Type[E], with_prefix: bool = False) -> E:
        return self.expression(
            kind, expressions=[] if with_prefix else self._parse_wrapped_csv(self._parse_column)
        )

    def _parse_grouping_set(self) -> t.Optional[exp.Expression]:
        if self._match(TokenType.L_PAREN):
            grouping_set = self._parse_csv(self._parse_column)
            self._match_r_paren()
            return self.expression(exp.Tuple, expressions=grouping_set)

        return self._parse_column()

    def _parse_having(self, skip_having_token: bool = False) -> t.Optional[exp.Having]:
        if not skip_having_token and not self._match(TokenType.HAVING):
            return None
        return self.expression(exp.Having, this=self._parse_assignment())

    def _parse_qualify(self) -> t.Optional[exp.Qualify]:
        if not self._match(TokenType.QUALIFY):
            return None
        return self.expression(exp.Qualify, this=self._parse_assignment())

    def _parse_connect(self, skip_start_token: bool = False) -> t.Optional[exp.Connect]:
        if skip_start_token:
            start = None
        elif self._match(TokenType.START_WITH):
            start = self._parse_assignment()
        else:
            return None

        self._match(TokenType.CONNECT_BY)
        nocycle = self._match_text_seq("NOCYCLE")
        self.NO_PAREN_FUNCTION_PARSERS["PRIOR"] = lambda self: self.expression(
            exp.Prior, this=self._parse_bitwise()
        )
        connect = self._parse_assignment()
        self.NO_PAREN_FUNCTION_PARSERS.pop("PRIOR")

        if not start and self._match(TokenType.START_WITH):
            start = self._parse_assignment()

        return self.expression(exp.Connect, start=start, connect=connect, nocycle=nocycle)

    def _parse_name_as_expression(self) -> t.Optional[exp.Expression]:
        this = self._parse_id_var(any_token=True)
        if self._match(TokenType.ALIAS):
            this = self.expression(exp.Alias, alias=this, this=self._parse_assignment())
        return this

    def _parse_interpolate(self) -> t.Optional[t.List[exp.Expression]]:
        if self._match_text_seq("INTERPOLATE"):
            return self._parse_wrapped_csv(self._parse_name_as_expression)
        return None

    def _parse_order(
        self, this: t.Optional[exp.Expression] = None, skip_order_token: bool = False
    ) -> t.Optional[exp.Expression]:
        siblings = None
        if not skip_order_token and not self._match(TokenType.ORDER_BY):
            if not self._match(TokenType.ORDER_SIBLINGS_BY):
                return this

            siblings = True

        return self.expression(
            exp.Order,
            this=this,
            expressions=self._parse_csv(self._parse_ordered),
            siblings=siblings,
        )

    def _parse_sort(self, exp_class: t.Type[E], token: TokenType) -> t.Optional[E]:
        if not self._match(token):
            return None
        return self.expression(exp_class, expressions=self._parse_csv(self._parse_ordered))

    def _parse_ordered(
        self, parse_method: t.Optional[t.Callable] = None
    ) -> t.Optional[exp.Ordered]:
        this = parse_method() if parse_method else self._parse_assignment()
        if not this:
            return None

        if this.name.upper() == "ALL" and self.dialect.SUPPORTS_ORDER_BY_ALL:
            this = exp.var("ALL")

        asc = self._match(TokenType.ASC)
        desc = self._match(TokenType.DESC) or (asc and False)

        is_nulls_first = self._match_text_seq("NULLS", "FIRST")
        is_nulls_last = self._match_text_seq("NULLS", "LAST")

        nulls_first = is_nulls_first or False
        explicitly_null_ordered = is_nulls_first or is_nulls_last

        if (
            not explicitly_null_ordered
            and (
                (not desc and self.dialect.NULL_ORDERING == "nulls_are_small")
                or (desc and self.dialect.NULL_ORDERING != "nulls_are_small")
            )
            and self.dialect.NULL_ORDERING != "nulls_are_last"
        ):
            nulls_first = True

        if self._match_text_seq("WITH", "FILL"):
            with_fill = self.expression(
                exp.WithFill,
                **{  # type: ignore
                    "from": self._match(TokenType.FROM) and self._parse_bitwise(),
                    "to": self._match_text_seq("TO") and self._parse_bitwise(),
                    "step": self._match_text_seq("STEP") and self._parse_bitwise(),
                    "interpolate": self._parse_interpolate(),
                },
            )
        else:
            with_fill = None

        return self.expression(
            exp.Ordered, this=this, desc=desc, nulls_first=nulls_first, with_fill=with_fill
        )

    def _parse_limit(
        self,
        this: t.Optional[exp.Expression] = None,
        top: bool = False,
        skip_limit_token: bool = False,
    ) -> t.Optional[exp.Expression]:
        if skip_limit_token or self._match(TokenType.TOP if top else TokenType.LIMIT):
            comments = self._prev_comments
            if top:
                limit_paren = self._match(TokenType.L_PAREN)
                expression = self._parse_term() if limit_paren else self._parse_number()

                if limit_paren:
                    self._match_r_paren()
            else:
                expression = self._parse_term()

            if self._match(TokenType.COMMA):
                offset = expression
                expression = self._parse_term()
            else:
                offset = None

            limit_exp = self.expression(
                exp.Limit,
                this=this,
                expression=expression,
                offset=offset,
                comments=comments,
                expressions=self._parse_limit_by(),
            )

            return limit_exp

        if self._match(TokenType.FETCH):
            direction = self._match_set((TokenType.FIRST, TokenType.NEXT))
            direction = self._prev.text.upper() if direction else "FIRST"

            count = self._parse_field(tokens=self.FETCH_TOKENS)
            percent = self._match(TokenType.PERCENT)

            self._match_set((TokenType.ROW, TokenType.ROWS))

            only = self._match_text_seq("ONLY")
            with_ties = self._match_text_seq("WITH", "TIES")

            if only and with_ties:
                self.raise_error("Cannot specify both ONLY and WITH TIES in FETCH clause")

            return self.expression(
                exp.Fetch,
                direction=direction,
                count=count,
                percent=percent,
                with_ties=with_ties,
            )

        return this

    def _parse_offset(self, this: t.Optional[exp.Expression] = None) -> t.Optional[exp.Expression]:
        if not self._match(TokenType.OFFSET):
            return this

        count = self._parse_term()
        self._match_set((TokenType.ROW, TokenType.ROWS))

        return self.expression(
            exp.Offset, this=this, expression=count, expressions=self._parse_limit_by()
        )

    def _can_parse_limit_or_offset(self) -> bool:
        if not self._match_set(self.AMBIGUOUS_ALIAS_TOKENS, advance=False):
            return False

        index = self._index
        result = bool(
            self._try_parse(self._parse_limit, retreat=True)
            or self._try_parse(self._parse_offset, retreat=True)
        )
        self._retreat(index)
        return result

    def _parse_limit_by(self) -> t.Optional[t.List[exp.Expression]]:
        return self._match_text_seq("BY") and self._parse_csv(self._parse_bitwise)

    def _parse_locks(self) -> t.List[exp.Lock]:
        locks = []
        while True:
            if self._match_text_seq("FOR", "UPDATE"):
                update = True
            elif self._match_text_seq("FOR", "SHARE") or self._match_text_seq(
                "LOCK", "IN", "SHARE", "MODE"
            ):
                update = False
            else:
                break

            expressions = None
            if self._match_text_seq("OF"):
                expressions = self._parse_csv(lambda: self._parse_table(schema=True))

            wait: t.Optional[bool | exp.Expression] = None
            if self._match_text_seq("NOWAIT"):
                wait = True
            elif self._match_text_seq("WAIT"):
                wait = self._parse_primary()
            elif self._match_text_seq("SKIP", "LOCKED"):
                wait = False

            locks.append(
                self.expression(exp.Lock, update=update, expressions=expressions, wait=wait)
            )

        return locks

    def _parse_set_operations(self, this: t.Optional[exp.Expression]) -> t.Optional[exp.Expression]:
        while this and self._match_set(self.SET_OPERATIONS):
            token_type = self._prev.token_type

            if token_type == TokenType.UNION:
                operation: t.Type[exp.SetOperation] = exp.Union
            elif token_type == TokenType.EXCEPT:
                operation = exp.Except
            else:
                operation = exp.Intersect

            comments = self._prev.comments

            if self._match(TokenType.DISTINCT):
                distinct: t.Optional[bool] = True
            elif self._match(TokenType.ALL):
                distinct = False
            else:
                distinct = self.dialect.SET_OP_DISTINCT_BY_DEFAULT[operation]
                if distinct is None:
                    self.raise_error(f"Expected DISTINCT or ALL for {operation.__name__}")

            by_name = self._match_text_seq("BY", "NAME")
            expression = self._parse_select(nested=True, parse_set_operation=False)

            this = self.expression(
                operation,
                comments=comments,
                this=this,
                distinct=distinct,
                by_name=by_name,
                expression=expression,
            )

        if isinstance(this, exp.SetOperation) and self.MODIFIERS_ATTACHED_TO_SET_OP:
            expression = this.expression

            if expression:
                for arg in self.SET_OP_MODIFIERS:
                    expr = expression.args.get(arg)
                    if expr:
                        this.set(arg, expr.pop())

        return this

    def _parse_expression(self) -> t.Optional[exp.Expression]:
        return self._parse_alias(self._parse_assignment())

    def _parse_assignment(self) -> t.Optional[exp.Expression]:
        this = self._parse_disjunction()
        if not this and self._next and self._next.token_type in self.ASSIGNMENT:
            # This allows us to parse <non-identifier token> := <expr>
            this = exp.column(
                t.cast(str, self._advance_any(ignore_reserved=True) and self._prev.text)
            )

        while self._match_set(self.ASSIGNMENT):
            if isinstance(this, exp.Column) and len(this.parts) == 1:
                this = this.this

            this = self.expression(
                self.ASSIGNMENT[self._prev.token_type],
                this=this,
                comments=self._prev_comments,
                expression=self._parse_assignment(),
            )

        return this

    def _parse_disjunction(self) -> t.Optional[exp.Expression]:
        return self._parse_tokens(self._parse_conjunction, self.DISJUNCTION)

    def _parse_conjunction(self) -> t.Optional[exp.Expression]:
        return self._parse_tokens(self._parse_equality, self.CONJUNCTION)

    def _parse_equality(self) -> t.Optional[exp.Expression]:
        return self._parse_tokens(self._parse_comparison, self.EQUALITY)

    def _parse_comparison(self) -> t.Optional[exp.Expression]:
        return self._parse_tokens(self._parse_range, self.COMPARISON)

    def _parse_range(self, this: t.Optional[exp.Expression] = None) -> t.Optional[exp.Expression]:
        this = this or self._parse_bitwise()
        negate = self._match(TokenType.NOT)

        if self._match_set(self.RANGE_PARSERS):
            expression = self.RANGE_PARSERS[self._prev.token_type](self, this)
            if not expression:
                return this

            this = expression
        elif self._match(TokenType.ISNULL):
            this = self.expression(exp.Is, this=this, expression=exp.Null())

        # Postgres supports ISNULL and NOTNULL for conditions.
        # https://blog.andreiavram.ro/postgresql-null-composite-type/
        if self._match(TokenType.NOTNULL):
            this = self.expression(exp.Is, this=this, expression=exp.Null())
            this = self.expression(exp.Not, this=this)

        if negate:
            this = self._negate_range(this)

        if self._match(TokenType.IS):
            this = self._parse_is(this)

        return this

    def _negate_range(self, this: t.Optional[exp.Expression] = None) -> t.Optional[exp.Expression]:
        if not this:
            return this

        return self.expression(exp.Not, this=this)

    def _parse_is(self, this: t.Optional[exp.Expression]) -> t.Optional[exp.Expression]:
        index = self._index - 1
        negate = self._match(TokenType.NOT)

        if self._match_text_seq("DISTINCT", "FROM"):
            klass = exp.NullSafeEQ if negate else exp.NullSafeNEQ
            return self.expression(klass, this=this, expression=self._parse_bitwise())

        if self._match(TokenType.JSON):
            kind = self._match_texts(self.IS_JSON_PREDICATE_KIND) and self._prev.text.upper()

            if self._match_text_seq("WITH"):
                _with = True
            elif self._match_text_seq("WITHOUT"):
                _with = False
            else:
                _with = None

            unique = self._match(TokenType.UNIQUE)
            self._match_text_seq("KEYS")
            expression: t.Optional[exp.Expression] = self.expression(
                exp.JSON, **{"this": kind, "with": _with, "unique": unique}
            )
        else:
            expression = self._parse_primary() or self._parse_null()
            if not expression:
                self._retreat(index)
                return None

        this = self.expression(exp.Is, this=this, expression=expression)
        return self.expression(exp.Not, this=this) if negate else this

    def _parse_in(self, this: t.Optional[exp.Expression], alias: bool = False) -> exp.In:
        unnest = self._parse_unnest(with_alias=False)
        if unnest:
            this = self.expression(exp.In, this=this, unnest=unnest)
        elif self._match_set((TokenType.L_PAREN, TokenType.L_BRACKET)):
            matched_l_paren = self._prev.token_type == TokenType.L_PAREN
            expressions = self._parse_csv(lambda: self._parse_select_or_expression(alias=alias))

            if len(expressions) == 1 and isinstance(expressions[0], exp.Query):
                this = self.expression(exp.In, this=this, query=expressions[0].subquery(copy=False))
            else:
                this = self.expression(exp.In, this=this, expressions=expressions)

            if matched_l_paren:
                self._match_r_paren(this)
            elif not self._match(TokenType.R_BRACKET, expression=this):
                self.raise_error("Expecting ]")
        else:
            this = self.expression(exp.In, this=this, field=self._parse_column())

        return this

    def _parse_between(self, this: t.Optional[exp.Expression]) -> exp.Between:
        low = self._parse_bitwise()
        self._match(TokenType.AND)
        high = self._parse_bitwise()
        return self.expression(exp.Between, this=this, low=low, high=high)

    def _parse_escape(self, this: t.Optional[exp.Expression]) -> t.Optional[exp.Expression]:
        if not self._match(TokenType.ESCAPE):
            return this
        return self.expression(exp.Escape, this=this, expression=self._parse_string())

    def _parse_interval(self, match_interval: bool = True) -> t.Optional[exp.Add | exp.Interval]:
        index = self._index

        if not self._match(TokenType.INTERVAL) and match_interval:
            return None

        if self._match(TokenType.STRING, advance=False):
            this = self._parse_primary()
        else:
            this = self._parse_term()

        if not this or (
            isinstance(this, exp.Column)
            and not this.table
            and not this.this.quoted
            and this.name.upper() == "IS"
        ):
            self._retreat(index)
            return None

        unit = self._parse_function() or (
            not self._match(TokenType.ALIAS, advance=False)
            and self._parse_var(any_token=True, upper=True)
        )

        # Most dialects support, e.g., the form INTERVAL '5' day, thus we try to parse
        # each INTERVAL expression into this canonical form so it's easy to transpile
        if this and this.is_number:
            this = exp.Literal.string(this.to_py())
        elif this and this.is_string:
            parts = exp.INTERVAL_STRING_RE.findall(this.name)
            if parts and unit:
                # Unconsume the eagerly-parsed unit, since the real unit was part of the string
                unit = None
                self._retreat(self._index - 1)

            if len(parts) == 1:
                this = exp.Literal.string(parts[0][0])
                unit = self.expression(exp.Var, this=parts[0][1].upper())
        if self.INTERVAL_SPANS and self._match_text_seq("TO"):
            unit = self.expression(
                exp.IntervalSpan, this=unit, expression=self._parse_var(any_token=True, upper=True)
            )

        interval = self.expression(exp.Interval, this=this, unit=unit)

        index = self._index
        self._match(TokenType.PLUS)

        # Convert INTERVAL 'val_1' unit_1 [+] ... [+] 'val_n' unit_n into a sum of intervals
        if self._match_set((TokenType.STRING, TokenType.NUMBER), advance=False):
            return self.expression(
                exp.Add, this=interval, expression=self._parse_interval(match_interval=False)
            )

        self._retreat(index)
        return interval

    def _parse_bitwise(self) -> t.Optional[exp.Expression]:
        this = self._parse_term()

        while True:
            if self._match_set(self.BITWISE):
                this = self.expression(
                    self.BITWISE[self._prev.token_type],
                    this=this,
                    expression=self._parse_term(),
                )
            elif self.dialect.DPIPE_IS_STRING_CONCAT and self._match(TokenType.DPIPE):
                this = self.expression(
                    exp.DPipe,
                    this=this,
                    expression=self._parse_term(),
                    safe=not self.dialect.STRICT_STRING_CONCAT,
                )
            elif self._match(TokenType.DQMARK):
                this = self.expression(
                    exp.Coalesce, this=this, expressions=ensure_list(self._parse_term())
                )
            elif self._match_pair(TokenType.LT, TokenType.LT):
                this = self.expression(
                    exp.BitwiseLeftShift, this=this, expression=self._parse_term()
                )
            elif self._match_pair(TokenType.GT, TokenType.GT):
                this = self.expression(
                    exp.BitwiseRightShift, this=this, expression=self._parse_term()
                )
            else:
                break

        return this

    def _parse_term(self) -> t.Optional[exp.Expression]:
        this = self._parse_factor()

        while self._match_set(self.TERM):
            klass = self.TERM[self._prev.token_type]
            comments = self._prev_comments
            expression = self._parse_factor()

            this = self.expression(klass, this=this, comments=comments, expression=expression)

            if isinstance(this, exp.Collate):
                expr = this.expression

                # Preserve collations such as pg_catalog."default" (Postgres) as columns, otherwise
                # fallback to Identifier / Var
                if isinstance(expr, exp.Column) and len(expr.parts) == 1:
                    ident = expr.this
                    if isinstance(ident, exp.Identifier):
                        this.set("expression", ident if ident.quoted else exp.var(ident.name))

        return this

    def _parse_factor(self) -> t.Optional[exp.Expression]:
        parse_method = self._parse_exponent if self.EXPONENT else self._parse_unary
        this = parse_method()

        while self._match_set(self.FACTOR):
            klass = self.FACTOR[self._prev.token_type]
            comments = self._prev_comments
            expression = parse_method()

            if not expression and klass is exp.IntDiv and self._prev.text.isalpha():
                self._retreat(self._index - 1)
                return this

            this = self.expression(klass, this=this, comments=comments, expression=expression)

            if isinstance(this, exp.Div):
                this.args["typed"] = self.dialect.TYPED_DIVISION
                this.args["safe"] = self.dialect.SAFE_DIVISION

        return this

    def _parse_exponent(self) -> t.Optional[exp.Expression]:
        return self._parse_tokens(self._parse_unary, self.EXPONENT)

    def _parse_unary(self) -> t.Optional[exp.Expression]:
        if self._match_set(self.UNARY_PARSERS):
            return self.UNARY_PARSERS[self._prev.token_type](self)
        return self._parse_at_time_zone(self._parse_type())

    def _parse_type(
        self, parse_interval: bool = True, fallback_to_identifier: bool = False
    ) -> t.Optional[exp.Expression]:
        interval = parse_interval and self._parse_interval()
        if interval:
            return interval

        index = self._index
        data_type = self._parse_types(check_func=True, allow_identifiers=False)

        # parse_types() returns a Cast if we parsed BQ's inline constructor <type>(<values>) e.g.
        # STRUCT<a INT, b STRING>(1, 'foo'), which is canonicalized to CAST(<values> AS <type>)
        if isinstance(data_type, exp.Cast):
            # This constructor can contain ops directly after it, for instance struct unnesting:
            # STRUCT<a INT, b STRING>(1, 'foo').* --> CAST(STRUCT(1, 'foo') AS STRUCT<a iNT, b STRING).*
            return self._parse_column_ops(data_type)

        if data_type:
            index2 = self._index
            this = self._parse_primary()

            if isinstance(this, exp.Literal):
                parser = self.TYPE_LITERAL_PARSERS.get(data_type.this)
                if parser:
                    return parser(self, this, data_type)

                return self.expression(exp.Cast, this=this, to=data_type)

            # The expressions arg gets set by the parser when we have something like DECIMAL(38, 0)
            # in the input SQL. In that case, we'll produce these tokens: DECIMAL ( 38 , 0 )
            #
            # If the index difference here is greater than 1, that means the parser itself must have
            # consumed additional tokens such as the DECIMAL scale and precision in the above example.
            #
            # If it's not greater than 1, then it must be 1, because we've consumed at least the type
            # keyword, meaning that the expressions arg of the DataType must have gotten set by a
            # callable in the TYPE_CONVERTERS mapping. For example, Snowflake converts DECIMAL to
            # DECIMAL(38, 0)) in order to facilitate the data type's transpilation.
            #
            # In these cases, we don't really want to return the converted type, but instead retreat
            # and try to parse a Column or Identifier in the section below.
            if data_type.expressions and index2 - index > 1:
                self._retreat(index2)
                return self._parse_column_ops(data_type)

            self._retreat(index)

        if fallback_to_identifier:
            return self._parse_id_var()

        this = self._parse_column()
        return this and self._parse_column_ops(this)

    def _parse_type_size(self) -> t.Optional[exp.DataTypeParam]:
        this = self._parse_type()
        if not this:
            return None

        if isinstance(this, exp.Column) and not this.table:
            this = exp.var(this.name.upper())

        return self.expression(
            exp.DataTypeParam, this=this, expression=self._parse_var(any_token=True)
        )

    def _parse_types(
        self, check_func: bool = False, schema: bool = False, allow_identifiers: bool = True
    ) -> t.Optional[exp.Expression]:
        index = self._index

        this: t.Optional[exp.Expression] = None
        prefix = self._match_text_seq("SYSUDTLIB", ".")

        if not self._match_set(self.TYPE_TOKENS):
            identifier = allow_identifiers and self._parse_id_var(
                any_token=False, tokens=(TokenType.VAR,)
            )
            if isinstance(identifier, exp.Identifier):
                tokens = self.dialect.tokenize(identifier.sql(dialect=self.dialect))

                if len(tokens) != 1:
                    self.raise_error("Unexpected identifier", self._prev)

                if tokens[0].token_type in self.TYPE_TOKENS:
                    self._prev = tokens[0]
                elif self.dialect.SUPPORTS_USER_DEFINED_TYPES:
                    type_name = identifier.name

                    while self._match(TokenType.DOT):
                        type_name = f"{type_name}.{self._advance_any() and self._prev.text}"

                    this = exp.DataType.build(type_name, udt=True)
                else:
                    self._retreat(self._index - 1)
                    return None
            else:
                return None

        type_token = self._prev.token_type

        if type_token == TokenType.PSEUDO_TYPE:
            return self.expression(exp.PseudoType, this=self._prev.text.upper())

        if type_token == TokenType.OBJECT_IDENTIFIER:
            return self.expression(exp.ObjectIdentifier, this=self._prev.text.upper())

        # https://materialize.com/docs/sql/types/map/
        if type_token == TokenType.MAP and self._match(TokenType.L_BRACKET):
            key_type = self._parse_types(
                check_func=check_func, schema=schema, allow_identifiers=allow_identifiers
            )
            if not self._match(TokenType.FARROW):
                self._retreat(index)
                return None

            value_type = self._parse_types(
                check_func=check_func, schema=schema, allow_identifiers=allow_identifiers
            )
            if not self._match(TokenType.R_BRACKET):
                self._retreat(index)
                return None

            return exp.DataType(
                this=exp.DataType.Type.MAP,
                expressions=[key_type, value_type],
                nested=True,
                prefix=prefix,
            )

        nested = type_token in self.NESTED_TYPE_TOKENS
        is_struct = type_token in self.STRUCT_TYPE_TOKENS
        is_aggregate = type_token in self.AGGREGATE_TYPE_TOKENS
        expressions = None
        maybe_func = False

        if self._match(TokenType.L_PAREN):
            if is_struct:
                expressions = self._parse_csv(lambda: self._parse_struct_types(type_required=True))
            elif nested:
                expressions = self._parse_csv(
                    lambda: self._parse_types(
                        check_func=check_func, schema=schema, allow_identifiers=allow_identifiers
                    )
                )
                if type_token == TokenType.NULLABLE and len(expressions) == 1:
                    this = expressions[0]
                    this.set("nullable", True)
                    self._match_r_paren()
                    return this
            elif type_token in self.ENUM_TYPE_TOKENS:
                expressions = self._parse_csv(self._parse_equality)
            elif is_aggregate:
                func_or_ident = self._parse_function(anonymous=True) or self._parse_id_var(
                    any_token=False, tokens=(TokenType.VAR,)
                )
                if not func_or_ident or not self._match(TokenType.COMMA):
                    return None
                expressions = self._parse_csv(
                    lambda: self._parse_types(
                        check_func=check_func, schema=schema, allow_identifiers=allow_identifiers
                    )
                )
                expressions.insert(0, func_or_ident)
            else:
                expressions = self._parse_csv(self._parse_type_size)

                # https://docs.snowflake.com/en/sql-reference/data-types-vector
                if type_token == TokenType.VECTOR and len(expressions) == 2:
                    expressions[0] = exp.DataType.build(expressions[0].name, dialect=self.dialect)

            if not expressions or not self._match(TokenType.R_PAREN):
                self._retreat(index)
                return None

            maybe_func = True

        values: t.Optional[t.List[exp.Expression]] = None

        if nested and self._match(TokenType.LT):
            if is_struct:
                expressions = self._parse_csv(lambda: self._parse_struct_types(type_required=True))
            else:
                expressions = self._parse_csv(
                    lambda: self._parse_types(
                        check_func=check_func, schema=schema, allow_identifiers=allow_identifiers
                    )
                )

            if not self._match(TokenType.GT):
                self.raise_error("Expecting >")

            if self._match_set((TokenType.L_BRACKET, TokenType.L_PAREN)):
                values = self._parse_csv(self._parse_assignment)
                if not values and is_struct:
                    values = None
                    self._retreat(self._index - 1)
                else:
                    self._match_set((TokenType.R_BRACKET, TokenType.R_PAREN))

        if type_token in self.TIMESTAMPS:
            if self._match_text_seq("WITH", "TIME", "ZONE"):
                maybe_func = False
                tz_type = (
                    exp.DataType.Type.TIMETZ
                    if type_token in self.TIMES
                    else exp.DataType.Type.TIMESTAMPTZ
                )
                this = exp.DataType(this=tz_type, expressions=expressions)
            elif self._match_text_seq("WITH", "LOCAL", "TIME", "ZONE"):
                maybe_func = False
                this = exp.DataType(this=exp.DataType.Type.TIMESTAMPLTZ, expressions=expressions)
            elif self._match_text_seq("WITHOUT", "TIME", "ZONE"):
                maybe_func = False
        elif type_token == TokenType.INTERVAL:
            unit = self._parse_var(upper=True)
            if unit:
                if self._match_text_seq("TO"):
                    unit = exp.IntervalSpan(this=unit, expression=self._parse_var(upper=True))

                this = self.expression(exp.DataType, this=self.expression(exp.Interval, unit=unit))
            else:
                this = self.expression(exp.DataType, this=exp.DataType.Type.INTERVAL)

        if maybe_func and check_func:
            index2 = self._index
            peek = self._parse_string()

            if not peek:
                self._retreat(index)
                return None

            self._retreat(index2)

        if not this:
            if self._match_text_seq("UNSIGNED"):
                unsigned_type_token = self.SIGNED_TO_UNSIGNED_TYPE_TOKEN.get(type_token)
                if not unsigned_type_token:
                    self.raise_error(f"Cannot convert {type_token.value} to unsigned.")

                type_token = unsigned_type_token or type_token

            this = exp.DataType(
                this=exp.DataType.Type[type_token.value],
                expressions=expressions,
                nested=nested,
                prefix=prefix,
            )

            # Empty arrays/structs are allowed
            if values is not None:
                cls = exp.Struct if is_struct else exp.Array
                this = exp.cast(cls(expressions=values), this, copy=False)

        elif expressions:
            this.set("expressions", expressions)

        # https://materialize.com/docs/sql/types/list/#type-name
        while self._match(TokenType.LIST):
            this = exp.DataType(this=exp.DataType.Type.LIST, expressions=[this], nested=True)

        index = self._index

        # Postgres supports the INT ARRAY[3] syntax as a synonym for INT[3]
        matched_array = self._match(TokenType.ARRAY)

        while self._curr:
            datatype_token = self._prev.token_type
            matched_l_bracket = self._match(TokenType.L_BRACKET)
            if not matched_l_bracket and not matched_array:
                break

            matched_array = False
            values = self._parse_csv(self._parse_assignment) or None
            if (
                values
                and not schema
                and (
                    not self.dialect.SUPPORTS_FIXED_SIZE_ARRAYS or datatype_token == TokenType.ARRAY
                )
            ):
                # Retreating here means that we should not parse the following values as part of the data type, e.g. in DuckDB
                # ARRAY[1] should retreat and instead be parsed into exp.Array in contrast to INT[x][y] which denotes a fixed-size array data type
                self._retreat(index)
                break

            this = exp.DataType(
                this=exp.DataType.Type.ARRAY, expressions=[this], values=values, nested=True
            )
            self._match(TokenType.R_BRACKET)

        if self.TYPE_CONVERTERS and isinstance(this.this, exp.DataType.Type):
            converter = self.TYPE_CONVERTERS.get(this.this)
            if converter:
                this = converter(t.cast(exp.DataType, this))

        return this

    def _parse_struct_types(self, type_required: bool = False) -> t.Optional[exp.Expression]:
        index = self._index

        if (
            self._curr
            and self._next
            and self._curr.token_type in self.TYPE_TOKENS
            and self._next.token_type in self.TYPE_TOKENS
        ):
            # Takes care of special cases like `STRUCT<list ARRAY<...>>` where the identifier is also a
            # type token. Without this, the list will be parsed as a type and we'll eventually crash
            this = self._parse_id_var()
        else:
            this = (
                self._parse_type(parse_interval=False, fallback_to_identifier=True)
                or self._parse_id_var()
            )

        self._match(TokenType.COLON)

        if (
            type_required
            and not isinstance(this, exp.DataType)
            and not self._match_set(self.TYPE_TOKENS, advance=False)
        ):
            self._retreat(index)
            return self._parse_types()

        return self._parse_column_def(this)

    def _parse_at_time_zone(self, this: t.Optional[exp.Expression]) -> t.Optional[exp.Expression]:
        if not self._match_text_seq("AT", "TIME", "ZONE"):
            return this
        return self.expression(exp.AtTimeZone, this=this, zone=self._parse_unary())

    def _parse_column(self) -> t.Optional[exp.Expression]:
        this = self._parse_column_reference()
        column = self._parse_column_ops(this) if this else self._parse_bracket(this)

        if self.dialect.SUPPORTS_COLUMN_JOIN_MARKS and column:
            column.set("join_mark", self._match(TokenType.JOIN_MARKER))

        return column

    def _parse_column_reference(self) -> t.Optional[exp.Expression]:
        this = self._parse_field()
        if (
            not this
            and self._match(TokenType.VALUES, advance=False)
            and self.VALUES_FOLLOWED_BY_PAREN
            and (not self._next or self._next.token_type != TokenType.L_PAREN)
        ):
            this = self._parse_id_var()

        if isinstance(this, exp.Identifier):
            # We bubble up comments from the Identifier to the Column
            this = self.expression(exp.Column, comments=this.pop_comments(), this=this)

        return this

    def _parse_colon_as_variant_extract(
        self, this: t.Optional[exp.Expression]
    ) -> t.Optional[exp.Expression]:
        casts = []
        json_path = []
        escape = None

        while self._match(TokenType.COLON):
            start_index = self._index

            # Snowflake allows reserved keywords as json keys but advance_any() excludes TokenType.SELECT from any_tokens=True
            path = self._parse_column_ops(
                self._parse_field(any_token=True, tokens=(TokenType.SELECT,))
            )

            # The cast :: operator has a lower precedence than the extraction operator :, so
            # we rearrange the AST appropriately to avoid casting the JSON path
            while isinstance(path, exp.Cast):
                casts.append(path.to)
                path = path.this

            if casts:
                dcolon_offset = next(
                    i
                    for i, t in enumerate(self._tokens[start_index:])
                    if t.token_type == TokenType.DCOLON
                )
                end_token = self._tokens[start_index + dcolon_offset - 1]
            else:
                end_token = self._prev

            if path:
                # Escape single quotes from Snowflake's colon extraction (e.g. col:"a'b") as
                # it'll roundtrip to a string literal in GET_PATH
                if isinstance(path, exp.Identifier) and path.quoted:
                    escape = True

                json_path.append(self._find_sql(self._tokens[start_index], end_token))

        # The VARIANT extract in Snowflake/Databricks is parsed as a JSONExtract; Snowflake uses the json_path in GET_PATH() while
        # Databricks transforms it back to the colon/dot notation
        if json_path:
            json_path_expr = self.dialect.to_json_path(exp.Literal.string(".".join(json_path)))

            if json_path_expr:
                json_path_expr.set("escape", escape)

            this = self.expression(
                exp.JSONExtract,
                this=this,
                expression=json_path_expr,
                variant_extract=True,
            )

            while casts:
                this = self.expression(exp.Cast, this=this, to=casts.pop())

        return this

    def _parse_dcolon(self) -> t.Optional[exp.Expression]:
        return self._parse_types()

    def _parse_column_ops(self, this: t.Optional[exp.Expression]) -> t.Optional[exp.Expression]:
        this = self._parse_bracket(this)

        while self._match_set(self.COLUMN_OPERATORS):
            op_token = self._prev.token_type
            op = self.COLUMN_OPERATORS.get(op_token)

            if op_token == TokenType.DCOLON:
                field = self._parse_dcolon()
                if not field:
                    self.raise_error("Expected type")
            elif op and self._curr:
                field = self._parse_column_reference() or self._parse_bracket()
            else:
                field = self._parse_field(any_token=True, anonymous_func=True)

            if isinstance(field, (exp.Func, exp.Window)) and this:
                # BQ & snowflake allow function calls like x.y.count(...), SAFE.SUBSTR(...) etc
                # https://cloud.google.com/bigquery/docs/reference/standard-sql/functions-reference#function_call_rules
                this = exp.replace_tree(
                    this,
                    lambda n: (
                        self.expression(exp.Dot, this=n.args.get("table"), expression=n.this)
                        if n.table
                        else n.this
                    )
                    if isinstance(n, exp.Column)
                    else n,
                )

            if op:
                this = op(self, this, field)
            elif isinstance(this, exp.Column) and not this.args.get("catalog"):
                this = self.expression(
                    exp.Column,
                    comments=this.comments,
                    this=field,
                    table=this.this,
                    db=this.args.get("table"),
                    catalog=this.args.get("db"),
                )
            elif isinstance(field, exp.Window):
                # Move the exp.Dot's to the window's function
                window_func = self.expression(exp.Dot, this=this, expression=field.this)
                field.set("this", window_func)
                this = field
            else:
                this = self.expression(exp.Dot, this=this, expression=field)

            if field and field.comments:
                t.cast(exp.Expression, this).add_comments(field.pop_comments())

            this = self._parse_bracket(this)

        return self._parse_colon_as_variant_extract(this) if self.COLON_IS_VARIANT_EXTRACT else this

    def _parse_primary(self) -> t.Optional[exp.Expression]:
        if self._match_set(self.PRIMARY_PARSERS):
            token_type = self._prev.token_type
            primary = self.PRIMARY_PARSERS[token_type](self, self._prev)

            if token_type == TokenType.STRING:
                expressions = [primary]
                while self._match(TokenType.STRING):
                    expressions.append(exp.Literal.string(self._prev.text))

                if len(expressions) > 1:
                    return self.expression(exp.Concat, expressions=expressions)

            return primary

        if self._match_pair(TokenType.DOT, TokenType.NUMBER):
            return exp.Literal.number(f"0.{self._prev.text}")

        if self._match(TokenType.L_PAREN):
            comments = self._prev_comments
            query = self._parse_select()

            if query:
                expressions = [query]
            else:
                expressions = self._parse_expressions()

            this = self._parse_query_modifiers(seq_get(expressions, 0))

            if not this and self._match(TokenType.R_PAREN, advance=False):
                this = self.expression(exp.Tuple)
            elif isinstance(this, exp.UNWRAPPED_QUERIES):
                this = self._parse_subquery(this=this, parse_alias=False)
            elif isinstance(this, exp.Subquery):
                this = self._parse_subquery(
                    this=self._parse_set_operations(this), parse_alias=False
                )
            elif len(expressions) > 1 or self._prev.token_type == TokenType.COMMA:
                this = self.expression(exp.Tuple, expressions=expressions)
            else:
                this = self.expression(exp.Paren, this=this)

            if this:
                this.add_comments(comments)

            self._match_r_paren(expression=this)
            return this

        return None

    def _parse_field(
        self,
        any_token: bool = False,
        tokens: t.Optional[t.Collection[TokenType]] = None,
        anonymous_func: bool = False,
    ) -> t.Optional[exp.Expression]:
        if anonymous_func:
            field = (
                self._parse_function(anonymous=anonymous_func, any_token=any_token)
                or self._parse_primary()
            )
        else:
            field = self._parse_primary() or self._parse_function(
                anonymous=anonymous_func, any_token=any_token
            )
        return field or self._parse_id_var(any_token=any_token, tokens=tokens)

    def _parse_function(
        self,
        functions: t.Optional[t.Dict[str, t.Callable]] = None,
        anonymous: bool = False,
        optional_parens: bool = True,
        any_token: bool = False,
    ) -> t.Optional[exp.Expression]:
        # This allows us to also parse {fn <function>} syntax (Snowflake, MySQL support this)
        # See: https://community.snowflake.com/s/article/SQL-Escape-Sequences
        fn_syntax = False
        if (
            self._match(TokenType.L_BRACE, advance=False)
            and self._next
            and self._next.text.upper() == "FN"
        ):
            self._advance(2)
            fn_syntax = True

        func = self._parse_function_call(
            functions=functions,
            anonymous=anonymous,
            optional_parens=optional_parens,
            any_token=any_token,
        )

        if fn_syntax:
            self._match(TokenType.R_BRACE)

        return func

    def _parse_function_call(
        self,
        functions: t.Optional[t.Dict[str, t.Callable]] = None,
        anonymous: bool = False,
        optional_parens: bool = True,
        any_token: bool = False,
    ) -> t.Optional[exp.Expression]:
        if not self._curr:
            return None

        comments = self._curr.comments
        token_type = self._curr.token_type
        this = self._curr.text
        upper = this.upper()

        parser = self.NO_PAREN_FUNCTION_PARSERS.get(upper)
        if optional_parens and parser and token_type not in self.INVALID_FUNC_NAME_TOKENS:
            self._advance()
            return self._parse_window(parser(self))

        if not self._next or self._next.token_type != TokenType.L_PAREN:
            if optional_parens and token_type in self.NO_PAREN_FUNCTIONS:
                self._advance()
                return self.expression(self.NO_PAREN_FUNCTIONS[token_type])

            return None

        if any_token:
            if token_type in self.RESERVED_TOKENS:
                return None
        elif token_type not in self.FUNC_TOKENS:
            return None

        self._advance(2)

        parser = self.FUNCTION_PARSERS.get(upper)
        if parser and not anonymous:
            this = parser(self)
        else:
            subquery_predicate = self.SUBQUERY_PREDICATES.get(token_type)

            if subquery_predicate and self._curr.token_type in (TokenType.SELECT, TokenType.WITH):
                this = self.expression(
                    subquery_predicate, comments=comments, this=self._parse_select()
                )
                self._match_r_paren()
                return this

            if functions is None:
                functions = self.FUNCTIONS

            function = functions.get(upper)
            known_function = function and not anonymous

            alias = not known_function or upper in self.FUNCTIONS_WITH_ALIASED_ARGS
            args = self._parse_csv(lambda: self._parse_lambda(alias=alias))

            post_func_comments = self._curr and self._curr.comments
            if known_function and post_func_comments:
                # If the user-inputted comment "/* sqlglot.anonymous */" is following the function
                # call we'll construct it as exp.Anonymous, even if it's "known"
                if any(
                    comment.lstrip().startswith(exp.SQLGLOT_ANONYMOUS)
                    for comment in post_func_comments
                ):
                    known_function = False

            if alias and known_function:
                args = self._kv_to_prop_eq(args)

            if known_function:
                func_builder = t.cast(t.Callable, function)

                if "dialect" in func_builder.__code__.co_varnames:
                    func = func_builder(args, dialect=self.dialect)
                else:
                    func = func_builder(args)

                func = self.validate_expression(func, args)
                if self.dialect.PRESERVE_ORIGINAL_NAMES:
                    func.meta["name"] = this

                this = func
            else:
                if token_type == TokenType.IDENTIFIER:
                    this = exp.Identifier(this=this, quoted=True)
                this = self.expression(exp.Anonymous, this=this, expressions=args)

        if isinstance(this, exp.Expression):
            this.add_comments(comments)

        self._match_r_paren(this)
        return self._parse_window(this)

    def _to_prop_eq(self, expression: exp.Expression, index: int) -> exp.Expression:
        return expression

    def _kv_to_prop_eq(self, expressions: t.List[exp.Expression]) -> t.List[exp.Expression]:
        transformed = []

        for index, e in enumerate(expressions):
            if isinstance(e, self.KEY_VALUE_DEFINITIONS):
                if isinstance(e, exp.Alias):
                    e = self.expression(exp.PropertyEQ, this=e.args.get("alias"), expression=e.this)

                if not isinstance(e, exp.PropertyEQ):
                    e = self.expression(
                        exp.PropertyEQ, this=exp.to_identifier(e.this.name), expression=e.expression
                    )

                if isinstance(e.this, exp.Column):
                    e.this.replace(e.this.this)
            else:
                e = self._to_prop_eq(e, index)

            transformed.append(e)

        return transformed

    def _parse_user_defined_function_expression(self) -> t.Optional[exp.Expression]:
        return self._parse_statement()

    def _parse_function_parameter(self) -> t.Optional[exp.Expression]:
        return self._parse_column_def(self._parse_id_var())

    def _parse_user_defined_function(
        self, kind: t.Optional[TokenType] = None
    ) -> t.Optional[exp.Expression]:
        this = self._parse_id_var()

        while self._match(TokenType.DOT):
            this = self.expression(exp.Dot, this=this, expression=self._parse_id_var())

        if not self._match(TokenType.L_PAREN):
            return this

        expressions = self._parse_csv(self._parse_function_parameter)
        self._match_r_paren()
        return self.expression(
            exp.UserDefinedFunction, this=this, expressions=expressions, wrapped=True
        )

    def _parse_introducer(self, token: Token) -> exp.Introducer | exp.Identifier:
        literal = self._parse_primary()
        if literal:
            return self.expression(exp.Introducer, this=token.text, expression=literal)

        return self.expression(exp.Identifier, this=token.text)

    def _parse_session_parameter(self) -> exp.SessionParameter:
        kind = None
        this = self._parse_id_var() or self._parse_primary()

        if this and self._match(TokenType.DOT):
            kind = this.name
            this = self._parse_var() or self._parse_primary()

        return self.expression(exp.SessionParameter, this=this, kind=kind)

    def _parse_lambda_arg(self) -> t.Optional[exp.Expression]:
        return self._parse_id_var()

    def _parse_lambda(self, alias: bool = False) -> t.Optional[exp.Expression]:
        index = self._index

        if self._match(TokenType.L_PAREN):
            expressions = t.cast(
                t.List[t.Optional[exp.Expression]], self._parse_csv(self._parse_lambda_arg)
            )

            if not self._match(TokenType.R_PAREN):
                self._retreat(index)
        else:
            expressions = [self._parse_lambda_arg()]

        if self._match_set(self.LAMBDAS):
            return self.LAMBDAS[self._prev.token_type](self, expressions)

        self._retreat(index)

        this: t.Optional[exp.Expression]

        if self._match(TokenType.DISTINCT):
            this = self.expression(
                exp.Distinct, expressions=self._parse_csv(self._parse_assignment)
            )
        else:
            this = self._parse_select_or_expression(alias=alias)

        return self._parse_limit(
            self._parse_order(self._parse_having_max(self._parse_respect_or_ignore_nulls(this)))
        )

    def _parse_schema(self, this: t.Optional[exp.Expression] = None) -> t.Optional[exp.Expression]:
        index = self._index
        if not self._match(TokenType.L_PAREN):
            return this

        # Disambiguate between schema and subquery/CTE, e.g. in INSERT INTO table (<expr>),
        # expr can be of both types
        if self._match_set(self.SELECT_START_TOKENS):
            self._retreat(index)
            return this
        args = self._parse_csv(lambda: self._parse_constraint() or self._parse_field_def())
        self._match_r_paren()
        return self.expression(exp.Schema, this=this, expressions=args)

    def _parse_field_def(self) -> t.Optional[exp.Expression]:
        return self._parse_column_def(self._parse_field(any_token=True))

    def _parse_column_def(self, this: t.Optional[exp.Expression]) -> t.Optional[exp.Expression]:
        # column defs are not really columns, they're identifiers
        if isinstance(this, exp.Column):
            this = this.this

        kind = self._parse_types(schema=True)

        if self._match_text_seq("FOR", "ORDINALITY"):
            return self.expression(exp.ColumnDef, this=this, ordinality=True)

        constraints: t.List[exp.Expression] = []

        if (not kind and self._match(TokenType.ALIAS)) or self._match_texts(
            ("ALIAS", "MATERIALIZED")
        ):
            persisted = self._prev.text.upper() == "MATERIALIZED"
            constraint_kind = exp.ComputedColumnConstraint(
                this=self._parse_assignment(),
                persisted=persisted or self._match_text_seq("PERSISTED"),
                not_null=self._match_pair(TokenType.NOT, TokenType.NULL),
            )
            constraints.append(self.expression(exp.ColumnConstraint, kind=constraint_kind))
        elif (
            kind
            and self._match(TokenType.ALIAS, advance=False)
            and (
                not self.WRAPPED_TRANSFORM_COLUMN_CONSTRAINT
                or (self._next and self._next.token_type == TokenType.L_PAREN)
            )
        ):
            self._advance()
            constraints.append(
                self.expression(
                    exp.ColumnConstraint,
                    kind=exp.TransformColumnConstraint(this=self._parse_disjunction()),
                )
            )

        while True:
            constraint = self._parse_column_constraint()
            if not constraint:
                break
            constraints.append(constraint)

        if not kind and not constraints:
            return this

        return self.expression(exp.ColumnDef, this=this, kind=kind, constraints=constraints)

    def _parse_auto_increment(
        self,
    ) -> exp.GeneratedAsIdentityColumnConstraint | exp.AutoIncrementColumnConstraint:
        start = None
        increment = None

        if self._match(TokenType.L_PAREN, advance=False):
            args = self._parse_wrapped_csv(self._parse_bitwise)
            start = seq_get(args, 0)
            increment = seq_get(args, 1)
        elif self._match_text_seq("START"):
            start = self._parse_bitwise()
            self._match_text_seq("INCREMENT")
            increment = self._parse_bitwise()

        if start and increment:
            return exp.GeneratedAsIdentityColumnConstraint(start=start, increment=increment)

        return exp.AutoIncrementColumnConstraint()

    def _parse_auto_property(self) -> t.Optional[exp.AutoRefreshProperty]:
        if not self._match_text_seq("REFRESH"):
            self._retreat(self._index - 1)
            return None
        return self.expression(exp.AutoRefreshProperty, this=self._parse_var(upper=True))

    def _parse_compress(self) -> exp.CompressColumnConstraint:
        if self._match(TokenType.L_PAREN, advance=False):
            return self.expression(
                exp.CompressColumnConstraint, this=self._parse_wrapped_csv(self._parse_bitwise)
            )

        return self.expression(exp.CompressColumnConstraint, this=self._parse_bitwise())

    def _parse_generated_as_identity(
        self,
    ) -> (
        exp.GeneratedAsIdentityColumnConstraint
        | exp.ComputedColumnConstraint
        | exp.GeneratedAsRowColumnConstraint
    ):
        if self._match_text_seq("BY", "DEFAULT"):
            on_null = self._match_pair(TokenType.ON, TokenType.NULL)
            this = self.expression(
                exp.GeneratedAsIdentityColumnConstraint, this=False, on_null=on_null
            )
        else:
            self._match_text_seq("ALWAYS")
            this = self.expression(exp.GeneratedAsIdentityColumnConstraint, this=True)

        self._match(TokenType.ALIAS)

        if self._match_text_seq("ROW"):
            start = self._match_text_seq("START")
            if not start:
                self._match(TokenType.END)
            hidden = self._match_text_seq("HIDDEN")
            return self.expression(exp.GeneratedAsRowColumnConstraint, start=start, hidden=hidden)

        identity = self._match_text_seq("IDENTITY")

        if self._match(TokenType.L_PAREN):
            if self._match(TokenType.START_WITH):
                this.set("start", self._parse_bitwise())
            if self._match_text_seq("INCREMENT", "BY"):
                this.set("increment", self._parse_bitwise())
            if self._match_text_seq("MINVALUE"):
                this.set("minvalue", self._parse_bitwise())
            if self._match_text_seq("MAXVALUE"):
                this.set("maxvalue", self._parse_bitwise())

            if self._match_text_seq("CYCLE"):
                this.set("cycle", True)
            elif self._match_text_seq("NO", "CYCLE"):
                this.set("cycle", False)

            if not identity:
                this.set("expression", self._parse_range())
            elif not this.args.get("start") and self._match(TokenType.NUMBER, advance=False):
                args = self._parse_csv(self._parse_bitwise)
                this.set("start", seq_get(args, 0))
                this.set("increment", seq_get(args, 1))

            self._match_r_paren()

        return this

    def _parse_inline(self) -> exp.InlineLengthColumnConstraint:
        self._match_text_seq("LENGTH")
        return self.expression(exp.InlineLengthColumnConstraint, this=self._parse_bitwise())

    def _parse_not_constraint(self) -> t.Optional[exp.Expression]:
        if self._match_text_seq("NULL"):
            return self.expression(exp.NotNullColumnConstraint)
        if self._match_text_seq("CASESPECIFIC"):
            return self.expression(exp.CaseSpecificColumnConstraint, not_=True)
        if self._match_text_seq("FOR", "REPLICATION"):
            return self.expression(exp.NotForReplicationColumnConstraint)

        # Unconsume the `NOT` token
        self._retreat(self._index - 1)
        return None

    def _parse_column_constraint(self) -> t.Optional[exp.Expression]:
        this = self._match(TokenType.CONSTRAINT) and self._parse_id_var()

        procedure_option_follows = (
            self._match(TokenType.WITH, advance=False)
            and self._next
            and self._next.text.upper() in self.PROCEDURE_OPTIONS
        )

        if not procedure_option_follows and self._match_texts(self.CONSTRAINT_PARSERS):
            return self.expression(
                exp.ColumnConstraint,
                this=this,
                kind=self.CONSTRAINT_PARSERS[self._prev.text.upper()](self),
            )

        return this

    def _parse_constraint(self) -> t.Optional[exp.Expression]:
        if not self._match(TokenType.CONSTRAINT):
            return self._parse_unnamed_constraint(constraints=self.SCHEMA_UNNAMED_CONSTRAINTS)

        return self.expression(
            exp.Constraint,
            this=self._parse_id_var(),
            expressions=self._parse_unnamed_constraints(),
        )

    def _parse_unnamed_constraints(self) -> t.List[exp.Expression]:
        constraints = []
        while True:
            constraint = self._parse_unnamed_constraint() or self._parse_function()
            if not constraint:
                break
            constraints.append(constraint)

        return constraints

    def _parse_unnamed_constraint(
        self, constraints: t.Optional[t.Collection[str]] = None
    ) -> t.Optional[exp.Expression]:
        if self._match(TokenType.IDENTIFIER, advance=False) or not self._match_texts(
            constraints or self.CONSTRAINT_PARSERS
        ):
            return None

        constraint = self._prev.text.upper()
        if constraint not in self.CONSTRAINT_PARSERS:
            self.raise_error(f"No parser found for schema constraint {constraint}.")

        return self.CONSTRAINT_PARSERS[constraint](self)

    def _parse_unique_key(self) -> t.Optional[exp.Expression]:
        return self._parse_id_var(any_token=False)

    def _parse_unique(self) -> exp.UniqueColumnConstraint:
        self._match_text_seq("KEY")
        return self.expression(
            exp.UniqueColumnConstraint,
            nulls=self._match_text_seq("NULLS", "NOT", "DISTINCT"),
            this=self._parse_schema(self._parse_unique_key()),
            index_type=self._match(TokenType.USING) and self._advance_any() and self._prev.text,
            on_conflict=self._parse_on_conflict(),
        )

    def _parse_key_constraint_options(self) -> t.List[str]:
        options = []
        while True:
            if not self._curr:
                break

            if self._match(TokenType.ON):
                action = None
                on = self._advance_any() and self._prev.text

                if self._match_text_seq("NO", "ACTION"):
                    action = "NO ACTION"
                elif self._match_text_seq("CASCADE"):
                    action = "CASCADE"
                elif self._match_text_seq("RESTRICT"):
                    action = "RESTRICT"
                elif self._match_pair(TokenType.SET, TokenType.NULL):
                    action = "SET NULL"
                elif self._match_pair(TokenType.SET, TokenType.DEFAULT):
                    action = "SET DEFAULT"
                else:
                    self.raise_error("Invalid key constraint")

                options.append(f"ON {on} {action}")
            else:
                var = self._parse_var_from_options(
                    self.KEY_CONSTRAINT_OPTIONS, raise_unmatched=False
                )
                if not var:
                    break
                options.append(var.name)

        return options

    def _parse_references(self, match: bool = True) -> t.Optional[exp.Reference]:
        if match and not self._match(TokenType.REFERENCES):
            return None

        expressions = None
        this = self._parse_table(schema=True)
        options = self._parse_key_constraint_options()
        return self.expression(exp.Reference, this=this, expressions=expressions, options=options)

    def _parse_foreign_key(self) -> exp.ForeignKey:
        expressions = self._parse_wrapped_id_vars()
        reference = self._parse_references()
        options = {}

        while self._match(TokenType.ON):
            if not self._match_set((TokenType.DELETE, TokenType.UPDATE)):
                self.raise_error("Expected DELETE or UPDATE")

            kind = self._prev.text.lower()

            if self._match_text_seq("NO", "ACTION"):
                action = "NO ACTION"
            elif self._match(TokenType.SET):
                self._match_set((TokenType.NULL, TokenType.DEFAULT))
                action = "SET " + self._prev.text.upper()
            else:
                self._advance()
                action = self._prev.text.upper()

            options[kind] = action

        return self.expression(
            exp.ForeignKey,
            expressions=expressions,
            reference=reference,
            **options,  # type: ignore
        )

    def _parse_primary_key_part(self) -> t.Optional[exp.Expression]:
        return self._parse_field()

    def _parse_period_for_system_time(self) -> t.Optional[exp.PeriodForSystemTimeConstraint]:
        if not self._match(TokenType.TIMESTAMP_SNAPSHOT):
            self._retreat(self._index - 1)
            return None

        id_vars = self._parse_wrapped_id_vars()
        return self.expression(
            exp.PeriodForSystemTimeConstraint,
            this=seq_get(id_vars, 0),
            expression=seq_get(id_vars, 1),
        )

    def _parse_primary_key(
        self, wrapped_optional: bool = False, in_props: bool = False
    ) -> exp.PrimaryKeyColumnConstraint | exp.PrimaryKey:
        desc = (
            self._match_set((TokenType.ASC, TokenType.DESC))
            and self._prev.token_type == TokenType.DESC
        )

        if not in_props and not self._match(TokenType.L_PAREN, advance=False):
            return self.expression(exp.PrimaryKeyColumnConstraint, desc=desc)

        expressions = self._parse_wrapped_csv(
            self._parse_primary_key_part, optional=wrapped_optional
        )
        options = self._parse_key_constraint_options()
        return self.expression(exp.PrimaryKey, expressions=expressions, options=options)

    def _parse_bracket_key_value(self, is_map: bool = False) -> t.Optional[exp.Expression]:
        return self._parse_slice(self._parse_alias(self._parse_assignment(), explicit=True))

    def _parse_odbc_datetime_literal(self) -> exp.Expression:
        """
        Parses a datetime column in ODBC format. We parse the column into the corresponding
        types, for example `{d'yyyy-mm-dd'}` will be parsed as a `Date` column, exactly the
        same as we did for `DATE('yyyy-mm-dd')`.

        Reference:
        https://learn.microsoft.com/en-us/sql/odbc/reference/develop-app/date-time-and-timestamp-literals
        """
        self._match(TokenType.VAR)
        exp_class = self.ODBC_DATETIME_LITERALS[self._prev.text.lower()]
        expression = self.expression(exp_class=exp_class, this=self._parse_string())
        if not self._match(TokenType.R_BRACE):
            self.raise_error("Expected }")
        return expression

    def _parse_bracket(self, this: t.Optional[exp.Expression] = None) -> t.Optional[exp.Expression]:
        if not self._match_set((TokenType.L_BRACKET, TokenType.L_BRACE)):
            return this

        bracket_kind = self._prev.token_type
        if (
            bracket_kind == TokenType.L_BRACE
            and self._curr
            and self._curr.token_type == TokenType.VAR
            and self._curr.text.lower() in self.ODBC_DATETIME_LITERALS
        ):
            return self._parse_odbc_datetime_literal()

        expressions = self._parse_csv(
            lambda: self._parse_bracket_key_value(is_map=bracket_kind == TokenType.L_BRACE)
        )

        if bracket_kind == TokenType.L_BRACKET and not self._match(TokenType.R_BRACKET):
            self.raise_error("Expected ]")
        elif bracket_kind == TokenType.L_BRACE and not self._match(TokenType.R_BRACE):
            self.raise_error("Expected }")

        # https://duckdb.org/docs/sql/data_types/struct.html#creating-structs
        if bracket_kind == TokenType.L_BRACE:
            this = self.expression(exp.Struct, expressions=self._kv_to_prop_eq(expressions))
        elif not this:
            this = build_array_constructor(
                exp.Array, args=expressions, bracket_kind=bracket_kind, dialect=self.dialect
            )
        else:
            constructor_type = self.ARRAY_CONSTRUCTORS.get(this.name.upper())
            if constructor_type:
                return build_array_constructor(
                    constructor_type,
                    args=expressions,
                    bracket_kind=bracket_kind,
                    dialect=self.dialect,
                )

            expressions = apply_index_offset(this, expressions, -self.dialect.INDEX_OFFSET)
            this = self.expression(exp.Bracket, this=this, expressions=expressions)

        self._add_comments(this)
        return self._parse_bracket(this)

    def _parse_slice(self, this: t.Optional[exp.Expression]) -> t.Optional[exp.Expression]:
        if self._match(TokenType.COLON):
            return self.expression(exp.Slice, this=this, expression=self._parse_assignment())
        return this

    def _parse_case(self) -> t.Optional[exp.Expression]:
        ifs = []
        default = None

        comments = self._prev_comments
        expression = self._parse_assignment()

        while self._match(TokenType.WHEN):
            this = self._parse_assignment()
            self._match(TokenType.THEN)
            then = self._parse_assignment()
            ifs.append(self.expression(exp.If, this=this, true=then))

        if self._match(TokenType.ELSE):
            default = self._parse_assignment()

        if not self._match(TokenType.END):
            if isinstance(default, exp.Interval) and default.this.sql().upper() == "END":
                default = exp.column("interval")
            else:
                self.raise_error("Expected END after CASE", self._prev)

        return self.expression(
            exp.Case, comments=comments, this=expression, ifs=ifs, default=default
        )

    def _parse_if(self) -> t.Optional[exp.Expression]:
        if self._match(TokenType.L_PAREN):
            args = self._parse_csv(self._parse_assignment)
            this = self.validate_expression(exp.If.from_arg_list(args), args)
            self._match_r_paren()
        else:
            index = self._index - 1

            if self.NO_PAREN_IF_COMMANDS and index == 0:
                return self._parse_as_command(self._prev)

            condition = self._parse_assignment()

            if not condition:
                self._retreat(index)
                return None

            self._match(TokenType.THEN)
            true = self._parse_assignment()
            false = self._parse_assignment() if self._match(TokenType.ELSE) else None
            self._match(TokenType.END)
            this = self.expression(exp.If, this=condition, true=true, false=false)

        return this

    def _parse_next_value_for(self) -> t.Optional[exp.Expression]:
        if not self._match_text_seq("VALUE", "FOR"):
            self._retreat(self._index - 1)
            return None

        return self.expression(
            exp.NextValueFor,
            this=self._parse_column(),
            order=self._match(TokenType.OVER) and self._parse_wrapped(self._parse_order),
        )

    def _parse_extract(self) -> exp.Extract | exp.Anonymous:
        this = self._parse_function() or self._parse_var_or_string(upper=True)

        if self._match(TokenType.FROM):
            return self.expression(exp.Extract, this=this, expression=self._parse_bitwise())

        if not self._match(TokenType.COMMA):
            self.raise_error("Expected FROM or comma after EXTRACT", self._prev)

        return self.expression(exp.Extract, this=this, expression=self._parse_bitwise())

    def _parse_gap_fill(self) -> exp.GapFill:
        self._match(TokenType.TABLE)
        this = self._parse_table()

        self._match(TokenType.COMMA)
        args = [this, *self._parse_csv(self._parse_lambda)]

        gap_fill = exp.GapFill.from_arg_list(args)
        return self.validate_expression(gap_fill, args)

    def _parse_cast(self, strict: bool, safe: t.Optional[bool] = None) -> exp.Expression:
        this = self._parse_assignment()

        if not self._match(TokenType.ALIAS):
            if self._match(TokenType.COMMA):
                return self.expression(exp.CastToStrType, this=this, to=self._parse_string())

            self.raise_error("Expected AS after CAST")

        fmt = None
        to = self._parse_types()

        if self._match(TokenType.FORMAT):
            fmt_string = self._parse_string()
            fmt = self._parse_at_time_zone(fmt_string)

            if not to:
                to = exp.DataType.build(exp.DataType.Type.UNKNOWN)
            if to.this in exp.DataType.TEMPORAL_TYPES:
                this = self.expression(
                    exp.StrToDate if to.this == exp.DataType.Type.DATE else exp.StrToTime,
                    this=this,
                    format=exp.Literal.string(
                        format_time(
                            fmt_string.this if fmt_string else "",
                            self.dialect.FORMAT_MAPPING or self.dialect.TIME_MAPPING,
                            self.dialect.FORMAT_TRIE or self.dialect.TIME_TRIE,
                        )
                    ),
                    safe=safe,
                )

                if isinstance(fmt, exp.AtTimeZone) and isinstance(this, exp.StrToTime):
                    this.set("zone", fmt.args["zone"])
                return this
        elif not to:
            self.raise_error("Expected TYPE after CAST")
        elif isinstance(to, exp.Identifier):
            to = exp.DataType.build(to.name, udt=True)
        elif to.this == exp.DataType.Type.CHAR:
            if self._match(TokenType.CHARACTER_SET):
                to = self.expression(exp.CharacterSet, this=self._parse_var_or_string())

        return self.expression(
            exp.Cast if strict else exp.TryCast,
            this=this,
            to=to,
            format=fmt,
            safe=safe,
            action=self._parse_var_from_options(self.CAST_ACTIONS, raise_unmatched=False),
        )

    def _parse_string_agg(self) -> exp.GroupConcat:
        if self._match(TokenType.DISTINCT):
            args: t.List[t.Optional[exp.Expression]] = [
                self.expression(exp.Distinct, expressions=[self._parse_assignment()])
            ]
            if self._match(TokenType.COMMA):
                args.extend(self._parse_csv(self._parse_assignment))
        else:
            args = self._parse_csv(self._parse_assignment)  # type: ignore

        if self._match_text_seq("ON", "OVERFLOW"):
            # trino: LISTAGG(expression [, separator] [ON OVERFLOW overflow_behavior])
            if self._match_text_seq("ERROR"):
                on_overflow: t.Optional[exp.Expression] = exp.var("ERROR")
            else:
                self._match_text_seq("TRUNCATE")
                on_overflow = self.expression(
                    exp.OverflowTruncateBehavior,
                    this=self._parse_string(),
                    with_count=(
                        self._match_text_seq("WITH", "COUNT")
                        or not self._match_text_seq("WITHOUT", "COUNT")
                    ),
                )
        else:
            on_overflow = None

        index = self._index
        if not self._match(TokenType.R_PAREN) and args:
            # postgres: STRING_AGG([DISTINCT] expression, separator [ORDER BY expression1 {ASC | DESC} [, ...]])
            # bigquery: STRING_AGG([DISTINCT] expression [, separator] [ORDER BY key [{ASC | DESC}] [, ... ]] [LIMIT n])
            args[-1] = self._parse_limit(this=self._parse_order(this=args[-1]))
            return self.expression(exp.GroupConcat, this=args[0], separator=seq_get(args, 1))

        # Checks if we can parse an order clause: WITHIN GROUP (ORDER BY <order_by_expression_list> [ASC | DESC]).
        # This is done "manually", instead of letting _parse_window parse it into an exp.WithinGroup node, so that
        # the STRING_AGG call is parsed like in MySQL / SQLite and can thus be transpiled more easily to them.
        if not self._match_text_seq("WITHIN", "GROUP"):
            self._retreat(index)
            return self.validate_expression(exp.GroupConcat.from_arg_list(args), args)

        # The corresponding match_r_paren will be called in parse_function (caller)
        self._match_l_paren()

        return self.expression(
            exp.GroupConcat,
            this=self._parse_order(this=seq_get(args, 0)),
            separator=seq_get(args, 1),
            on_overflow=on_overflow,
        )

    def _parse_convert(
        self, strict: bool, safe: t.Optional[bool] = None
    ) -> t.Optional[exp.Expression]:
        this = self._parse_bitwise()

        if self._match(TokenType.USING):
            to: t.Optional[exp.Expression] = self.expression(
                exp.CharacterSet, this=self._parse_var()
            )
        elif self._match(TokenType.COMMA):
            to = self._parse_types()
        else:
            to = None

        return self.expression(exp.Cast if strict else exp.TryCast, this=this, to=to, safe=safe)

    def _parse_xml_table(self) -> exp.XMLTable:
        this = self._parse_string()

        passing = None
        columns = None

        if self._match_text_seq("PASSING"):
            # The BY VALUE keywords are optional and are provided for semantic clarity
            self._match_text_seq("BY", "VALUE")
            passing = self._parse_csv(self._parse_column)

        by_ref = self._match_text_seq("RETURNING", "SEQUENCE", "BY", "REF")

        if self._match_text_seq("COLUMNS"):
            columns = self._parse_csv(self._parse_field_def)

        return self.expression(
            exp.XMLTable, this=this, passing=passing, columns=columns, by_ref=by_ref
        )

    def _parse_decode(self) -> t.Optional[exp.Decode | exp.Case]:
        """
        There are generally two variants of the DECODE function:

        - DECODE(bin, charset)
        - DECODE(expression, search, result [, search, result] ... [, default])

        The second variant will always be parsed into a CASE expression. Note that NULL
        needs special treatment, since we need to explicitly check for it with `IS NULL`,
        instead of relying on pattern matching.
        """
        args = self._parse_csv(self._parse_assignment)

        if len(args) < 3:
            return self.expression(exp.Decode, this=seq_get(args, 0), charset=seq_get(args, 1))

        expression, *expressions = args
        if not expression:
            return None

        ifs = []
        for search, result in zip(expressions[::2], expressions[1::2]):
            if not search or not result:
                return None

            if isinstance(search, exp.Literal):
                ifs.append(
                    exp.If(this=exp.EQ(this=expression.copy(), expression=search), true=result)
                )
            elif isinstance(search, exp.Null):
                ifs.append(
                    exp.If(this=exp.Is(this=expression.copy(), expression=exp.Null()), true=result)
                )
            else:
                cond = exp.or_(
                    exp.EQ(this=expression.copy(), expression=search),
                    exp.and_(
                        exp.Is(this=expression.copy(), expression=exp.Null()),
                        exp.Is(this=search.copy(), expression=exp.Null()),
                        copy=False,
                    ),
                    copy=False,
                )
                ifs.append(exp.If(this=cond, true=result))

        return exp.Case(ifs=ifs, default=expressions[-1] if len(expressions) % 2 == 1 else None)

    def _parse_json_key_value(self) -> t.Optional[exp.JSONKeyValue]:
        self._match_text_seq("KEY")
        key = self._parse_column()
        self._match_set(self.JSON_KEY_VALUE_SEPARATOR_TOKENS)
        self._match_text_seq("VALUE")
        value = self._parse_bitwise()

        if not key and not value:
            return None
        return self.expression(exp.JSONKeyValue, this=key, expression=value)

    def _parse_format_json(self, this: t.Optional[exp.Expression]) -> t.Optional[exp.Expression]:
        if not this or not self._match_text_seq("FORMAT", "JSON"):
            return this

        return self.expression(exp.FormatJson, this=this)

    def _parse_on_condition(self) -> t.Optional[exp.OnCondition]:
        # MySQL uses "X ON EMPTY Y ON ERROR" (e.g. JSON_VALUE) while Oracle uses the opposite (e.g. JSON_EXISTS)
        if self.dialect.ON_CONDITION_EMPTY_BEFORE_ERROR:
            empty = self._parse_on_handling("EMPTY", *self.ON_CONDITION_TOKENS)
            error = self._parse_on_handling("ERROR", *self.ON_CONDITION_TOKENS)
        else:
            error = self._parse_on_handling("ERROR", *self.ON_CONDITION_TOKENS)
            empty = self._parse_on_handling("EMPTY", *self.ON_CONDITION_TOKENS)

        null = self._parse_on_handling("NULL", *self.ON_CONDITION_TOKENS)

        if not empty and not error and not null:
            return None

        return self.expression(
            exp.OnCondition,
            empty=empty,
            error=error,
            null=null,
        )

    def _parse_on_handling(
        self, on: str, *values: str
    ) -> t.Optional[str] | t.Optional[exp.Expression]:
        # Parses the "X ON Y" or "DEFAULT <expr> ON Y syntax, e.g. NULL ON NULL (Oracle, T-SQL, MySQL)
        for value in values:
            if self._match_text_seq(value, "ON", on):
                return f"{value} ON {on}"

        index = self._index
        if self._match(TokenType.DEFAULT):
            default_value = self._parse_bitwise()
            if self._match_text_seq("ON", on):
                return default_value

            self._retreat(index)

        return None

    @t.overload
    def _parse_json_object(self, agg: Lit[False]) -> exp.JSONObject: ...

    @t.overload
    def _parse_json_object(self, agg: Lit[True]) -> exp.JSONObjectAgg: ...

    def _parse_json_object(self, agg=False):
        star = self._parse_star()
        expressions = (
            [star]
            if star
            else self._parse_csv(lambda: self._parse_format_json(self._parse_json_key_value()))
        )
        null_handling = self._parse_on_handling("NULL", "NULL", "ABSENT")

        unique_keys = None
        if self._match_text_seq("WITH", "UNIQUE"):
            unique_keys = True
        elif self._match_text_seq("WITHOUT", "UNIQUE"):
            unique_keys = False

        self._match_text_seq("KEYS")

        return_type = self._match_text_seq("RETURNING") and self._parse_format_json(
            self._parse_type()
        )
        encoding = self._match_text_seq("ENCODING") and self._parse_var()

        return self.expression(
            exp.JSONObjectAgg if agg else exp.JSONObject,
            expressions=expressions,
            null_handling=null_handling,
            unique_keys=unique_keys,
            return_type=return_type,
            encoding=encoding,
        )

    # Note: this is currently incomplete; it only implements the "JSON_value_column" part
    def _parse_json_column_def(self) -> exp.JSONColumnDef:
        if not self._match_text_seq("NESTED"):
            this = self._parse_id_var()
            kind = self._parse_types(allow_identifiers=False)
            nested = None
        else:
            this = None
            kind = None
            nested = True

        path = self._match_text_seq("PATH") and self._parse_string()
        nested_schema = nested and self._parse_json_schema()

        return self.expression(
            exp.JSONColumnDef,
            this=this,
            kind=kind,
            path=path,
            nested_schema=nested_schema,
        )

    def _parse_json_schema(self) -> exp.JSONSchema:
        self._match_text_seq("COLUMNS")
        return self.expression(
            exp.JSONSchema,
            expressions=self._parse_wrapped_csv(self._parse_json_column_def, optional=True),
        )

    def _parse_json_table(self) -> exp.JSONTable:
        this = self._parse_format_json(self._parse_bitwise())
        path = self._match(TokenType.COMMA) and self._parse_string()
        error_handling = self._parse_on_handling("ERROR", "ERROR", "NULL")
        empty_handling = self._parse_on_handling("EMPTY", "ERROR", "NULL")
        schema = self._parse_json_schema()

        return exp.JSONTable(
            this=this,
            schema=schema,
            path=path,
            error_handling=error_handling,
            empty_handling=empty_handling,
        )

    def _parse_match_against(self) -> exp.MatchAgainst:
        expressions = self._parse_csv(self._parse_column)

        self._match_text_seq(")", "AGAINST", "(")

        this = self._parse_string()

        if self._match_text_seq("IN", "NATURAL", "LANGUAGE", "MODE"):
            modifier = "IN NATURAL LANGUAGE MODE"
            if self._match_text_seq("WITH", "QUERY", "EXPANSION"):
                modifier = f"{modifier} WITH QUERY EXPANSION"
        elif self._match_text_seq("IN", "BOOLEAN", "MODE"):
            modifier = "IN BOOLEAN MODE"
        elif self._match_text_seq("WITH", "QUERY", "EXPANSION"):
            modifier = "WITH QUERY EXPANSION"
        else:
            modifier = None

        return self.expression(
            exp.MatchAgainst, this=this, expressions=expressions, modifier=modifier
        )

    # https://learn.microsoft.com/en-us/sql/t-sql/functions/openjson-transact-sql?view=sql-server-ver16
    def _parse_open_json(self) -> exp.OpenJSON:
        this = self._parse_bitwise()
        path = self._match(TokenType.COMMA) and self._parse_string()

        def _parse_open_json_column_def() -> exp.OpenJSONColumnDef:
            this = self._parse_field(any_token=True)
            kind = self._parse_types()
            path = self._parse_string()
            as_json = self._match_pair(TokenType.ALIAS, TokenType.JSON)

            return self.expression(
                exp.OpenJSONColumnDef, this=this, kind=kind, path=path, as_json=as_json
            )

        expressions = None
        if self._match_pair(TokenType.R_PAREN, TokenType.WITH):
            self._match_l_paren()
            expressions = self._parse_csv(_parse_open_json_column_def)

        return self.expression(exp.OpenJSON, this=this, path=path, expressions=expressions)

    def _parse_position(self, haystack_first: bool = False) -> exp.StrPosition:
        args = self._parse_csv(self._parse_bitwise)

        if self._match(TokenType.IN):
            return self.expression(
                exp.StrPosition, this=self._parse_bitwise(), substr=seq_get(args, 0)
            )

        if haystack_first:
            haystack = seq_get(args, 0)
            needle = seq_get(args, 1)
        else:
            needle = seq_get(args, 0)
            haystack = seq_get(args, 1)

        return self.expression(
            exp.StrPosition, this=haystack, substr=needle, position=seq_get(args, 2)
        )

    def _parse_predict(self) -> exp.Predict:
        self._match_text_seq("MODEL")
        this = self._parse_table()

        self._match(TokenType.COMMA)
        self._match_text_seq("TABLE")

        return self.expression(
            exp.Predict,
            this=this,
            expression=self._parse_table(),
            params_struct=self._match(TokenType.COMMA) and self._parse_bitwise(),
        )

    def _parse_join_hint(self, func_name: str) -> exp.JoinHint:
        args = self._parse_csv(self._parse_table)
        return exp.JoinHint(this=func_name.upper(), expressions=args)

    def _parse_substring(self) -> exp.Substring:
        # Postgres supports the form: substring(string [from int] [for int])
        # https://www.postgresql.org/docs/9.1/functions-string.html @ Table 9-6

        args = t.cast(t.List[t.Optional[exp.Expression]], self._parse_csv(self._parse_bitwise))

        if self._match(TokenType.FROM):
            args.append(self._parse_bitwise())
        if self._match(TokenType.FOR):
            if len(args) == 1:
                args.append(exp.Literal.number(1))
            args.append(self._parse_bitwise())

        return self.validate_expression(exp.Substring.from_arg_list(args), args)

    def _parse_trim(self) -> exp.Trim:
        # https://www.w3resource.com/sql/character-functions/trim.php
        # https://docs.oracle.com/javadb/10.8.3.0/ref/rreftrimfunc.html

        position = None
        collation = None
        expression = None

        if self._match_texts(self.TRIM_TYPES):
            position = self._prev.text.upper()

        this = self._parse_bitwise()
        if self._match_set((TokenType.FROM, TokenType.COMMA)):
            invert_order = self._prev.token_type == TokenType.FROM or self.TRIM_PATTERN_FIRST
            expression = self._parse_bitwise()

            if invert_order:
                this, expression = expression, this

        if self._match(TokenType.COLLATE):
            collation = self._parse_bitwise()

        return self.expression(
            exp.Trim, this=this, position=position, expression=expression, collation=collation
        )

    def _parse_window_clause(self) -> t.Optional[t.List[exp.Expression]]:
        return self._match(TokenType.WINDOW) and self._parse_csv(self._parse_named_window)

    def _parse_named_window(self) -> t.Optional[exp.Expression]:
        return self._parse_window(self._parse_id_var(), alias=True)

    def _parse_respect_or_ignore_nulls(
        self, this: t.Optional[exp.Expression]
    ) -> t.Optional[exp.Expression]:
        if self._match_text_seq("IGNORE", "NULLS"):
            return self.expression(exp.IgnoreNulls, this=this)
        if self._match_text_seq("RESPECT", "NULLS"):
            return self.expression(exp.RespectNulls, this=this)
        return this

    def _parse_having_max(self, this: t.Optional[exp.Expression]) -> t.Optional[exp.Expression]:
        if self._match(TokenType.HAVING):
            self._match_texts(("MAX", "MIN"))
            max = self._prev.text.upper() != "MIN"
            return self.expression(
                exp.HavingMax, this=this, expression=self._parse_column(), max=max
            )

        return this

    def _parse_window(
        self, this: t.Optional[exp.Expression], alias: bool = False
    ) -> t.Optional[exp.Expression]:
        func = this
        comments = func.comments if isinstance(func, exp.Expression) else None

        if self._match_pair(TokenType.FILTER, TokenType.L_PAREN):
            self._match(TokenType.WHERE)
            this = self.expression(
                exp.Filter, this=this, expression=self._parse_where(skip_where_token=True)
            )
            self._match_r_paren()

        # T-SQL allows the OVER (...) syntax after WITHIN GROUP.
        # https://learn.microsoft.com/en-us/sql/t-sql/functions/percentile-disc-transact-sql?view=sql-server-ver16
        if self._match_text_seq("WITHIN", "GROUP"):
            order = self._parse_wrapped(self._parse_order)
            this = self.expression(exp.WithinGroup, this=this, expression=order)

        # SQL spec defines an optional [ { IGNORE | RESPECT } NULLS ] OVER
        # Some dialects choose to implement and some do not.
        # https://dev.mysql.com/doc/refman/8.0/en/window-function-descriptions.html

        # There is some code above in _parse_lambda that handles
        #   SELECT FIRST_VALUE(TABLE.COLUMN IGNORE|RESPECT NULLS) OVER ...

        # The below changes handle
        #   SELECT FIRST_VALUE(TABLE.COLUMN) IGNORE|RESPECT NULLS OVER ...

        # Oracle allows both formats
        #   (https://docs.oracle.com/en/database/oracle/oracle-database/19/sqlrf/img_text/first_value.html)
        #   and Snowflake chose to do the same for familiarity
        #   https://docs.snowflake.com/en/sql-reference/functions/first_value.html#usage-notes
        if isinstance(this, exp.AggFunc):
            ignore_respect = this.find(exp.IgnoreNulls, exp.RespectNulls)

            if ignore_respect and ignore_respect is not this:
                ignore_respect.replace(ignore_respect.this)
                this = self.expression(ignore_respect.__class__, this=this)

        this = self._parse_respect_or_ignore_nulls(this)

        # bigquery select from window x AS (partition by ...)
        if alias:
            over = None
            self._match(TokenType.ALIAS)
        elif not self._match_set(self.WINDOW_BEFORE_PAREN_TOKENS):
            return this
        else:
            over = self._prev.text.upper()

        if comments and isinstance(func, exp.Expression):
            func.pop_comments()

        if not self._match(TokenType.L_PAREN):
            return self.expression(
                exp.Window,
                comments=comments,
                this=this,
                alias=self._parse_id_var(False),
                over=over,
            )

        window_alias = self._parse_id_var(any_token=False, tokens=self.WINDOW_ALIAS_TOKENS)

        first = self._match(TokenType.FIRST)
        if self._match_text_seq("LAST"):
            first = False

        partition, order = self._parse_partition_and_order()
        kind = self._match_set((TokenType.ROWS, TokenType.RANGE)) and self._prev.text

        if kind:
            self._match(TokenType.BETWEEN)
            start = self._parse_window_spec()
            self._match(TokenType.AND)
            end = self._parse_window_spec()

            spec = self.expression(
                exp.WindowSpec,
                kind=kind,
                start=start["value"],
                start_side=start["side"],
                end=end["value"],
                end_side=end["side"],
            )
        else:
            spec = None

        self._match_r_paren()

        window = self.expression(
            exp.Window,
            comments=comments,
            this=this,
            partition_by=partition,
            order=order,
            spec=spec,
            alias=window_alias,
            over=over,
            first=first,
        )

        # This covers Oracle's FIRST/LAST syntax: aggregate KEEP (...) OVER (...)
        if self._match_set(self.WINDOW_BEFORE_PAREN_TOKENS, advance=False):
            return self._parse_window(window, alias=alias)

        return window

    def _parse_partition_and_order(
        self,
    ) -> t.Tuple[t.List[exp.Expression], t.Optional[exp.Expression]]:
        return self._parse_partition_by(), self._parse_order()

    def _parse_window_spec(self) -> t.Dict[str, t.Optional[str | exp.Expression]]:
        self._match(TokenType.BETWEEN)

        return {
            "value": (
                (self._match_text_seq("UNBOUNDED") and "UNBOUNDED")
                or (self._match_text_seq("CURRENT", "ROW") and "CURRENT ROW")
                or self._parse_bitwise()
            ),
            "side": self._match_texts(self.WINDOW_SIDES) and self._prev.text,
        }

    def _parse_alias(
        self, this: t.Optional[exp.Expression], explicit: bool = False
    ) -> t.Optional[exp.Expression]:
        # In some dialects, LIMIT and OFFSET can act as both identifiers and keywords (clauses)
        # so this section tries to parse the clause version and if it fails, it treats the token
        # as an identifier (alias)
        if self._can_parse_limit_or_offset():
            return this

        any_token = self._match(TokenType.ALIAS)
        comments = self._prev_comments or []

        if explicit and not any_token:
            return this

        if self._match(TokenType.L_PAREN):
            aliases = self.expression(
                exp.Aliases,
                comments=comments,
                this=this,
                expressions=self._parse_csv(lambda: self._parse_id_var(any_token)),
            )
            self._match_r_paren(aliases)
            return aliases

        alias = self._parse_id_var(any_token, tokens=self.ALIAS_TOKENS) or (
            self.STRING_ALIASES and self._parse_string_as_identifier()
        )

        if alias:
            comments.extend(alias.pop_comments())
            this = self.expression(exp.Alias, comments=comments, this=this, alias=alias)
            column = this.this

            # Moves the comment next to the alias in `expr /* comment */ AS alias`
            if not this.comments and column and column.comments:
                this.comments = column.pop_comments()

        return this

    def _parse_id_var(
        self,
        any_token: bool = True,
        tokens: t.Optional[t.Collection[TokenType]] = None,
    ) -> t.Optional[exp.Expression]:
        expression = self._parse_identifier()
        if not expression and (
            (any_token and self._advance_any()) or self._match_set(tokens or self.ID_VAR_TOKENS)
        ):
            quoted = self._prev.token_type == TokenType.STRING
            expression = self.expression(exp.Identifier, this=self._prev.text, quoted=quoted)

        return expression

    def _parse_string(self) -> t.Optional[exp.Expression]:
        if self._match_set(self.STRING_PARSERS):
            return self.STRING_PARSERS[self._prev.token_type](self, self._prev)
        return self._parse_placeholder()

    def _parse_string_as_identifier(self) -> t.Optional[exp.Identifier]:
        return exp.to_identifier(self._match(TokenType.STRING) and self._prev.text, quoted=True)

    def _parse_number(self) -> t.Optional[exp.Expression]:
        if self._match_set(self.NUMERIC_PARSERS):
            return self.NUMERIC_PARSERS[self._prev.token_type](self, self._prev)
        return self._parse_placeholder()

    def _parse_identifier(self) -> t.Optional[exp.Expression]:
        if self._match(TokenType.IDENTIFIER):
            return self.expression(exp.Identifier, this=self._prev.text, quoted=True)
        return self._parse_placeholder()

    def _parse_var(
        self,
        any_token: bool = False,
        tokens: t.Optional[t.Collection[TokenType]] = None,
        upper: bool = False,
    ) -> t.Optional[exp.Expression]:
        if (
            (any_token and self._advance_any())
            or self._match(TokenType.VAR)
            or (self._match_set(tokens) if tokens else False)
        ):
            return self.expression(
                exp.Var, this=self._prev.text.upper() if upper else self._prev.text
            )
        return self._parse_placeholder()

    def _advance_any(self, ignore_reserved: bool = False) -> t.Optional[Token]:
        if self._curr and (ignore_reserved or self._curr.token_type not in self.RESERVED_TOKENS):
            self._advance()
            return self._prev
        return None

    def _parse_var_or_string(self, upper: bool = False) -> t.Optional[exp.Expression]:
        return self._parse_string() or self._parse_var(any_token=True, upper=upper)

    def _parse_primary_or_var(self) -> t.Optional[exp.Expression]:
        return self._parse_primary() or self._parse_var(any_token=True)

    def _parse_null(self) -> t.Optional[exp.Expression]:
        if self._match_set(self.NULL_TOKENS):
            return self.PRIMARY_PARSERS[TokenType.NULL](self, self._prev)
        return self._parse_placeholder()

    def _parse_boolean(self) -> t.Optional[exp.Expression]:
        if self._match(TokenType.TRUE):
            return self.PRIMARY_PARSERS[TokenType.TRUE](self, self._prev)
        if self._match(TokenType.FALSE):
            return self.PRIMARY_PARSERS[TokenType.FALSE](self, self._prev)
        return self._parse_placeholder()

    def _parse_star(self) -> t.Optional[exp.Expression]:
        if self._match(TokenType.STAR):
            return self.PRIMARY_PARSERS[TokenType.STAR](self, self._prev)
        return self._parse_placeholder()

    def _parse_parameter(self) -> exp.Parameter:
        this = self._parse_identifier() or self._parse_primary_or_var()
        return self.expression(exp.Parameter, this=this)

    def _parse_placeholder(self) -> t.Optional[exp.Expression]:
        if self._match_set(self.PLACEHOLDER_PARSERS):
            placeholder = self.PLACEHOLDER_PARSERS[self._prev.token_type](self)
            if placeholder:
                return placeholder
            self._advance(-1)
        return None

    def _parse_star_op(self, *keywords: str) -> t.Optional[t.List[exp.Expression]]:
        if not self._match_texts(keywords):
            return None
        if self._match(TokenType.L_PAREN, advance=False):
            return self._parse_wrapped_csv(self._parse_expression)

        expression = self._parse_expression()
        return [expression] if expression else None

    def _parse_csv(
        self, parse_method: t.Callable, sep: TokenType = TokenType.COMMA
    ) -> t.List[exp.Expression]:
        parse_result = parse_method()
        items = [parse_result] if parse_result is not None else []

        while self._match(sep):
            self._add_comments(parse_result)
            parse_result = parse_method()
            if parse_result is not None:
                items.append(parse_result)

        return items

    def _parse_tokens(
        self, parse_method: t.Callable, expressions: t.Dict
    ) -> t.Optional[exp.Expression]:
        this = parse_method()

        while self._match_set(expressions):
            this = self.expression(
                expressions[self._prev.token_type],
                this=this,
                comments=self._prev_comments,
                expression=parse_method(),
            )

        return this

    def _parse_wrapped_id_vars(self, optional: bool = False) -> t.List[exp.Expression]:
        return self._parse_wrapped_csv(self._parse_id_var, optional=optional)

    def _parse_wrapped_csv(
        self, parse_method: t.Callable, sep: TokenType = TokenType.COMMA, optional: bool = False
    ) -> t.List[exp.Expression]:
        return self._parse_wrapped(
            lambda: self._parse_csv(parse_method, sep=sep), optional=optional
        )

    def _parse_wrapped(self, parse_method: t.Callable, optional: bool = False) -> t.Any:
        wrapped = self._match(TokenType.L_PAREN)
        if not wrapped and not optional:
            self.raise_error("Expecting (")
        parse_result = parse_method()
        if wrapped:
            self._match_r_paren()
        return parse_result

    def _parse_expressions(self) -> t.List[exp.Expression]:
        return self._parse_csv(self._parse_expression)

    def _parse_select_or_expression(self, alias: bool = False) -> t.Optional[exp.Expression]:
        return self._parse_select() or self._parse_set_operations(
            self._parse_alias(self._parse_assignment(), explicit=True)
            if alias
            else self._parse_assignment()
        )

    def _parse_ddl_select(self) -> t.Optional[exp.Expression]:
        return self._parse_query_modifiers(
            self._parse_set_operations(self._parse_select(nested=True, parse_subquery_alias=False))
        )

    def _parse_transaction(self) -> exp.Transaction | exp.Command:
        this = None
        if self._match_texts(self.TRANSACTION_KIND):
            this = self._prev.text

        self._match_texts(("TRANSACTION", "WORK"))

        modes = []
        while True:
            mode = []
            while self._match(TokenType.VAR):
                mode.append(self._prev.text)

            if mode:
                modes.append(" ".join(mode))
            if not self._match(TokenType.COMMA):
                break

        return self.expression(exp.Transaction, this=this, modes=modes)

    def _parse_commit_or_rollback(self) -> exp.Commit | exp.Rollback:
        chain = None
        savepoint = None
        is_rollback = self._prev.token_type == TokenType.ROLLBACK

        self._match_texts(("TRANSACTION", "WORK"))

        if self._match_text_seq("TO"):
            self._match_text_seq("SAVEPOINT")
            savepoint = self._parse_id_var()

        if self._match(TokenType.AND):
            chain = not self._match_text_seq("NO")
            self._match_text_seq("CHAIN")

        if is_rollback:
            return self.expression(exp.Rollback, savepoint=savepoint)

        return self.expression(exp.Commit, chain=chain)

    def _parse_refresh(self) -> exp.Refresh:
        self._match(TokenType.TABLE)
        return self.expression(exp.Refresh, this=self._parse_string() or self._parse_table())

    def _parse_add_column(self) -> t.Optional[exp.Expression]:
        if not self._match_text_seq("ADD"):
            return None

        self._match(TokenType.COLUMN)
        exists_column = self._parse_exists(not_=True)
        expression = self._parse_field_def()

        if expression:
            expression.set("exists", exists_column)

            # https://docs.databricks.com/delta/update-schema.html#explicitly-update-schema-to-add-columns
            if self._match_texts(("FIRST", "AFTER")):
                position = self._prev.text
                column_position = self.expression(
                    exp.ColumnPosition, this=self._parse_column(), position=position
                )
                expression.set("position", column_position)

        return expression

    def _parse_drop_column(self) -> t.Optional[exp.Drop | exp.Command]:
        drop = self._match(TokenType.DROP) and self._parse_drop()
        if drop and not isinstance(drop, exp.Command):
            drop.set("kind", drop.args.get("kind", "COLUMN"))
        return drop

    # https://docs.aws.amazon.com/athena/latest/ug/alter-table-drop-partition.html
    def _parse_drop_partition(self, exists: t.Optional[bool] = None) -> exp.DropPartition:
        return self.expression(
            exp.DropPartition, expressions=self._parse_csv(self._parse_partition), exists=exists
        )

    def _parse_alter_table_add(self) -> t.List[exp.Expression]:
        index = self._index - 1

        if self._match_set(self.ADD_CONSTRAINT_TOKENS, advance=False):
            return self._parse_csv(
                lambda: self.expression(
                    exp.AddConstraint, expressions=self._parse_csv(self._parse_constraint)
                )
            )

        self._retreat(index)
        if not self.ALTER_TABLE_ADD_REQUIRED_FOR_EACH_COLUMN and self._match_text_seq("ADD"):
            return self._parse_wrapped_csv(self._parse_field_def, optional=True)

        if self._match_text_seq("ADD", "COLUMNS"):
            schema = self._parse_schema()
            if schema:
                return [schema]
            return []

        return self._parse_wrapped_csv(self._parse_add_column, optional=True)

    def _parse_alter_table_alter(self) -> t.Optional[exp.Expression]:
        if self._match_texts(self.ALTER_ALTER_PARSERS):
            return self.ALTER_ALTER_PARSERS[self._prev.text.upper()](self)

        # Many dialects support the ALTER [COLUMN] syntax, so if there is no
        # keyword after ALTER we default to parsing this statement
        self._match(TokenType.COLUMN)
        column = self._parse_field(any_token=True)

        if self._match_pair(TokenType.DROP, TokenType.DEFAULT):
            return self.expression(exp.AlterColumn, this=column, drop=True)
        if self._match_pair(TokenType.SET, TokenType.DEFAULT):
            return self.expression(exp.AlterColumn, this=column, default=self._parse_assignment())
        if self._match(TokenType.COMMENT):
            return self.expression(exp.AlterColumn, this=column, comment=self._parse_string())
        if self._match_text_seq("DROP", "NOT", "NULL"):
            return self.expression(
                exp.AlterColumn,
                this=column,
                drop=True,
                allow_null=True,
            )
        if self._match_text_seq("SET", "NOT", "NULL"):
            return self.expression(
                exp.AlterColumn,
                this=column,
                allow_null=False,
            )
        self._match_text_seq("SET", "DATA")
        self._match_text_seq("TYPE")
        return self.expression(
            exp.AlterColumn,
            this=column,
            dtype=self._parse_types(),
            collate=self._match(TokenType.COLLATE) and self._parse_term(),
            using=self._match(TokenType.USING) and self._parse_assignment(),
        )

    def _parse_alter_diststyle(self) -> exp.AlterDistStyle:
        if self._match_texts(("ALL", "EVEN", "AUTO")):
            return self.expression(exp.AlterDistStyle, this=exp.var(self._prev.text.upper()))

        self._match_text_seq("KEY", "DISTKEY")
        return self.expression(exp.AlterDistStyle, this=self._parse_column())

    def _parse_alter_sortkey(self, compound: t.Optional[bool] = None) -> exp.AlterSortKey:
        if compound:
            self._match_text_seq("SORTKEY")

        if self._match(TokenType.L_PAREN, advance=False):
            return self.expression(
                exp.AlterSortKey, expressions=self._parse_wrapped_id_vars(), compound=compound
            )

        self._match_texts(("AUTO", "NONE"))
        return self.expression(
            exp.AlterSortKey, this=exp.var(self._prev.text.upper()), compound=compound
        )

    def _parse_alter_table_drop(self) -> t.List[exp.Expression]:
        index = self._index - 1

        partition_exists = self._parse_exists()
        if self._match(TokenType.PARTITION, advance=False):
            return self._parse_csv(lambda: self._parse_drop_partition(exists=partition_exists))

        self._retreat(index)
        return self._parse_csv(self._parse_drop_column)

    def _parse_alter_table_rename(self) -> t.Optional[exp.AlterRename | exp.RenameColumn]:
        if self._match(TokenType.COLUMN):
            exists = self._parse_exists()
            old_column = self._parse_column()
            to = self._match_text_seq("TO")
            new_column = self._parse_column()

            if old_column is None or to is None or new_column is None:
                return None

            return self.expression(exp.RenameColumn, this=old_column, to=new_column, exists=exists)

        self._match_text_seq("TO")
        return self.expression(exp.AlterRename, this=self._parse_table(schema=True))

    def _parse_alter_table_set(self) -> exp.AlterSet:
        alter_set = self.expression(exp.AlterSet)

        if self._match(TokenType.L_PAREN, advance=False) or self._match_text_seq(
            "TABLE", "PROPERTIES"
        ):
            alter_set.set("expressions", self._parse_wrapped_csv(self._parse_assignment))
        elif self._match_text_seq("FILESTREAM_ON", advance=False):
            alter_set.set("expressions", [self._parse_assignment()])
        elif self._match_texts(("LOGGED", "UNLOGGED")):
            alter_set.set("option", exp.var(self._prev.text.upper()))
        elif self._match_text_seq("WITHOUT") and self._match_texts(("CLUSTER", "OIDS")):
            alter_set.set("option", exp.var(f"WITHOUT {self._prev.text.upper()}"))
        elif self._match_text_seq("LOCATION"):
            alter_set.set("location", self._parse_field())
        elif self._match_text_seq("ACCESS", "METHOD"):
            alter_set.set("access_method", self._parse_field())
        elif self._match_text_seq("TABLESPACE"):
            alter_set.set("tablespace", self._parse_field())
        elif self._match_text_seq("FILE", "FORMAT") or self._match_text_seq("FILEFORMAT"):
            alter_set.set("file_format", [self._parse_field()])
        elif self._match_text_seq("STAGE_FILE_FORMAT"):
            alter_set.set("file_format", self._parse_wrapped_options())
        elif self._match_text_seq("STAGE_COPY_OPTIONS"):
            alter_set.set("copy_options", self._parse_wrapped_options())
        elif self._match_text_seq("TAG") or self._match_text_seq("TAGS"):
            alter_set.set("tag", self._parse_csv(self._parse_assignment))
        else:
            if self._match_text_seq("SERDE"):
                alter_set.set("serde", self._parse_field())

            alter_set.set("expressions", [self._parse_properties()])

        return alter_set

    def _parse_alter(self) -> exp.Alter | exp.Command:
        start = self._prev

        alter_token = self._match_set(self.ALTERABLES) and self._prev
        if not alter_token:
            return self._parse_as_command(start)

        exists = self._parse_exists()
        only = self._match_text_seq("ONLY")
        this = self._parse_table(schema=True)
        cluster = self._parse_on_property() if self._match(TokenType.ON) else None

        if self._next:
            self._advance()

        parser = self.ALTER_PARSERS.get(self._prev.text.upper()) if self._prev else None
        if parser:
            actions = ensure_list(parser(self))
            not_valid = self._match_text_seq("NOT", "VALID")
            options = self._parse_csv(self._parse_property)

            if not self._curr and actions:
                return self.expression(
                    exp.Alter,
                    this=this,
                    kind=alter_token.text.upper(),
                    exists=exists,
                    actions=actions,
                    only=only,
                    options=options,
                    cluster=cluster,
                    not_valid=not_valid,
                )

        return self._parse_as_command(start)

    def _parse_analyze(self) -> exp.Analyze:
        # https://duckdb.org/docs/sql/statements/analyze
        if not self._curr:
            return self.expression(exp.Analyze)

        options = []
        while self._match_texts(self.ANALYZE_STYLES):
            options.append(self.ANALYZE_STYLES[self._prev.text.upper()](self))

        kind = None
        mode = None
        this: t.Optional[exp.Expression] = None
        partition: t.Optional[exp.Expression] = None

        if self._match(TokenType.TABLE) or self._match(TokenType.INDEX):
            kind = self._prev.text.upper()
            this = self._parse_table_parts()
        elif self._match_text_seq("TABLES"):
            kind = self._prev.text.upper()
            if self._match_set((TokenType.FROM, TokenType.IN)):
                kind = f"{kind} {self._prev.text.upper()}"
                this = self._parse_table(schema=True, is_db_reference=True)
        elif self._match_text_seq("DATABASE"):
            kind = self._prev.text.upper()
            this = self._parse_table(schema=True, is_db_reference=True)
        elif self._match_text_seq("CLUSTER"):
            kind = self._prev.text.upper()
            this = self._parse_table()
        else:
            # Empty kind  https://prestodb.io/docs/current/sql/analyze.html
            this = self._parse_table_parts()
        partition = self._parse_partition()

        # https://docs.starrocks.io/docs/sql-reference/sql-statements/cbo_stats/ANALYZE_TABLE/
        if self._match_text_seq("WITH", "SYNC", "MODE", advance=False) or self._match_text_seq(
            "WITH", "ASYNC", "MODE", advance=False
        ):
            mode = f"WITH {self._next.text.upper()} MODE"
            self._advance(3)

        inner_expression: t.Optional[exp.Expression] = None
        if self._match_texts(self.ANALYZE_EXPRESSION_PARSERS):
            inner_expression = self.ANALYZE_EXPRESSION_PARSERS[self._prev.text.upper()](self)

        properties = self._parse_properties()
        return self.expression(
            exp.Analyze,
            kind=kind,
            this=this,
            mode=mode,
            partition=partition,
            properties=properties,
            expression=inner_expression,
            options=options,
        )

    # https://spark.apache.org/docs/3.5.1/sql-ref-syntax-aux-analyze-table.html
    def _parse_analyze_statistics(self, kind) -> exp.Statistics:
        this = None
        option = self._prev.text.upper() if self._match_text_seq("DELTA") else None
        expressions = []

        if not self._match_text_seq("STATISTICS"):
            self.raise_error("Expecting token STATISTICS")

        if self._match_text_seq("NOSCAN"):
            this = "NOSCAN"
        elif self._match(TokenType.FOR):
            if self._match_text_seq("ALL", "COLUMNS"):
                this = "FOR ALL COLUMNS"
            if self._match_texts("COLUMNS"):
                this = "FOR COLUMNS"
                expressions = self._parse_csv(self._parse_column_reference)
        elif self._match_text_seq("SAMPLE"):
            sample = self._parse_number()
            expressions = (
                [self.expression(exp.Command, this="SAMPLE", expression=f" {sample} PERCENT")]
                if self._match(TokenType.PERCENT)
                else []
            )

        return self.expression(
            exp.Statistics, kind=kind, option=option, this=this, expressions=expressions
        )

    def _parse_analyze_columns(self, this: str) -> t.Optional[exp.AnalyzeColumns]:
        if self._match_text_seq("COLUMNS"):
            return self.expression(exp.AnalyzeColumns, this=f"{this} {self._prev.text.upper()}")
        self.raise_error("Expecting COLUMNS")
        return None

    # https://dev.mysql.com/doc/refman/8.4/en/analyze-table.html
    def _parse_analyze_histogram(self, this: str) -> exp.Histogram:
        expression: t.Optional[exp.Expression] = None
        expressions = []
        update_options = None

        if self._match_text_seq("HISTOGRAM", "ON"):
            expressions = self._parse_csv(self._parse_column_reference)
            with_expressions = []
            while self._match(TokenType.WITH):
                # https://docs.starrocks.io/docs/sql-reference/sql-statements/cbo_stats/ANALYZE_TABLE/
                if self._match_texts(("SYNC", "ASYNC")):
                    if self._match_text_seq("MODE", advance=False):
                        with_expressions.append(f"{self._prev.text.upper()} MODE")
                        self._advance()
                else:
                    buckets = self._parse_number()
                    if self._match_text_seq("BUCKETS"):
                        with_expressions.append(f"{buckets} BUCKETS")
            if len(with_expressions):
                expression = self.expression(exp.AnalyzeWith, expressions=with_expressions)

            if self._match_texts(("MANUAL", "AUTO")) and self._match(
                TokenType.UPDATE, advance=False
            ):
                update_options = self._prev.text.upper()
                self._advance()
            elif self._match_text_seq("USING", "DATA"):
                expression = self.expression(exp.UsingData, this=self._parse_string())

        return self.expression(
            exp.Histogram,
            this=this,
            expressions=expressions,
            expression=expression,
            update_options=update_options,
        )

    def _parse_merge(self) -> exp.Merge:
        self._match(TokenType.INTO)
        target = self._parse_table()

        if target and self._match(TokenType.ALIAS, advance=False):
            target.set("alias", self._parse_table_alias())

        self._match(TokenType.USING)
        using = self._parse_table()

        self._match(TokenType.ON)
        on = self._parse_assignment()

        return self.expression(
            exp.Merge,
            this=target,
            using=using,
            on=on,
            whens=self._parse_when_matched(),
            returning=self._parse_returning(),
        )

    def _parse_when_matched(self) -> exp.Whens:
        whens = []

        while self._match(TokenType.WHEN):
            matched = not self._match(TokenType.NOT)
            self._match_text_seq("MATCHED")
            source = (
                False
                if self._match_text_seq("BY", "TARGET")
                else self._match_text_seq("BY", "SOURCE")
            )
            condition = self._parse_assignment() if self._match(TokenType.AND) else None

            self._match(TokenType.THEN)

            if self._match(TokenType.INSERT):
                this = self._parse_star()
                if this:
                    then: t.Optional[exp.Expression] = self.expression(exp.Insert, this=this)
                else:
                    then = self.expression(
                        exp.Insert,
                        this=exp.var("ROW") if self._match_text_seq("ROW") else self._parse_value(),
                        expression=self._match_text_seq("VALUES") and self._parse_value(),
                    )
            elif self._match(TokenType.UPDATE):
                expressions = self._parse_star()
                if expressions:
                    then = self.expression(exp.Update, expressions=expressions)
                else:
                    then = self.expression(
                        exp.Update,
                        expressions=self._match(TokenType.SET)
                        and self._parse_csv(self._parse_equality),
                    )
            elif self._match(TokenType.DELETE):
                then = self.expression(exp.Var, this=self._prev.text)
            else:
                then = self._parse_var_from_options(self.CONFLICT_ACTIONS)

            whens.append(
                self.expression(
                    exp.When,
                    matched=matched,
                    source=source,
                    condition=condition,
                    then=then,
                )
            )
        return self.expression(exp.Whens, expressions=whens)

    def _parse_show(self) -> t.Optional[exp.Expression]:
        parser = self._find_parser(self.SHOW_PARSERS, self.SHOW_TRIE)
        if parser:
            return parser(self)
        return self._parse_as_command(self._prev)

    def _parse_set_item_assignment(
        self, kind: t.Optional[str] = None
    ) -> t.Optional[exp.Expression]:
        index = self._index

        if kind in ("GLOBAL", "SESSION") and self._match_text_seq("TRANSACTION"):
            return self._parse_set_transaction(global_=kind == "GLOBAL")

        left = self._parse_primary() or self._parse_column()
        assignment_delimiter = self._match_texts(("=", "TO"))

        if not left or (self.SET_REQUIRES_ASSIGNMENT_DELIMITER and not assignment_delimiter):
            self._retreat(index)
            return None

        right = self._parse_statement() or self._parse_id_var()
        if isinstance(right, (exp.Column, exp.Identifier)):
            right = exp.var(right.name)

        this = self.expression(exp.EQ, this=left, expression=right)
        return self.expression(exp.SetItem, this=this, kind=kind)

    def _parse_set_transaction(self, global_: bool = False) -> exp.Expression:
        self._match_text_seq("TRANSACTION")
        characteristics = self._parse_csv(
            lambda: self._parse_var_from_options(self.TRANSACTION_CHARACTERISTICS)
        )
        return self.expression(
            exp.SetItem,
            expressions=characteristics,
            kind="TRANSACTION",
            **{"global": global_},  # type: ignore
        )

    def _parse_set_item(self) -> t.Optional[exp.Expression]:
        parser = self._find_parser(self.SET_PARSERS, self.SET_TRIE)
        return parser(self) if parser else self._parse_set_item_assignment(kind=None)

    def _parse_set(self, unset: bool = False, tag: bool = False) -> exp.Set | exp.Command:
        index = self._index
        set_ = self.expression(
            exp.Set, expressions=self._parse_csv(self._parse_set_item), unset=unset, tag=tag
        )

        if self._curr:
            self._retreat(index)
            return self._parse_as_command(self._prev)

        return set_

    def _parse_var_from_options(
        self, options: OPTIONS_TYPE, raise_unmatched: bool = True
    ) -> t.Optional[exp.Var]:
        start = self._curr
        if not start:
            return None

        option = start.text.upper()
        continuations = options.get(option)

        index = self._index
        self._advance()
        for keywords in continuations or []:
            if isinstance(keywords, str):
                keywords = (keywords,)

            if self._match_text_seq(*keywords):
                option = f"{option} {' '.join(keywords)}"
                break
        else:
            if continuations or continuations is None:
                if raise_unmatched:
                    self.raise_error(f"Unknown option {option}")

                self._retreat(index)
                return None

        return exp.var(option)

    def _parse_as_command(self, start: Token) -> exp.Command:
        while self._curr:
            self._advance()
        text = self._find_sql(start, self._prev)
        size = len(start.text)
        self._warn_unsupported()
        return exp.Command(this=text[:size], expression=text[size:])

    def _parse_dict_property(self, this: str) -> exp.DictProperty:
        settings = []

        self._match_l_paren()
        kind = self._parse_id_var()

        if self._match(TokenType.L_PAREN):
            while True:
                key = self._parse_id_var()
                value = self._parse_primary()
                if not key and value is None:
                    break
                settings.append(self.expression(exp.DictSubProperty, this=key, value=value))
            self._match(TokenType.R_PAREN)

        self._match_r_paren()

        return self.expression(
            exp.DictProperty,
            this=this,
            kind=kind.this if kind else None,
            settings=settings,
        )

    def _parse_dict_range(self, this: str) -> exp.DictRange:
        self._match_l_paren()
        has_min = self._match_text_seq("MIN")
        if has_min:
            min = self._parse_var() or self._parse_primary()
            self._match_text_seq("MAX")
            max = self._parse_var() or self._parse_primary()
        else:
            max = self._parse_var() or self._parse_primary()
            min = exp.Literal.number(0)
        self._match_r_paren()
        return self.expression(exp.DictRange, this=this, min=min, max=max)

    def _parse_comprehension(
        self, this: t.Optional[exp.Expression]
    ) -> t.Optional[exp.Comprehension]:
        index = self._index
        expression = self._parse_column()
        if not self._match(TokenType.IN):
            self._retreat(index - 1)
            return None
        iterator = self._parse_column()
        condition = self._parse_assignment() if self._match_text_seq("IF") else None
        return self.expression(
            exp.Comprehension,
            this=this,
            expression=expression,
            iterator=iterator,
            condition=condition,
        )

    def _parse_heredoc(self) -> t.Optional[exp.Heredoc]:
        if self._match(TokenType.HEREDOC_STRING):
            return self.expression(exp.Heredoc, this=self._prev.text)

        if not self._match_text_seq("$"):
            return None

        tags = ["$"]
        tag_text = None

        if self._is_connected():
            self._advance()
            tags.append(self._prev.text.upper())
        else:
            self.raise_error("No closing $ found")

        if tags[-1] != "$":
            if self._is_connected() and self._match_text_seq("$"):
                tag_text = tags[-1]
                tags.append("$")
            else:
                self.raise_error("No closing $ found")

        heredoc_start = self._curr

        while self._curr:
            if self._match_text_seq(*tags, advance=False):
                this = self._find_sql(heredoc_start, self._prev)
                self._advance(len(tags))
                return self.expression(exp.Heredoc, this=this, tag=tag_text)

            self._advance()

        self.raise_error(f"No closing {''.join(tags)} found")
        return None

    def _find_parser(
        self, parsers: t.Dict[str, t.Callable], trie: t.Dict
    ) -> t.Optional[t.Callable]:
        if not self._curr:
            return None

        index = self._index
        this = []
        while True:
            # The current token might be multiple words
            curr = self._curr.text.upper()
            key = curr.split(" ")
            this.append(curr)

            self._advance()
            result, trie = in_trie(trie, key)
            if result == TrieResult.FAILED:
                break

            if result == TrieResult.EXISTS:
                subparser = parsers[" ".join(this)]
                return subparser

        self._retreat(index)
        return None

    def _match(self, token_type, advance=True, expression=None):
        if not self._curr:
            return None

        if self._curr.token_type == token_type:
            if advance:
                self._advance()
            self._add_comments(expression)
            return True

        return None

    def _match_set(self, types, advance=True):
        if not self._curr:
            return None

        if self._curr.token_type in types:
            if advance:
                self._advance()
            return True

        return None

    def _match_pair(self, token_type_a, token_type_b, advance=True):
        if not self._curr or not self._next:
            return None

        if self._curr.token_type == token_type_a and self._next.token_type == token_type_b:
            if advance:
                self._advance(2)
            return True

        return None

    def _match_l_paren(self, expression: t.Optional[exp.Expression] = None) -> None:
        if not self._match(TokenType.L_PAREN, expression=expression):
            self.raise_error("Expecting (")

    def _match_r_paren(self, expression: t.Optional[exp.Expression] = None) -> None:
        if not self._match(TokenType.R_PAREN, expression=expression):
            self.raise_error("Expecting )")

    def _match_texts(self, texts, advance=True):
        if (
            self._curr
            and self._curr.token_type != TokenType.STRING
            and self._curr.text.upper() in texts
        ):
            if advance:
                self._advance()
            return True
        return None

    def _match_text_seq(self, *texts, advance=True):
        index = self._index
        for text in texts:
            if (
                self._curr
                and self._curr.token_type != TokenType.STRING
                and self._curr.text.upper() == text
            ):
                self._advance()
            else:
                self._retreat(index)
                return None

        if not advance:
            self._retreat(index)

        return True

    def _replace_lambda(
        self, node: t.Optional[exp.Expression], expressions: t.List[exp.Expression]
    ) -> t.Optional[exp.Expression]:
        if not node:
            return node

        lambda_types = {e.name: e.args.get("to") or False for e in expressions}

        for column in node.find_all(exp.Column):
            typ = lambda_types.get(column.parts[0].name)
            if typ is not None:
                dot_or_id = column.to_dot() if column.table else column.this

                if typ:
                    dot_or_id = self.expression(
                        exp.Cast,
                        this=dot_or_id,
                        to=typ,
                    )

                parent = column.parent

                while isinstance(parent, exp.Dot):
                    if not isinstance(parent.parent, exp.Dot):
                        parent.replace(dot_or_id)
                        break
                    parent = parent.parent
                else:
                    if column is node:
                        node = dot_or_id
                    else:
                        column.replace(dot_or_id)
        return node

    def _parse_truncate_table(self) -> t.Optional[exp.TruncateTable] | exp.Expression:
        start = self._prev

        # Not to be confused with TRUNCATE(number, decimals) function call
        if self._match(TokenType.L_PAREN):
            self._retreat(self._index - 2)
            return self._parse_function()

        # Clickhouse supports TRUNCATE DATABASE as well
        is_database = self._match(TokenType.DATABASE)

        self._match(TokenType.TABLE)

        exists = self._parse_exists(not_=False)

        expressions = self._parse_csv(
            lambda: self._parse_table(schema=True, is_db_reference=is_database)
        )

        cluster = self._parse_on_property() if self._match(TokenType.ON) else None

        if self._match_text_seq("RESTART", "IDENTITY"):
            identity = "RESTART"
        elif self._match_text_seq("CONTINUE", "IDENTITY"):
            identity = "CONTINUE"
        else:
            identity = None

        if self._match_text_seq("CASCADE") or self._match_text_seq("RESTRICT"):
            option = self._prev.text
        else:
            option = None

        partition = self._parse_partition()

        # Fallback case
        if self._curr:
            return self._parse_as_command(start)

        return self.expression(
            exp.TruncateTable,
            expressions=expressions,
            is_database=is_database,
            exists=exists,
            cluster=cluster,
            identity=identity,
            option=option,
            partition=partition,
        )

    def _parse_with_operator(self) -> t.Optional[exp.Expression]:
        this = self._parse_ordered(self._parse_opclass)

        if not self._match(TokenType.WITH):
            return this

        op = self._parse_var(any_token=True)

        return self.expression(exp.WithOperator, this=this, op=op)

    def _parse_wrapped_options(self) -> t.List[t.Optional[exp.Expression]]:
        self._match(TokenType.EQ)
        self._match(TokenType.L_PAREN)

        opts: t.List[t.Optional[exp.Expression]] = []
        while self._curr and not self._match(TokenType.R_PAREN):
            if self._match_text_seq("FORMAT_NAME", "="):
                # The FORMAT_NAME can be set to an identifier for Snowflake and T-SQL,
                # so we parse it separately to use _parse_field()
                prop = self.expression(
                    exp.Property, this=exp.var("FORMAT_NAME"), value=self._parse_field()
                )
                opts.append(prop)
            else:
                opts.append(self._parse_property())

            self._match(TokenType.COMMA)

        return opts

    def _parse_copy_parameters(self) -> t.List[exp.CopyParameter]:
        sep = TokenType.COMMA if self.dialect.COPY_PARAMS_ARE_CSV else None

        options = []
        while self._curr and not self._match(TokenType.R_PAREN, advance=False):
            option = self._parse_var(any_token=True)
            prev = self._prev.text.upper()

            # Different dialects might separate options and values by white space, "=" and "AS"
            self._match(TokenType.EQ)
            self._match(TokenType.ALIAS)

            param = self.expression(exp.CopyParameter, this=option)

            if prev in self.COPY_INTO_VARLEN_OPTIONS and self._match(
                TokenType.L_PAREN, advance=False
            ):
                # Snowflake FILE_FORMAT case, Databricks COPY & FORMAT options
                param.set("expressions", self._parse_wrapped_options())
            elif prev == "FILE_FORMAT":
                # T-SQL's external file format case
                param.set("expression", self._parse_field())
            else:
                param.set("expression", self._parse_unquoted_field())

            options.append(param)
            self._match(sep)

        return options

    def _parse_credentials(self) -> t.Optional[exp.Credentials]:
        expr = self.expression(exp.Credentials)

        if self._match_text_seq("STORAGE_INTEGRATION", "="):
            expr.set("storage", self._parse_field())
        if self._match_text_seq("CREDENTIALS"):
            # Snowflake case: CREDENTIALS = (...), Redshift case: CREDENTIALS <string>
            creds = (
                self._parse_wrapped_options() if self._match(TokenType.EQ) else self._parse_field()
            )
            expr.set("credentials", creds)
        if self._match_text_seq("ENCRYPTION"):
            expr.set("encryption", self._parse_wrapped_options())
        if self._match_text_seq("IAM_ROLE"):
            expr.set("iam_role", self._parse_field())
        if self._match_text_seq("REGION"):
            expr.set("region", self._parse_field())

        return expr

    def _parse_file_location(self) -> t.Optional[exp.Expression]:
        return self._parse_field()

    def _parse_copy(self) -> exp.Copy | exp.Command:
        start = self._prev

        self._match(TokenType.INTO)

        this = (
            self._parse_select(nested=True, parse_subquery_alias=False)
            if self._match(TokenType.L_PAREN, advance=False)
            else self._parse_table(schema=True)
        )

        kind = self._match(TokenType.FROM) or not self._match_text_seq("TO")

        files = self._parse_csv(self._parse_file_location)
        credentials = self._parse_credentials()

        self._match_text_seq("WITH")

        params = self._parse_wrapped(self._parse_copy_parameters, optional=True)

        # Fallback case
        if self._curr:
            return self._parse_as_command(start)

        return self.expression(
            exp.Copy,
            this=this,
            kind=kind,
            credentials=credentials,
            files=files,
            params=params,
        )

    def _parse_normalize(self) -> exp.Normalize:
        return self.expression(
            exp.Normalize,
            this=self._parse_bitwise(),
            form=self._match(TokenType.COMMA) and self._parse_var(),
        )

    def _parse_ceil_floor(self, expr_type: t.Type[TCeilFloor]) -> TCeilFloor:
        args = self._parse_csv(lambda: self._parse_lambda())

        this = seq_get(args, 0)
        decimals = seq_get(args, 1)

        return expr_type(
            this=this, decimals=decimals, to=self._match_text_seq("TO") and self._parse_var()
        )

    def _parse_star_ops(self) -> t.Optional[exp.Expression]:
        if self._match_text_seq("COLUMNS", "(", advance=False):
            this = self._parse_function()
            if isinstance(this, exp.Columns):
                this.set("unpack", True)
            return this

        return self.expression(
            exp.Star,
            **{  # type: ignore
                "except": self._parse_star_op("EXCEPT", "EXCLUDE"),
                "replace": self._parse_star_op("REPLACE"),
                "rename": self._parse_star_op("RENAME"),
            },
        )

    def _parse_grant_privilege(self) -> t.Optional[exp.GrantPrivilege]:
        privilege_parts = []

        # Keep consuming consecutive keywords until comma (end of this privilege) or ON
        # (end of privilege list) or L_PAREN (start of column list) are met
        while self._curr and not self._match_set(self.PRIVILEGE_FOLLOW_TOKENS, advance=False):
            privilege_parts.append(self._curr.text.upper())
            self._advance()

        this = exp.var(" ".join(privilege_parts))
        expressions = (
            self._parse_wrapped_csv(self._parse_column)
            if self._match(TokenType.L_PAREN, advance=False)
            else None
        )

        return self.expression(exp.GrantPrivilege, this=this, expressions=expressions)

    def _parse_grant_principal(self) -> t.Optional[exp.GrantPrincipal]:
        kind = self._match_texts(("ROLE", "GROUP")) and self._prev.text.upper()
        principal = self._parse_id_var()

        if not principal:
            return None

        return self.expression(exp.GrantPrincipal, this=principal, kind=kind)

    def _parse_grant(self) -> exp.Grant | exp.Command:
        start = self._prev

        privileges = self._parse_csv(self._parse_grant_privilege)

        self._match(TokenType.ON)
        kind = self._match_set(self.CREATABLES) and self._prev.text.upper()

        # Attempt to parse the securable e.g. MySQL allows names
        # such as "foo.*", "*.*" which are not easily parseable yet
        securable = self._try_parse(self._parse_table_parts)

        if not securable or not self._match_text_seq("TO"):
            return self._parse_as_command(start)

        principals = self._parse_csv(self._parse_grant_principal)

        grant_option = self._match_text_seq("WITH", "GRANT", "OPTION")

        if self._curr:
            return self._parse_as_command(start)

        return self.expression(
            exp.Grant,
            privileges=privileges,
            kind=kind,
            securable=securable,
            principals=principals,
            grant_option=grant_option,
        )

    def _parse_overlay(self) -> exp.Overlay:
        return self.expression(
            exp.Overlay,
            **{  # type: ignore
                "this": self._parse_bitwise(),
                "expression": self._match_text_seq("PLACING") and self._parse_bitwise(),
                "from": self._match_text_seq("FROM") and self._parse_bitwise(),
                "for": self._match_text_seq("FOR") and self._parse_bitwise(),
            },
        )<|MERGE_RESOLUTION|>--- conflicted
+++ resolved
@@ -1329,7 +1329,6 @@
     # The style options for the DESCRIBE statement
     DESCRIBE_STYLES = {"ANALYZE", "EXTENDED", "FORMATTED", "HISTORY"}
 
-<<<<<<< HEAD
     # The style options for the ANALYZE statement
     ANALYZE_STYLES = {
         "VERBOSE": lambda self: "VERBOSE",
@@ -1350,9 +1349,8 @@
         "ALL": lambda self: self._parse_analyze_columns("ALL"),
         "VALIDATE": lambda self: self._parse_command(),
     }
-=======
+
     AMBIGUOUS_ALIAS_TOKENS = (TokenType.LIMIT, TokenType.OFFSET)
->>>>>>> 509b63fa
 
     OPERATION_MODIFIERS: t.Set[str] = set()
 
