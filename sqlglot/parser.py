--- conflicted
+++ resolved
@@ -1247,13 +1247,9 @@
         expressions = self._parse_wrapped_csv(self._parse_conjunction)
         return self.expression(exp.Tuple, expressions=expressions)
 
-<<<<<<< HEAD
-    def _parse_select(self, nested=False, table=False, parse_subquery_alias=True):
-=======
     def _parse_select(
-        self, nested: bool = False, table: bool = False
+        self, nested: bool = False, table: bool = False, parse_subquery_alias: bool = True
     ) -> t.Optional[exp.Expression]:
->>>>>>> 55a21cdb
         cte = self._parse_with()
         if cte:
             this = self._parse_statement()
@@ -1539,7 +1535,6 @@
             columns=self._parse_expression(),
         )
 
-<<<<<<< HEAD
     def _parse_create_table_index(self):
         unique = self._match_text_seq("UNIQUE")
         primary = self._match_text_seq("PRIMARY")
@@ -1555,12 +1550,9 @@
             primary=primary,
         )
 
-    def _parse_table(self, schema=False, alias_tokens=None):
-=======
     def _parse_table(
         self, schema: bool = False, alias_tokens: t.Optional[t.Collection[TokenType]] = None
     ) -> t.Optional[exp.Expression]:
->>>>>>> 55a21cdb
         lateral = self._parse_lateral()
 
         if lateral:
