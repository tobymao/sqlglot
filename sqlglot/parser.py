import logging

from sqlglot import constants as c, exp
from sqlglot.errors import ErrorLevel, ParseError
from sqlglot.helper import apply_index_offset, ensure_list, list_get
from sqlglot.tokens import Token, Tokenizer, TokenType


logger = logging.getLogger("sqlglot")


class Parser:
    """
    Parser consumes a list of tokens produced by the :class:`~sqlglot.tokens.Tokenizer`
    and produces a parsed syntax tree.

    Args
        error_level (ErrorLevel): the desired error level. Default: ErrorLevel.RAISE.
        error_message_context (int): determines the amount of context to capture from
            a query string when displaying the error message (in number of characters).
            Default: 50.
        index_offset (int): Index offset for arrays eg ARRAY[0] vs ARRAY[1] as the head of a list
            Default: 0
        strict_cast (boolean): if true, cast is expected to raise an error on failure
            Default: True
    """

    FUNCTIONS = {
        name: f.from_arg_list for f in exp.ALL_FUNCTIONS for name in f.sql_names()
    }

    NO_PAREN_FUNCTIONS = {TokenType.CURRENT_DATE: exp.CurrentDate}

    TYPE_TOKENS = {
        TokenType.BOOLEAN,
        TokenType.TINYINT,
        TokenType.SMALLINT,
        TokenType.INT,
        TokenType.BIGINT,
        TokenType.FLOAT,
        TokenType.DOUBLE,
        TokenType.CHAR,
        TokenType.VARCHAR,
        TokenType.TEXT,
        TokenType.BINARY,
        TokenType.JSON,
        TokenType.TIMESTAMP,
        TokenType.TIMESTAMPTZ,
        TokenType.DATE,
        TokenType.ARRAY,
        TokenType.DECIMAL,
        TokenType.MAP,
        TokenType.UUID,
    }

    NESTED_TYPE_TOKENS = {
        TokenType.ARRAY,
        TokenType.MAP,
    }

    SUBQUERY_PREDICATES = {
        TokenType.ANY: exp.Any,
        TokenType.ALL: exp.All,
        TokenType.EXISTS: exp.Exists,
        TokenType.SOME: exp.Any,
    }

    ID_VAR_TOKENS = {
        TokenType.VAR,
        TokenType.ASC,
        TokenType.ALTER,
        TokenType.BEGIN,
        TokenType.BUCKET,
        TokenType.CACHE,
        TokenType.COLLATE,
        TokenType.COMMIT,
        TokenType.DEFAULT,
        TokenType.DELETE,
        TokenType.DESC,
        TokenType.ENGINE,
        TokenType.ESCAPE,
        TokenType.EXPLAIN,
        TokenType.FALSE,
        TokenType.FOLLOWING,
        TokenType.FUNCTION,
        TokenType.IF,
        TokenType.INTERVAL,
        TokenType.LAZY,
        TokenType.OPTIMIZE,
        TokenType.OPTIONS,
        TokenType.ORDINALITY,
        TokenType.PERCENT,
        TokenType.PRECEDING,
        TokenType.QUALIFY,
        TokenType.RANGE,
        TokenType.ROWS,
        TokenType.SCHEMA_COMMENT,
        TokenType.SET,
        TokenType.SHOW,
        TokenType.TABLE_SAMPLE,
        TokenType.TEMPORARY,
        TokenType.TOP,
        TokenType.TRUNCATE,
        TokenType.TRUE,
        TokenType.UNBOUNDED,
        *SUBQUERY_PREDICATES,
        *TYPE_TOKENS,
    }

    CASTS = {
        TokenType.CAST,
        TokenType.TRY_CAST,
    }

    FUNC_TOKENS = {
        TokenType.CURRENT_DATE,
        TokenType.EXTRACT,
        TokenType.OFFSET,
        TokenType.PRIMARY_KEY,
        TokenType.REPLACE,
        TokenType.UNNEST,
        TokenType.VAR,
        TokenType.LEFT,
        TokenType.RIGHT,
        TokenType.DATE,
        TokenType.TIMESTAMP,
        TokenType.TIMESTAMPTZ,
        *CASTS,
        *NESTED_TYPE_TOKENS,
        *SUBQUERY_PREDICATES,
    }

    CONJUNCTION = {
        TokenType.AND: exp.And,
        TokenType.OR: exp.Or,
    }

    EQUALITY = {
        TokenType.EQ: exp.EQ,
        TokenType.NEQ: exp.NEQ,
    }

    COMPARISON = {
        TokenType.GT: exp.GT,
        TokenType.GTE: exp.GTE,
        TokenType.LT: exp.LT,
        TokenType.LTE: exp.LTE,
    }

    BITWISE = {
        TokenType.LSHIFT: exp.BitwiseLeftShift,
        TokenType.RSHIFT: exp.BitwiseRightShift,
        TokenType.AMP: exp.BitwiseAnd,
        TokenType.CARET: exp.BitwiseXor,
        TokenType.PIPE: exp.BitwiseOr,
        TokenType.DPIPE: exp.DPipe,
    }

    TERM = {
        TokenType.DASH: exp.Sub,
        TokenType.PLUS: exp.Add,
        TokenType.MOD: exp.Mod,
    }

    FACTOR = {
        TokenType.DIV: exp.IntDiv,
        TokenType.SLASH: exp.Div,
        TokenType.STAR: exp.Mul,
    }

    TIMESTAMPS = {
        TokenType.TIMESTAMP,
        TokenType.TIMESTAMPTZ,
    }

    SET_OPERATIONS = {
        TokenType.UNION,
        TokenType.INTERSECT,
        TokenType.EXCEPT,
    }

    JOIN_SIDES = {
        TokenType.LEFT,
        TokenType.RIGHT,
        TokenType.FULL,
    }

    JOIN_KINDS = {
        TokenType.INNER,
        TokenType.OUTER,
        TokenType.CROSS,
    }

    COLUMN_OPERATORS = {TokenType.DOT}

    CREATABLES = {TokenType.TABLE, TokenType.VIEW, TokenType.FUNCTION}

    __slots__ = (
        "error_level",
        "error_message_context",
        "sql",
        "errors",
        "index_offset",
        "strict_cast",
        "_tokens",
        "_chunks",
        "_index",
        "_curr",
        "_next",
        "_prev",
    )

    def __init__(
        self,
        error_level=None,
        error_message_context=100,
        index_offset=0,
        strict_cast=True,
    ):
        self.error_level = error_level or ErrorLevel.RAISE
        self.error_message_context = error_message_context
        self.index_offset = index_offset
        self.strict_cast = strict_cast
        self.reset()

    def reset(self):
        self.sql = ""
        self.errors = []
        self._tokens = []
        self._chunks = [[]]
        self._index = 0
        self._curr = None
        self._next = None
        self._prev = None

    def parse(self, raw_tokens, sql=None):
        """
        Parses the given list of tokens and returns a list of syntax trees, one tree
        per parsed SQL statement.

        Args
            raw_tokens (list): the list of tokens (:class:`~sqlglot.tokens.Token`).
            sql (str): the original SQL string. Used to produce helpful debug messages.

        Returns
            the list of syntax trees (:class:`~sqlglot.expressions.Expression`).
        """
        return self._parse(
            parse_method=self._parse_statement, raw_tokens=raw_tokens, sql=sql
        )

    def parse_into(self, expression_types, raw_tokens, sql=None):
        methods = {
            exp.From: self._parse_from,
            exp.Group: self._parse_group,
            exp.Lateral: self._parse_lateral,
            exp.Join: self._parse_join,
            exp.Order: self._parse_order,
            exp.Lambda: self._parse_lambda,
            exp.Limit: self._parse_limit,
            exp.Offset: self._parse_offset,
            exp.TableAlias: self._parse_table_alias,
            exp.Table: self._parse_table,
            exp.Condition: self._parse_conjunction,
            exp.Expression: self._parse_statement,
            "JOIN_TYPE": self._parse_join_side_and_kind,
        }
        error = None
        for expression_type in ensure_list(expression_types):
            if expression_type not in methods:
                raise TypeError(f"No parser registered for {expression_type}")
            try:
                return self._parse(methods[expression_type], raw_tokens, sql)
            except ParseError as e:
                error = e
        raise ParseError(f"Failed to parse into {expression_types}") from error

    def _parse(self, parse_method, raw_tokens, sql=None):
        self.reset()
        self.sql = sql or ""
        total = len(raw_tokens)

        for i, token in enumerate(raw_tokens):
            if token.token_type == TokenType.SEMICOLON:
                if i < total - 1:
                    self._chunks.append([])
            else:
                self._chunks[-1].append(token)

        expressions = []

        for tokens in self._chunks:
            self._index = -1
            self._tokens = tokens
            self._advance()
            expressions.append(parse_method())

            if self._index < len(self._tokens):
                self.raise_error("Invalid expression / Unexpected token")

            self.check_errors()

        return expressions

    def check_errors(self):
        for error in self.errors:
            if self.error_level == ErrorLevel.RAISE:
                raise error
            if self.error_level == ErrorLevel.WARN:
                logger.error(error)

    def raise_error(self, message, token=None):
        token = token or self._curr or self._prev or Token.string("")
        start = self._find_token(token, self.sql)
        end = start + len(token.text)
        start_context = self.sql[max(start - self.error_message_context, 0) : start]
        highlight = self.sql[start:end]
        end_context = self.sql[end : end + self.error_message_context]
        self.errors.append(
            ParseError(
                f"{message}. Line {token.line}, Col: {token.col}.\n"
                f"  {start_context}\033[4m{highlight}\033[0m{end_context}"
            )
        )

    def expression(self, exp_class, **kwargs):
        instance = exp_class(**kwargs)
        self.validate_expression(instance)
        return instance

    def validate_expression(self, expression, args=None):
        if self.error_level == ErrorLevel.IGNORE:
            return

        for k in expression.args:
            if k not in expression.arg_types:
                self.raise_error(
                    f"Unexpected keyword: '{k}' for {expression.__class__}"
                )
        for k, mandatory in expression.arg_types.items():
            v = expression.args.get(k)
            if mandatory and (v is None or v == []):
                self.raise_error(
                    f"Required keyword: '{k}' missing for {expression.__class__}"
                )

        if (
            args
            and len(args) > len(expression.arg_types)
            and not expression.is_var_len_args
        ):
            self.raise_error(
                f"The number of provided arguments ({len(args)}) is greater than "
                f"the maximum number of supported arguments ({len(expression.arg_types)})"
            )

    def _find_token(self, token, sql):
        line = 1
        col = 1
        index = 0

        while line < token.line or col < token.col:
            if sql[index] == "\n":
                line += 1
                col = 1
            else:
                col += 1
            index += 1

        return index

    def _advance(self, times=1):
        self._index += times
        self._curr = list_get(self._tokens, self._index)
        self._next = list_get(self._tokens, self._index + 1)
        self._prev = (
            list_get(self._tokens, self._index - 1) if self._index > 0 else None
        )

    def _retreat(self, index):
        self._advance(index - self._index)

    def _parse_statement(self):
        if self._curr is None:
            return None

        if self._match(TokenType.CREATE):
            return self._parse_create()

        if self._match(TokenType.DROP):
            return self._parse_drop()

        if self._match(TokenType.INSERT):
            return self._parse_insert()

        if self._match(TokenType.UPDATE):
            return self._parse_update()

        if self._match(TokenType.DELETE):
            return self._parse_delete()

        if self._match(TokenType.CACHE):
            return self._parse_cache()

        if self._match(TokenType.UNCACHE):
            return self._parse_uncache()

        if self._match_set(Tokenizer.COMMANDS):
            return self.expression(
                exp.Command,
                this=self._prev.text,
                expression=self._parse_string(),
            )

        return (
            self._parse_set_operations(self._parse_expression()) or self._parse_with()
        )

    def _parse_drop(self):
        if self._match(TokenType.TABLE):
            kind = "table"
        elif self._match(TokenType.VIEW):
            kind = "view"
        else:
            self.raise_error("Expected TABLE or View")

        return self.expression(
            exp.Drop,
            exists=self._parse_exists(),
            this=self._parse_table(schema=True),
            kind=kind,
        )

    def _parse_exists(self, not_=False):
        return (
            self._match(TokenType.IF)
            and (not not_ or self._match(TokenType.NOT))
            and self._match(TokenType.EXISTS)
        )

    def _parse_create(self):
        replace = self._match(TokenType.OR) and self._match(TokenType.REPLACE)
        temporary = self._match(TokenType.TEMPORARY)

        create_token = self._match_set(self.CREATABLES) and self._prev

        if not create_token:
            self.raise_error("Expected TABLE, VIEW, or FUNCTION")

        exists = self._parse_exists(not_=True)
        this = None
        expression = None
        properties = None

        if create_token.token_type == TokenType.FUNCTION:
            this = self._parse_var()
            if self._match(TokenType.ALIAS):
                expression = self._parse_string()

        if create_token.token_type in (TokenType.TABLE, TokenType.VIEW):
            this = self._parse_table(schema=True)
            properties = self._parse_properties(
                this if isinstance(this, exp.Schema) else None
            )
            if self._match(TokenType.ALIAS):
                expression = self._parse_with()

        options = {
            "engine": None,
            "auto_increment": None,
            "character_set": None,
            "collate": None,
            "comment": None,
            "parsed": True,
        }

        def parse_option(option, token, option_lambda):
            if not options[option] and self._match(token):
                self._match(TokenType.EQ)
                options[option] = option_lambda()
                options["parsed"] = True

        while options["parsed"]:
            options["parsed"] = False

            parse_option("engine", TokenType.ENGINE, self._parse_var)
            parse_option("auto_increment", TokenType.AUTO_INCREMENT, self._parse_number)
            parse_option("collate", TokenType.COLLATE, self._parse_var)
            parse_option("comment", TokenType.SCHEMA_COMMENT, self._parse_string)

            if not options["character_set"]:
                default = self._match(TokenType.DEFAULT)
                parse_option(
                    "character_set",
                    TokenType.CHARACTER_SET,
                    lambda: self.expression(
                        exp.CharacterSet,
                        this=self._parse_var(),
                        default=default,
                    ),
                )

        options.pop("parsed")

        return self.expression(
            exp.Create,
            this=this,
            kind=create_token.text,
            expression=expression,
            exists=exists,
            properties=properties,
            temporary=temporary,
            replace=replace,
            **options,
        )

    def _parse_property(self, schema):
        key = self._parse_var().this
        self._match(TokenType.EQ)

        if key.upper() == c.PARTITIONED_BY:
            value = self._parse_schema() or self._parse_bracket(self._parse_field())

            if schema and not isinstance(value, exp.Schema):
                columns = {v.text("this").upper() for v in value.args["expressions"]}
                partitions = [
                    expression
                    for expression in schema.args["expressions"]
                    if expression.this.text("this").upper() in columns
                ]
                schema.set(
                    "expressions",
                    [e for e in schema.args["expressions"] if e not in partitions],
                )
                value = self.expression(exp.Schema, expressions=partitions)
        else:
            value = self._parse_column()

        return self.expression(
            exp.Property,
            this=exp.Literal.string(key),
            value=value,
        )

    def _parse_properties(self, schema):
        properties = []

        if self._match(TokenType.WITH):
            self._match_l_paren()
            properties.extend(self._parse_csv(lambda: self._parse_property(schema)))
            self._match_r_paren()
        else:
            if self._match_by(TokenType.PARTITION):
                properties.append(
                    self.expression(
                        exp.Property,
                        this=exp.Literal.string(c.PARTITIONED_BY),
                        value=self._parse_schema(),
                    )
                )

            if self._match(TokenType.STORED):
                self._match(TokenType.ALIAS)
                properties.append(
                    self.expression(
                        exp.Property,
                        this=exp.Literal.string(c.FORMAT),
                        value=exp.Literal.string(self._parse_var().text("this")),
                    )
                )

            if self._match(TokenType.PROPERTIES):
                self._match_l_paren()
                properties.extend(
                    self._parse_csv(
                        lambda: self.expression(
                            exp.Property,
                            this=self._parse_string(),
                            value=self._match(TokenType.EQ) and self._parse_string(),
                        )
                    )
                )
                self._match_r_paren()
        if properties:
            return self.expression(exp.Properties, expressions=properties)
        return None

    def _parse_insert(self):
        overwrite = self._match(TokenType.OVERWRITE)
        self._match(TokenType.INTO)
        self._match(TokenType.TABLE)

        return self.expression(
            exp.Insert,
            this=self._parse_table(schema=True),
            exists=self._parse_exists(),
            partition=self._parse_partition(),
            expression=self._parse_with(),
            overwrite=overwrite,
        )

    def _parse_delete(self):
        self._match(TokenType.FROM)

        return self.expression(
            exp.Delete,
            this=self._parse_table(schema=True),
            where=self._parse_where(),
        )

    def _parse_update(self):
        return self.expression(
            exp.Update,
            **{
                "this": self._parse_table(schema=True),
                "expressions": self._match(TokenType.SET)
                and self._parse_csv(self._parse_equality),
                "from": self._parse_from(),
                "where": self._parse_where(),
            },
        )

    def _parse_uncache(self):
        if not self._match(TokenType.TABLE):
            self.raise_error("Expecting TABLE after UNCACHE")
        return self.expression(
            exp.Uncache,
            exists=self._parse_exists(),
            this=self._parse_table(schema=True),
        )

    def _parse_cache(self):
        lazy = self._match(TokenType.LAZY)
        self._match(TokenType.TABLE)
        table = self._parse_table(schema=True)
        options = []

        if self._match(TokenType.OPTIONS):
            self._match_l_paren()
            k = self._parse_string()
            self._match(TokenType.EQ)
            v = self._parse_string()
            options = [k, v]
            self._match_r_paren()

        self._match(TokenType.ALIAS)
        return self.expression(
            exp.Cache,
            this=table,
            lazy=lazy,
            options=options,
            expression=self._parse_with(),
        )

    def _parse_partition(self):
        if not self._match(TokenType.PARTITION):
            return None

        def parse_values():
            k = self._parse_var()
            if self._match(TokenType.EQ):
                v = self._parse_string()
                return (k, v)
            return (k, None)

        self._match_l_paren()
        values = self._parse_csv(parse_values)
        self._match_r_paren()

        return self.expression(
            exp.Partition,
            this=values,
        )

    def _parse_values(self):
        if not self._match(TokenType.VALUES):
            return None

        return self.expression(
            exp.Values, expressions=self._parse_csv(self._parse_value)
        )

    def _parse_value(self):
        self._match_l_paren()
        expressions = self._parse_csv(self._parse_conjunction)
        self._match_r_paren()
        return self.expression(exp.Tuple, expressions=expressions)

    def _parse_with(self):
        if not self._match(TokenType.WITH):
            return self._parse_select()

        recursive = self._match(TokenType.RECURSIVE)

        expressions = []

        while True:
            expressions.append(self._parse_cte())

            if not self._match(TokenType.COMMA):
                break

        cte = self.expression(
            exp.With,
            expressions=expressions,
            recursive=recursive,
        )
        this = self._parse_statement()

        if not this:
            self.raise_error("Failed to parse any statement following CTE")
            return cte

        if "with" in this.arg_types:
            this.set(
                "with",
                self.expression(
                    exp.With,
                    expressions=expressions,
                    recursive=recursive,
                ),
            )
        else:
            self.raise_error(f"{this.key} does not support CTE")

        return this

    def _parse_cte(self):
        alias = self._parse_table_alias()
        if not alias or not alias.this:
            self.raise_error("Expected CTE to have alias")

        if not self._match(TokenType.ALIAS):
            self.raise_error("Expected AS in CTE")

        self._match_l_paren()
        expression = self._parse_with()
        self._match_r_paren()

        return self.expression(
            exp.CTE,
            this=expression,
            alias=alias,
        )

    def _parse_table_alias(self):
        any_token = self._match(TokenType.ALIAS)
        alias = self._parse_id_var(any_token)
        columns = None

        if self._match(TokenType.L_PAREN):
            columns = self._parse_csv(lambda: self._parse_id_var(any_token))
            self._match_r_paren()

        if not alias and not columns:
            return None

        return self.expression(
            exp.TableAlias,
            this=alias,
            columns=columns,
        )

    def _parse_select(self):
        this = self._parse_values()

        if self._match(TokenType.L_PAREN):
            this = self._parse_with()
            self._match_r_paren()
            this = self.expression(
                exp.Subquery,
                this=this,
                alias=self._parse_table_alias(),
            )

        if self._match(TokenType.SELECT):
            hint = self._parse_hint()
            all_ = self._match(TokenType.ALL)
            distinct = self._match(TokenType.DISTINCT)
            if all_ and distinct:
                self.raise_error("Cannot specify both ALL and DISTINCT after SELECT")

            limit = self._parse_limit(top=True)
            expressions = self._parse_csv(
                lambda: self._parse_annotation(self._parse_expression())
            )

            this = self.expression(
                exp.Select,
                hint=hint,
                distinct=distinct,
                expressions=expressions,
                **{
                    "from": this or self._parse_from(),
                    "laterals": self._parse_laterals(),
                    "joins": self._parse_joins(),
                    "where": self._parse_where(),
                    "group": self._parse_group(),
                    "having": self._parse_having(),
                    "qualify": self._parse_qualify(),
                    "order": self._parse_order(),
                    "limit": limit or self._parse_limit(),
                    "offset": self._parse_offset(),
                },
            )

        return self._parse_set_operations(this)

    def _parse_annotation(self, expression):
        if self._match(TokenType.ANNOTATION):
            return self.expression(
                exp.Annotation, this=self._prev.text, expression=expression
            )

        return expression

    def _parse_hint(self):
        if self._match(TokenType.HINT):
            hints = self._parse_csv(self._parse_function)
            if not self._match(TokenType.COMMENT_END):
                self.raise_error("Expected */ after HINT")
            return self.expression(exp.Hint, expressions=hints)
        return None

    def _parse_from(self):
        if not self._match(TokenType.FROM):
            return None

        return self.expression(exp.From, expressions=self._parse_csv(self._parse_table))

    def _parse_laterals(self):
        return self._parse_all(self._parse_lateral)

    def _parse_lateral(self):
        if not self._match(TokenType.LATERAL):
            return None

        if not self._match(TokenType.VIEW):
            self.raise_error("Expected VIEW after LATERAL")

        outer = self._match(TokenType.OUTER)
        this = self._parse_function()
        table = self._parse_id_var()
        columns = (
            self._parse_csv(self._parse_id_var)
            if self._match(TokenType.ALIAS)
            else None
        )

        return self.expression(
            exp.Lateral,
            this=this,
            outer=outer,
            table=self.expression(exp.Table, this=table),
            columns=columns,
        )

    def _parse_joins(self):
        return self._parse_all(self._parse_join)

    def _parse_join_side_and_kind(self):
        return (
            self._match_set(self.JOIN_SIDES) and self._prev,
            self._match_set(self.JOIN_KINDS) and self._prev,
        )

    def _parse_join(self):
        side, kind = self._parse_join_side_and_kind()

        if not self._match(TokenType.JOIN):
            return None

        kwargs = {"this": self._parse_table()}

        if side:
            kwargs["side"] = side.text
        if kind:
            kwargs["kind"] = kind.text

        if self._match(TokenType.ON):
            kwargs["on"] = self._parse_conjunction()
        elif self._match(TokenType.USING):
            self._match_l_paren()
            kwargs["using"] = self._parse_csv(self._parse_id_var)
            self._match_r_paren()

        return self.expression(exp.Join, **kwargs)

    def _parse_table(self, schema=False):
        unnest = self._parse_unnest()

        if unnest:
            return unnest

        subquery = self._parse_with()

        if subquery:
            return subquery

        catalog = None
        db = None
        table = (not schema and self._parse_function()) or self._parse_id_var(False)

        while self._match(TokenType.DOT):
            catalog = db
            db = table
            table = self._parse_id_var()
            if not table:
                self.raise_error("Expected table name")

        this = self.expression(exp.Table, this=table, db=db, catalog=catalog)

        if schema:
            return self._parse_schema(this=this)

        this = self._parse_table_sample(this)
        alias = self._parse_table_alias()

        if alias:
            return self.expression(exp.Alias, this=this, alias=alias)
        return this

    def _parse_unnest(self):
        if not self._match(TokenType.UNNEST):
            return None

        self._match_l_paren()
        expressions = self._parse_csv(self._parse_column)
        self._match_r_paren()

        ordinality = self._match(TokenType.WITH) and self._match(TokenType.ORDINALITY)
        table = self._parse_id_var(self._match(TokenType.ALIAS))

        if not self._match(TokenType.L_PAREN):
            return self.expression(
                exp.Unnest, expressions=expressions, ordinality=ordinality, table=table
            )

        columns = self._parse_csv(self._parse_id_var)
        unnest = self.expression(
            exp.Unnest,
            expressions=expressions,
            ordinality=bool(ordinality),
            table=table,
            columns=columns,
        )
        self._match_r_paren()

        return unnest

    def _parse_table_sample(self, this):
        if not self._match(TokenType.TABLE_SAMPLE):
            return this

        bucket_numerator = None
        bucket_denominator = None
        bucket_field = None
        percent = None
        rows = None
        size = None

        self._match_l_paren()

        if self._match(TokenType.BUCKET):
            bucket_numerator = self._parse_number()
            self._match(TokenType.OUT_OF)
            bucket_denominator = bucket_denominator = self._parse_number()
            self._match(TokenType.ON)
            bucket_field = self._parse_field()
        else:
            num = self._parse_number()

            if self._match(TokenType.PERCENT):
                percent = num
            elif self._match(TokenType.ROWS):
                rows = num
            else:
                size = num

        self._match_r_paren()

        return self.expression(
            exp.TableSample,
            this=this,
            bucket_numerator=bucket_numerator,
            bucket_denominator=bucket_denominator,
            bucket_field=bucket_field,
            percent=percent,
            rows=rows,
            size=size,
        )

    def _parse_where(self):
        if not self._match(TokenType.WHERE):
            return None
        return self.expression(exp.Where, this=self._parse_conjunction())

    def _parse_group(self):
        if not self._match_by(TokenType.GROUP):
            return None
        return self.expression(
            exp.Group, expressions=self._parse_csv(self._parse_conjunction)
        )

    def _parse_having(self):
        if not self._match(TokenType.HAVING):
            return None
        return self.expression(exp.Having, this=self._parse_conjunction())

    def _parse_qualify(self):
        if not self._match(TokenType.QUALIFY):
            return None
        return self.expression(exp.Qualify, this=self._parse_conjunction())

    def _parse_order(self):
        if not self._match_by(TokenType.ORDER):
            return None

        return self.expression(
            exp.Order, expressions=self._parse_csv(self._parse_ordered)
        )

    def _parse_ordered(self):
        this = self._parse_bitwise()
        self._match(TokenType.ASC)
        return self.expression(exp.Ordered, this=this, desc=self._match(TokenType.DESC))

    def _parse_limit(self, top=False):
        if not self._match(TokenType.TOP if top else TokenType.LIMIT):
            return None
        return self.expression(exp.Limit, this=self._parse_number())

    def _parse_offset(self):
        if not self._match(TokenType.OFFSET):
            return None
        return self.expression(exp.Offset, this=self._parse_number())

    def _parse_set_operations(self, this):
        if not self._match_set(self.SET_OPERATIONS):
            return this

        token_type = self._prev.token_type

        if token_type == TokenType.UNION:
            return self.expression(
                exp.Union,
                this=this,
                distinct=self._match(TokenType.DISTINCT)
                or not self._match(TokenType.ALL),
                expression=self._parse_with(),
            )

        return self.expression(
            exp.Except if token_type == TokenType.EXCEPT else exp.Intersect,
            this=this,
            distinct=self._match(TokenType.DISTINCT),
            expression=self._parse_with(),
        )

    def _parse_expression(self):
        return self._parse_alias(self._parse_conjunction())

    def _parse_conjunction(self):
        return self._parse_tokens(self._parse_equality, self.CONJUNCTION)

    def _parse_equality(self):
        return self._parse_tokens(self._parse_comparison, self.EQUALITY)

    def _parse_comparison(self):
        return self._parse_tokens(self._parse_range, self.COMPARISON)

    def _parse_range(self):
        this = self._parse_bitwise()
        negate = self._match(TokenType.NOT)

        if self._match(TokenType.IS):
            negate = self._match(TokenType.NOT)
            this = self.expression(
                exp.Is,
                this=this,
<<<<<<< HEAD
                expression=self._parse_unknown()
                or self._parse_null()
                or self._parse_boolean(),
=======
                expression=self._parse_null() or self._parse_boolean(),
>>>>>>> d48d3983
            )
        elif self._match(TokenType.LIKE):
            this = self._parse_escape(
                self.expression(exp.Like, this=this, expression=self._parse_type())
            )
        elif self._match(TokenType.ILIKE):
            this = self._parse_escape(
                self.expression(exp.ILike, this=this, expression=self._parse_type())
            )
        elif self._match(TokenType.RLIKE):
            this = self.expression(
                exp.RegexpLike, this=this, expression=self._parse_type()
            )
        elif self._match(TokenType.IN):
            self._match_l_paren()
            query = self._parse_with()

            if query:
                this = self.expression(exp.In, this=this, query=query)
            else:
                this = self.expression(
                    exp.In, this=this, expressions=self._parse_csv(self._parse_term)
                )

            self._match_r_paren()
        elif self._match(TokenType.BETWEEN):
            low = self._parse_term()
            self._match(TokenType.AND)
            high = self._parse_term()
            this = self.expression(exp.Between, this=this, low=low, high=high)

        if negate:
            this = self.expression(exp.Not, this=this)

        return this

    def _parse_escape(self, this):
        if not self._match(TokenType.ESCAPE):
            return this
        return self.expression(exp.Escape, this=this, expression=self._parse_string())

    def _parse_bitwise(self):
        return self._parse_tokens(self._parse_term, self.BITWISE)

    def _parse_term(self):
        return self._parse_tokens(self._parse_factor, self.TERM)

    def _parse_factor(self):
        return self._parse_tokens(self._parse_unary, self.FACTOR)

    def _parse_unary(self):
        if self._match(TokenType.NOT):
            return self.expression(exp.Not, this=self._parse_equality())
        if self._match(TokenType.TILDA):
            return self.expression(exp.BitwiseNot, this=self._parse_unary())
        if self._match(TokenType.DASH):
            return self.expression(exp.Neg, this=self._parse_unary())
        return self._parse_at_time_zone(self._parse_type())

    def _parse_type(self):
        if self._match(TokenType.INTERVAL):
            return self.expression(
                exp.Interval,
                this=self._parse_term(),
                unit=self._parse_var(),
            )

        type_token = self._parse_types()
        this = self._parse_column()

        if type_token:
            if this:
                return self.expression(exp.Cast, this=this, to=type_token)
            return type_token

        if self._match(TokenType.DCOLON):
            type_token = self._parse_types()
            if not type_token:
                self.raise_error("Expected type")
            return self.expression(exp.Cast, this=this, to=type_token)

        return this

    def _parse_types(self):
        index = self._index

        if not self._match_set(self.TYPE_TOKENS):
            return None

        type_token = self._prev.token_type
        nested = type_token in self.NESTED_TYPE_TOKENS
        expressions = None

        if self._match(TokenType.L_BRACKET):
            self._retreat(index)
            return None

        if self._match(TokenType.L_PAREN):
            expressions = self._parse_csv(
                self._parse_types if nested else self._parse_number
            )

            if not expressions:
                self._retreat(index)
                return None

            self._match_r_paren()

        if nested and self._match(TokenType.LT):
            expressions = self._parse_csv(self._parse_types)

            if not self._match(TokenType.GT):
                self.raise_error("Expecting >")

        if type_token in self.TIMESTAMPS:
            tz = self._match(TokenType.WITH)
            self._match(TokenType.WITHOUT)
            self._match(TokenType.TIME)
            self._match(TokenType.ZONE)
            if tz:
                return exp.DataType(
                    this=exp.DataType.Type.TIMESTAMPTZ,
                    expressions=expressions,
                    nested=nested,
                )
            return exp.DataType(
                this=exp.DataType.Type.TIMESTAMP,
                expressions=expressions,
                nested=nested,
            )

        return exp.DataType(
            this=exp.DataType.Type[type_token.value.upper()],
            expressions=expressions,
            nested=nested,
        )

    def _parse_at_time_zone(self, this):
        if not self._match(TokenType.AT_TIME_ZONE):
            return this

        return self.expression(exp.AtTimeZone, this=this, zone=self._parse_string())

    def _parse_column(self):
        this = self._parse_field()
        if isinstance(this, exp.Identifier):
            this = self.expression(exp.Column, this=this)
        this = self._parse_bracket(this)

        while self._match_set(self.COLUMN_OPERATORS):
            colon = self._prev.token_type == TokenType.COLON
            field = self._parse_star() or self._parse_id_var()
            if colon:
                this = self.expression(
                    exp.Bracket,
                    this=this,
                    expressions=[exp.Literal.string(field.this)],
                )
            elif isinstance(this, exp.Column) and not this.table:
                this = self.expression(exp.Column, this=field, table=this.this)
            else:
                this = self.expression(exp.Dot, this=this, expression=field)
            this = self._parse_bracket(this)

        return this

    def _parse_primary(self):
        this = (
            self._parse_string()
            or self._parse_number()
            or self._parse_star()
            or self._parse_null()
            or self._parse_boolean()
        )

        if this:
            return this

        if self._match(TokenType.L_PAREN):
            this = self._parse_conjunction() or self._parse_with()
            self._match_r_paren()
            return self.expression(exp.Paren, this=this)

        return None

    def _parse_field(self, any_token=False):
        return (
            self._parse_primary()
            or self._parse_function()
            or self._parse_id_var(any_token)
        )

    def _parse_function(self):
        if self._match(TokenType.CASE):
            return self._parse_case()

        if self._match(TokenType.IF):
            return self._parse_if()

        if not self._curr:
            return None

        token_type = self._curr.token_type

        if not self._next or self._next.token_type != TokenType.L_PAREN:
            if token_type in self.NO_PAREN_FUNCTIONS:
                return self.expression(
                    self._advance() or self.NO_PAREN_FUNCTIONS[token_type]
                )
            return None

        if token_type not in self.FUNC_TOKENS:
            return None

        if self._match_set(self.CASTS):
            strict = self.strict_cast and token_type == TokenType.CAST
            self._advance()
            this = self._parse_cast(strict)
        elif self._match(TokenType.EXTRACT):
            self._advance()
            this = self._parse_extract()
        else:
            subquery_predicate = self.SUBQUERY_PREDICATES.get(token_type)
            this = self._curr.text.upper()
            self._advance(2)

            if subquery_predicate and self._curr.token_type in (
                TokenType.SELECT,
                TokenType.WITH,
            ):
                this = self.expression(subquery_predicate, this=self._parse_with())
                self._match_r_paren()
                return this

            function = self.FUNCTIONS.get(this)
            args = self._parse_csv(self._parse_lambda)

            if not callable(function):
                this = self.expression(exp.Anonymous, this=this, expressions=args)
            else:
                this = function(args)
                self.validate_expression(this, args)
        self._match_r_paren()
        return self._parse_window(this)

    def _parse_lambda(self):
        index = self._index

        if self._match(TokenType.L_PAREN):
            expressions = self._parse_csv(self._parse_id_var)
            self._match(TokenType.R_PAREN)
        else:
            expressions = [self._parse_id_var()]

        if not self._match(TokenType.LAMBDA):
            self._retreat(index)

            distinct = self._match(TokenType.DISTINCT)
            this = self._parse_conjunction()

            if distinct:
                this = self.expression(exp.Distinct, this=this)

            if self._match(TokenType.IGNORE_NULLS):
                this = self.expression(exp.IgnoreNulls, this=this)
            else:
                self._match(TokenType.RESPECT_NULLS)

            return this

        return self.expression(
            exp.Lambda,
            this=self._parse_conjunction(),
            expressions=expressions,
        )

    def _parse_schema(self, this=None):
        if not self._match(TokenType.L_PAREN):
            return this

        args = self._parse_csv(lambda: self._parse_column_def(self._parse_field()))
        self._match_r_paren()
        return self.expression(exp.Schema, this=this, expressions=args)

    def _parse_column_def(self, this):
        kind = self._parse_types()

        if not kind:
            return this

        options = {
            "not_null": None,
            "auto_increment": None,
            "collate": None,
            "comment": None,
            "default": None,
            "primary": None,
            "parsed": True,
        }

        def parse_option(option, option_lambda):
            if not options[option]:
                options[option] = option_lambda()

                if options[option]:
                    options["parsed"] = True

        while options["parsed"]:
            options["parsed"] = False
            parse_option(
                "auto_increment", lambda: self._match(TokenType.AUTO_INCREMENT)
            )
            parse_option(
                "collate",
                lambda: self._match(TokenType.COLLATE) and self._parse_var(),
            )
            parse_option(
                "default",
                lambda: self._match(TokenType.DEFAULT) and self._parse_primary(),
            )
            parse_option(
                "not_null",
                lambda: self._match(TokenType.NOT) and self._match(TokenType.NULL),
            )
            parse_option(
                "comment",
                lambda: self._match(TokenType.SCHEMA_COMMENT) and self._parse_string(),
            )
            parse_option(
                "primary",
                lambda: self._match(TokenType.PRIMARY_KEY),
            )

        options.pop("parsed")
        return self.expression(exp.ColumnDef, this=this, kind=kind, **options)

    def _parse_bracket(self, this):
        if not self._match(TokenType.L_BRACKET):
            return this

        expressions = self._parse_csv(self._parse_conjunction)

        if not this or this.text("this").upper() == "ARRAY":
            this = self.expression(exp.Array, expressions=expressions)
        else:
            expressions = apply_index_offset(expressions, -self.index_offset)
            this = self.expression(exp.Bracket, this=this, expressions=expressions)

        if not self._match(TokenType.R_BRACKET):
            self.raise_error("Expected ]")

        return self._parse_bracket(this)

    def _parse_case(self):
        ifs = []
        default = None

        expression = self._parse_conjunction()

        while self._match(TokenType.WHEN):
            this = self._parse_conjunction()
            self._match(TokenType.THEN)
            then = self._parse_conjunction()
            ifs.append(self.expression(exp.If, this=this, true=then))

        if self._match(TokenType.ELSE):
            default = self._parse_conjunction()

        if not self._match(TokenType.END):
            self.raise_error("Expected END after CASE", self._prev)

        return self._parse_window(
            self.expression(exp.Case, this=expression, ifs=ifs, default=default)
        )

    def _parse_if(self):
        if self._match(TokenType.L_PAREN):
            args = self._parse_csv(self._parse_conjunction)
            this = exp.If.from_arg_list(args)
            self.validate_expression(this, args)
            self._match_r_paren()
        else:
            condition = self._parse_conjunction()
            self._match(TokenType.THEN)
            true = self._parse_conjunction()
            false = self._parse_conjunction() if self._match(TokenType.ELSE) else None
            self._match(TokenType.END)
            this = self.expression(exp.If, this=condition, true=true, false=false)
        return self._parse_window(this)

    def _parse_extract(self):
        this = self._parse_var()

        if not self._match(TokenType.FROM):
            self.raise_error("Expected FROM after EXTRACT", self._prev)

        return self.expression(exp.Extract, this=this, expression=self._parse_type())

    def _parse_cast(self, strict):
        this = self._parse_conjunction()

        if not self._match(TokenType.ALIAS):
            self.raise_error("Expected AS after CAST")

        to = self._parse_types()

        if not to:
            self.raise_error("Expected TYPE after CAST")

        return self.expression(exp.Cast if strict else exp.TryCast, this=this, to=to)

    def _parse_window(self, this):
        if self._match(TokenType.FILTER):
            self._match_l_paren()
            this = self.expression(
                exp.Filter, this=this, expression=self._parse_where()
            )
            self._match_r_paren()

        if self._match(TokenType.WITHIN_GROUP):
            self._match_l_paren()
            this = self.expression(
                exp.WithinGroup,
                this=this,
                expression=self._parse_order(),
            )
            self._match_r_paren()
            return this

        if not self._match(TokenType.OVER):
            return this

        self._match_l_paren()
        partition = None

        if self._match_by(TokenType.PARTITION):
            partition = self._parse_csv(self._parse_type)

        order = self._parse_order()

        spec = None
        kind = self._match_set((TokenType.ROWS, TokenType.RANGE)) and self._prev.text

        if kind:
            self._match(TokenType.BETWEEN)
            start = self._parse_window_spec()
            self._match(TokenType.AND)
            end = self._parse_window_spec()

            spec = self.expression(
                exp.WindowSpec,
                kind=kind,
                start=start["value"],
                start_side=start["side"],
                end=end["value"],
                end_side=end["side"],
            )

        self._match_r_paren()

        return self.expression(
            exp.Window, this=this, partition_by=partition, order=order, spec=spec
        )

    def _parse_window_spec(self):
        self._match(TokenType.BETWEEN)

        return {
            "value": (
                self._match_set((TokenType.UNBOUNDED, TokenType.CURRENT_ROW))
                and self._prev.text
            )
            or self._parse_bitwise(),
            "side": self._match_set((TokenType.PRECEDING, TokenType.FOLLOWING))
            and self._prev.text,
        }

    def _parse_alias(self, this):
        any_token = self._match(TokenType.ALIAS)

        if self._match(TokenType.L_PAREN):
            aliases = self.expression(
                exp.Aliases,
                this=this,
                expressions=self._parse_csv(lambda: self._parse_id_var(any_token)),
            )
            self._match_r_paren()
            return aliases

        alias = self._parse_id_var(any_token)

        if alias:
            return self.expression(exp.Alias, this=this, alias=alias)

        return this

    def _parse_id_var(self, any_token=True):
        identifier = self._parse_identifier()

        if identifier:
            return identifier

        if any_token:
            return self._advance() or exp.Identifier(this=self._prev.text, quoted=False)

        return self._match_set(self.ID_VAR_TOKENS) and exp.Identifier(
            this=self._prev.text, quoted=False
        )

    def _parse_string(self):
        if self._match(TokenType.STRING):
            return exp.Literal.string(self._prev.text)
        return None

    def _parse_number(self):
        if self._match(TokenType.NUMBER):
            return exp.Literal.number(self._prev.text)
        return None

    def _parse_identifier(self):
        if self._match(TokenType.IDENTIFIER):
            return exp.Identifier(this=self._prev.text, quoted=True)
        return None

    def _parse_var(self):
        if self._match(TokenType.VAR):
            return exp.Var(this=self._prev.text)
        return None

    def _parse_unknown(self):
        if self._match(TokenType.UNKNOWN):
            return exp.Unknown()
        return None

    def _parse_null(self):
        if self._match(TokenType.NULL):
            return exp.Null()
        return None

    def _parse_boolean(self):
        if self._match(TokenType.TRUE):
            return exp.Boolean(this=True)
        if self._match(TokenType.FALSE):
            return exp.Boolean(this=False)
        return None

    def _parse_star(self):
        if self._match(TokenType.STAR):
            return self._parse_replace(self._parse_except(exp.Star()))
        return None

    def _parse_except(self, this):
        if not self._match(TokenType.EXCEPT):
            return this

        self._match_l_paren()
        columns = self._parse_csv(self._parse_id_var)
        self._match_r_paren()
        return self.expression(exp.StarExcept, this=this, expressions=columns)

    def _parse_replace(self, this):
        if not self._match(TokenType.REPLACE):
            return this

        self._match_l_paren()
        columns = self._parse_csv(lambda: self._parse_alias(self._parse_id_var()))
        self._match_r_paren()
        return self.expression(exp.StarReplace, this=this, expressions=columns)

    def _parse_csv(self, parse):
        parse_result = parse()
        items = [parse_result] if parse_result is not None else []

        while self._match(TokenType.COMMA):
            parse_result = parse()
            if parse_result is not None:
                items.append(parse_result)

        return items

    def _parse_tokens(self, parse, expressions):
        this = parse()

        while self._match_set(expressions):
            this = self.expression(
                expressions[self._prev.token_type], this=this, expression=parse()
            )

        return this

    def _parse_all(self, parse):
        return list(iter(parse, None))

    def _match(self, token_type):
        if not self._curr:
            return None

        if self._curr.token_type == token_type:
            self._advance()
            return True

        return None

    def _match_set(self, types):
        if not self._curr:
            return None

        if self._curr.token_type in types:
            self._advance()
            return True

        return None

    def _match_l_paren(self):
        if not self._match(TokenType.L_PAREN):
            self.raise_error("Expecting (")

    def _match_r_paren(self):
        if not self._match(TokenType.R_PAREN):
            self.raise_error("Expecting )")

    def _match_by(self, token_type):
        if self._match(token_type):
            if not self._match(TokenType.BY):
                self.raise_error("Expecting BY")
            return True
        return False<|MERGE_RESOLUTION|>--- conflicted
+++ resolved
@@ -1078,13 +1078,7 @@
             this = self.expression(
                 exp.Is,
                 this=this,
-<<<<<<< HEAD
-                expression=self._parse_unknown()
-                or self._parse_null()
-                or self._parse_boolean(),
-=======
                 expression=self._parse_null() or self._parse_boolean(),
->>>>>>> d48d3983
             )
         elif self._match(TokenType.LIKE):
             this = self._parse_escape(
@@ -1614,11 +1608,6 @@
             return exp.Var(this=self._prev.text)
         return None
 
-    def _parse_unknown(self):
-        if self._match(TokenType.UNKNOWN):
-            return exp.Unknown()
-        return None
-
     def _parse_null(self):
         if self._match(TokenType.NULL):
             return exp.Null()
