from __future__ import annotations

import logging
import typing as t

from sqlglot import exp
from sqlglot.errors import ErrorLevel, ParseError, concat_messages, merge_errors
from sqlglot.helper import (
    apply_index_offset,
    count_params,
    ensure_collection,
    ensure_list,
    seq_get,
)
from sqlglot.tokens import Token, Tokenizer, TokenType
from sqlglot.trie import in_trie, new_trie

logger = logging.getLogger("sqlglot")


def parse_var_map(args):
    keys = []
    values = []
    for i in range(0, len(args), 2):
        keys.append(args[i])
        values.append(args[i + 1])
    return exp.VarMap(
        keys=exp.Array(expressions=keys),
        values=exp.Array(expressions=values),
    )


class _Parser(type):
    def __new__(cls, clsname, bases, attrs):
        klass = super().__new__(cls, clsname, bases, attrs)
        klass._show_trie = new_trie(key.split(" ") for key in klass.SHOW_PARSERS)
        klass._set_trie = new_trie(key.split(" ") for key in klass.SET_PARSERS)
        return klass


class Parser(metaclass=_Parser):
    """
    Parser consumes a list of tokens produced by the `sqlglot.tokens.Tokenizer` and produces
    a parsed syntax tree.

    Args:
        error_level: the desired error level.
            Default: ErrorLevel.RAISE
        error_message_context: determines the amount of context to capture from a
            query string when displaying the error message (in number of characters).
            Default: 50.
        index_offset: Index offset for arrays eg ARRAY[0] vs ARRAY[1] as the head of a list.
            Default: 0
        alias_post_tablesample: If the table alias comes after tablesample.
            Default: False
        max_errors: Maximum number of error messages to include in a raised ParseError.
            This is only relevant if error_level is ErrorLevel.RAISE.
            Default: 3
        null_ordering: Indicates the default null ordering method to use if not explicitly set.
            Options are "nulls_are_small", "nulls_are_large", "nulls_are_last".
            Default: "nulls_are_small"
    """

    FUNCTIONS: t.Dict[str, t.Callable] = {
        **{name: f.from_arg_list for f in exp.ALL_FUNCTIONS for name in f.sql_names()},
        "DATE_TO_DATE_STR": lambda args: exp.Cast(
            this=seq_get(args, 0),
            to=exp.DataType(this=exp.DataType.Type.TEXT),
        ),
        "TIME_TO_TIME_STR": lambda args: exp.Cast(
            this=seq_get(args, 0),
            to=exp.DataType(this=exp.DataType.Type.TEXT),
        ),
        "TS_OR_DS_TO_DATE_STR": lambda args: exp.Substring(
            this=exp.Cast(
                this=seq_get(args, 0),
                to=exp.DataType(this=exp.DataType.Type.TEXT),
            ),
            start=exp.Literal.number(1),
            length=exp.Literal.number(10),
        ),
        "VAR_MAP": parse_var_map,
    }

    NO_PAREN_FUNCTIONS = {
        TokenType.CURRENT_DATE: exp.CurrentDate,
        TokenType.CURRENT_DATETIME: exp.CurrentDate,
        TokenType.CURRENT_TIMESTAMP: exp.CurrentTimestamp,
    }

    NESTED_TYPE_TOKENS = {
        TokenType.ARRAY,
        TokenType.MAP,
        TokenType.STRUCT,
        TokenType.NULLABLE,
    }

    TYPE_TOKENS = {
        TokenType.BOOLEAN,
        TokenType.TINYINT,
        TokenType.SMALLINT,
        TokenType.INT,
        TokenType.BIGINT,
        TokenType.FLOAT,
        TokenType.DOUBLE,
        TokenType.CHAR,
        TokenType.NCHAR,
        TokenType.VARCHAR,
        TokenType.NVARCHAR,
        TokenType.TEXT,
        TokenType.MEDIUMTEXT,
        TokenType.LONGTEXT,
        TokenType.MEDIUMBLOB,
        TokenType.LONGBLOB,
        TokenType.BINARY,
        TokenType.VARBINARY,
        TokenType.JSON,
        TokenType.JSONB,
        TokenType.INTERVAL,
        TokenType.TIME,
        TokenType.TIMESTAMP,
        TokenType.TIMESTAMPTZ,
        TokenType.TIMESTAMPLTZ,
        TokenType.DATETIME,
        TokenType.DATE,
        TokenType.DECIMAL,
        TokenType.UUID,
        TokenType.GEOGRAPHY,
        TokenType.GEOMETRY,
        TokenType.HLLSKETCH,
        TokenType.HSTORE,
        TokenType.PSEUDO_TYPE,
        TokenType.SUPER,
        TokenType.SERIAL,
        TokenType.SMALLSERIAL,
        TokenType.BIGSERIAL,
        TokenType.XML,
        TokenType.UNIQUEIDENTIFIER,
        TokenType.MONEY,
        TokenType.SMALLMONEY,
        TokenType.ROWVERSION,
        TokenType.IMAGE,
        TokenType.VARIANT,
        TokenType.OBJECT,
        *NESTED_TYPE_TOKENS,
    }

    SUBQUERY_PREDICATES = {
        TokenType.ANY: exp.Any,
        TokenType.ALL: exp.All,
        TokenType.EXISTS: exp.Exists,
        TokenType.SOME: exp.Any,
    }

    RESERVED_KEYWORDS = {*Tokenizer.SINGLE_TOKENS.values(), TokenType.SELECT}

    ID_VAR_TOKENS = {
        TokenType.VAR,
        TokenType.ALWAYS,
        TokenType.ANTI,
        TokenType.APPLY,
        TokenType.AUTO_INCREMENT,
        TokenType.BEGIN,
        TokenType.BOTH,
        TokenType.BUCKET,
        TokenType.CACHE,
        TokenType.CASCADE,
        TokenType.COLLATE,
        TokenType.COLUMN,
        TokenType.COMMAND,
        TokenType.COMMIT,
        TokenType.COMPOUND,
        TokenType.CONSTRAINT,
        TokenType.CURRENT_TIME,
        TokenType.DEFAULT,
        TokenType.DELETE,
        TokenType.DESCRIBE,
        TokenType.DETERMINISTIC,
        TokenType.DIV,
        TokenType.DISTKEY,
        TokenType.DISTSTYLE,
        TokenType.END,
        TokenType.EXECUTE,
        TokenType.ENGINE,
        TokenType.ESCAPE,
        TokenType.FALSE,
        TokenType.FIRST,
        TokenType.FILTER,
        TokenType.FOLLOWING,
        TokenType.FORMAT,
        TokenType.FUNCTION,
        TokenType.GENERATED,
        TokenType.IDENTITY,
        TokenType.IF,
        TokenType.INDEX,
        TokenType.ISNULL,
        TokenType.IMMUTABLE,
        TokenType.INTERVAL,
        TokenType.LAZY,
        TokenType.LANGUAGE,
        TokenType.LEADING,
        TokenType.LOCAL,
        TokenType.LOCATION,
        TokenType.MATERIALIZED,
        TokenType.MERGE,
        TokenType.NATURAL,
        TokenType.NEXT,
        TokenType.OFFSET,
        TokenType.ONLY,
        TokenType.OPTIONS,
        TokenType.ORDINALITY,
        TokenType.PARTITIONED_BY,
        TokenType.PERCENT,
        TokenType.PIVOT,
        TokenType.PRECEDING,
        TokenType.RANGE,
        TokenType.REFERENCES,
        TokenType.RETURNS,
        TokenType.ROW,
        TokenType.ROWS,
        TokenType.SCHEMA,
        TokenType.SCHEMA_COMMENT,
        TokenType.SEED,
        TokenType.SEMI,
        TokenType.SET,
        TokenType.SHOW,
        TokenType.SORTKEY,
        TokenType.STABLE,
        TokenType.STORED,
        TokenType.TABLE,
        TokenType.TABLE_FORMAT,
        TokenType.TEMPORARY,
        TokenType.TOP,
        TokenType.TRAILING,
        TokenType.TRUE,
        TokenType.UNBOUNDED,
        TokenType.UNIQUE,
        TokenType.UNLOGGED,
        TokenType.UNPIVOT,
        TokenType.PROPERTIES,
        TokenType.PROCEDURE,
        TokenType.VIEW,
        TokenType.VOLATILE,
        TokenType.WINDOW,
        *SUBQUERY_PREDICATES,
        *TYPE_TOKENS,
        *NO_PAREN_FUNCTIONS,
    }

    TABLE_ALIAS_TOKENS = ID_VAR_TOKENS - {
        TokenType.APPLY,
        TokenType.NATURAL,
        TokenType.OFFSET,
        TokenType.WINDOW,
    }

    UPDATE_ALIAS_TOKENS = TABLE_ALIAS_TOKENS - {TokenType.SET}

    TRIM_TYPES = {TokenType.LEADING, TokenType.TRAILING, TokenType.BOTH}

    FUNC_TOKENS = {
        TokenType.COMMAND,
        TokenType.CURRENT_DATE,
        TokenType.CURRENT_DATETIME,
        TokenType.CURRENT_TIMESTAMP,
        TokenType.CURRENT_TIME,
        TokenType.FILTER,
        TokenType.FIRST,
        TokenType.FORMAT,
        TokenType.IDENTIFIER,
        TokenType.INDEX,
        TokenType.ISNULL,
        TokenType.MERGE,
        TokenType.OFFSET,
        TokenType.PRIMARY_KEY,
        TokenType.REPLACE,
        TokenType.ROW,
        TokenType.UNNEST,
        TokenType.VAR,
        TokenType.LEFT,
        TokenType.RIGHT,
        TokenType.DATE,
        TokenType.DATETIME,
        TokenType.TABLE,
        TokenType.TIMESTAMP,
        TokenType.TIMESTAMPTZ,
        TokenType.WINDOW,
        *TYPE_TOKENS,
        *SUBQUERY_PREDICATES,
    }

    CONJUNCTION = {
        TokenType.AND: exp.And,
        TokenType.OR: exp.Or,
    }

    EQUALITY = {
        TokenType.EQ: exp.EQ,
        TokenType.NEQ: exp.NEQ,
        TokenType.NULLSAFE_EQ: exp.NullSafeEQ,
    }

    COMPARISON = {
        TokenType.GT: exp.GT,
        TokenType.GTE: exp.GTE,
        TokenType.LT: exp.LT,
        TokenType.LTE: exp.LTE,
    }

    BITWISE = {
        TokenType.AMP: exp.BitwiseAnd,
        TokenType.CARET: exp.BitwiseXor,
        TokenType.PIPE: exp.BitwiseOr,
        TokenType.DPIPE: exp.DPipe,
    }

    TERM = {
        TokenType.DASH: exp.Sub,
        TokenType.PLUS: exp.Add,
        TokenType.MOD: exp.Mod,
        TokenType.COLLATE: exp.Collate,
    }

    FACTOR = {
        TokenType.DIV: exp.IntDiv,
        TokenType.LR_ARROW: exp.Distance,
        TokenType.SLASH: exp.Div,
        TokenType.STAR: exp.Mul,
    }

    TIMESTAMPS = {
        TokenType.TIME,
        TokenType.TIMESTAMP,
        TokenType.TIMESTAMPTZ,
        TokenType.TIMESTAMPLTZ,
    }

    SET_OPERATIONS = {
        TokenType.UNION,
        TokenType.INTERSECT,
        TokenType.EXCEPT,
    }

    JOIN_SIDES = {
        TokenType.LEFT,
        TokenType.RIGHT,
        TokenType.FULL,
    }

    JOIN_KINDS = {
        TokenType.INNER,
        TokenType.OUTER,
        TokenType.CROSS,
        TokenType.SEMI,
        TokenType.ANTI,
    }

    LAMBDAS = {
        TokenType.ARROW: lambda self, expressions: self.expression(
            exp.Lambda,
            this=self._parse_conjunction().transform(
                self._replace_lambda, {node.name for node in expressions}
            ),
            expressions=expressions,
        ),
        TokenType.FARROW: lambda self, expressions: self.expression(
            exp.Kwarg,
            this=exp.Var(this=expressions[0].name),
            expression=self._parse_conjunction(),
        ),
    }

    COLUMN_OPERATORS = {
        TokenType.DOT: None,
        TokenType.DCOLON: lambda self, this, to: self.expression(
            exp.Cast,
            this=this,
            to=to,
        ),
        TokenType.ARROW: lambda self, this, path: self.expression(
            exp.JSONExtract,
            this=this,
            expression=path,
        ),
        TokenType.DARROW: lambda self, this, path: self.expression(
            exp.JSONExtractScalar,
            this=this,
            expression=path,
        ),
        TokenType.HASH_ARROW: lambda self, this, path: self.expression(
            exp.JSONBExtract,
            this=this,
            expression=path,
        ),
        TokenType.DHASH_ARROW: lambda self, this, path: self.expression(
            exp.JSONBExtractScalar,
            this=this,
            expression=path,
        ),
        TokenType.PLACEHOLDER: lambda self, this, key: self.expression(
            exp.JSONBContains,
            this=this,
            expression=key,
        ),
    }

    EXPRESSION_PARSERS = {
        exp.Column: lambda self: self._parse_column(),
        exp.DataType: lambda self: self._parse_types(),
        exp.From: lambda self: self._parse_from(),
        exp.Group: lambda self: self._parse_group(),
        exp.Identifier: lambda self: self._parse_id_var(),
        exp.Lateral: lambda self: self._parse_lateral(),
        exp.Join: lambda self: self._parse_join(),
        exp.Order: lambda self: self._parse_order(),
        exp.Cluster: lambda self: self._parse_sort(TokenType.CLUSTER_BY, exp.Cluster),
        exp.Sort: lambda self: self._parse_sort(TokenType.SORT_BY, exp.Sort),
        exp.Lambda: lambda self: self._parse_lambda(),
        exp.Limit: lambda self: self._parse_limit(),
        exp.Offset: lambda self: self._parse_offset(),
        exp.TableAlias: lambda self: self._parse_table_alias(),
        exp.Table: lambda self: self._parse_table(),
        exp.Condition: lambda self: self._parse_conjunction(),
        exp.Expression: lambda self: self._parse_statement(),
        exp.Properties: lambda self: self._parse_properties(),
        exp.Where: lambda self: self._parse_where(),
        exp.Ordered: lambda self: self._parse_ordered(),
        exp.Having: lambda self: self._parse_having(),
        exp.With: lambda self: self._parse_with(),
        exp.Window: lambda self: self._parse_named_window(),
        "JOIN_TYPE": lambda self: self._parse_join_side_and_kind(),
    }

    STATEMENT_PARSERS = {
        TokenType.ALTER: lambda self: self._parse_alter(),
        TokenType.BEGIN: lambda self: self._parse_transaction(),
        TokenType.CACHE: lambda self: self._parse_cache(),
        TokenType.COMMIT: lambda self: self._parse_commit_or_rollback(),
        TokenType.CREATE: lambda self: self._parse_create(),
        TokenType.DELETE: lambda self: self._parse_delete(),
        TokenType.DESC: lambda self: self._parse_describe(),
        TokenType.DESCRIBE: lambda self: self._parse_describe(),
        TokenType.DROP: lambda self: self._parse_drop(),
        TokenType.END: lambda self: self._parse_commit_or_rollback(),
        TokenType.INSERT: lambda self: self._parse_insert(),
        TokenType.LOAD_DATA: lambda self: self._parse_load_data(),
        TokenType.MERGE: lambda self: self._parse_merge(),
        TokenType.ROLLBACK: lambda self: self._parse_commit_or_rollback(),
        TokenType.UNCACHE: lambda self: self._parse_uncache(),
        TokenType.UPDATE: lambda self: self._parse_update(),
        TokenType.USE: lambda self: self.expression(
            exp.Use,
            kind=self._match_texts(("ROLE", "WAREHOUSE", "DATABASE", "SCHEMA"))
            and exp.Var(this=self._prev.text),
            this=self._parse_table(schema=False),
        ),
    }

    UNARY_PARSERS = {
        TokenType.PLUS: lambda self: self._parse_unary(),  # Unary + is handled as a no-op
        TokenType.NOT: lambda self: self.expression(exp.Not, this=self._parse_equality()),
        TokenType.TILDA: lambda self: self.expression(exp.BitwiseNot, this=self._parse_unary()),
        TokenType.DASH: lambda self: self.expression(exp.Neg, this=self._parse_unary()),
    }

    PRIMARY_PARSERS = {
        TokenType.STRING: lambda self, token: self.expression(
            exp.Literal, this=token.text, is_string=True
        ),
        TokenType.NUMBER: lambda self, token: self.expression(
            exp.Literal, this=token.text, is_string=False
        ),
        TokenType.STAR: lambda self, _: self.expression(
            exp.Star,
            **{"except": self._parse_except(), "replace": self._parse_replace()},
        ),
        TokenType.NULL: lambda self, _: self.expression(exp.Null),
        TokenType.TRUE: lambda self, _: self.expression(exp.Boolean, this=True),
        TokenType.FALSE: lambda self, _: self.expression(exp.Boolean, this=False),
        TokenType.BIT_STRING: lambda self, token: self.expression(exp.BitString, this=token.text),
        TokenType.HEX_STRING: lambda self, token: self.expression(exp.HexString, this=token.text),
        TokenType.BYTE_STRING: lambda self, token: self.expression(exp.ByteString, this=token.text),
        TokenType.INTRODUCER: lambda self, token: self._parse_introducer(token),
        TokenType.NATIONAL: lambda self, token: self._parse_national(token),
        TokenType.SESSION_PARAMETER: lambda self, _: self._parse_session_parameter(),
    }

    PLACEHOLDER_PARSERS = {
        TokenType.PLACEHOLDER: lambda self: self.expression(exp.Placeholder),
        TokenType.PARAMETER: lambda self: self.expression(
            exp.Parameter, this=self._parse_var() or self._parse_primary()
        ),
        TokenType.COLON: lambda self: self.expression(exp.Placeholder, this=self._prev.text)
        if self._match_set((TokenType.NUMBER, TokenType.VAR))
        else None,
    }

    RANGE_PARSERS = {
        TokenType.BETWEEN: lambda self, this: self._parse_between(this),
        TokenType.IN: lambda self, this: self._parse_in(this),
        TokenType.IS: lambda self, this: self._parse_is(this),
        TokenType.LIKE: lambda self, this: self._parse_escape(
            self.expression(exp.Like, this=this, expression=self._parse_bitwise())
        ),
        TokenType.ILIKE: lambda self, this: self._parse_escape(
            self.expression(exp.ILike, this=this, expression=self._parse_bitwise())
        ),
        TokenType.IRLIKE: lambda self, this: self.expression(
            exp.RegexpILike, this=this, expression=self._parse_bitwise()
        ),
        TokenType.RLIKE: lambda self, this: self.expression(
            exp.RegexpLike, this=this, expression=self._parse_bitwise()
        ),
        TokenType.SIMILAR_TO: lambda self, this: self.expression(
            exp.SimilarTo, this=this, expression=self._parse_bitwise()
        ),
    }

    PROPERTY_PARSERS = {
        TokenType.AUTO_INCREMENT: lambda self: self._parse_property_assignment(
            exp.AutoIncrementProperty
        ),
        TokenType.CHARACTER_SET: lambda self: self._parse_character_set(),
        TokenType.LOCATION: lambda self: self._parse_property_assignment(exp.LocationProperty),
        TokenType.PARTITIONED_BY: lambda self: self._parse_partitioned_by(),
        TokenType.SCHEMA_COMMENT: lambda self: self._parse_property_assignment(
            exp.SchemaCommentProperty
        ),
        TokenType.STORED: lambda self: self._parse_property_assignment(exp.FileFormatProperty),
        TokenType.DISTKEY: lambda self: self._parse_distkey(),
        TokenType.DISTSTYLE: lambda self: self._parse_property_assignment(exp.DistStyleProperty),
        TokenType.SORTKEY: lambda self: self._parse_sortkey(),
        TokenType.LIKE: lambda self: self._parse_create_like(),
        TokenType.RETURNS: lambda self: self._parse_returns(),
        TokenType.ROW: lambda self: self._parse_row(),
        TokenType.COLLATE: lambda self: self._parse_property_assignment(exp.CollateProperty),
        TokenType.COMMENT: lambda self: self._parse_property_assignment(exp.SchemaCommentProperty),
        TokenType.FORMAT: lambda self: self._parse_property_assignment(exp.FileFormatProperty),
        TokenType.TABLE_FORMAT: lambda self: self._parse_property_assignment(
            exp.TableFormatProperty
        ),
        TokenType.USING: lambda self: self._parse_property_assignment(exp.TableFormatProperty),
        TokenType.LANGUAGE: lambda self: self._parse_property_assignment(exp.LanguageProperty),
        TokenType.EXECUTE: lambda self: self._parse_property_assignment(exp.ExecuteAsProperty),
        TokenType.DETERMINISTIC: lambda self: self.expression(
            exp.VolatilityProperty, this=exp.Literal.string("IMMUTABLE")
        ),
        TokenType.IMMUTABLE: lambda self: self.expression(
            exp.VolatilityProperty, this=exp.Literal.string("IMMUTABLE")
        ),
        TokenType.STABLE: lambda self: self.expression(
            exp.VolatilityProperty, this=exp.Literal.string("STABLE")
        ),
        TokenType.VOLATILE: lambda self: self.expression(
            exp.VolatilityProperty, this=exp.Literal.string("VOLATILE")
        ),
        TokenType.WITH: lambda self: self._parse_wrapped_csv(self._parse_property),
        TokenType.PROPERTIES: lambda self: self._parse_wrapped_csv(self._parse_property),
    }

    PROPERTY_PARSERS_TEXT = {
        "FALLBACK": lambda self: self._parse_fallback(no=self._prev.text.upper() == "NO"),
        "WITH": lambda self: self._parse_withjournaltable()
        if self._next.text.upper() == "JOURNAL"
        else self._parse_withisolatedloading(),
        "LOG": lambda self: self._parse_log(no=self._prev.text.upper() == "NO"),
        "BEFORE": lambda self: self._parse_journal(
            no=self._prev.text.upper() == "NO", dual=self._prev.text.upper() == "DUAL"
        ),
        "JOURNAL": lambda self: self._parse_journal(
            no=self._prev.text.upper() == "NO", dual=self._prev.text.upper() == "DUAL"
        ),
        "AFTER": lambda self: self._parse_afterjournal(
            no=self._prev.text.upper() == "NO", dual=self._prev.text.upper() == "DUAL"
        ),
        "LOCAL": lambda self: self._parse_afterjournal(no=False, dual=False, local=True),
        "NOT": lambda self: self._parse_afterjournal(no=False, dual=False, local=False),
        "CHECKSUM": lambda self: self._parse_checksum(),
        "FREESPACE": lambda self: self._parse_freespace(),
        "MERGEBLOCKRATIO": lambda self: self._parse_mergeblockratio(
            no=self._prev.text.upper() == "NO", default=self._prev.text.upper() == "DEFAULT"
        ),
        "MIN": lambda self: self._parse_datablocksize(),
        "MINIMUM": lambda self: self._parse_datablocksize(),
        "MAX": lambda self: self._parse_datablocksize(),
        "MAXIMUM": lambda self: self._parse_datablocksize(),
        "DATABLOCKSIZE": lambda self: self._parse_datablocksize(
            default=self._prev.text.upper() == "DEFAULT"
        ),
        "BLOCKCOMPRESSION": lambda self: self._parse_blockcompression(),
    }

    CONSTRAINT_PARSERS = {
        TokenType.CHECK: lambda self: self.expression(
            exp.Check, this=self._parse_wrapped(self._parse_conjunction)
        ),
        TokenType.FOREIGN_KEY: lambda self: self._parse_foreign_key(),
        TokenType.UNIQUE: lambda self: self._parse_unique(),
        TokenType.LIKE: lambda self: self._parse_create_like(),
    }

    NO_PAREN_FUNCTION_PARSERS = {
        TokenType.CASE: lambda self: self._parse_case(),
        TokenType.IF: lambda self: self._parse_if(),
    }

    FUNCTION_PARSERS: t.Dict[str, t.Callable] = {
        "CONVERT": lambda self: self._parse_convert(self.STRICT_CAST),
        "TRY_CONVERT": lambda self: self._parse_convert(False),
        "EXTRACT": lambda self: self._parse_extract(),
        "POSITION": lambda self: self._parse_position(),
        "SUBSTRING": lambda self: self._parse_substring(),
        "TRIM": lambda self: self._parse_trim(),
        "CAST": lambda self: self._parse_cast(self.STRICT_CAST),
        "TRY_CAST": lambda self: self._parse_cast(False),
        "STRING_AGG": lambda self: self._parse_string_agg(),
    }

    QUERY_MODIFIER_PARSERS = {
        "match": lambda self: self._parse_match_recognize(),
        "where": lambda self: self._parse_where(),
        "group": lambda self: self._parse_group(),
        "having": lambda self: self._parse_having(),
        "qualify": lambda self: self._parse_qualify(),
        "windows": lambda self: self._parse_window_clause(),
        "distribute": lambda self: self._parse_sort(TokenType.DISTRIBUTE_BY, exp.Distribute),
        "sort": lambda self: self._parse_sort(TokenType.SORT_BY, exp.Sort),
        "cluster": lambda self: self._parse_sort(TokenType.CLUSTER_BY, exp.Cluster),
        "order": lambda self: self._parse_order(),
        "limit": lambda self: self._parse_limit(),
        "offset": lambda self: self._parse_offset(),
    }

    SHOW_PARSERS: t.Dict[str, t.Callable] = {}
    SET_PARSERS: t.Dict[str, t.Callable] = {}

    MODIFIABLES = (exp.Subquery, exp.Subqueryable, exp.Table)

    CREATABLES = {
        TokenType.COLUMN,
        TokenType.FUNCTION,
        TokenType.INDEX,
        TokenType.PROCEDURE,
        TokenType.SCHEMA,
        TokenType.TABLE,
        TokenType.VIEW,
    }

    TRANSACTION_KIND = {"DEFERRED", "IMMEDIATE", "EXCLUSIVE"}

    WINDOW_ALIAS_TOKENS = ID_VAR_TOKENS - {TokenType.ROWS}

    ADD_CONSTRAINT_TOKENS = {TokenType.CONSTRAINT, TokenType.PRIMARY_KEY, TokenType.FOREIGN_KEY}

    STRICT_CAST = True

    __slots__ = (
        "error_level",
        "error_message_context",
        "sql",
        "errors",
        "index_offset",
        "unnest_column_only",
        "alias_post_tablesample",
        "max_errors",
        "null_ordering",
        "_tokens",
        "_chunks",
        "_index",
        "_curr",
        "_next",
        "_prev",
        "_prev_comments",
        "_show_trie",
        "_set_trie",
    )

    def __init__(
        self,
        error_level: t.Optional[ErrorLevel] = None,
        error_message_context: int = 100,
        index_offset: int = 0,
        unnest_column_only: bool = False,
        alias_post_tablesample: bool = False,
        max_errors: int = 3,
        null_ordering: t.Optional[str] = None,
    ):
        self.error_level = error_level or ErrorLevel.IMMEDIATE
        self.error_message_context = error_message_context
        self.index_offset = index_offset
        self.unnest_column_only = unnest_column_only
        self.alias_post_tablesample = alias_post_tablesample
        self.max_errors = max_errors
        self.null_ordering = null_ordering
        self.reset()

    def reset(self):
        self.sql = ""
        self.errors = []
        self._tokens = []
        self._chunks = [[]]
        self._index = 0
        self._curr = None
        self._next = None
        self._prev = None
        self._prev_comments = None

    def parse(
        self, raw_tokens: t.List[Token], sql: t.Optional[str] = None
    ) -> t.List[t.Optional[exp.Expression]]:
        """
        Parses a list of tokens and returns a list of syntax trees, one tree
        per parsed SQL statement.

        Args:
            raw_tokens: the list of tokens.
            sql: the original SQL string, used to produce helpful debug messages.

        Returns:
            The list of syntax trees.
        """
        return self._parse(
            parse_method=self.__class__._parse_statement, raw_tokens=raw_tokens, sql=sql
        )

    def parse_into(
        self,
        expression_types: exp.IntoType,
        raw_tokens: t.List[Token],
        sql: t.Optional[str] = None,
    ) -> t.List[t.Optional[exp.Expression]]:
        """
        Parses a list of tokens into a given Expression type. If a collection of Expression
        types is given instead, this method will try to parse the token list into each one
        of them, stopping at the first for which the parsing succeeds.

        Args:
            expression_types: the expression type(s) to try and parse the token list into.
            raw_tokens: the list of tokens.
            sql: the original SQL string, used to produce helpful debug messages.

        Returns:
            The target Expression.
        """
        errors = []
        for expression_type in ensure_collection(expression_types):
            parser = self.EXPRESSION_PARSERS.get(expression_type)
            if not parser:
                raise TypeError(f"No parser registered for {expression_type}")
            try:
                return self._parse(parser, raw_tokens, sql)
            except ParseError as e:
                e.errors[0]["into_expression"] = expression_type
                errors.append(e)
        raise ParseError(
            f"Failed to parse into {expression_types}",
            errors=merge_errors(errors),
        ) from errors[-1]

    def _parse(
        self,
        parse_method: t.Callable[[Parser], t.Optional[exp.Expression]],
        raw_tokens: t.List[Token],
        sql: t.Optional[str] = None,
    ) -> t.List[t.Optional[exp.Expression]]:
        self.reset()
        self.sql = sql or ""
        total = len(raw_tokens)

        for i, token in enumerate(raw_tokens):
            if token.token_type == TokenType.SEMICOLON:
                if i < total - 1:
                    self._chunks.append([])
            else:
                self._chunks[-1].append(token)

        expressions = []

        for tokens in self._chunks:
            self._index = -1
            self._tokens = tokens
            self._advance()

            expressions.append(parse_method(self))

            if self._index < len(self._tokens):
                self.raise_error("Invalid expression / Unexpected token")

            self.check_errors()

        return expressions

    def check_errors(self) -> None:
        """
        Logs or raises any found errors, depending on the chosen error level setting.
        """
        if self.error_level == ErrorLevel.WARN:
            for error in self.errors:
                logger.error(str(error))
        elif self.error_level == ErrorLevel.RAISE and self.errors:
            raise ParseError(
                concat_messages(self.errors, self.max_errors),
                errors=merge_errors(self.errors),
            )

    def raise_error(self, message: str, token: t.Optional[Token] = None) -> None:
        """
        Appends an error in the list of recorded errors or raises it, depending on the chosen
        error level setting.
        """
        token = token or self._curr or self._prev or Token.string("")
        start = self._find_token(token, self.sql)
        end = start + len(token.text)
        start_context = self.sql[max(start - self.error_message_context, 0) : start]
        highlight = self.sql[start:end]
        end_context = self.sql[end : end + self.error_message_context]

        error = ParseError.new(
            f"{message}. Line {token.line}, Col: {token.col}.\n"
            f"  {start_context}\033[4m{highlight}\033[0m{end_context}",
            description=message,
            line=token.line,
            col=token.col,
            start_context=start_context,
            highlight=highlight,
            end_context=end_context,
        )

        if self.error_level == ErrorLevel.IMMEDIATE:
            raise error

        self.errors.append(error)

    def expression(
        self, exp_class: t.Type[exp.Expression], comments: t.Optional[t.List[str]] = None, **kwargs
    ) -> exp.Expression:
        """
        Creates a new, validated Expression.

        Args:
            exp_class: the expression class to instantiate.
            comments: an optional list of comments to attach to the expression.
            kwargs: the arguments to set for the expression along with their respective values.

        Returns:
            The target expression.
        """
        instance = exp_class(**kwargs)
        if self._prev_comments:
            instance.comments = self._prev_comments
            self._prev_comments = None
        if comments:
            instance.comments = comments
        self.validate_expression(instance)
        return instance

    def validate_expression(
        self, expression: exp.Expression, args: t.Optional[t.List] = None
    ) -> None:
        """
        Validates an already instantiated expression, making sure that all its mandatory arguments
        are set.

        Args:
            expression: the expression to validate.
            args: an optional list of items that was used to instantiate the expression, if it's a Func.
        """
        if self.error_level == ErrorLevel.IGNORE:
            return

        for error_message in expression.error_messages(args):
            self.raise_error(error_message)

    def _find_token(self, token: Token, sql: str) -> int:
        line = 1
        col = 1
        index = 0

        while line < token.line or col < token.col:
            if Tokenizer.WHITE_SPACE.get(sql[index]) == TokenType.BREAK:
                line += 1
                col = 1
            else:
                col += 1
            index += 1

        return index

    def _advance(self, times: int = 1) -> None:
        self._index += times
        self._curr = seq_get(self._tokens, self._index)
        self._next = seq_get(self._tokens, self._index + 1)
        if self._index > 0:
            self._prev = self._tokens[self._index - 1]
            self._prev_comments = self._prev.comments
        else:
            self._prev = None
            self._prev_comments = None

    def _retreat(self, index: int) -> None:
        self._advance(index - self._index)

    def _parse_command(self) -> exp.Expression:
        return self.expression(exp.Command, this=self._prev.text, expression=self._parse_string())

    def _parse_statement(self) -> t.Optional[exp.Expression]:
        if self._curr is None:
            return None

        if self._match_set(self.STATEMENT_PARSERS):
            return self.STATEMENT_PARSERS[self._prev.token_type](self)

        if self._match_set(Tokenizer.COMMANDS):
            return self._parse_command()

        expression = self._parse_expression()
        expression = self._parse_set_operations(expression) if expression else self._parse_select()

        self._parse_query_modifiers(expression)
        return expression

    def _parse_drop(self, default_kind: t.Optional[str] = None) -> t.Optional[exp.Expression]:
        temporary = self._match(TokenType.TEMPORARY)
        materialized = self._match(TokenType.MATERIALIZED)
        kind = self._match_set(self.CREATABLES) and self._prev.text
        if not kind:
            if default_kind:
                kind = default_kind
            else:
                self.raise_error(f"Expected {self.CREATABLES}")
                return None

        return self.expression(
            exp.Drop,
            exists=self._parse_exists(),
            this=self._parse_table(schema=True),
            kind=kind,
            temporary=temporary,
            materialized=materialized,
            cascade=self._match(TokenType.CASCADE),
        )

    def _parse_exists(self, not_: bool = False) -> t.Optional[bool]:
        return (
            self._match(TokenType.IF)
            and (not not_ or self._match(TokenType.NOT))
            and self._match(TokenType.EXISTS)
        )

    def _parse_create(self) -> t.Optional[exp.Expression]:
        replace = self._match_pair(TokenType.OR, TokenType.REPLACE)
        set_ = self._match(TokenType.SET)  # Teradata
        multiset = self._match_text_seq("MULTISET")  # Teradata
        global_temporary = self._match_text_seq("GLOBAL", "TEMPORARY")  # Teradata
        volatile = self._match(TokenType.VOLATILE)  # Teradata
        temporary = self._match(TokenType.TEMPORARY)
        transient = self._match_text_seq("TRANSIENT")
        external = self._match_text_seq("EXTERNAL")
        unique = self._match(TokenType.UNIQUE)
        materialized = self._match(TokenType.MATERIALIZED)

        if self._match_pair(TokenType.TABLE, TokenType.FUNCTION, advance=False):
            self._match(TokenType.TABLE)

        create_token = self._match_set(self.CREATABLES) and self._prev

        if not create_token:
            self.raise_error(f"Expected {self.CREATABLES}")
            return None

        exists = self._parse_exists(not_=True)
        this = None
        expression = None
        properties = None
        data = None
        statistics = None
        no_primary_index = None
        indexes = None
        no_schema_binding = None
        begin = None

        if create_token.token_type in (TokenType.FUNCTION, TokenType.PROCEDURE):
            this = self._parse_user_defined_function(kind=create_token.token_type)
            properties = self._parse_properties()
            if self._match(TokenType.ALIAS):
                begin = self._match(TokenType.BEGIN)
                return_ = self._match_text_seq("RETURN")
                expression = self._parse_statement()

                if return_:
                    expression = self.expression(exp.Return, this=expression)
        elif create_token.token_type == TokenType.INDEX:
            this = self._parse_index()
        elif create_token.token_type in (
            TokenType.TABLE,
            TokenType.VIEW,
            TokenType.SCHEMA,
        ):
<<<<<<< HEAD
            table_parts = self._parse_table_parts(schema=True)

            if self._match(TokenType.COMMA):  # comma-separated properties before schema definition
                properties = self._parse_properties(before=True)

            this = self._parse_schema(this=table_parts)

            if not properties:  # properties after schema definition
                properties = self._parse_properties()

            if self._match(TokenType.ALIAS):
                expression = self._parse_ddl_select()
=======
            this = self._parse_table(schema=True)
            properties = self._parse_properties()
            self._match(TokenType.ALIAS)
            expression = self._parse_ddl_select()
>>>>>>> 04c8e28c

            if create_token.token_type == TokenType.TABLE:
                if self._match_text_seq("WITH", "DATA"):
                    data = True
                elif self._match_text_seq("WITH", "NO", "DATA"):
                    data = False

                if self._match_text_seq("AND", "STATISTICS"):
                    statistics = True
                elif self._match_text_seq("AND", "NO", "STATISTICS"):
                    statistics = False

                no_primary_index = self._match_text_seq("NO", "PRIMARY", "INDEX")

                indexes = []
                while True:
                    index = self._parse_create_table_index()
                    if not index:
                        break
                    else:
                        indexes.append(index)
            elif create_token.token_type == TokenType.VIEW:
                if self._match_text_seq("WITH", "NO", "SCHEMA", "BINDING"):
                    no_schema_binding = True

        return self.expression(
            exp.Create,
            this=this,
            kind=create_token.text,
            expression=expression,
            set=set_,
            multiset=multiset,
            global_temporary=global_temporary,
            volatile=volatile,
            exists=exists,
            properties=properties,
            temporary=temporary,
            transient=transient,
            external=external,
            replace=replace,
            unique=unique,
            materialized=materialized,
            data=data,
            statistics=statistics,
            no_primary_index=no_primary_index,
            indexes=indexes,
            no_schema_binding=no_schema_binding,
            begin=begin,
        )

    def _parse_property_before(self) -> t.Optional[exp.Expression]:
        self._match_text_seq("NO")
        self._match_text_seq("DUAL")
        self._match_text_seq("DEFAULT")

        if self.PROPERTY_PARSERS_TEXT.get(self._curr.text.upper()):
            return self.PROPERTY_PARSERS_TEXT[self._curr.text.upper()](self)

        return None

    def _parse_property(self) -> t.Optional[exp.Expression]:
        if self._match_set(self.PROPERTY_PARSERS):
            return self.PROPERTY_PARSERS[self._prev.token_type](self)

        if self._match_pair(TokenType.DEFAULT, TokenType.CHARACTER_SET):
            return self._parse_character_set(True)

        if self._match_pair(TokenType.COMPOUND, TokenType.SORTKEY):
            return self._parse_sortkey(compound=True)

        assignment = self._match_pair(
            TokenType.VAR, TokenType.EQ, advance=False
        ) or self._match_pair(TokenType.STRING, TokenType.EQ, advance=False)

        if assignment:
            key = self._parse_var_or_string()
            self._match(TokenType.EQ)
            return self.expression(exp.Property, this=key, value=self._parse_column())

        return None

    def _parse_property_assignment(self, exp_class: t.Type[exp.Expression]) -> exp.Expression:
        self._match(TokenType.EQ)
        self._match(TokenType.ALIAS)
        return self.expression(
            exp_class,
            this=self._parse_var_or_string() or self._parse_number() or self._parse_id_var(),
        )

<<<<<<< HEAD
    def _parse_properties(self, before=None) -> t.Optional[exp.Expression]:
        properties = []

        while True:
            if before:
                identified_property = self._parse_csv(self._parse_property_before)
            else:
                identified_property = [self._parse_property()]

            if not identified_property:
                break
            for p in ensure_collection(identified_property):
                properties.append(p)

        if properties:
            return self.expression(exp.Properties, expressions=properties, before=before)

        return None

    def _parse_fallback(self, no=False) -> exp.Expression:
        self._match_text_seq("FALLBACK")
        return self.expression(
            exp.FallbackProperty, no=no, protection=self._match_text_seq("PROTECTION")
        )

    def _parse_withjournaltable(self) -> exp.Expression:
        self._match_text_seq("WITH", "JOURNAL", "TABLE")
        self._match(TokenType.EQ)
        return self.expression(exp.WithJournalTableProperty, this=self._parse_table_parts())

    def _parse_log(self, no=False) -> exp.Expression:
        self._match_text_seq("LOG")
        return self.expression(exp.LogProperty, no=no)

    def _parse_journal(self, no=False, dual=False, before=False) -> exp.Expression:
        before = self._match_text_seq("BEFORE")
        self._match_text_seq("JOURNAL")
        return self.expression(exp.JournalProperty, no=no, dual=dual, before=before)

    def _parse_afterjournal(self, no=False, dual=False, local=None) -> exp.Expression:
        self._match_text_seq("NOT")
        self._match_text_seq("LOCAL")
        self._match_text_seq("AFTER", "JOURNAL")
        return self.expression(exp.AfterJournalProperty, no=no, dual=dual, local=local)

    def _parse_checksum(self) -> exp.Expression:
        self._match_text_seq("CHECKSUM")
        self._match(TokenType.EQ)

        on = None
        if self._match(TokenType.ON):
            on = True
        elif self._match_text_seq("OFF"):
            on = False
        default = self._match(TokenType.DEFAULT)

        return self.expression(
            exp.ChecksumProperty,
            on=on,
            default=default,
        )

    def _parse_freespace(self) -> exp.Expression:
        self._match_text_seq("FREESPACE")
        self._match(TokenType.EQ)
        return self.expression(
            exp.FreespaceProperty, this=self._parse_number(), percent=self._match(TokenType.PERCENT)
        )

    def _parse_mergeblockratio(self, no=False, default=False) -> exp.Expression:
        self._match_text_seq("MERGEBLOCKRATIO")
        if self._match(TokenType.EQ):
            return self.expression(
                exp.MergeBlockRatioProperty,
                this=self._parse_number(),
                percent=self._match(TokenType.PERCENT),
            )
        else:
            return self.expression(
                exp.MergeBlockRatioProperty,
                no=no,
                default=default,
            )

    def _parse_datablocksize(self, default=None) -> exp.Expression:
        if default:
            self._match_text_seq("DATABLOCKSIZE")
            return self.expression(exp.DataBlocksizeProperty, default=True)
        elif self._match_texts(("MIN", "MINIMUM")):
            self._match_text_seq("DATABLOCKSIZE")
            return self.expression(exp.DataBlocksizeProperty, min=True)
        elif self._match_texts(("MAX", "MAXIMUM")):
            self._match_text_seq("DATABLOCKSIZE")
            return self.expression(exp.DataBlocksizeProperty, min=False)

        self._match_text_seq("DATABLOCKSIZE")
        self._match(TokenType.EQ)
        size = self._parse_number()
        units = None
        if self._match_texts(("BYTES", "KBYTES", "KILOBYTES")):
            units = self._prev.text
        return self.expression(exp.DataBlocksizeProperty, size=size, units=units)

    def _parse_blockcompression(self) -> exp.Expression:
        self._match_text_seq("BLOCKCOMPRESSION")
        self._match(TokenType.EQ)
        always = self._match(TokenType.ALWAYS)
        manual = self._match_text_seq("MANUAL")
        never = self._match_text_seq("NEVER")
        default = self._match_text_seq("DEFAULT")
        autotemp = None
        if self._match_text_seq("AUTOTEMP"):
            autotemp = self._parse_schema()

        return self.expression(
            exp.BlockCompressionProperty,
            always=always,
            manual=manual,
            never=never,
            default=default,
            autotemp=autotemp,
        )

    def _parse_withisolatedloading(self) -> exp.Expression:
        self._match(TokenType.WITH)
        no = self._match_text_seq("NO")
        concurrent = self._match_text_seq("CONCURRENT")
        self._match_text_seq("ISOLATED", "LOADING")
        for_all = self._match_text_seq("FOR", "ALL")
        for_insert = self._match_text_seq("FOR", "INSERT")
        for_none = self._match_text_seq("FOR", "NONE")
        return self.expression(
            exp.IsolatedLoadingProperty,
            no=no,
            concurrent=concurrent,
            for_all=for_all,
            for_insert=for_insert,
            for_none=for_none,
        )
=======
    def _parse_partition_by(self) -> t.List[t.Optional[exp.Expression]]:
        if self._match(TokenType.PARTITION_BY):
            return self._parse_csv(self._parse_conjunction)
        return []
>>>>>>> 04c8e28c

    def _parse_partitioned_by(self) -> exp.Expression:
        self._match(TokenType.EQ)
        return self.expression(
            exp.PartitionedByProperty,
            this=self._parse_schema() or self._parse_bracket(self._parse_field()),
        )

    def _parse_distkey(self) -> exp.Expression:
        return self.expression(exp.DistKeyProperty, this=self._parse_wrapped(self._parse_id_var))

    def _parse_create_like(self) -> t.Optional[exp.Expression]:
        table = self._parse_table(schema=True)
        options = []
        while self._match_texts(("INCLUDING", "EXCLUDING")):
            this = self._prev.text.upper()
            id_var = self._parse_id_var()

            if not id_var:
                return None

            options.append(
                self.expression(
                    exp.Property,
                    this=this,
                    value=exp.Var(this=id_var.this.upper()),
                )
            )
        return self.expression(exp.LikeProperty, this=table, expressions=options)

    def _parse_sortkey(self, compound: bool = False) -> exp.Expression:
        return self.expression(
            exp.SortKeyProperty, this=self._parse_wrapped_csv(self._parse_id_var), compound=compound
        )

    def _parse_character_set(self, default: bool = False) -> exp.Expression:
        self._match(TokenType.EQ)
        return self.expression(
            exp.CharacterSetProperty, this=self._parse_var_or_string(), default=default
        )

    def _parse_returns(self) -> exp.Expression:
        value: t.Optional[exp.Expression]
        is_table = self._match(TokenType.TABLE)

        if is_table:
            if self._match(TokenType.LT):
                value = self.expression(
                    exp.Schema,
                    this="TABLE",
                    expressions=self._parse_csv(self._parse_struct_kwargs),
                )
                if not self._match(TokenType.GT):
                    self.raise_error("Expecting >")
            else:
                value = self._parse_schema(exp.Var(this="TABLE"))
        else:
            value = self._parse_types()

        return self.expression(exp.ReturnsProperty, this=value, is_table=is_table)

    def _parse_describe(self) -> exp.Expression:
        kind = self._match_set(self.CREATABLES) and self._prev.text
        this = self._parse_table()

        return self.expression(exp.Describe, this=this, kind=kind)

    def _parse_insert(self) -> exp.Expression:
        overwrite = self._match(TokenType.OVERWRITE)
        local = self._match(TokenType.LOCAL)

        this: t.Optional[exp.Expression]

        if self._match_text_seq("DIRECTORY"):
            this = self.expression(
                exp.Directory,
                this=self._parse_var_or_string(),
                local=local,
                row_format=self._parse_row_format(match_row=True),
            )
        else:
            self._match(TokenType.INTO)
            self._match(TokenType.TABLE)
            this = self._parse_table(schema=True)

        return self.expression(
            exp.Insert,
            this=this,
            exists=self._parse_exists(),
            partition=self._parse_partition(),
            expression=self._parse_ddl_select(),
            overwrite=overwrite,
        )

    def _parse_row(self) -> t.Optional[exp.Expression]:
        if not self._match(TokenType.FORMAT):
            return None
        return self._parse_row_format()

    def _parse_row_format(self, match_row: bool = False) -> t.Optional[exp.Expression]:
        if match_row and not self._match_pair(TokenType.ROW, TokenType.FORMAT):
            return None

        if self._match_text_seq("SERDE"):
            return self.expression(exp.RowFormatSerdeProperty, this=self._parse_string())

        self._match_text_seq("DELIMITED")

        kwargs = {}

        if self._match_text_seq("FIELDS", "TERMINATED", "BY"):
            kwargs["fields"] = self._parse_string()
            if self._match_text_seq("ESCAPED", "BY"):
                kwargs["escaped"] = self._parse_string()
        if self._match_text_seq("COLLECTION", "ITEMS", "TERMINATED", "BY"):
            kwargs["collection_items"] = self._parse_string()
        if self._match_text_seq("MAP", "KEYS", "TERMINATED", "BY"):
            kwargs["map_keys"] = self._parse_string()
        if self._match_text_seq("LINES", "TERMINATED", "BY"):
            kwargs["lines"] = self._parse_string()
        if self._match_text_seq("NULL", "DEFINED", "AS"):
            kwargs["null"] = self._parse_string()

        return self.expression(exp.RowFormatDelimitedProperty, **kwargs)  # type: ignore

    def _parse_load_data(self) -> exp.Expression:
        local = self._match(TokenType.LOCAL)
        self._match_text_seq("INPATH")
        inpath = self._parse_string()
        overwrite = self._match(TokenType.OVERWRITE)
        self._match_pair(TokenType.INTO, TokenType.TABLE)

        return self.expression(
            exp.LoadData,
            this=self._parse_table(schema=True),
            local=local,
            overwrite=overwrite,
            inpath=inpath,
            partition=self._parse_partition(),
            input_format=self._match_text_seq("INPUTFORMAT") and self._parse_string(),
            serde=self._match_text_seq("SERDE") and self._parse_string(),
        )

    def _parse_delete(self) -> exp.Expression:
        self._match(TokenType.FROM)

        return self.expression(
            exp.Delete,
            this=self._parse_table(schema=True),
            using=self._parse_csv(lambda: self._match(TokenType.USING) and self._parse_table()),
            where=self._parse_where(),
        )

    def _parse_update(self) -> exp.Expression:
        return self.expression(
            exp.Update,
            **{  # type: ignore
                "this": self._parse_table(alias_tokens=self.UPDATE_ALIAS_TOKENS),
                "expressions": self._match(TokenType.SET) and self._parse_csv(self._parse_equality),
                "from": self._parse_from(),
                "where": self._parse_where(),
            },
        )

    def _parse_uncache(self) -> exp.Expression:
        if not self._match(TokenType.TABLE):
            self.raise_error("Expecting TABLE after UNCACHE")

        return self.expression(
            exp.Uncache,
            exists=self._parse_exists(),
            this=self._parse_table(schema=True),
        )

    def _parse_cache(self) -> exp.Expression:
        lazy = self._match(TokenType.LAZY)
        self._match(TokenType.TABLE)
        table = self._parse_table(schema=True)
        options = []

        if self._match(TokenType.OPTIONS):
            self._match_l_paren()
            k = self._parse_string()
            self._match(TokenType.EQ)
            v = self._parse_string()
            options = [k, v]
            self._match_r_paren()

        self._match(TokenType.ALIAS)
        return self.expression(
            exp.Cache,
            this=table,
            lazy=lazy,
            options=options,
            expression=self._parse_select(nested=True),
        )

    def _parse_partition(self) -> t.Optional[exp.Expression]:
        if not self._match(TokenType.PARTITION):
            return None

        def parse_values() -> exp.Property:
            props = self._parse_csv(self._parse_var_or_string, sep=TokenType.EQ)
            return exp.Property(this=seq_get(props, 0), value=seq_get(props, 1))

        return self.expression(exp.Partition, this=self._parse_wrapped_csv(parse_values))

    def _parse_value(self) -> exp.Expression:
        if self._match(TokenType.L_PAREN):
            expressions = self._parse_csv(self._parse_conjunction)
            self._match_r_paren()
            return self.expression(exp.Tuple, expressions=expressions)

        # In presto we can have VALUES 1, 2 which results in 1 column & 2 rows.
        # Source: https://prestodb.io/docs/current/sql/values.html
        return self.expression(exp.Tuple, expressions=[self._parse_conjunction()])

    def _parse_select(
        self, nested: bool = False, table: bool = False, parse_subquery_alias: bool = True
    ) -> t.Optional[exp.Expression]:
        cte = self._parse_with()
        if cte:
            this = self._parse_statement()

            if not this:
                self.raise_error("Failed to parse any statement following CTE")
                return cte

            if "with" in this.arg_types:
                this.set("with", cte)
            else:
                self.raise_error(f"{this.key} does not support CTE")
                this = cte
        elif self._match(TokenType.SELECT):
            comments = self._prev_comments

            hint = self._parse_hint()
            all_ = self._match(TokenType.ALL)
            distinct = self._match(TokenType.DISTINCT)

            if distinct:
                distinct = self.expression(
                    exp.Distinct,
                    on=self._parse_value() if self._match(TokenType.ON) else None,
                )

            if all_ and distinct:
                self.raise_error("Cannot specify both ALL and DISTINCT after SELECT")

            limit = self._parse_limit(top=True)
            expressions = self._parse_csv(self._parse_expression)

            this = self.expression(
                exp.Select,
                hint=hint,
                distinct=distinct,
                expressions=expressions,
                limit=limit,
            )
            this.comments = comments

            into = self._parse_into()
            if into:
                this.set("into", into)

            from_ = self._parse_from()
            if from_:
                this.set("from", from_)

            self._parse_query_modifiers(this)
        elif (table or nested) and self._match(TokenType.L_PAREN):
            this = self._parse_table() if table else self._parse_select(nested=True)
            self._parse_query_modifiers(this)
            this = self._parse_set_operations(this)
            self._match_r_paren()

            # early return so that subquery unions aren't parsed again
            # SELECT * FROM (SELECT 1) UNION ALL SELECT 1
            # Union ALL should be a property of the top select node, not the subquery
            return self._parse_subquery(this, parse_alias=parse_subquery_alias)
        elif self._match(TokenType.VALUES):
            this = self.expression(
                exp.Values,
                expressions=self._parse_csv(self._parse_value),
                alias=self._parse_table_alias(),
            )
        else:
            this = None

        return self._parse_set_operations(this)

    def _parse_with(self, skip_with_token: bool = False) -> t.Optional[exp.Expression]:
        if not skip_with_token and not self._match(TokenType.WITH):
            return None

        recursive = self._match(TokenType.RECURSIVE)

        expressions = []
        while True:
            expressions.append(self._parse_cte())

            if not self._match(TokenType.COMMA) and not self._match(TokenType.WITH):
                break
            else:
                self._match(TokenType.WITH)

        return self.expression(exp.With, expressions=expressions, recursive=recursive)

    def _parse_cte(self) -> exp.Expression:
        alias = self._parse_table_alias()
        if not alias or not alias.this:
            self.raise_error("Expected CTE to have alias")

        self._match(TokenType.ALIAS)

        return self.expression(
            exp.CTE,
            this=self._parse_wrapped(self._parse_statement),
            alias=alias,
        )

    def _parse_table_alias(
        self, alias_tokens: t.Optional[t.Collection[TokenType]] = None
    ) -> t.Optional[exp.Expression]:
        any_token = self._match(TokenType.ALIAS)
        alias = self._parse_id_var(
            any_token=any_token, tokens=alias_tokens or self.TABLE_ALIAS_TOKENS
        )
        index = self._index

        if self._match(TokenType.L_PAREN):
            columns = self._parse_csv(lambda: self._parse_column_def(self._parse_id_var()))
            self._match_r_paren() if columns else self._retreat(index)
        else:
            columns = None

        if not alias and not columns:
            return None

        return self.expression(exp.TableAlias, this=alias, columns=columns)

    def _parse_subquery(
        self, this: t.Optional[exp.Expression], parse_alias: bool = True
    ) -> exp.Expression:
        return self.expression(
            exp.Subquery,
            this=this,
            pivots=self._parse_pivots(),
            alias=self._parse_table_alias() if parse_alias else None,
        )

    def _parse_query_modifiers(self, this: t.Optional[exp.Expression]) -> None:
        if not isinstance(this, self.MODIFIABLES):
            return

        table = isinstance(this, exp.Table)

        while True:
            lateral = self._parse_lateral()
            join = self._parse_join()
            comma = None if table else self._match(TokenType.COMMA)
            if lateral:
                this.append("laterals", lateral)
            if join:
                this.append("joins", join)
            if comma:
                this.args["from"].append("expressions", self._parse_table())
            if not (lateral or join or comma):
                break

        for key, parser in self.QUERY_MODIFIER_PARSERS.items():
            expression = parser(self)

            if expression:
                this.set(key, expression)

    def _parse_hint(self) -> t.Optional[exp.Expression]:
        if self._match(TokenType.HINT):
            hints = self._parse_csv(self._parse_function)
            if not self._match_pair(TokenType.STAR, TokenType.SLASH):
                self.raise_error("Expected */ after HINT")
            return self.expression(exp.Hint, expressions=hints)

        return None

    def _parse_into(self) -> t.Optional[exp.Expression]:
        if not self._match(TokenType.INTO):
            return None

        temp = self._match(TokenType.TEMPORARY)
        unlogged = self._match(TokenType.UNLOGGED)
        self._match(TokenType.TABLE)

        return self.expression(
            exp.Into, this=self._parse_table(schema=True), temporary=temp, unlogged=unlogged
        )

    def _parse_from(self) -> t.Optional[exp.Expression]:
        if not self._match(TokenType.FROM):
            return None

        return self.expression(
            exp.From, comments=self._prev_comments, expressions=self._parse_csv(self._parse_table)
        )

    def _parse_match_recognize(self) -> t.Optional[exp.Expression]:
        if not self._match(TokenType.MATCH_RECOGNIZE):
            return None
        self._match_l_paren()

        partition = self._parse_partition_by()
        order = self._parse_order()
        measures = (
            self._parse_alias(self._parse_conjunction())
            if self._match_text_seq("MEASURES")
            else None
        )

        if self._match_text_seq("ONE", "ROW", "PER", "MATCH"):
            rows = exp.Var(this="ONE ROW PER MATCH")
        elif self._match_text_seq("ALL", "ROWS", "PER", "MATCH"):
            text = "ALL ROWS PER MATCH"
            if self._match_text_seq("SHOW", "EMPTY", "MATCHES"):
                text += f" SHOW EMPTY MATCHES"
            elif self._match_text_seq("OMIT", "EMPTY", "MATCHES"):
                text += f" OMIT EMPTY MATCHES"
            elif self._match_text_seq("WITH", "UNMATCHED", "ROWS"):
                text += f" WITH UNMATCHED ROWS"
            rows = exp.Var(this=text)
        else:
            rows = None

        if self._match_text_seq("AFTER", "MATCH", "SKIP"):
            text = "AFTER MATCH SKIP"
            if self._match_text_seq("PAST", "LAST", "ROW"):
                text += f" PAST LAST ROW"
            elif self._match_text_seq("TO", "NEXT", "ROW"):
                text += f" TO NEXT ROW"
            elif self._match_text_seq("TO", "FIRST"):
                text += f" TO FIRST {self._advance_any().text}"  # type: ignore
            elif self._match_text_seq("TO", "LAST"):
                text += f" TO LAST {self._advance_any().text}"  # type: ignore
            after = exp.Var(this=text)
        else:
            after = None

        if self._match_text_seq("PATTERN"):
            self._match_l_paren()

            if not self._curr:
                self.raise_error("Expecting )", self._curr)

            paren = 1
            start = self._find_token(self._curr, self.sql)

            while self._curr and paren > 0:
                if self._curr.token_type == TokenType.L_PAREN:
                    paren += 1
                if self._curr.token_type == TokenType.R_PAREN:
                    paren -= 1
                self._advance()
            if paren > 0:
                self.raise_error("Expecting )", self._curr)
            if not self._curr:
                self.raise_error("Expecting pattern", self._curr)
            end = self._find_token(self._prev, self.sql)
            pattern = exp.Var(this=self.sql[start:end])
        else:
            pattern = None

        define = (
            self._parse_alias(self._parse_conjunction()) if self._match_text_seq("DEFINE") else None
        )
        self._match_r_paren()

        return self.expression(
            exp.MatchRecognize,
            partition_by=partition,
            order=order,
            measures=measures,
            rows=rows,
            after=after,
            pattern=pattern,
            define=define,
        )

    def _parse_lateral(self) -> t.Optional[exp.Expression]:
        outer_apply = self._match_pair(TokenType.OUTER, TokenType.APPLY)
        cross_apply = self._match_pair(TokenType.CROSS, TokenType.APPLY)

        if outer_apply or cross_apply:
            this = self._parse_select(table=True)
            view = None
            outer = not cross_apply
        elif self._match(TokenType.LATERAL):
            this = self._parse_select(table=True)
            view = self._match(TokenType.VIEW)
            outer = self._match(TokenType.OUTER)
        else:
            return None

        if not this:
            this = self._parse_function() or self._parse_id_var(any_token=False)
            while self._match(TokenType.DOT):
                this = exp.Dot(
                    this=this,
                    expression=self._parse_function() or self._parse_id_var(any_token=False),
                )

        table_alias: t.Optional[exp.Expression]

        if view:
            table = self._parse_id_var(any_token=False)
            columns = self._parse_csv(self._parse_id_var) if self._match(TokenType.ALIAS) else []
            table_alias = self.expression(exp.TableAlias, this=table, columns=columns)
        else:
            table_alias = self._parse_table_alias()

        expression = self.expression(
            exp.Lateral,
            this=this,
            view=view,
            outer=outer,
            alias=table_alias,
        )

        if outer_apply or cross_apply:
            return self.expression(exp.Join, this=expression, side=None if cross_apply else "LEFT")

        return expression

    def _parse_join_side_and_kind(
        self,
    ) -> t.Tuple[t.Optional[Token], t.Optional[Token], t.Optional[Token]]:
        return (
            self._match(TokenType.NATURAL) and self._prev,
            self._match_set(self.JOIN_SIDES) and self._prev,
            self._match_set(self.JOIN_KINDS) and self._prev,
        )

    def _parse_join(self, skip_join_token: bool = False) -> t.Optional[exp.Expression]:
        natural, side, kind = self._parse_join_side_and_kind()

        if not skip_join_token and not self._match(TokenType.JOIN):
            return None

        kwargs: t.Dict[
            str, t.Optional[exp.Expression] | bool | str | t.List[t.Optional[exp.Expression]]
        ] = {"this": self._parse_table()}

        if natural:
            kwargs["natural"] = True
        if side:
            kwargs["side"] = side.text
        if kind:
            kwargs["kind"] = kind.text

        if self._match(TokenType.ON):
            kwargs["on"] = self._parse_conjunction()
        elif self._match(TokenType.USING):
            kwargs["using"] = self._parse_wrapped_id_vars()

        return self.expression(exp.Join, **kwargs)  # type: ignore

    def _parse_index(self) -> exp.Expression:
        index = self._parse_id_var()
        self._match(TokenType.ON)
        self._match(TokenType.TABLE)  # hive

        return self.expression(
            exp.Index,
            this=index,
            table=self.expression(exp.Table, this=self._parse_id_var()),
            columns=self._parse_expression(),
        )

    def _parse_create_table_index(self) -> t.Optional[exp.Expression]:
        unique = self._match(TokenType.UNIQUE)
        primary = self._match_text_seq("PRIMARY")
        amp = self._match_text_seq("AMP")
        if not self._match(TokenType.INDEX):
            return None
        index = self._parse_id_var()
        columns = None
        if self._match(TokenType.L_PAREN, advance=False):
            columns = self._parse_wrapped_csv(self._parse_column)
        return self.expression(
            exp.Index,
            this=index,
            columns=columns,
            unique=unique,
            primary=primary,
            amp=amp,
        )

    def _parse_table_parts(self, schema: bool = False) -> exp.Expression:
        catalog = None
        db = None
        table = (not schema and self._parse_function()) or self._parse_id_var(any_token=False)

        while self._match(TokenType.DOT):
            if catalog:
                # This allows nesting the table in arbitrarily many dot expressions if needed
                table = self.expression(exp.Dot, this=table, expression=self._parse_id_var())
            else:
                catalog = db
                db = table
                table = self._parse_id_var()

        if not table:
            self.raise_error(f"Expected table name but got {self._curr}")

        return self.expression(
            exp.Table, this=table, db=db, catalog=catalog, pivots=self._parse_pivots()
        )

    def _parse_table(
        self, schema: bool = False, alias_tokens: t.Optional[t.Collection[TokenType]] = None
    ) -> t.Optional[exp.Expression]:
        lateral = self._parse_lateral()

        if lateral:
            return lateral

        unnest = self._parse_unnest()

        if unnest:
            return unnest

        values = self._parse_derived_table_values()

        if values:
            return values

        subquery = self._parse_select(table=True)

        if subquery:
            return subquery

        this = self._parse_table_parts(schema=schema)

        if schema:
            return self._parse_schema(this=this)

        if self.alias_post_tablesample:
            table_sample = self._parse_table_sample()

        alias = self._parse_table_alias(alias_tokens=alias_tokens or self.TABLE_ALIAS_TOKENS)

        if alias:
            this.set("alias", alias)

        if self._match_pair(TokenType.WITH, TokenType.L_PAREN):
            this.set(
                "hints",
                self._parse_csv(lambda: self._parse_function() or self._parse_var(any_token=True)),
            )
            self._match_r_paren()

        if not self.alias_post_tablesample:
            table_sample = self._parse_table_sample()

        if table_sample:
            table_sample.set("this", this)
            this = table_sample

        return this

    def _parse_unnest(self) -> t.Optional[exp.Expression]:
        if not self._match(TokenType.UNNEST):
            return None

        expressions = self._parse_wrapped_csv(self._parse_column)
        ordinality = bool(self._match(TokenType.WITH) and self._match(TokenType.ORDINALITY))
        alias = self._parse_table_alias()

        if alias and self.unnest_column_only:
            if alias.args.get("columns"):
                self.raise_error("Unexpected extra column alias in unnest.")
            alias.set("columns", [alias.this])
            alias.set("this", None)

        offset = None
        if self._match_pair(TokenType.WITH, TokenType.OFFSET):
            self._match(TokenType.ALIAS)
            offset = self._parse_conjunction()

        return self.expression(
            exp.Unnest,
            expressions=expressions,
            ordinality=ordinality,
            alias=alias,
            offset=offset,
        )

    def _parse_derived_table_values(self) -> t.Optional[exp.Expression]:
        is_derived = self._match_pair(TokenType.L_PAREN, TokenType.VALUES)
        if not is_derived and not self._match(TokenType.VALUES):
            return None

        expressions = self._parse_csv(self._parse_value)

        if is_derived:
            self._match_r_paren()

        return self.expression(exp.Values, expressions=expressions, alias=self._parse_table_alias())

    def _parse_table_sample(self) -> t.Optional[exp.Expression]:
        if not self._match(TokenType.TABLE_SAMPLE):
            return None

        method = self._parse_var()
        bucket_numerator = None
        bucket_denominator = None
        bucket_field = None
        percent = None
        rows = None
        size = None
        seed = None

        self._match_l_paren()

        if self._match(TokenType.BUCKET):
            bucket_numerator = self._parse_number()
            self._match(TokenType.OUT_OF)
            bucket_denominator = bucket_denominator = self._parse_number()
            self._match(TokenType.ON)
            bucket_field = self._parse_field()
        else:
            num = self._parse_number()

            if self._match(TokenType.PERCENT):
                percent = num
            elif self._match(TokenType.ROWS):
                rows = num
            else:
                size = num

        self._match_r_paren()

        if self._match(TokenType.SEED):
            seed = self._parse_wrapped(self._parse_number)

        return self.expression(
            exp.TableSample,
            method=method,
            bucket_numerator=bucket_numerator,
            bucket_denominator=bucket_denominator,
            bucket_field=bucket_field,
            percent=percent,
            rows=rows,
            size=size,
            seed=seed,
        )

    def _parse_pivots(self) -> t.List[t.Optional[exp.Expression]]:
        return list(iter(self._parse_pivot, None))

    def _parse_pivot(self) -> t.Optional[exp.Expression]:
        index = self._index

        if self._match(TokenType.PIVOT):
            unpivot = False
        elif self._match(TokenType.UNPIVOT):
            unpivot = True
        else:
            return None

        expressions = []
        field = None

        if not self._match(TokenType.L_PAREN):
            self._retreat(index)
            return None

        if unpivot:
            expressions = self._parse_csv(self._parse_column)
        else:
            expressions = self._parse_csv(lambda: self._parse_alias(self._parse_function()))

        if not self._match(TokenType.FOR):
            self.raise_error("Expecting FOR")

        value = self._parse_column()

        if not self._match(TokenType.IN):
            self.raise_error("Expecting IN")

        field = self._parse_in(value)

        self._match_r_paren()

        return self.expression(exp.Pivot, expressions=expressions, field=field, unpivot=unpivot)

    def _parse_where(self, skip_where_token: bool = False) -> t.Optional[exp.Expression]:
        if not skip_where_token and not self._match(TokenType.WHERE):
            return None

        return self.expression(
            exp.Where, comments=self._prev_comments, this=self._parse_conjunction()
        )

    def _parse_group(self, skip_group_by_token: bool = False) -> t.Optional[exp.Expression]:
        if not skip_group_by_token and not self._match(TokenType.GROUP_BY):
            return None

        return self.expression(
            exp.Group,
            expressions=self._parse_csv(self._parse_conjunction),
            grouping_sets=self._parse_grouping_sets(),
            cube=self._match(TokenType.CUBE) and self._parse_wrapped_id_vars(),
            rollup=self._match(TokenType.ROLLUP) and self._parse_wrapped_id_vars(),
        )

    def _parse_grouping_sets(self) -> t.Optional[t.List[t.Optional[exp.Expression]]]:
        if not self._match(TokenType.GROUPING_SETS):
            return None

        return self._parse_wrapped_csv(self._parse_grouping_set)

    def _parse_grouping_set(self) -> t.Optional[exp.Expression]:
        if self._match(TokenType.L_PAREN):
            grouping_set = self._parse_csv(self._parse_id_var)
            self._match_r_paren()
            return self.expression(exp.Tuple, expressions=grouping_set)

        return self._parse_id_var()

    def _parse_having(self, skip_having_token: bool = False) -> t.Optional[exp.Expression]:
        if not skip_having_token and not self._match(TokenType.HAVING):
            return None
        return self.expression(exp.Having, this=self._parse_conjunction())

    def _parse_qualify(self) -> t.Optional[exp.Expression]:
        if not self._match(TokenType.QUALIFY):
            return None
        return self.expression(exp.Qualify, this=self._parse_conjunction())

    def _parse_order(
        self, this: t.Optional[exp.Expression] = None, skip_order_token: bool = False
    ) -> t.Optional[exp.Expression]:
        if not skip_order_token and not self._match(TokenType.ORDER_BY):
            return this

        return self.expression(
            exp.Order, this=this, expressions=self._parse_csv(self._parse_ordered)
        )

    def _parse_sort(
        self, token_type: TokenType, exp_class: t.Type[exp.Expression]
    ) -> t.Optional[exp.Expression]:
        if not self._match(token_type):
            return None
        return self.expression(exp_class, expressions=self._parse_csv(self._parse_ordered))

    def _parse_ordered(self) -> exp.Expression:
        this = self._parse_conjunction()
        self._match(TokenType.ASC)
        is_desc = self._match(TokenType.DESC)
        is_nulls_first = self._match(TokenType.NULLS_FIRST)
        is_nulls_last = self._match(TokenType.NULLS_LAST)
        desc = is_desc or False
        asc = not desc
        nulls_first = is_nulls_first or False
        explicitly_null_ordered = is_nulls_first or is_nulls_last
        if (
            not explicitly_null_ordered
            and (
                (asc and self.null_ordering == "nulls_are_small")
                or (desc and self.null_ordering != "nulls_are_small")
            )
            and self.null_ordering != "nulls_are_last"
        ):
            nulls_first = True

        return self.expression(exp.Ordered, this=this, desc=desc, nulls_first=nulls_first)

    def _parse_limit(
        self, this: t.Optional[exp.Expression] = None, top: bool = False
    ) -> t.Optional[exp.Expression]:
        if self._match(TokenType.TOP if top else TokenType.LIMIT):
            limit_paren = self._match(TokenType.L_PAREN)
            limit_exp = self.expression(exp.Limit, this=this, expression=self._parse_number())

            if limit_paren:
                self._match_r_paren()

            return limit_exp

        if self._match(TokenType.FETCH):
            direction = self._match_set((TokenType.FIRST, TokenType.NEXT))
            direction = self._prev.text if direction else "FIRST"
            count = self._parse_number()
            self._match_set((TokenType.ROW, TokenType.ROWS))
            self._match(TokenType.ONLY)
            return self.expression(exp.Fetch, direction=direction, count=count)

        return this

    def _parse_offset(self, this: t.Optional[exp.Expression] = None) -> t.Optional[exp.Expression]:
        if not self._match_set((TokenType.OFFSET, TokenType.COMMA)):
            return this

        count = self._parse_number()
        self._match_set((TokenType.ROW, TokenType.ROWS))
        return self.expression(exp.Offset, this=this, expression=count)

    def _parse_set_operations(self, this: t.Optional[exp.Expression]) -> t.Optional[exp.Expression]:
        if not self._match_set(self.SET_OPERATIONS):
            return this

        token_type = self._prev.token_type

        if token_type == TokenType.UNION:
            expression = exp.Union
        elif token_type == TokenType.EXCEPT:
            expression = exp.Except
        else:
            expression = exp.Intersect

        return self.expression(
            expression,
            this=this,
            distinct=self._match(TokenType.DISTINCT) or not self._match(TokenType.ALL),
            expression=self._parse_set_operations(self._parse_select(nested=True)),
        )

    def _parse_expression(self) -> t.Optional[exp.Expression]:
        return self._parse_alias(self._parse_conjunction())

    def _parse_conjunction(self) -> t.Optional[exp.Expression]:
        return self._parse_tokens(self._parse_equality, self.CONJUNCTION)

    def _parse_equality(self) -> t.Optional[exp.Expression]:
        return self._parse_tokens(self._parse_comparison, self.EQUALITY)

    def _parse_comparison(self) -> t.Optional[exp.Expression]:
        return self._parse_tokens(self._parse_range, self.COMPARISON)

    def _parse_range(self) -> t.Optional[exp.Expression]:
        this = self._parse_bitwise()
        negate = self._match(TokenType.NOT)

        if self._match_set(self.RANGE_PARSERS):
            this = self.RANGE_PARSERS[self._prev.token_type](self, this)
        elif self._match(TokenType.ISNULL):
            this = self.expression(exp.Is, this=this, expression=exp.Null())

        # Postgres supports ISNULL and NOTNULL for conditions.
        # https://blog.andreiavram.ro/postgresql-null-composite-type/
        if self._match(TokenType.NOTNULL):
            this = self.expression(exp.Is, this=this, expression=exp.Null())
            this = self.expression(exp.Not, this=this)

        if negate:
            this = self.expression(exp.Not, this=this)

        if self._match(TokenType.IS):
            this = self._parse_is(this)

        return this

    def _parse_is(self, this: t.Optional[exp.Expression]) -> exp.Expression:
        negate = self._match(TokenType.NOT)
        if self._match(TokenType.DISTINCT_FROM):
            klass = exp.NullSafeEQ if negate else exp.NullSafeNEQ
            return self.expression(klass, this=this, expression=self._parse_expression())

        this = self.expression(
            exp.Is,
            this=this,
            expression=self._parse_null() or self._parse_boolean(),
        )
        return self.expression(exp.Not, this=this) if negate else this

    def _parse_in(self, this: t.Optional[exp.Expression]) -> exp.Expression:
        unnest = self._parse_unnest()
        if unnest:
            this = self.expression(exp.In, this=this, unnest=unnest)
        elif self._match(TokenType.L_PAREN):
            expressions = self._parse_csv(self._parse_select_or_expression)

            if len(expressions) == 1 and isinstance(expressions[0], exp.Subqueryable):
                this = self.expression(exp.In, this=this, query=expressions[0])
            else:
                this = self.expression(exp.In, this=this, expressions=expressions)

            self._match_r_paren()
        else:
            this = self.expression(exp.In, this=this, field=self._parse_field())

        return this

    def _parse_between(self, this: exp.Expression) -> exp.Expression:
        low = self._parse_bitwise()
        self._match(TokenType.AND)
        high = self._parse_bitwise()
        return self.expression(exp.Between, this=this, low=low, high=high)

    def _parse_escape(self, this: t.Optional[exp.Expression]) -> t.Optional[exp.Expression]:
        if not self._match(TokenType.ESCAPE):
            return this
        return self.expression(exp.Escape, this=this, expression=self._parse_string())

    def _parse_bitwise(self) -> t.Optional[exp.Expression]:
        this = self._parse_term()

        while True:
            if self._match_set(self.BITWISE):
                this = self.expression(
                    self.BITWISE[self._prev.token_type],
                    this=this,
                    expression=self._parse_term(),
                )
            elif self._match_pair(TokenType.LT, TokenType.LT):
                this = self.expression(
                    exp.BitwiseLeftShift, this=this, expression=self._parse_term()
                )
            elif self._match_pair(TokenType.GT, TokenType.GT):
                this = self.expression(
                    exp.BitwiseRightShift, this=this, expression=self._parse_term()
                )
            else:
                break

        return this

    def _parse_term(self) -> t.Optional[exp.Expression]:
        return self._parse_tokens(self._parse_factor, self.TERM)

    def _parse_factor(self) -> t.Optional[exp.Expression]:
        return self._parse_tokens(self._parse_unary, self.FACTOR)

    def _parse_unary(self) -> t.Optional[exp.Expression]:
        if self._match_set(self.UNARY_PARSERS):
            return self.UNARY_PARSERS[self._prev.token_type](self)
        return self._parse_at_time_zone(self._parse_type())

    def _parse_type(self) -> t.Optional[exp.Expression]:
        if self._match(TokenType.INTERVAL):
            return self.expression(exp.Interval, this=self._parse_term(), unit=self._parse_var())

        index = self._index
        type_token = self._parse_types(check_func=True)
        this = self._parse_column()

        if type_token:
            if this and not isinstance(this, exp.Star):
                return self.expression(exp.Cast, this=this, to=type_token)
            if not type_token.args.get("expressions"):
                self._retreat(index)
                return self._parse_column()
            return type_token

        return this

    def _parse_types(self, check_func: bool = False) -> t.Optional[exp.Expression]:
        index = self._index

        if not self._match_set(self.TYPE_TOKENS):
            return None

        type_token = self._prev.token_type

        if type_token == TokenType.PSEUDO_TYPE:
            return self.expression(exp.PseudoType, this=self._prev.text)

        nested = type_token in self.NESTED_TYPE_TOKENS
        is_struct = type_token == TokenType.STRUCT
        expressions = None
        maybe_func = False

        if self._match(TokenType.L_PAREN):
            if is_struct:
                expressions = self._parse_csv(self._parse_struct_kwargs)
            elif nested:
                expressions = self._parse_csv(self._parse_types)
            else:
                expressions = self._parse_csv(self._parse_conjunction)

            if not expressions:
                self._retreat(index)
                return None

            self._match_r_paren()
            maybe_func = True

        if not nested and self._match_pair(TokenType.L_BRACKET, TokenType.R_BRACKET):
            return exp.DataType(
                this=exp.DataType.Type.ARRAY,
                expressions=[exp.DataType.build(type_token.value, expressions=expressions)],
                nested=True,
            )

        if self._match(TokenType.L_BRACKET):
            self._retreat(index)
            return None

        values: t.Optional[t.List[t.Optional[exp.Expression]]] = None
        if nested and self._match(TokenType.LT):
            if is_struct:
                expressions = self._parse_csv(self._parse_struct_kwargs)
            else:
                expressions = self._parse_csv(self._parse_types)

            if not self._match(TokenType.GT):
                self.raise_error("Expecting >")

            if self._match_set((TokenType.L_BRACKET, TokenType.L_PAREN)):
                values = self._parse_csv(self._parse_conjunction)
                self._match_set((TokenType.R_BRACKET, TokenType.R_PAREN))

        value: t.Optional[exp.Expression] = None
        if type_token in self.TIMESTAMPS:
            if self._match(TokenType.WITH_TIME_ZONE) or type_token == TokenType.TIMESTAMPTZ:
                value = exp.DataType(this=exp.DataType.Type.TIMESTAMPTZ, expressions=expressions)
            elif (
                self._match(TokenType.WITH_LOCAL_TIME_ZONE) or type_token == TokenType.TIMESTAMPLTZ
            ):
                value = exp.DataType(this=exp.DataType.Type.TIMESTAMPLTZ, expressions=expressions)
            elif self._match(TokenType.WITHOUT_TIME_ZONE):
                if type_token == TokenType.TIME:
                    value = exp.DataType(this=exp.DataType.Type.TIME, expressions=expressions)
                else:
                    value = exp.DataType(this=exp.DataType.Type.TIMESTAMP, expressions=expressions)

            maybe_func = maybe_func and value is None

            if value is None:
                value = exp.DataType(this=exp.DataType.Type.TIMESTAMP, expressions=expressions)
        elif type_token == TokenType.INTERVAL:
            value = self.expression(exp.Interval, unit=self._parse_var())

        if maybe_func and check_func:
            index2 = self._index
            peek = self._parse_string()

            if not peek:
                self._retreat(index)
                return None

            self._retreat(index2)

        if value:
            return value

        return exp.DataType(
            this=exp.DataType.Type[type_token.value.upper()],
            expressions=expressions,
            nested=nested,
            values=values,
        )

    def _parse_struct_kwargs(self) -> t.Optional[exp.Expression]:
        if self._curr and self._curr.token_type in self.TYPE_TOKENS:
            return self._parse_types()

        this = self._parse_id_var()
        self._match(TokenType.COLON)
        data_type = self._parse_types()

        if not data_type:
            return None
        return self.expression(exp.StructKwarg, this=this, expression=data_type)

    def _parse_at_time_zone(self, this: t.Optional[exp.Expression]) -> t.Optional[exp.Expression]:
        if not self._match(TokenType.AT_TIME_ZONE):
            return this
        return self.expression(exp.AtTimeZone, this=this, zone=self._parse_unary())

    def _parse_column(self) -> t.Optional[exp.Expression]:
        this = self._parse_field()
        if isinstance(this, exp.Identifier):
            this = self.expression(exp.Column, this=this)
        elif not this:
            return self._parse_bracket(this)
        this = self._parse_bracket(this)

        while self._match_set(self.COLUMN_OPERATORS):
            op_token = self._prev.token_type
            op = self.COLUMN_OPERATORS.get(op_token)

            if op_token == TokenType.DCOLON:
                field = self._parse_types()
                if not field:
                    self.raise_error("Expected type")
            elif op:
                self._advance()
                field = exp.Literal.string(self._prev.text)
            else:
                field = self._parse_star() or self._parse_function() or self._parse_id_var()

            if isinstance(field, exp.Func):
                # bigquery allows function calls like x.y.count(...)
                # SAFE.SUBSTR(...)
                # https://cloud.google.com/bigquery/docs/reference/standard-sql/functions-reference#function_call_rules
                this = self._replace_columns_with_dots(this)

            if op:
                this = op(self, this, field)
            elif isinstance(this, exp.Column) and not this.table:
                this = self.expression(exp.Column, this=field, table=this.this)
            else:
                this = self.expression(exp.Dot, this=this, expression=field)
            this = self._parse_bracket(this)

        return this

    def _parse_primary(self) -> t.Optional[exp.Expression]:
        if self._match_set(self.PRIMARY_PARSERS):
            token_type = self._prev.token_type
            primary = self.PRIMARY_PARSERS[token_type](self, self._prev)

            if token_type == TokenType.STRING:
                expressions = [primary]
                while self._match(TokenType.STRING):
                    expressions.append(exp.Literal.string(self._prev.text))
                if len(expressions) > 1:
                    return self.expression(exp.Concat, expressions=expressions)
            return primary

        if self._match_pair(TokenType.DOT, TokenType.NUMBER):
            return exp.Literal.number(f"0.{self._prev.text}")

        if self._match(TokenType.L_PAREN):
            comments = self._prev_comments
            query = self._parse_select()

            if query:
                expressions = [query]
            else:
                expressions = self._parse_csv(
                    lambda: self._parse_alias(self._parse_conjunction(), explicit=True)
                )

            this = seq_get(expressions, 0)
            self._parse_query_modifiers(this)
            self._match_r_paren()

            if isinstance(this, exp.Subqueryable):
                this = self._parse_set_operations(
                    self._parse_subquery(this=this, parse_alias=False)
                )
            elif len(expressions) > 1:
                this = self.expression(exp.Tuple, expressions=expressions)
            else:
                this = self.expression(exp.Paren, this=this)

            if this and comments:
                this.comments = comments

            return this

        return None

    def _parse_field(self, any_token: bool = False) -> t.Optional[exp.Expression]:
        return self._parse_primary() or self._parse_function() or self._parse_id_var(any_token)

    def _parse_function(
        self, functions: t.Optional[t.Dict[str, t.Callable]] = None
    ) -> t.Optional[exp.Expression]:
        if not self._curr:
            return None

        token_type = self._curr.token_type

        if self._match_set(self.NO_PAREN_FUNCTION_PARSERS):
            return self.NO_PAREN_FUNCTION_PARSERS[token_type](self)

        if not self._next or self._next.token_type != TokenType.L_PAREN:
            if token_type in self.NO_PAREN_FUNCTIONS:
                self._advance()
                return self.expression(self.NO_PAREN_FUNCTIONS[token_type])

            return None

        if token_type not in self.FUNC_TOKENS:
            return None

        this = self._curr.text
        upper = this.upper()
        self._advance(2)

        parser = self.FUNCTION_PARSERS.get(upper)

        if parser:
            this = parser(self)
        else:
            subquery_predicate = self.SUBQUERY_PREDICATES.get(token_type)

            if subquery_predicate and self._curr.token_type in (TokenType.SELECT, TokenType.WITH):
                this = self.expression(subquery_predicate, this=self._parse_select())
                self._match_r_paren()
                return this

            if functions is None:
                functions = self.FUNCTIONS

            function = functions.get(upper)
            args = self._parse_csv(self._parse_lambda)

            if function:

                # Clickhouse supports function calls like foo(x, y)(z), so for these we need to also parse the
                # second parameter list (i.e. "(z)") and the corresponding function will receive both arg lists.
                if count_params(function) == 2:
                    params = None
                    if self._match_pair(TokenType.R_PAREN, TokenType.L_PAREN):
                        params = self._parse_csv(self._parse_lambda)

                    this = function(args, params)
                else:
                    this = function(args)

                self.validate_expression(this, args)
            else:
                this = self.expression(exp.Anonymous, this=this, expressions=args)

        self._match_r_paren(this)
        return self._parse_window(this)

    def _parse_user_defined_function(
        self, kind: t.Optional[TokenType] = None
    ) -> t.Optional[exp.Expression]:
        this = self._parse_id_var()

        while self._match(TokenType.DOT):
            this = self.expression(exp.Dot, this=this, expression=self._parse_id_var())

        if not self._match(TokenType.L_PAREN):
            return this

        expressions = self._parse_csv(self._parse_udf_kwarg)
        self._match_r_paren()
        return self.expression(
            exp.UserDefinedFunction, this=this, expressions=expressions, wrapped=True
        )

    def _parse_introducer(self, token: Token) -> t.Optional[exp.Expression]:
        literal = self._parse_primary()
        if literal:
            return self.expression(exp.Introducer, this=token.text, expression=literal)

        return self.expression(exp.Identifier, this=token.text)

    def _parse_national(self, token: Token) -> exp.Expression:
        return self.expression(exp.National, this=exp.Literal.string(token.text))

    def _parse_session_parameter(self) -> exp.Expression:
        kind = None
        this = self._parse_id_var() or self._parse_primary()

        if this and self._match(TokenType.DOT):
            kind = this.name
            this = self._parse_var() or self._parse_primary()

        return self.expression(exp.SessionParameter, this=this, kind=kind)

    def _parse_udf_kwarg(self) -> t.Optional[exp.Expression]:
        this = self._parse_id_var()
        kind = self._parse_types()

        if not kind:
            return this

        return self.expression(exp.UserDefinedFunctionKwarg, this=this, kind=kind)

    def _parse_lambda(self) -> t.Optional[exp.Expression]:
        index = self._index

        if self._match(TokenType.L_PAREN):
            expressions = self._parse_csv(self._parse_id_var)

            if not self._match(TokenType.R_PAREN):
                self._retreat(index)
        else:
            expressions = [self._parse_id_var()]

        if self._match_set(self.LAMBDAS):
            return self.LAMBDAS[self._prev.token_type](self, expressions)

        self._retreat(index)

        this: t.Optional[exp.Expression]

        if self._match(TokenType.DISTINCT):
            this = self.expression(
                exp.Distinct, expressions=self._parse_csv(self._parse_conjunction)
            )
        else:
            this = self._parse_select_or_expression()

        if self._match(TokenType.IGNORE_NULLS):
            this = self.expression(exp.IgnoreNulls, this=this)
        else:
            self._match(TokenType.RESPECT_NULLS)

        return self._parse_limit(self._parse_order(this))

    def _parse_schema(self, this: t.Optional[exp.Expression] = None) -> t.Optional[exp.Expression]:
        index = self._index
        if not self._match(TokenType.L_PAREN) or self._match(TokenType.SELECT):
            self._retreat(index)
            return this

        args = self._parse_csv(
            lambda: self._parse_constraint()
            or self._parse_column_def(self._parse_field(any_token=True))
        )
        self._match_r_paren()
        return self.expression(exp.Schema, this=this, expressions=args)

    def _parse_column_def(self, this: t.Optional[exp.Expression]) -> t.Optional[exp.Expression]:
        kind = self._parse_types()

        constraints = []
        while True:
            constraint = self._parse_column_constraint()
            if not constraint:
                break
            constraints.append(constraint)

        if not kind and not constraints:
            return this

        return self.expression(exp.ColumnDef, this=this, kind=kind, constraints=constraints)

    def _parse_column_constraint(self) -> t.Optional[exp.Expression]:
        this = self._parse_references()

        if this:
            return this

        if self._match(TokenType.CONSTRAINT):
            this = self._parse_id_var()

        kind: exp.Expression

        if self._match(TokenType.AUTO_INCREMENT):
            kind = exp.AutoIncrementColumnConstraint()
        elif self._match(TokenType.CHECK):
            constraint = self._parse_wrapped(self._parse_conjunction)
            kind = self.expression(exp.CheckColumnConstraint, this=constraint)
        elif self._match(TokenType.COLLATE):
            kind = self.expression(exp.CollateColumnConstraint, this=self._parse_var())
        elif self._match(TokenType.ENCODE):
            kind = self.expression(exp.EncodeColumnConstraint, this=self._parse_var())
        elif self._match(TokenType.DEFAULT):
            kind = self.expression(exp.DefaultColumnConstraint, this=self._parse_bitwise())
        elif self._match_pair(TokenType.NOT, TokenType.NULL):
            kind = exp.NotNullColumnConstraint()
        elif self._match(TokenType.NULL):
            kind = exp.NotNullColumnConstraint(allow_null=True)
        elif self._match(TokenType.SCHEMA_COMMENT):
            kind = self.expression(exp.CommentColumnConstraint, this=self._parse_string())
        elif self._match(TokenType.PRIMARY_KEY):
            desc = None
            if self._match(TokenType.ASC) or self._match(TokenType.DESC):
                desc = self._prev.token_type == TokenType.DESC
            kind = exp.PrimaryKeyColumnConstraint(desc=desc)
        elif self._match(TokenType.UNIQUE):
            kind = exp.UniqueColumnConstraint()
        elif self._match(TokenType.GENERATED):
            if self._match(TokenType.BY_DEFAULT):
                kind = self.expression(exp.GeneratedAsIdentityColumnConstraint, this=False)
            else:
                self._match(TokenType.ALWAYS)
                kind = self.expression(exp.GeneratedAsIdentityColumnConstraint, this=True)
            self._match_pair(TokenType.ALIAS, TokenType.IDENTITY)

            if self._match(TokenType.L_PAREN):
                if self._match_text_seq("START", "WITH"):
                    kind.set("start", self._parse_bitwise())
                if self._match_text_seq("INCREMENT", "BY"):
                    kind.set("increment", self._parse_bitwise())

                self._match_r_paren()
        else:
            return this

        return self.expression(exp.ColumnConstraint, this=this, kind=kind)

    def _parse_constraint(self) -> t.Optional[exp.Expression]:
        if not self._match(TokenType.CONSTRAINT):
            return self._parse_unnamed_constraint()

        this = self._parse_id_var()
        expressions = []

        while True:
            constraint = self._parse_unnamed_constraint() or self._parse_function()
            if not constraint:
                break
            expressions.append(constraint)

        return self.expression(exp.Constraint, this=this, expressions=expressions)

    def _parse_unnamed_constraint(self) -> t.Optional[exp.Expression]:
        if not self._match_set(self.CONSTRAINT_PARSERS):
            return None
        return self.CONSTRAINT_PARSERS[self._prev.token_type](self)

    def _parse_unique(self) -> exp.Expression:
        return self.expression(exp.Unique, expressions=self._parse_wrapped_id_vars())

    def _parse_key_constraint_options(self) -> t.List[str]:
        options = []
        while True:
            if not self._curr:
                break

            if self._match_text_seq("NOT", "ENFORCED"):
                options.append("NOT ENFORCED")
            elif self._match_text_seq("DEFERRABLE"):
                options.append("DEFERRABLE")
            elif self._match_text_seq("INITIALLY", "DEFERRED"):
                options.append("INITIALLY DEFERRED")
            elif self._match_text_seq("NORELY"):
                options.append("NORELY")
            elif self._match_text_seq("MATCH", "FULL"):
                options.append("MATCH FULL")
            elif self._match_text_seq("ON", "UPDATE", "NO ACTION"):
                options.append("ON UPDATE NO ACTION")
            elif self._match_text_seq("ON", "DELETE", "NO ACTION"):
                options.append("ON DELETE NO ACTION")
            else:
                break

        return options

    def _parse_references(self) -> t.Optional[exp.Expression]:
        if not self._match(TokenType.REFERENCES):
            return None

        expressions = None
        this = self._parse_id_var()

        if self._match(TokenType.L_PAREN, advance=False):
            expressions = self._parse_wrapped_id_vars()

        options = self._parse_key_constraint_options()
        return self.expression(exp.Reference, this=this, expressions=expressions, options=options)

    def _parse_foreign_key(self) -> exp.Expression:
        expressions = self._parse_wrapped_id_vars()
        reference = self._parse_references()
        options = {}

        while self._match(TokenType.ON):
            if not self._match_set((TokenType.DELETE, TokenType.UPDATE)):
                self.raise_error("Expected DELETE or UPDATE")

            kind = self._prev.text.lower()

            if self._match(TokenType.NO_ACTION):
                action = "NO ACTION"
            elif self._match(TokenType.SET):
                self._match_set((TokenType.NULL, TokenType.DEFAULT))
                action = "SET " + self._prev.text.upper()
            else:
                self._advance()
                action = self._prev.text.upper()

            options[kind] = action

        return self.expression(
            exp.ForeignKey, expressions=expressions, reference=reference, **options  # type: ignore
        )

    def _parse_primary_key(self) -> exp.Expression:
        expressions = self._parse_wrapped_id_vars()
        options = self._parse_key_constraint_options()
        return self.expression(exp.PrimaryKey, expressions=expressions, options=options)

    def _parse_bracket(self, this: t.Optional[exp.Expression]) -> t.Optional[exp.Expression]:
        if not self._match_set((TokenType.L_BRACKET, TokenType.L_BRACE)):
            return this

        bracket_kind = self._prev.token_type
        expressions: t.List[t.Optional[exp.Expression]]

        if self._match(TokenType.COLON):
            expressions = [self.expression(exp.Slice, expression=self._parse_conjunction())]
        else:
            expressions = self._parse_csv(lambda: self._parse_slice(self._parse_conjunction()))

        # https://duckdb.org/docs/sql/data_types/struct.html#creating-structs
        if bracket_kind == TokenType.L_BRACE:
            this = self.expression(exp.Struct, expressions=expressions)
        elif not this or this.name.upper() == "ARRAY":
            this = self.expression(exp.Array, expressions=expressions)
        else:
            expressions = apply_index_offset(expressions, -self.index_offset)
            this = self.expression(exp.Bracket, this=this, expressions=expressions)

        if not self._match(TokenType.R_BRACKET) and bracket_kind == TokenType.L_BRACKET:
            self.raise_error("Expected ]")
        elif not self._match(TokenType.R_BRACE) and bracket_kind == TokenType.L_BRACE:
            self.raise_error("Expected }")

        this.comments = self._prev_comments
        return self._parse_bracket(this)

    def _parse_slice(self, this: t.Optional[exp.Expression]) -> t.Optional[exp.Expression]:
        if self._match(TokenType.COLON):
            return self.expression(exp.Slice, this=this, expression=self._parse_conjunction())
        return this

    def _parse_case(self) -> t.Optional[exp.Expression]:
        ifs = []
        default = None

        expression = self._parse_conjunction()

        while self._match(TokenType.WHEN):
            this = self._parse_conjunction()
            self._match(TokenType.THEN)
            then = self._parse_conjunction()
            ifs.append(self.expression(exp.If, this=this, true=then))

        if self._match(TokenType.ELSE):
            default = self._parse_conjunction()

        if not self._match(TokenType.END):
            self.raise_error("Expected END after CASE", self._prev)

        return self._parse_window(
            self.expression(exp.Case, this=expression, ifs=ifs, default=default)
        )

    def _parse_if(self) -> t.Optional[exp.Expression]:
        if self._match(TokenType.L_PAREN):
            args = self._parse_csv(self._parse_conjunction)
            this = exp.If.from_arg_list(args)
            self.validate_expression(this, args)
            self._match_r_paren()
        else:
            condition = self._parse_conjunction()
            self._match(TokenType.THEN)
            true = self._parse_conjunction()
            false = self._parse_conjunction() if self._match(TokenType.ELSE) else None
            self._match(TokenType.END)
            this = self.expression(exp.If, this=condition, true=true, false=false)

        return self._parse_window(this)

    def _parse_extract(self) -> exp.Expression:
        this = self._parse_function() or self._parse_var() or self._parse_type()

        if self._match(TokenType.FROM):
            return self.expression(exp.Extract, this=this, expression=self._parse_bitwise())

        if not self._match(TokenType.COMMA):
            self.raise_error("Expected FROM or comma after EXTRACT", self._prev)

        return self.expression(exp.Extract, this=this, expression=self._parse_bitwise())

    def _parse_cast(self, strict: bool) -> exp.Expression:
        this = self._parse_conjunction()

        if not self._match(TokenType.ALIAS):
            self.raise_error("Expected AS after CAST")

        to = self._parse_types()

        if not to:
            self.raise_error("Expected TYPE after CAST")
        elif to.this == exp.DataType.Type.CHAR:
            if self._match(TokenType.CHARACTER_SET):
                to = self.expression(exp.CharacterSet, this=self._parse_var_or_string())

        return self.expression(exp.Cast if strict else exp.TryCast, this=this, to=to)

    def _parse_string_agg(self) -> exp.Expression:
        expression: t.Optional[exp.Expression]

        if self._match(TokenType.DISTINCT):
            args = self._parse_csv(self._parse_conjunction)
            expression = self.expression(exp.Distinct, expressions=[seq_get(args, 0)])
        else:
            args = self._parse_csv(self._parse_conjunction)
            expression = seq_get(args, 0)

        index = self._index
        if not self._match(TokenType.R_PAREN):
            # postgres: STRING_AGG([DISTINCT] expression, separator [ORDER BY expression1 {ASC | DESC} [, ...]])
            order = self._parse_order(this=expression)
            return self.expression(exp.GroupConcat, this=order, separator=seq_get(args, 1))

        # Checks if we can parse an order clause: WITHIN GROUP (ORDER BY <order_by_expression_list> [ASC | DESC]).
        # This is done "manually", instead of letting _parse_window parse it into an exp.WithinGroup node, so that
        # the STRING_AGG call is parsed like in MySQL / SQLite and can thus be transpiled more easily to them.
        if not self._match(TokenType.WITHIN_GROUP):
            self._retreat(index)
            this = exp.GroupConcat.from_arg_list(args)
            self.validate_expression(this, args)
            return this

        self._match_l_paren()  # The corresponding match_r_paren will be called in parse_function (caller)
        order = self._parse_order(this=expression)
        return self.expression(exp.GroupConcat, this=order, separator=seq_get(args, 1))

    def _parse_convert(self, strict: bool) -> t.Optional[exp.Expression]:
        to: t.Optional[exp.Expression]
        this = self._parse_column()

        if self._match(TokenType.USING):
            to = self.expression(exp.CharacterSet, this=self._parse_var())
        elif self._match(TokenType.COMMA):
            to = self._parse_types()
        else:
            to = None

        return self.expression(exp.Cast if strict else exp.TryCast, this=this, to=to)

    def _parse_position(self, haystack_first: bool = False) -> exp.Expression:
        args = self._parse_csv(self._parse_bitwise)

        if self._match(TokenType.IN):
            return self.expression(
                exp.StrPosition, this=self._parse_bitwise(), substr=seq_get(args, 0)
            )

        if haystack_first:
            haystack = seq_get(args, 0)
            needle = seq_get(args, 1)
        else:
            needle = seq_get(args, 0)
            haystack = seq_get(args, 1)

        this = exp.StrPosition(this=haystack, substr=needle, position=seq_get(args, 2))

        self.validate_expression(this, args)

        return this

    def _parse_join_hint(self, func_name: str) -> exp.Expression:
        args = self._parse_csv(self._parse_table)
        return exp.JoinHint(this=func_name.upper(), expressions=args)

    def _parse_substring(self) -> exp.Expression:
        # Postgres supports the form: substring(string [from int] [for int])
        # https://www.postgresql.org/docs/9.1/functions-string.html @ Table 9-6

        args = self._parse_csv(self._parse_bitwise)

        if self._match(TokenType.FROM):
            args.append(self._parse_bitwise())
            if self._match(TokenType.FOR):
                args.append(self._parse_bitwise())

        this = exp.Substring.from_arg_list(args)
        self.validate_expression(this, args)

        return this

    def _parse_trim(self) -> exp.Expression:
        # https://www.w3resource.com/sql/character-functions/trim.php
        # https://docs.oracle.com/javadb/10.8.3.0/ref/rreftrimfunc.html

        position = None
        collation = None

        if self._match_set(self.TRIM_TYPES):
            position = self._prev.text.upper()

        expression = self._parse_term()
        if self._match(TokenType.FROM):
            this = self._parse_term()
        else:
            this = expression
            expression = None

        if self._match(TokenType.COLLATE):
            collation = self._parse_term()

        return self.expression(
            exp.Trim,
            this=this,
            position=position,
            expression=expression,
            collation=collation,
        )

    def _parse_window_clause(self) -> t.Optional[t.List[t.Optional[exp.Expression]]]:
        return self._match(TokenType.WINDOW) and self._parse_csv(self._parse_named_window)

    def _parse_named_window(self) -> t.Optional[exp.Expression]:
        return self._parse_window(self._parse_id_var(), alias=True)

    def _parse_window(
        self, this: t.Optional[exp.Expression], alias: bool = False
    ) -> t.Optional[exp.Expression]:
        if self._match(TokenType.FILTER):
            where = self._parse_wrapped(self._parse_where)
            this = self.expression(exp.Filter, this=this, expression=where)

        # T-SQL allows the OVER (...) syntax after WITHIN GROUP.
        # https://learn.microsoft.com/en-us/sql/t-sql/functions/percentile-disc-transact-sql?view=sql-server-ver16
        if self._match(TokenType.WITHIN_GROUP):
            order = self._parse_wrapped(self._parse_order)
            this = self.expression(exp.WithinGroup, this=this, expression=order)

        # SQL spec defines an optional [ { IGNORE | RESPECT } NULLS ] OVER
        # Some dialects choose to implement and some do not.
        # https://dev.mysql.com/doc/refman/8.0/en/window-function-descriptions.html

        # There is some code above in _parse_lambda that handles
        #   SELECT FIRST_VALUE(TABLE.COLUMN IGNORE|RESPECT NULLS) OVER ...

        # The below changes handle
        #   SELECT FIRST_VALUE(TABLE.COLUMN) IGNORE|RESPECT NULLS OVER ...

        # Oracle allows both formats
        #   (https://docs.oracle.com/en/database/oracle/oracle-database/19/sqlrf/img_text/first_value.html)
        #   and Snowflake chose to do the same for familiarity
        #   https://docs.snowflake.com/en/sql-reference/functions/first_value.html#usage-notes
        if self._match(TokenType.IGNORE_NULLS):
            this = self.expression(exp.IgnoreNulls, this=this)
        elif self._match(TokenType.RESPECT_NULLS):
            this = self.expression(exp.RespectNulls, this=this)

        # bigquery select from window x AS (partition by ...)
        if alias:
            self._match(TokenType.ALIAS)
        elif not self._match(TokenType.OVER):
            return this

        if not self._match(TokenType.L_PAREN):
            return self.expression(exp.Window, this=this, alias=self._parse_id_var(False))

        window_alias = self._parse_id_var(any_token=False, tokens=self.WINDOW_ALIAS_TOKENS)
        partition = self._parse_partition_by()
        order = self._parse_order()
        kind = self._match_set((TokenType.ROWS, TokenType.RANGE)) and self._prev.text

        if kind:
            self._match(TokenType.BETWEEN)
            start = self._parse_window_spec()
            self._match(TokenType.AND)
            end = self._parse_window_spec()

            spec = self.expression(
                exp.WindowSpec,
                kind=kind,
                start=start["value"],
                start_side=start["side"],
                end=end["value"],
                end_side=end["side"],
            )
        else:
            spec = None

        self._match_r_paren()

        return self.expression(
            exp.Window,
            this=this,
            partition_by=partition,
            order=order,
            spec=spec,
            alias=window_alias,
        )

    def _parse_window_spec(self) -> t.Dict[str, t.Optional[str | exp.Expression]]:
        self._match(TokenType.BETWEEN)

        return {
            "value": (
                self._match_set((TokenType.UNBOUNDED, TokenType.CURRENT_ROW)) and self._prev.text
            )
            or self._parse_bitwise(),
            "side": self._match_set((TokenType.PRECEDING, TokenType.FOLLOWING)) and self._prev.text,
        }

    def _parse_alias(
        self, this: t.Optional[exp.Expression], explicit: bool = False
    ) -> t.Optional[exp.Expression]:
        any_token = self._match(TokenType.ALIAS)

        if explicit and not any_token:
            return this

        if self._match(TokenType.L_PAREN):
            aliases = self.expression(
                exp.Aliases,
                this=this,
                expressions=self._parse_csv(lambda: self._parse_id_var(any_token)),
            )
            self._match_r_paren(aliases)
            return aliases

        alias = self._parse_id_var(any_token)

        if alias:
            return self.expression(exp.Alias, this=this, alias=alias)

        return this

    def _parse_id_var(
        self,
        any_token: bool = True,
        tokens: t.Optional[t.Collection[TokenType]] = None,
        prefix_tokens: t.Optional[t.Collection[TokenType]] = None,
    ) -> t.Optional[exp.Expression]:
        identifier = self._parse_identifier()

        if identifier:
            return identifier

        prefix = ""

        if prefix_tokens:
            while self._match_set(prefix_tokens):
                prefix += self._prev.text

        if (any_token and self._advance_any()) or self._match_set(tokens or self.ID_VAR_TOKENS):
            return exp.Identifier(this=prefix + self._prev.text, quoted=False)
        return None

    def _parse_string(self) -> t.Optional[exp.Expression]:
        if self._match(TokenType.STRING):
            return self.PRIMARY_PARSERS[TokenType.STRING](self, self._prev)
        return self._parse_placeholder()

    def _parse_number(self) -> t.Optional[exp.Expression]:
        if self._match(TokenType.NUMBER):
            return self.PRIMARY_PARSERS[TokenType.NUMBER](self, self._prev)
        return self._parse_placeholder()

    def _parse_identifier(self) -> t.Optional[exp.Expression]:
        if self._match(TokenType.IDENTIFIER):
            return self.expression(exp.Identifier, this=self._prev.text, quoted=True)
        return self._parse_placeholder()

    def _parse_var(self, any_token: bool = False) -> t.Optional[exp.Expression]:
        if (any_token and self._advance_any()) or self._match(TokenType.VAR):
            return self.expression(exp.Var, this=self._prev.text)
        return self._parse_placeholder()

    def _advance_any(self) -> t.Optional[Token]:
        if self._curr and self._curr.token_type not in self.RESERVED_KEYWORDS:
            self._advance()
            return self._prev
        return None

    def _parse_var_or_string(self) -> t.Optional[exp.Expression]:
        return self._parse_var() or self._parse_string()

    def _parse_null(self) -> t.Optional[exp.Expression]:
        if self._match(TokenType.NULL):
            return self.PRIMARY_PARSERS[TokenType.NULL](self, self._prev)
        return None

    def _parse_boolean(self) -> t.Optional[exp.Expression]:
        if self._match(TokenType.TRUE):
            return self.PRIMARY_PARSERS[TokenType.TRUE](self, self._prev)
        if self._match(TokenType.FALSE):
            return self.PRIMARY_PARSERS[TokenType.FALSE](self, self._prev)
        return None

    def _parse_star(self) -> t.Optional[exp.Expression]:
        if self._match(TokenType.STAR):
            return self.PRIMARY_PARSERS[TokenType.STAR](self, self._prev)
        return None

    def _parse_placeholder(self) -> t.Optional[exp.Expression]:
        if self._match_set(self.PLACEHOLDER_PARSERS):
            placeholder = self.PLACEHOLDER_PARSERS[self._prev.token_type](self)
            if placeholder:
                return placeholder
            self._advance(-1)
        return None

    def _parse_except(self) -> t.Optional[t.List[t.Optional[exp.Expression]]]:
        if not self._match(TokenType.EXCEPT):
            return None
        if self._match(TokenType.L_PAREN, advance=False):
            return self._parse_wrapped_id_vars()
        return self._parse_csv(self._parse_id_var)

    def _parse_replace(self) -> t.Optional[t.List[t.Optional[exp.Expression]]]:
        if not self._match(TokenType.REPLACE):
            return None
        if self._match(TokenType.L_PAREN, advance=False):
            return self._parse_wrapped_csv(self._parse_expression)
        return self._parse_csv(self._parse_expression)

    def _parse_csv(
        self, parse_method: t.Callable, sep: TokenType = TokenType.COMMA
    ) -> t.List[t.Optional[exp.Expression]]:
        parse_result = parse_method()
        items = [parse_result] if parse_result is not None else []

        while self._match(sep):
            if parse_result and self._prev_comments:
                parse_result.comments = self._prev_comments

            parse_result = parse_method()
            if parse_result is not None:
                items.append(parse_result)

        return items

    def _parse_tokens(
        self, parse_method: t.Callable, expressions: t.Dict
    ) -> t.Optional[exp.Expression]:
        this = parse_method()

        while self._match_set(expressions):
            this = self.expression(
                expressions[self._prev.token_type],
                this=this,
                comments=self._prev_comments,
                expression=parse_method(),
            )

        return this

    def _parse_wrapped_id_vars(self) -> t.List[t.Optional[exp.Expression]]:
        return self._parse_wrapped_csv(self._parse_id_var)

    def _parse_wrapped_csv(
        self, parse_method: t.Callable, sep: TokenType = TokenType.COMMA
    ) -> t.List[t.Optional[exp.Expression]]:
        return self._parse_wrapped(lambda: self._parse_csv(parse_method, sep=sep))

    def _parse_wrapped(self, parse_method: t.Callable) -> t.Any:
        self._match_l_paren()
        parse_result = parse_method()
        self._match_r_paren()
        return parse_result

    def _parse_select_or_expression(self) -> t.Optional[exp.Expression]:
        return self._parse_select() or self._parse_expression()

    def _parse_ddl_select(self) -> t.Optional[exp.Expression]:
        return self._parse_set_operations(
            self._parse_select(nested=True, parse_subquery_alias=False)
        )

    def _parse_transaction(self) -> exp.Expression:
        this = None
        if self._match_texts(self.TRANSACTION_KIND):
            this = self._prev.text

        self._match_texts({"TRANSACTION", "WORK"})

        modes = []
        while True:
            mode = []
            while self._match(TokenType.VAR):
                mode.append(self._prev.text)

            if mode:
                modes.append(" ".join(mode))
            if not self._match(TokenType.COMMA):
                break

        return self.expression(exp.Transaction, this=this, modes=modes)

    def _parse_commit_or_rollback(self) -> exp.Expression:
        chain = None
        savepoint = None
        is_rollback = self._prev.token_type == TokenType.ROLLBACK

        self._match_texts({"TRANSACTION", "WORK"})

        if self._match_text_seq("TO"):
            self._match_text_seq("SAVEPOINT")
            savepoint = self._parse_id_var()

        if self._match(TokenType.AND):
            chain = not self._match_text_seq("NO")
            self._match_text_seq("CHAIN")

        if is_rollback:
            return self.expression(exp.Rollback, savepoint=savepoint)
        return self.expression(exp.Commit, chain=chain)

    def _parse_add_column(self) -> t.Optional[exp.Expression]:
        if not self._match_text_seq("ADD"):
            return None

        self._match(TokenType.COLUMN)
        exists_column = self._parse_exists(not_=True)
        expression = self._parse_column_def(self._parse_field(any_token=True))

        if expression:
            expression.set("exists", exists_column)

        return expression

    def _parse_drop_column(self) -> t.Optional[exp.Expression]:
        return self._match(TokenType.DROP) and self._parse_drop(default_kind="COLUMN")

    def _parse_add_constraint(self) -> t.Optional[exp.Expression]:
        this = None
        kind = self._prev.token_type

        if kind == TokenType.CONSTRAINT:
            this = self._parse_id_var()

            if self._match(TokenType.CHECK):
                expression = self._parse_wrapped(self._parse_conjunction)
                enforced = self._match_text_seq("ENFORCED")

                return self.expression(
                    exp.AddConstraint, this=this, expression=expression, enforced=enforced
                )

        if kind == TokenType.FOREIGN_KEY or self._match(TokenType.FOREIGN_KEY):
            expression = self._parse_foreign_key()
        elif kind == TokenType.PRIMARY_KEY or self._match(TokenType.PRIMARY_KEY):
            expression = self._parse_primary_key()

        return self.expression(exp.AddConstraint, this=this, expression=expression)

    def _parse_alter(self) -> t.Optional[exp.Expression]:
        if not self._match(TokenType.TABLE):
            return None

        exists = self._parse_exists()
        this = self._parse_table(schema=True)

        actions: t.Optional[exp.Expression | t.List[t.Optional[exp.Expression]]] = None

        index = self._index
        if self._match(TokenType.DELETE):
            actions = [self.expression(exp.Delete, where=self._parse_where())]
        elif self._match_text_seq("ADD"):
            if self._match_set(self.ADD_CONSTRAINT_TOKENS):
                actions = self._parse_csv(self._parse_add_constraint)
            else:
                self._retreat(index)
                actions = self._parse_csv(self._parse_add_column)
        elif self._match_text_seq("DROP", advance=False):
            actions = self._parse_csv(self._parse_drop_column)
        elif self._match_text_seq("RENAME", "TO"):
            actions = self.expression(exp.RenameTable, this=self._parse_table(schema=True))
        elif self._match_text_seq("ALTER"):
            self._match(TokenType.COLUMN)
            column = self._parse_field(any_token=True)

            if self._match_pair(TokenType.DROP, TokenType.DEFAULT):
                actions = self.expression(exp.AlterColumn, this=column, drop=True)
            elif self._match_pair(TokenType.SET, TokenType.DEFAULT):
                actions = self.expression(
                    exp.AlterColumn, this=column, default=self._parse_conjunction()
                )
            else:
                self._match_text_seq("SET", "DATA")
                actions = self.expression(
                    exp.AlterColumn,
                    this=column,
                    dtype=self._match_text_seq("TYPE") and self._parse_types(),
                    collate=self._match(TokenType.COLLATE) and self._parse_term(),
                    using=self._match(TokenType.USING) and self._parse_conjunction(),
                )

        actions = ensure_list(actions)
        return self.expression(exp.AlterTable, this=this, exists=exists, actions=actions)

    def _parse_show(self) -> t.Optional[exp.Expression]:
        parser = self._find_parser(self.SHOW_PARSERS, self._show_trie)  # type: ignore
        if parser:
            return parser(self)
        self._advance()
        return self.expression(exp.Show, this=self._prev.text.upper())

    def _default_parse_set_item(self) -> exp.Expression:
        return self.expression(
            exp.SetItem,
            this=self._parse_statement(),
        )

    def _parse_set_item(self) -> t.Optional[exp.Expression]:
        parser = self._find_parser(self.SET_PARSERS, self._set_trie)  # type: ignore
        return parser(self) if parser else self._default_parse_set_item()

    def _parse_merge(self) -> exp.Expression:
        self._match(TokenType.INTO)
        target = self._parse_table()

        self._match(TokenType.USING)
        using = self._parse_table()

        self._match(TokenType.ON)
        on = self._parse_conjunction()

        whens = []
        while self._match(TokenType.WHEN):
            this = self._parse_conjunction()
            self._match(TokenType.THEN)

            if self._match(TokenType.INSERT):
                _this = self._parse_star()
                if _this:
                    then = self.expression(exp.Insert, this=_this)
                else:
                    then = self.expression(
                        exp.Insert,
                        this=self._parse_value(),
                        expression=self._match(TokenType.VALUES) and self._parse_value(),
                    )
            elif self._match(TokenType.UPDATE):
                expressions = self._parse_star()
                if expressions:
                    then = self.expression(exp.Update, expressions=expressions)
                else:
                    then = self.expression(
                        exp.Update,
                        expressions=self._match(TokenType.SET)
                        and self._parse_csv(self._parse_equality),
                    )
            elif self._match(TokenType.DELETE):
                then = self.expression(exp.Var, this=self._prev.text)

            whens.append(self.expression(exp.When, this=this, then=then))

        return self.expression(
            exp.Merge,
            this=target,
            using=using,
            on=on,
            expressions=whens,
        )

    def _parse_set(self) -> exp.Expression:
        return self.expression(exp.Set, expressions=self._parse_csv(self._parse_set_item))

    def _find_parser(
        self, parsers: t.Dict[str, t.Callable], trie: t.Dict
    ) -> t.Optional[t.Callable]:
        index = self._index
        this = []
        while True:
            # The current token might be multiple words
            curr = self._curr.text.upper()
            key = curr.split(" ")
            this.append(curr)
            self._advance()
            result, trie = in_trie(trie, key)
            if result == 0:
                break
            if result == 2:
                subparser = parsers[" ".join(this)]
                return subparser
        self._retreat(index)
        return None

    def _match(self, token_type, advance=True):
        if not self._curr:
            return None

        if self._curr.token_type == token_type:
            if advance:
                self._advance()
            return True

        return None

    def _match_set(self, types):
        if not self._curr:
            return None

        if self._curr.token_type in types:
            self._advance()
            return True

        return None

    def _match_pair(self, token_type_a, token_type_b, advance=True):
        if not self._curr or not self._next:
            return None

        if self._curr.token_type == token_type_a and self._next.token_type == token_type_b:
            if advance:
                self._advance(2)
            return True

        return None

    def _match_l_paren(self, expression=None):
        if not self._match(TokenType.L_PAREN):
            self.raise_error("Expecting (")
        if expression and self._prev_comments:
            expression.comments = self._prev_comments

    def _match_r_paren(self, expression=None):
        if not self._match(TokenType.R_PAREN):
            self.raise_error("Expecting )")
        if expression and self._prev_comments:
            expression.comments = self._prev_comments

    def _match_texts(self, texts):
        if self._curr and self._curr.text.upper() in texts:
            self._advance()
            return True
        return False

    def _match_text_seq(self, *texts, advance=True):
        index = self._index
        for text in texts:
            if self._curr and self._curr.text.upper() == text:
                self._advance()
            else:
                self._retreat(index)
                return False

        if not advance:
            self._retreat(index)

        return True

    def _replace_columns_with_dots(self, this):
        if isinstance(this, exp.Dot):
            exp.replace_children(this, self._replace_columns_with_dots)
        elif isinstance(this, exp.Column):
            exp.replace_children(this, self._replace_columns_with_dots)
            table = this.args.get("table")
            this = (
                self.expression(exp.Dot, this=table, expression=this.this)
                if table
                else self.expression(exp.Var, this=this.name)
            )
        elif isinstance(this, exp.Identifier):
            this = self.expression(exp.Var, this=this.name)
        return this

    def _replace_lambda(self, node, lambda_variables):
        if isinstance(node, exp.Column):
            if node.name in lambda_variables:
                return node.this
        return node<|MERGE_RESOLUTION|>--- conflicted
+++ resolved
@@ -996,7 +996,6 @@
             TokenType.VIEW,
             TokenType.SCHEMA,
         ):
-<<<<<<< HEAD
             table_parts = self._parse_table_parts(schema=True)
 
             if self._match(TokenType.COMMA):  # comma-separated properties before schema definition
@@ -1007,14 +1006,8 @@
             if not properties:  # properties after schema definition
                 properties = self._parse_properties()
 
-            if self._match(TokenType.ALIAS):
-                expression = self._parse_ddl_select()
-=======
-            this = self._parse_table(schema=True)
-            properties = self._parse_properties()
             self._match(TokenType.ALIAS)
             expression = self._parse_ddl_select()
->>>>>>> 04c8e28c
 
             if create_token.token_type == TokenType.TABLE:
                 if self._match_text_seq("WITH", "DATA"):
@@ -1104,7 +1097,6 @@
             this=self._parse_var_or_string() or self._parse_number() or self._parse_id_var(),
         )
 
-<<<<<<< HEAD
     def _parse_properties(self, before=None) -> t.Optional[exp.Expression]:
         properties = []
 
@@ -1244,12 +1236,11 @@
             for_insert=for_insert,
             for_none=for_none,
         )
-=======
+
     def _parse_partition_by(self) -> t.List[t.Optional[exp.Expression]]:
         if self._match(TokenType.PARTITION_BY):
             return self._parse_csv(self._parse_conjunction)
         return []
->>>>>>> 04c8e28c
 
     def _parse_partitioned_by(self) -> exp.Expression:
         self._match(TokenType.EQ)
