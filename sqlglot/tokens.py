from __future__ import annotations

import os
import typing as t
from enum import auto

from sqlglot.errors import SqlglotError, TokenError
from sqlglot.helper import AutoName
from sqlglot.trie import TrieResult, in_trie, new_trie

if t.TYPE_CHECKING:
    from sqlglot.dialects.dialect import DialectType


try:
    from sqlglotrs import (  # type: ignore
        Tokenizer as RsTokenizer,
        TokenizerDialectSettings as RsTokenizerDialectSettings,
        TokenizerSettings as RsTokenizerSettings,
        TokenTypeSettings as RsTokenTypeSettings,
    )

    USE_RS_TOKENIZER = os.environ.get("SQLGLOTRS_TOKENIZER", "1") == "1"
except ImportError:
    USE_RS_TOKENIZER = False


class TokenType(AutoName):
    L_PAREN = auto()
    R_PAREN = auto()
    L_BRACKET = auto()
    R_BRACKET = auto()
    L_BRACE = auto()
    R_BRACE = auto()
    COMMA = auto()
    DOT = auto()
    DASH = auto()
    PLUS = auto()
    COLON = auto()
    DOTCOLON = auto()
    DCOLON = auto()
    DCOLONDOLLAR = auto()
    DCOLONPERCENT = auto()
    DCOLONQMARK = auto()
    DQMARK = auto()
    SEMICOLON = auto()
    STAR = auto()
    BACKSLASH = auto()
    SLASH = auto()
    LT = auto()
    LTE = auto()
    GT = auto()
    GTE = auto()
    NOT = auto()
    EQ = auto()
    NEQ = auto()
    NULLSAFE_EQ = auto()
    COLON_EQ = auto()
    COLON_GT = auto()
    NCOLON_GT = auto()
    AND = auto()
    OR = auto()
    AMP = auto()
    DPIPE = auto()
    PIPE_GT = auto()
    PIPE = auto()
    PIPE_SLASH = auto()
    DPIPE_SLASH = auto()
    CARET = auto()
    CARET_AT = auto()
    TILDA = auto()
    ARROW = auto()
    DARROW = auto()
    FARROW = auto()
    HASH = auto()
    HASH_ARROW = auto()
    DHASH_ARROW = auto()
    LR_ARROW = auto()
    DAT = auto()
    LT_AT = auto()
    AT_GT = auto()
    DOLLAR = auto()
    PARAMETER = auto()
    SESSION = auto()
    SESSION_PARAMETER = auto()
    DAMP = auto()
    XOR = auto()
    DSTAR = auto()
    QMARK_AMP = auto()
    QMARK_PIPE = auto()
    HASH_DASH = auto()
    EXCLAMATION = auto()

    URI_START = auto()

    BLOCK_START = auto()
    BLOCK_END = auto()

    SPACE = auto()
    BREAK = auto()

    STRING = auto()
    NUMBER = auto()
    IDENTIFIER = auto()
    DATABASE = auto()
    COLUMN = auto()
    COLUMN_DEF = auto()
    SCHEMA = auto()
    TABLE = auto()
    WAREHOUSE = auto()
    STAGE = auto()
    STREAMLIT = auto()
    VAR = auto()
    BIT_STRING = auto()
    HEX_STRING = auto()
    BYTE_STRING = auto()
    NATIONAL_STRING = auto()
    RAW_STRING = auto()
    HEREDOC_STRING = auto()
    UNICODE_STRING = auto()

    # types
    BIT = auto()
    BOOLEAN = auto()
    TINYINT = auto()
    UTINYINT = auto()
    SMALLINT = auto()
    USMALLINT = auto()
    MEDIUMINT = auto()
    UMEDIUMINT = auto()
    INT = auto()
    UINT = auto()
    BIGINT = auto()
    UBIGINT = auto()
    BIGNUM = auto()  # unlimited precision int
    INT128 = auto()
    UINT128 = auto()
    INT256 = auto()
    UINT256 = auto()
    FLOAT = auto()
    DOUBLE = auto()
    UDOUBLE = auto()
    DECIMAL = auto()
    DECIMAL32 = auto()
    DECIMAL64 = auto()
    DECIMAL128 = auto()
    DECIMAL256 = auto()
    DECFLOAT = auto()
    UDECIMAL = auto()
    BIGDECIMAL = auto()
    CHAR = auto()
    NCHAR = auto()
    VARCHAR = auto()
    NVARCHAR = auto()
    BPCHAR = auto()
    TEXT = auto()
    MEDIUMTEXT = auto()
    LONGTEXT = auto()
    BLOB = auto()
    MEDIUMBLOB = auto()
    LONGBLOB = auto()
    TINYBLOB = auto()
    TINYTEXT = auto()
    NAME = auto()
    BINARY = auto()
    VARBINARY = auto()
    JSON = auto()
    JSONB = auto()
    TIME = auto()
    TIMETZ = auto()
    TIME_NS = auto()
    TIMESTAMP = auto()
    TIMESTAMPTZ = auto()
    TIMESTAMPLTZ = auto()
    TIMESTAMPNTZ = auto()
    TIMESTAMP_S = auto()
    TIMESTAMP_MS = auto()
    TIMESTAMP_NS = auto()
    DATETIME = auto()
    DATETIME2 = auto()
    DATETIME64 = auto()
    SMALLDATETIME = auto()
    DATE = auto()
    DATE32 = auto()
    INT4RANGE = auto()
    INT4MULTIRANGE = auto()
    INT8RANGE = auto()
    INT8MULTIRANGE = auto()
    NUMRANGE = auto()
    NUMMULTIRANGE = auto()
    TSRANGE = auto()
    TSMULTIRANGE = auto()
    TSTZRANGE = auto()
    TSTZMULTIRANGE = auto()
    DATERANGE = auto()
    DATEMULTIRANGE = auto()
    UUID = auto()
    GEOGRAPHY = auto()
    GEOGRAPHYPOINT = auto()
    NULLABLE = auto()
    GEOMETRY = auto()
    POINT = auto()
    RING = auto()
    LINESTRING = auto()
    LOCALTIME = auto()
    LOCALTIMESTAMP = auto()
    MULTILINESTRING = auto()
    POLYGON = auto()
    MULTIPOLYGON = auto()
    HLLSKETCH = auto()
    HSTORE = auto()
    SUPER = auto()
    SERIAL = auto()
    SMALLSERIAL = auto()
    BIGSERIAL = auto()
    XML = auto()
    YEAR = auto()
    USERDEFINED = auto()
    MONEY = auto()
    SMALLMONEY = auto()
    ROWVERSION = auto()
    IMAGE = auto()
    VARIANT = auto()
    OBJECT = auto()
    INET = auto()
    IPADDRESS = auto()
    IPPREFIX = auto()
    IPV4 = auto()
    IPV6 = auto()
    ENUM = auto()
    ENUM8 = auto()
    ENUM16 = auto()
    FIXEDSTRING = auto()
    LOWCARDINALITY = auto()
    NESTED = auto()
    AGGREGATEFUNCTION = auto()
    SIMPLEAGGREGATEFUNCTION = auto()
    TDIGEST = auto()
    UNKNOWN = auto()
    VECTOR = auto()
    DYNAMIC = auto()
    VOID = auto()

    # keywords
    ALIAS = auto()
    ALTER = auto()
    ALL = auto()
    ANTI = auto()
    ANY = auto()
    APPLY = auto()
    ARRAY = auto()
    ASC = auto()
    ASOF = auto()
    ATTACH = auto()
    AUTO_INCREMENT = auto()
    BEGIN = auto()
    BETWEEN = auto()
    BULK_COLLECT_INTO = auto()
    CACHE = auto()
    CASE = auto()
    CHARACTER_SET = auto()
    CLUSTER_BY = auto()
    COLLATE = auto()
    COMMAND = auto()
    COMMENT = auto()
    COMMIT = auto()
    CONNECT_BY = auto()
    CONSTRAINT = auto()
    COPY = auto()
    CREATE = auto()
    CROSS = auto()
    CUBE = auto()
    CURRENT_DATE = auto()
    CURRENT_DATETIME = auto()
    CURRENT_SCHEMA = auto()
    CURRENT_TIME = auto()
    CURRENT_TIMESTAMP = auto()
    CURRENT_USER = auto()
<<<<<<< HEAD
    CURRENT_CATALOG = auto()
=======
    CURRENT_ROLE = auto()
>>>>>>> 52aceaaa
    DECLARE = auto()
    DEFAULT = auto()
    DELETE = auto()
    DESC = auto()
    DESCRIBE = auto()
    DETACH = auto()
    DICTIONARY = auto()
    DISTINCT = auto()
    DISTRIBUTE_BY = auto()
    DIV = auto()
    DROP = auto()
    ELSE = auto()
    END = auto()
    ESCAPE = auto()
    EXCEPT = auto()
    EXECUTE = auto()
    EXISTS = auto()
    FALSE = auto()
    FETCH = auto()
    FILE_FORMAT = auto()
    FILTER = auto()
    FINAL = auto()
    FIRST = auto()
    FOR = auto()
    FORCE = auto()
    FOREIGN_KEY = auto()
    FORMAT = auto()
    FROM = auto()
    FULL = auto()
    FUNCTION = auto()
    GET = auto()
    GLOB = auto()
    GLOBAL = auto()
    GRANT = auto()
    GROUP_BY = auto()
    GROUPING_SETS = auto()
    HAVING = auto()
    HINT = auto()
    IGNORE = auto()
    ILIKE = auto()
    IN = auto()
    INDEX = auto()
    INDEXED_BY = auto()
    INNER = auto()
    INSERT = auto()
    INSTALL = auto()
    INTERSECT = auto()
    INTERVAL = auto()
    INTO = auto()
    INTRODUCER = auto()
    IRLIKE = auto()
    IS = auto()
    ISNULL = auto()
    JOIN = auto()
    JOIN_MARKER = auto()
    KEEP = auto()
    KEY = auto()
    KILL = auto()
    LANGUAGE = auto()
    LATERAL = auto()
    LEFT = auto()
    LIKE = auto()
    LIMIT = auto()
    LIST = auto()
    LOAD = auto()
    LOCK = auto()
    MAP = auto()
    MATCH = auto()
    MATCH_CONDITION = auto()
    MATCH_RECOGNIZE = auto()
    MEMBER_OF = auto()
    MERGE = auto()
    MOD = auto()
    MODEL = auto()
    NATURAL = auto()
    NEXT = auto()
    NOTHING = auto()
    NOTNULL = auto()
    NULL = auto()
    OBJECT_IDENTIFIER = auto()
    OFFSET = auto()
    ON = auto()
    ONLY = auto()
    OPERATOR = auto()
    ORDER_BY = auto()
    ORDER_SIBLINGS_BY = auto()
    ORDERED = auto()
    ORDINALITY = auto()
    OUTER = auto()
    OVER = auto()
    OVERLAPS = auto()
    OVERWRITE = auto()
    PARTITION = auto()
    PARTITION_BY = auto()
    PERCENT = auto()
    PIVOT = auto()
    PLACEHOLDER = auto()
    POSITIONAL = auto()
    PRAGMA = auto()
    PREWHERE = auto()
    PRIMARY_KEY = auto()
    PROCEDURE = auto()
    PROPERTIES = auto()
    PSEUDO_TYPE = auto()
    PUT = auto()
    QUALIFY = auto()
    QUOTE = auto()
    QDCOLON = auto()
    RANGE = auto()
    RECURSIVE = auto()
    REFRESH = auto()
    RENAME = auto()
    REPLACE = auto()
    RETURNING = auto()
    REVOKE = auto()
    REFERENCES = auto()
    RIGHT = auto()
    RLIKE = auto()
    ROLLBACK = auto()
    ROLLUP = auto()
    ROW = auto()
    ROWS = auto()
    SELECT = auto()
    SEMI = auto()
    SEPARATOR = auto()
    SEQUENCE = auto()
    SERDE_PROPERTIES = auto()
    SET = auto()
    SETTINGS = auto()
    SHOW = auto()
    SIMILAR_TO = auto()
    SOME = auto()
    SORT_BY = auto()
    SOUNDS_LIKE = auto()
    START_WITH = auto()
    STORAGE_INTEGRATION = auto()
    STRAIGHT_JOIN = auto()
    STRUCT = auto()
    SUMMARIZE = auto()
    TABLE_SAMPLE = auto()
    TAG = auto()
    TEMPORARY = auto()
    TOP = auto()
    THEN = auto()
    TRUE = auto()
    TRUNCATE = auto()
    UNCACHE = auto()
    UNION = auto()
    UNNEST = auto()
    UNPIVOT = auto()
    UPDATE = auto()
    USE = auto()
    USING = auto()
    VALUES = auto()
    VIEW = auto()
    SEMANTIC_VIEW = auto()
    VOLATILE = auto()
    WHEN = auto()
    WHERE = auto()
    WINDOW = auto()
    WITH = auto()
    UNIQUE = auto()
    UTC_DATE = auto()
    UTC_TIME = auto()
    UTC_TIMESTAMP = auto()
    VERSION_SNAPSHOT = auto()
    TIMESTAMP_SNAPSHOT = auto()
    OPTION = auto()
    SINK = auto()
    SOURCE = auto()
    ANALYZE = auto()
    NAMESPACE = auto()
    EXPORT = auto()

    # sentinel
    HIVE_TOKEN_STREAM = auto()


_ALL_TOKEN_TYPES = list(TokenType)
_TOKEN_TYPE_TO_INDEX = {token_type: i for i, token_type in enumerate(_ALL_TOKEN_TYPES)}


class Token:
    __slots__ = ("token_type", "text", "line", "col", "start", "end", "comments")

    @classmethod
    def number(cls, number: int) -> Token:
        """Returns a NUMBER token with `number` as its text."""
        return cls(TokenType.NUMBER, str(number))

    @classmethod
    def string(cls, string: str) -> Token:
        """Returns a STRING token with `string` as its text."""
        return cls(TokenType.STRING, string)

    @classmethod
    def identifier(cls, identifier: str) -> Token:
        """Returns an IDENTIFIER token with `identifier` as its text."""
        return cls(TokenType.IDENTIFIER, identifier)

    @classmethod
    def var(cls, var: str) -> Token:
        """Returns an VAR token with `var` as its text."""
        return cls(TokenType.VAR, var)

    def __init__(
        self,
        token_type: TokenType,
        text: str,
        line: int = 1,
        col: int = 1,
        start: int = 0,
        end: int = 0,
        comments: t.Optional[t.List[str]] = None,
    ) -> None:
        """Token initializer.

        Args:
            token_type: The TokenType Enum.
            text: The text of the token.
            line: The line that the token ends on.
            col: The column that the token ends on.
            start: The start index of the token.
            end: The ending index of the token.
            comments: The comments to attach to the token.
        """
        self.token_type = token_type
        self.text = text
        self.line = line
        self.col = col
        self.start = start
        self.end = end
        self.comments = [] if comments is None else comments

    def __repr__(self) -> str:
        attributes = ", ".join(f"{k}: {getattr(self, k)}" for k in self.__slots__)
        return f"<Token {attributes}>"


class _Tokenizer(type):
    def __new__(cls, clsname, bases, attrs):
        klass = super().__new__(cls, clsname, bases, attrs)

        def _convert_quotes(arr: t.List[str | t.Tuple[str, str]]) -> t.Dict[str, str]:
            return dict(
                (item, item) if isinstance(item, str) else (item[0], item[1]) for item in arr
            )

        def _quotes_to_format(
            token_type: TokenType, arr: t.List[str | t.Tuple[str, str]]
        ) -> t.Dict[str, t.Tuple[str, TokenType]]:
            return {k: (v, token_type) for k, v in _convert_quotes(arr).items()}

        klass._QUOTES = _convert_quotes(klass.QUOTES)
        klass._IDENTIFIERS = _convert_quotes(klass.IDENTIFIERS)

        klass._FORMAT_STRINGS = {
            **{
                p + s: (e, TokenType.NATIONAL_STRING)
                for s, e in klass._QUOTES.items()
                for p in ("n", "N")
            },
            **_quotes_to_format(TokenType.BIT_STRING, klass.BIT_STRINGS),
            **_quotes_to_format(TokenType.BYTE_STRING, klass.BYTE_STRINGS),
            **_quotes_to_format(TokenType.HEX_STRING, klass.HEX_STRINGS),
            **_quotes_to_format(TokenType.RAW_STRING, klass.RAW_STRINGS),
            **_quotes_to_format(TokenType.HEREDOC_STRING, klass.HEREDOC_STRINGS),
            **_quotes_to_format(TokenType.UNICODE_STRING, klass.UNICODE_STRINGS),
        }

        klass._STRING_ESCAPES = set(klass.STRING_ESCAPES)
        klass._IDENTIFIER_ESCAPES = set(klass.IDENTIFIER_ESCAPES)
        klass._COMMENTS = {
            **dict(
                (comment, None) if isinstance(comment, str) else (comment[0], comment[1])
                for comment in klass.COMMENTS
            ),
            "{#": "#}",  # Ensure Jinja comments are tokenized correctly in all dialects
        }
        if klass.HINT_START in klass.KEYWORDS:
            klass._COMMENTS[klass.HINT_START] = "*/"

        klass._KEYWORD_TRIE = new_trie(
            key.upper()
            for key in (
                *klass.KEYWORDS,
                *klass._COMMENTS,
                *klass._QUOTES,
                *klass._FORMAT_STRINGS,
            )
            if " " in key or any(single in key for single in klass.SINGLE_TOKENS)
        )

        if USE_RS_TOKENIZER:
            settings = RsTokenizerSettings(
                white_space={k: _TOKEN_TYPE_TO_INDEX[v] for k, v in klass.WHITE_SPACE.items()},
                single_tokens={k: _TOKEN_TYPE_TO_INDEX[v] for k, v in klass.SINGLE_TOKENS.items()},
                keywords={k: _TOKEN_TYPE_TO_INDEX[v] for k, v in klass.KEYWORDS.items()},
                numeric_literals=klass.NUMERIC_LITERALS,
                identifiers=klass._IDENTIFIERS,
                identifier_escapes=klass._IDENTIFIER_ESCAPES,
                string_escapes=klass._STRING_ESCAPES,
                quotes=klass._QUOTES,
                format_strings={
                    k: (v1, _TOKEN_TYPE_TO_INDEX[v2])
                    for k, (v1, v2) in klass._FORMAT_STRINGS.items()
                },
                has_bit_strings=bool(klass.BIT_STRINGS),
                has_hex_strings=bool(klass.HEX_STRINGS),
                comments=klass._COMMENTS,
                var_single_tokens=klass.VAR_SINGLE_TOKENS,
                commands={_TOKEN_TYPE_TO_INDEX[v] for v in klass.COMMANDS},
                command_prefix_tokens={
                    _TOKEN_TYPE_TO_INDEX[v] for v in klass.COMMAND_PREFIX_TOKENS
                },
                heredoc_tag_is_identifier=klass.HEREDOC_TAG_IS_IDENTIFIER,
                string_escapes_allowed_in_raw_strings=klass.STRING_ESCAPES_ALLOWED_IN_RAW_STRINGS,
                nested_comments=klass.NESTED_COMMENTS,
                hint_start=klass.HINT_START,
                tokens_preceding_hint={
                    _TOKEN_TYPE_TO_INDEX[v] for v in klass.TOKENS_PRECEDING_HINT
                },
            )
            token_types = RsTokenTypeSettings(
                bit_string=_TOKEN_TYPE_TO_INDEX[TokenType.BIT_STRING],
                break_=_TOKEN_TYPE_TO_INDEX[TokenType.BREAK],
                dcolon=_TOKEN_TYPE_TO_INDEX[TokenType.DCOLON],
                heredoc_string=_TOKEN_TYPE_TO_INDEX[TokenType.HEREDOC_STRING],
                raw_string=_TOKEN_TYPE_TO_INDEX[TokenType.RAW_STRING],
                hex_string=_TOKEN_TYPE_TO_INDEX[TokenType.HEX_STRING],
                identifier=_TOKEN_TYPE_TO_INDEX[TokenType.IDENTIFIER],
                number=_TOKEN_TYPE_TO_INDEX[TokenType.NUMBER],
                parameter=_TOKEN_TYPE_TO_INDEX[TokenType.PARAMETER],
                semicolon=_TOKEN_TYPE_TO_INDEX[TokenType.SEMICOLON],
                string=_TOKEN_TYPE_TO_INDEX[TokenType.STRING],
                var=_TOKEN_TYPE_TO_INDEX[TokenType.VAR],
                heredoc_string_alternative=_TOKEN_TYPE_TO_INDEX[klass.HEREDOC_STRING_ALTERNATIVE],
                hint=_TOKEN_TYPE_TO_INDEX[TokenType.HINT],
            )
            klass._RS_TOKENIZER = RsTokenizer(settings, token_types)
        else:
            klass._RS_TOKENIZER = None

        return klass


class Tokenizer(metaclass=_Tokenizer):
    SINGLE_TOKENS = {
        "(": TokenType.L_PAREN,
        ")": TokenType.R_PAREN,
        "[": TokenType.L_BRACKET,
        "]": TokenType.R_BRACKET,
        "{": TokenType.L_BRACE,
        "}": TokenType.R_BRACE,
        "&": TokenType.AMP,
        "^": TokenType.CARET,
        ":": TokenType.COLON,
        ",": TokenType.COMMA,
        ".": TokenType.DOT,
        "-": TokenType.DASH,
        "=": TokenType.EQ,
        ">": TokenType.GT,
        "<": TokenType.LT,
        "%": TokenType.MOD,
        "!": TokenType.NOT,
        "|": TokenType.PIPE,
        "+": TokenType.PLUS,
        ";": TokenType.SEMICOLON,
        "/": TokenType.SLASH,
        "\\": TokenType.BACKSLASH,
        "*": TokenType.STAR,
        "~": TokenType.TILDA,
        "?": TokenType.PLACEHOLDER,
        "@": TokenType.PARAMETER,
        "#": TokenType.HASH,
        # Used for breaking a var like x'y' but nothing else the token type doesn't matter
        "'": TokenType.UNKNOWN,
        "`": TokenType.UNKNOWN,
        '"': TokenType.UNKNOWN,
    }

    BIT_STRINGS: t.List[str | t.Tuple[str, str]] = []
    BYTE_STRINGS: t.List[str | t.Tuple[str, str]] = []
    HEX_STRINGS: t.List[str | t.Tuple[str, str]] = []
    RAW_STRINGS: t.List[str | t.Tuple[str, str]] = []
    HEREDOC_STRINGS: t.List[str | t.Tuple[str, str]] = []
    UNICODE_STRINGS: t.List[str | t.Tuple[str, str]] = []
    IDENTIFIERS: t.List[str | t.Tuple[str, str]] = ['"']
    QUOTES: t.List[t.Tuple[str, str] | str] = ["'"]
    STRING_ESCAPES = ["'"]
    VAR_SINGLE_TOKENS: t.Set[str] = set()

    # The strings in this list can always be used as escapes, regardless of the surrounding
    # identifier delimiters. By default, the closing delimiter is assumed to also act as an
    # identifier escape, e.g. if we use double-quotes, then they also act as escapes: "x"""
    IDENTIFIER_ESCAPES: t.List[str] = []

    # Whether the heredoc tags follow the same lexical rules as unquoted identifiers
    HEREDOC_TAG_IS_IDENTIFIER = False

    # Token that we'll generate as a fallback if the heredoc prefix doesn't correspond to a heredoc
    HEREDOC_STRING_ALTERNATIVE = TokenType.VAR

    # Whether string escape characters function as such when placed within raw strings
    STRING_ESCAPES_ALLOWED_IN_RAW_STRINGS = True

    NESTED_COMMENTS = True

    HINT_START = "/*+"

    TOKENS_PRECEDING_HINT = {TokenType.SELECT, TokenType.INSERT, TokenType.UPDATE, TokenType.DELETE}

    # Autofilled
    _COMMENTS: t.Dict[str, str] = {}
    _FORMAT_STRINGS: t.Dict[str, t.Tuple[str, TokenType]] = {}
    _IDENTIFIERS: t.Dict[str, str] = {}
    _IDENTIFIER_ESCAPES: t.Set[str] = set()
    _QUOTES: t.Dict[str, str] = {}
    _STRING_ESCAPES: t.Set[str] = set()
    _KEYWORD_TRIE: t.Dict = {}
    _RS_TOKENIZER: t.Optional[t.Any] = None

    KEYWORDS: t.Dict[str, TokenType] = {
        **{f"{{%{postfix}": TokenType.BLOCK_START for postfix in ("", "+", "-")},
        **{f"{prefix}%}}": TokenType.BLOCK_END for prefix in ("", "+", "-")},
        **{f"{{{{{postfix}": TokenType.BLOCK_START for postfix in ("+", "-")},
        **{f"{prefix}}}}}": TokenType.BLOCK_END for prefix in ("+", "-")},
        HINT_START: TokenType.HINT,
        "==": TokenType.EQ,
        "::": TokenType.DCOLON,
        "?::": TokenType.QDCOLON,
        "||": TokenType.DPIPE,
        "|>": TokenType.PIPE_GT,
        ">=": TokenType.GTE,
        "<=": TokenType.LTE,
        "<>": TokenType.NEQ,
        "!=": TokenType.NEQ,
        ":=": TokenType.COLON_EQ,
        "<=>": TokenType.NULLSAFE_EQ,
        "->": TokenType.ARROW,
        "->>": TokenType.DARROW,
        "=>": TokenType.FARROW,
        "#>": TokenType.HASH_ARROW,
        "#>>": TokenType.DHASH_ARROW,
        "<->": TokenType.LR_ARROW,
        "&&": TokenType.DAMP,
        "??": TokenType.DQMARK,
        "~~~": TokenType.GLOB,
        "~~": TokenType.LIKE,
        "~~*": TokenType.ILIKE,
        "~*": TokenType.IRLIKE,
        "ALL": TokenType.ALL,
        "AND": TokenType.AND,
        "ANTI": TokenType.ANTI,
        "ANY": TokenType.ANY,
        "ASC": TokenType.ASC,
        "AS": TokenType.ALIAS,
        "ASOF": TokenType.ASOF,
        "AUTOINCREMENT": TokenType.AUTO_INCREMENT,
        "AUTO_INCREMENT": TokenType.AUTO_INCREMENT,
        "BEGIN": TokenType.BEGIN,
        "BETWEEN": TokenType.BETWEEN,
        "CACHE": TokenType.CACHE,
        "UNCACHE": TokenType.UNCACHE,
        "CASE": TokenType.CASE,
        "CHARACTER SET": TokenType.CHARACTER_SET,
        "CLUSTER BY": TokenType.CLUSTER_BY,
        "COLLATE": TokenType.COLLATE,
        "COLUMN": TokenType.COLUMN,
        "COMMIT": TokenType.COMMIT,
        "CONNECT BY": TokenType.CONNECT_BY,
        "CONSTRAINT": TokenType.CONSTRAINT,
        "COPY": TokenType.COPY,
        "CREATE": TokenType.CREATE,
        "CROSS": TokenType.CROSS,
        "CUBE": TokenType.CUBE,
        "CURRENT_DATE": TokenType.CURRENT_DATE,
        "CURRENT_SCHEMA": TokenType.CURRENT_SCHEMA,
        "CURRENT_TIME": TokenType.CURRENT_TIME,
        "CURRENT_TIMESTAMP": TokenType.CURRENT_TIMESTAMP,
        "CURRENT_USER": TokenType.CURRENT_USER,
        "DATABASE": TokenType.DATABASE,
        "DEFAULT": TokenType.DEFAULT,
        "DELETE": TokenType.DELETE,
        "DESC": TokenType.DESC,
        "DESCRIBE": TokenType.DESCRIBE,
        "DISTINCT": TokenType.DISTINCT,
        "DISTRIBUTE BY": TokenType.DISTRIBUTE_BY,
        "DIV": TokenType.DIV,
        "DROP": TokenType.DROP,
        "ELSE": TokenType.ELSE,
        "END": TokenType.END,
        "ENUM": TokenType.ENUM,
        "ESCAPE": TokenType.ESCAPE,
        "EXCEPT": TokenType.EXCEPT,
        "EXECUTE": TokenType.EXECUTE,
        "EXISTS": TokenType.EXISTS,
        "FALSE": TokenType.FALSE,
        "FETCH": TokenType.FETCH,
        "FILTER": TokenType.FILTER,
        "FIRST": TokenType.FIRST,
        "FULL": TokenType.FULL,
        "FUNCTION": TokenType.FUNCTION,
        "FOR": TokenType.FOR,
        "FOREIGN KEY": TokenType.FOREIGN_KEY,
        "FORMAT": TokenType.FORMAT,
        "FROM": TokenType.FROM,
        "GEOGRAPHY": TokenType.GEOGRAPHY,
        "GEOMETRY": TokenType.GEOMETRY,
        "GLOB": TokenType.GLOB,
        "GROUP BY": TokenType.GROUP_BY,
        "GROUPING SETS": TokenType.GROUPING_SETS,
        "HAVING": TokenType.HAVING,
        "ILIKE": TokenType.ILIKE,
        "IN": TokenType.IN,
        "INDEX": TokenType.INDEX,
        "INET": TokenType.INET,
        "INNER": TokenType.INNER,
        "INSERT": TokenType.INSERT,
        "INTERVAL": TokenType.INTERVAL,
        "INTERSECT": TokenType.INTERSECT,
        "INTO": TokenType.INTO,
        "IS": TokenType.IS,
        "ISNULL": TokenType.ISNULL,
        "JOIN": TokenType.JOIN,
        "KEEP": TokenType.KEEP,
        "KILL": TokenType.KILL,
        "LATERAL": TokenType.LATERAL,
        "LEFT": TokenType.LEFT,
        "LIKE": TokenType.LIKE,
        "LIMIT": TokenType.LIMIT,
        "LOAD": TokenType.LOAD,
        "LOCALTIME": TokenType.LOCALTIME,
        "LOCALTIMESTAMP": TokenType.LOCALTIMESTAMP,
        "LOCK": TokenType.LOCK,
        "MERGE": TokenType.MERGE,
        "NAMESPACE": TokenType.NAMESPACE,
        "NATURAL": TokenType.NATURAL,
        "NEXT": TokenType.NEXT,
        "NOT": TokenType.NOT,
        "NOTNULL": TokenType.NOTNULL,
        "NULL": TokenType.NULL,
        "OBJECT": TokenType.OBJECT,
        "OFFSET": TokenType.OFFSET,
        "ON": TokenType.ON,
        "OR": TokenType.OR,
        "XOR": TokenType.XOR,
        "ORDER BY": TokenType.ORDER_BY,
        "ORDINALITY": TokenType.ORDINALITY,
        "OUTER": TokenType.OUTER,
        "OVER": TokenType.OVER,
        "OVERLAPS": TokenType.OVERLAPS,
        "OVERWRITE": TokenType.OVERWRITE,
        "PARTITION": TokenType.PARTITION,
        "PARTITION BY": TokenType.PARTITION_BY,
        "PARTITIONED BY": TokenType.PARTITION_BY,
        "PARTITIONED_BY": TokenType.PARTITION_BY,
        "PERCENT": TokenType.PERCENT,
        "PIVOT": TokenType.PIVOT,
        "PRAGMA": TokenType.PRAGMA,
        "PRIMARY KEY": TokenType.PRIMARY_KEY,
        "PROCEDURE": TokenType.PROCEDURE,
        "QUALIFY": TokenType.QUALIFY,
        "RANGE": TokenType.RANGE,
        "RECURSIVE": TokenType.RECURSIVE,
        "REGEXP": TokenType.RLIKE,
        "RENAME": TokenType.RENAME,
        "REPLACE": TokenType.REPLACE,
        "RETURNING": TokenType.RETURNING,
        "REFERENCES": TokenType.REFERENCES,
        "RIGHT": TokenType.RIGHT,
        "RLIKE": TokenType.RLIKE,
        "ROLLBACK": TokenType.ROLLBACK,
        "ROLLUP": TokenType.ROLLUP,
        "ROW": TokenType.ROW,
        "ROWS": TokenType.ROWS,
        "SCHEMA": TokenType.SCHEMA,
        "SELECT": TokenType.SELECT,
        "SEMI": TokenType.SEMI,
        "SESSION": TokenType.SESSION,
        "SET": TokenType.SET,
        "SETTINGS": TokenType.SETTINGS,
        "SHOW": TokenType.SHOW,
        "SIMILAR TO": TokenType.SIMILAR_TO,
        "SOME": TokenType.SOME,
        "SORT BY": TokenType.SORT_BY,
        "START WITH": TokenType.START_WITH,
        "STRAIGHT_JOIN": TokenType.STRAIGHT_JOIN,
        "TABLE": TokenType.TABLE,
        "TABLESAMPLE": TokenType.TABLE_SAMPLE,
        "TEMP": TokenType.TEMPORARY,
        "TEMPORARY": TokenType.TEMPORARY,
        "THEN": TokenType.THEN,
        "TRUE": TokenType.TRUE,
        "TRUNCATE": TokenType.TRUNCATE,
        "UNION": TokenType.UNION,
        "UNKNOWN": TokenType.UNKNOWN,
        "UNNEST": TokenType.UNNEST,
        "UNPIVOT": TokenType.UNPIVOT,
        "UPDATE": TokenType.UPDATE,
        "USE": TokenType.USE,
        "USING": TokenType.USING,
        "UUID": TokenType.UUID,
        "VALUES": TokenType.VALUES,
        "VIEW": TokenType.VIEW,
        "VOLATILE": TokenType.VOLATILE,
        "WHEN": TokenType.WHEN,
        "WHERE": TokenType.WHERE,
        "WINDOW": TokenType.WINDOW,
        "WITH": TokenType.WITH,
        "APPLY": TokenType.APPLY,
        "ARRAY": TokenType.ARRAY,
        "BIT": TokenType.BIT,
        "BOOL": TokenType.BOOLEAN,
        "BOOLEAN": TokenType.BOOLEAN,
        "BYTE": TokenType.TINYINT,
        "MEDIUMINT": TokenType.MEDIUMINT,
        "INT1": TokenType.TINYINT,
        "TINYINT": TokenType.TINYINT,
        "INT16": TokenType.SMALLINT,
        "SHORT": TokenType.SMALLINT,
        "SMALLINT": TokenType.SMALLINT,
        "HUGEINT": TokenType.INT128,
        "UHUGEINT": TokenType.UINT128,
        "INT2": TokenType.SMALLINT,
        "INTEGER": TokenType.INT,
        "INT": TokenType.INT,
        "INT4": TokenType.INT,
        "INT32": TokenType.INT,
        "INT64": TokenType.BIGINT,
        "INT128": TokenType.INT128,
        "INT256": TokenType.INT256,
        "LONG": TokenType.BIGINT,
        "BIGINT": TokenType.BIGINT,
        "INT8": TokenType.TINYINT,
        "UINT": TokenType.UINT,
        "UINT128": TokenType.UINT128,
        "UINT256": TokenType.UINT256,
        "DEC": TokenType.DECIMAL,
        "DECIMAL": TokenType.DECIMAL,
        "DECIMAL32": TokenType.DECIMAL32,
        "DECIMAL64": TokenType.DECIMAL64,
        "DECIMAL128": TokenType.DECIMAL128,
        "DECIMAL256": TokenType.DECIMAL256,
        "DECFLOAT": TokenType.DECFLOAT,
        "BIGDECIMAL": TokenType.BIGDECIMAL,
        "BIGNUMERIC": TokenType.BIGDECIMAL,
        "BIGNUM": TokenType.BIGNUM,
        "LIST": TokenType.LIST,
        "MAP": TokenType.MAP,
        "NULLABLE": TokenType.NULLABLE,
        "NUMBER": TokenType.DECIMAL,
        "NUMERIC": TokenType.DECIMAL,
        "FIXED": TokenType.DECIMAL,
        "REAL": TokenType.FLOAT,
        "FLOAT": TokenType.FLOAT,
        "FLOAT4": TokenType.FLOAT,
        "FLOAT8": TokenType.DOUBLE,
        "DOUBLE": TokenType.DOUBLE,
        "DOUBLE PRECISION": TokenType.DOUBLE,
        "JSON": TokenType.JSON,
        "JSONB": TokenType.JSONB,
        "CHAR": TokenType.CHAR,
        "CHARACTER": TokenType.CHAR,
        "CHAR VARYING": TokenType.VARCHAR,
        "CHARACTER VARYING": TokenType.VARCHAR,
        "NCHAR": TokenType.NCHAR,
        "VARCHAR": TokenType.VARCHAR,
        "VARCHAR2": TokenType.VARCHAR,
        "NVARCHAR": TokenType.NVARCHAR,
        "NVARCHAR2": TokenType.NVARCHAR,
        "BPCHAR": TokenType.BPCHAR,
        "STR": TokenType.TEXT,
        "STRING": TokenType.TEXT,
        "TEXT": TokenType.TEXT,
        "LONGTEXT": TokenType.LONGTEXT,
        "MEDIUMTEXT": TokenType.MEDIUMTEXT,
        "TINYTEXT": TokenType.TINYTEXT,
        "CLOB": TokenType.TEXT,
        "LONGVARCHAR": TokenType.TEXT,
        "BINARY": TokenType.BINARY,
        "BLOB": TokenType.VARBINARY,
        "LONGBLOB": TokenType.LONGBLOB,
        "MEDIUMBLOB": TokenType.MEDIUMBLOB,
        "TINYBLOB": TokenType.TINYBLOB,
        "BYTEA": TokenType.VARBINARY,
        "VARBINARY": TokenType.VARBINARY,
        "TIME": TokenType.TIME,
        "TIMETZ": TokenType.TIMETZ,
        "TIME_NS": TokenType.TIME_NS,
        "TIMESTAMP": TokenType.TIMESTAMP,
        "TIMESTAMPTZ": TokenType.TIMESTAMPTZ,
        "TIMESTAMPLTZ": TokenType.TIMESTAMPLTZ,
        "TIMESTAMP_LTZ": TokenType.TIMESTAMPLTZ,
        "TIMESTAMPNTZ": TokenType.TIMESTAMPNTZ,
        "TIMESTAMP_NTZ": TokenType.TIMESTAMPNTZ,
        "DATE": TokenType.DATE,
        "DATETIME": TokenType.DATETIME,
        "INT4RANGE": TokenType.INT4RANGE,
        "INT4MULTIRANGE": TokenType.INT4MULTIRANGE,
        "INT8RANGE": TokenType.INT8RANGE,
        "INT8MULTIRANGE": TokenType.INT8MULTIRANGE,
        "NUMRANGE": TokenType.NUMRANGE,
        "NUMMULTIRANGE": TokenType.NUMMULTIRANGE,
        "TSRANGE": TokenType.TSRANGE,
        "TSMULTIRANGE": TokenType.TSMULTIRANGE,
        "TSTZRANGE": TokenType.TSTZRANGE,
        "TSTZMULTIRANGE": TokenType.TSTZMULTIRANGE,
        "DATERANGE": TokenType.DATERANGE,
        "DATEMULTIRANGE": TokenType.DATEMULTIRANGE,
        "UNIQUE": TokenType.UNIQUE,
        "VECTOR": TokenType.VECTOR,
        "STRUCT": TokenType.STRUCT,
        "SEQUENCE": TokenType.SEQUENCE,
        "VARIANT": TokenType.VARIANT,
        "ALTER": TokenType.ALTER,
        "ANALYZE": TokenType.ANALYZE,
        "CALL": TokenType.COMMAND,
        "COMMENT": TokenType.COMMENT,
        "EXPLAIN": TokenType.COMMAND,
        "GRANT": TokenType.GRANT,
        "REVOKE": TokenType.REVOKE,
        "OPTIMIZE": TokenType.COMMAND,
        "PREPARE": TokenType.COMMAND,
        "VACUUM": TokenType.COMMAND,
        "USER-DEFINED": TokenType.USERDEFINED,
        "FOR VERSION": TokenType.VERSION_SNAPSHOT,
        "FOR TIMESTAMP": TokenType.TIMESTAMP_SNAPSHOT,
    }

    WHITE_SPACE: t.Dict[t.Optional[str], TokenType] = {
        " ": TokenType.SPACE,
        "\t": TokenType.SPACE,
        "\n": TokenType.BREAK,
        "\r": TokenType.BREAK,
    }

    COMMANDS = {
        TokenType.COMMAND,
        TokenType.EXECUTE,
        TokenType.FETCH,
        TokenType.SHOW,
        TokenType.RENAME,
    }

    COMMAND_PREFIX_TOKENS = {TokenType.SEMICOLON, TokenType.BEGIN}

    # Handle numeric literals like in hive (3L = BIGINT)
    NUMERIC_LITERALS: t.Dict[str, str] = {}

    COMMENTS = ["--", ("/*", "*/")]

    __slots__ = (
        "sql",
        "size",
        "tokens",
        "dialect",
        "use_rs_tokenizer",
        "_start",
        "_current",
        "_line",
        "_col",
        "_comments",
        "_char",
        "_end",
        "_peek",
        "_prev_token_line",
        "_rs_dialect_settings",
    )

    def __init__(
        self,
        dialect: DialectType = None,
        use_rs_tokenizer: t.Optional[bool] = None,
        **opts: t.Any,
    ) -> None:
        from sqlglot.dialects import Dialect

        self.dialect = Dialect.get_or_raise(dialect)

        # initialize `use_rs_tokenizer`, and allow it to be overwritten per Tokenizer instance
        self.use_rs_tokenizer = (
            use_rs_tokenizer if use_rs_tokenizer is not None else USE_RS_TOKENIZER
        )

        if self.use_rs_tokenizer:
            self._rs_dialect_settings = RsTokenizerDialectSettings(
                unescaped_sequences=self.dialect.UNESCAPED_SEQUENCES,
                identifiers_can_start_with_digit=self.dialect.IDENTIFIERS_CAN_START_WITH_DIGIT,
                numbers_can_be_underscore_separated=self.dialect.NUMBERS_CAN_BE_UNDERSCORE_SEPARATED,
            )

        self.reset()

    def reset(self) -> None:
        self.sql = ""
        self.size = 0
        self.tokens: t.List[Token] = []
        self._start = 0
        self._current = 0
        self._line = 1
        self._col = 0
        self._comments: t.List[str] = []

        self._char = ""
        self._end = False
        self._peek = ""
        self._prev_token_line = -1

    def tokenize(self, sql: str) -> t.List[Token]:
        """Returns a list of tokens corresponding to the SQL string `sql`."""
        if self.use_rs_tokenizer:
            return self.tokenize_rs(sql)

        self.reset()
        self.sql = sql
        self.size = len(sql)

        try:
            self._scan()
        except Exception as e:
            start = max(self._current - 50, 0)
            end = min(self._current + 50, self.size - 1)
            context = self.sql[start:end]
            raise TokenError(f"Error tokenizing '{context}'") from e

        return self.tokens

    def _scan(self, until: t.Optional[t.Callable] = None) -> None:
        while self.size and not self._end:
            current = self._current

            # Skip spaces here rather than iteratively calling advance() for performance reasons
            while current < self.size:
                char = self.sql[current]

                if char.isspace() and (char == " " or char == "\t"):
                    current += 1
                else:
                    break

            offset = current - self._current if current > self._current else 1

            self._start = current
            self._advance(offset)

            if not self._char.isspace():
                if self._char.isdigit():
                    self._scan_number()
                elif self._char in self._IDENTIFIERS:
                    self._scan_identifier(self._IDENTIFIERS[self._char])
                else:
                    self._scan_keywords()

            if until and until():
                break

        if self.tokens and self._comments:
            self.tokens[-1].comments.extend(self._comments)

    def _chars(self, size: int) -> str:
        if size == 1:
            return self._char

        start = self._current - 1
        end = start + size

        return self.sql[start:end] if end <= self.size else ""

    def _advance(self, i: int = 1, alnum: bool = False) -> None:
        if self.WHITE_SPACE.get(self._char) is TokenType.BREAK:
            # Ensures we don't count an extra line if we get a \r\n line break sequence
            if not (self._char == "\r" and self._peek == "\n"):
                self._col = i
                self._line += 1
        else:
            self._col += i

        self._current += i
        self._end = self._current >= self.size
        self._char = self.sql[self._current - 1]
        self._peek = "" if self._end else self.sql[self._current]

        if alnum and self._char.isalnum():
            # Here we use local variables instead of attributes for better performance
            _col = self._col
            _current = self._current
            _end = self._end
            _peek = self._peek

            while _peek.isalnum():
                _col += 1
                _current += 1
                _end = _current >= self.size
                _peek = "" if _end else self.sql[_current]

            self._col = _col
            self._current = _current
            self._end = _end
            self._peek = _peek
            self._char = self.sql[_current - 1]

    @property
    def _text(self) -> str:
        return self.sql[self._start : self._current]

    def _add(self, token_type: TokenType, text: t.Optional[str] = None) -> None:
        self._prev_token_line = self._line

        if self._comments and token_type == TokenType.SEMICOLON and self.tokens:
            self.tokens[-1].comments.extend(self._comments)
            self._comments = []

        self.tokens.append(
            Token(
                token_type,
                text=self._text if text is None else text,
                line=self._line,
                col=self._col,
                start=self._start,
                end=self._current - 1,
                comments=self._comments,
            )
        )
        self._comments = []

        # If we have either a semicolon or a begin token before the command's token, we'll parse
        # whatever follows the command's token as a string
        if (
            token_type in self.COMMANDS
            and self._peek != ";"
            and (len(self.tokens) == 1 or self.tokens[-2].token_type in self.COMMAND_PREFIX_TOKENS)
        ):
            start = self._current
            tokens = len(self.tokens)
            self._scan(lambda: self._peek == ";")
            self.tokens = self.tokens[:tokens]
            text = self.sql[start : self._current].strip()
            if text:
                self._add(TokenType.STRING, text)

    def _scan_keywords(self) -> None:
        size = 0
        word = None
        chars = self._text
        char = chars
        prev_space = False
        skip = False
        trie = self._KEYWORD_TRIE
        single_token = char in self.SINGLE_TOKENS

        while chars:
            if skip:
                result = TrieResult.PREFIX
            else:
                result, trie = in_trie(trie, char.upper())

            if result == TrieResult.FAILED:
                break
            if result == TrieResult.EXISTS:
                word = chars

            end = self._current + size
            size += 1

            if end < self.size:
                char = self.sql[end]
                single_token = single_token or char in self.SINGLE_TOKENS
                is_space = char.isspace()

                if not is_space or not prev_space:
                    if is_space:
                        char = " "
                    chars += char
                    prev_space = is_space
                    skip = False
                else:
                    skip = True
            else:
                char = ""
                break

        if word:
            if self._scan_string(word):
                return
            if self._scan_comment(word):
                return
            if prev_space or single_token or not char:
                self._advance(size - 1)
                word = word.upper()
                self._add(self.KEYWORDS[word], text=word)
                return

        if self._char in self.SINGLE_TOKENS:
            self._add(self.SINGLE_TOKENS[self._char], text=self._char)
            return

        self._scan_var()

    def _scan_comment(self, comment_start: str) -> bool:
        if comment_start not in self._COMMENTS:
            return False

        comment_start_line = self._line
        comment_start_size = len(comment_start)
        comment_end = self._COMMENTS[comment_start]

        if comment_end:
            # Skip the comment's start delimiter
            self._advance(comment_start_size)

            comment_count = 1
            comment_end_size = len(comment_end)

            while not self._end:
                if self._chars(comment_end_size) == comment_end:
                    comment_count -= 1
                    if not comment_count:
                        break

                self._advance(alnum=True)

                # Nested comments are allowed by some dialects, e.g. databricks, duckdb, postgres
                if (
                    self.NESTED_COMMENTS
                    and not self._end
                    and self._chars(comment_end_size) == comment_start
                ):
                    self._advance(comment_start_size)
                    comment_count += 1

            self._comments.append(self._text[comment_start_size : -comment_end_size + 1])
            self._advance(comment_end_size - 1)
        else:
            while not self._end and self.WHITE_SPACE.get(self._peek) is not TokenType.BREAK:
                self._advance(alnum=True)
            self._comments.append(self._text[comment_start_size:])

        if (
            comment_start == self.HINT_START
            and self.tokens
            and self.tokens[-1].token_type in self.TOKENS_PRECEDING_HINT
        ):
            self._add(TokenType.HINT)

        # Leading comment is attached to the succeeding token, whilst trailing comment to the preceding.
        # Multiple consecutive comments are preserved by appending them to the current comments list.
        if comment_start_line == self._prev_token_line:
            self.tokens[-1].comments.extend(self._comments)
            self._comments = []
            self._prev_token_line = self._line

        return True

    def _scan_number(self) -> None:
        if self._char == "0":
            peek = self._peek.upper()
            if peek == "B":
                return self._scan_bits() if self.BIT_STRINGS else self._add(TokenType.NUMBER)
            elif peek == "X":
                return self._scan_hex() if self.HEX_STRINGS else self._add(TokenType.NUMBER)

        decimal = False
        scientific = 0

        while True:
            if self._peek.isdigit():
                self._advance()
            elif self._peek == "." and not decimal:
                if self.tokens and self.tokens[-1].token_type == TokenType.PARAMETER:
                    return self._add(TokenType.NUMBER)
                decimal = True
                self._advance()
            elif self._peek in ("-", "+") and scientific == 1:
                scientific += 1
                self._advance()
            elif self._peek.upper() == "E" and not scientific:
                scientific += 1
                self._advance()
            elif self._peek == "_" and self.dialect.NUMBERS_CAN_BE_UNDERSCORE_SEPARATED:
                self._advance()
            elif self._peek.isidentifier():
                number_text = self._text
                literal = ""

                while self._peek.strip() and self._peek not in self.SINGLE_TOKENS:
                    literal += self._peek
                    self._advance()

                token_type = self.KEYWORDS.get(self.NUMERIC_LITERALS.get(literal.upper(), ""))

                if token_type:
                    self._add(TokenType.NUMBER, number_text)
                    self._add(TokenType.DCOLON, "::")
                    return self._add(token_type, literal)
                elif self.dialect.IDENTIFIERS_CAN_START_WITH_DIGIT:
                    return self._add(TokenType.VAR)

                self._advance(-len(literal))
                return self._add(TokenType.NUMBER, number_text)
            else:
                return self._add(TokenType.NUMBER)

    def _scan_bits(self) -> None:
        self._advance()
        value = self._extract_value()
        try:
            # If `value` can't be converted to a binary, fallback to tokenizing it as an identifier
            int(value, 2)
            self._add(TokenType.BIT_STRING, value[2:])  # Drop the 0b
        except ValueError:
            self._add(TokenType.IDENTIFIER)

    def _scan_hex(self) -> None:
        self._advance()
        value = self._extract_value()
        try:
            # If `value` can't be converted to a hex, fallback to tokenizing it as an identifier
            int(value, 16)
            self._add(TokenType.HEX_STRING, value[2:])  # Drop the 0x
        except ValueError:
            self._add(TokenType.IDENTIFIER)

    def _extract_value(self) -> str:
        while True:
            char = self._peek.strip()
            if char and char not in self.SINGLE_TOKENS:
                self._advance(alnum=True)
            else:
                break

        return self._text

    def _scan_string(self, start: str) -> bool:
        base = None
        token_type = TokenType.STRING

        if start in self._QUOTES:
            end = self._QUOTES[start]
        elif start in self._FORMAT_STRINGS:
            end, token_type = self._FORMAT_STRINGS[start]

            if token_type == TokenType.HEX_STRING:
                base = 16
            elif token_type == TokenType.BIT_STRING:
                base = 2
            elif token_type == TokenType.HEREDOC_STRING:
                self._advance()

                if self._char == end:
                    tag = ""
                else:
                    tag = self._extract_string(
                        end,
                        raw_string=True,
                        raise_unmatched=not self.HEREDOC_TAG_IS_IDENTIFIER,
                    )

                if (
                    tag
                    and self.HEREDOC_TAG_IS_IDENTIFIER
                    and (self._end or tag.isdigit() or any(c.isspace() for c in tag))
                ):
                    if not self._end:
                        self._advance(-1)

                    self._advance(-len(tag))
                    self._add(self.HEREDOC_STRING_ALTERNATIVE)
                    return True

                end = f"{start}{tag}{end}"
        else:
            return False

        self._advance(len(start))
        text = self._extract_string(end, raw_string=token_type == TokenType.RAW_STRING)

        if base and text:
            try:
                int(text, base)
            except Exception:
                raise TokenError(
                    f"Numeric string contains invalid characters from {self._line}:{self._start}"
                )

        self._add(token_type, text)
        return True

    def _scan_identifier(self, identifier_end: str) -> None:
        self._advance()
        text = self._extract_string(
            identifier_end, escapes=self._IDENTIFIER_ESCAPES | {identifier_end}
        )
        self._add(TokenType.IDENTIFIER, text)

    def _scan_var(self) -> None:
        while True:
            char = self._peek.strip()
            if char and (char in self.VAR_SINGLE_TOKENS or char not in self.SINGLE_TOKENS):
                self._advance(alnum=True)
            else:
                break

        self._add(
            TokenType.VAR
            if self.tokens and self.tokens[-1].token_type == TokenType.PARAMETER
            else self.KEYWORDS.get(self._text.upper(), TokenType.VAR)
        )

    def _extract_string(
        self,
        delimiter: str,
        escapes: t.Optional[t.Set[str]] = None,
        raw_string: bool = False,
        raise_unmatched: bool = True,
    ) -> str:
        text = ""
        delim_size = len(delimiter)
        escapes = self._STRING_ESCAPES if escapes is None else escapes

        while True:
            if (
                not raw_string
                and self.dialect.UNESCAPED_SEQUENCES
                and self._peek
                and self._char in self.STRING_ESCAPES
            ):
                unescaped_sequence = self.dialect.UNESCAPED_SEQUENCES.get(self._char + self._peek)
                if unescaped_sequence:
                    self._advance(2)
                    text += unescaped_sequence
                    continue
            if (
                (self.STRING_ESCAPES_ALLOWED_IN_RAW_STRINGS or not raw_string)
                and self._char in escapes
                and (self._peek == delimiter or self._peek in escapes)
                and (self._char not in self._QUOTES or self._char == self._peek)
            ):
                if self._peek == delimiter:
                    text += self._peek
                else:
                    text += self._char + self._peek

                if self._current + 1 < self.size:
                    self._advance(2)
                else:
                    raise TokenError(f"Missing {delimiter} from {self._line}:{self._current}")
            else:
                if self._chars(delim_size) == delimiter:
                    if delim_size > 1:
                        self._advance(delim_size - 1)
                    break

                if self._end:
                    if not raise_unmatched:
                        return text + self._char

                    raise TokenError(f"Missing {delimiter} from {self._line}:{self._start}")

                current = self._current - 1
                self._advance(alnum=True)
                text += self.sql[current : self._current - 1]

        return text

    def tokenize_rs(self, sql: str) -> t.List[Token]:
        if not self._RS_TOKENIZER:
            raise SqlglotError("Rust tokenizer is not available")

        tokens, error_msg = self._RS_TOKENIZER.tokenize(sql, self._rs_dialect_settings)
        for token in tokens:
            token.token_type = _ALL_TOKEN_TYPES[token.token_type_index]

        # Setting this here so partial token lists can be inspected even if there is a failure
        self.tokens = tokens

        if error_msg is not None:
            raise TokenError(error_msg)

        return tokens<|MERGE_RESOLUTION|>--- conflicted
+++ resolved
@@ -276,11 +276,8 @@
     CURRENT_TIME = auto()
     CURRENT_TIMESTAMP = auto()
     CURRENT_USER = auto()
-<<<<<<< HEAD
+    CURRENT_ROLE = auto()
     CURRENT_CATALOG = auto()
-=======
-    CURRENT_ROLE = auto()
->>>>>>> 52aceaaa
     DECLARE = auto()
     DEFAULT = auto()
     DELETE = auto()
