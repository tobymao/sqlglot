from __future__ import annotations

import os
import typing as t
from enum import auto

from sqlglot.errors import SqlglotError, TokenError
from sqlglot.helper import AutoName
from sqlglot.trie import TrieResult, in_trie, new_trie

if t.TYPE_CHECKING:
    from sqlglot.dialects.dialect import DialectType


try:
    from sqlglotrs import (  # type: ignore
        Tokenizer as RsTokenizer,
        TokenizerDialectSettings as RsTokenizerDialectSettings,
        TokenizerSettings as RsTokenizerSettings,
        TokenTypeSettings as RsTokenTypeSettings,
    )

    USE_RS_TOKENIZER = os.environ.get("SQLGLOTRS_TOKENIZER", "1") == "1"
except ImportError:
    USE_RS_TOKENIZER = False


class TokenType(AutoName):
    L_PAREN = auto()
    R_PAREN = auto()
    L_BRACKET = auto()
    R_BRACKET = auto()
    L_BRACE = auto()
    R_BRACE = auto()
    COMMA = auto()
    DOT = auto()
    DASH = auto()
    PLUS = auto()
    COLON = auto()
    DCOLON = auto()
    DQMARK = auto()
    SEMICOLON = auto()
    STAR = auto()
    BACKSLASH = auto()
    SLASH = auto()
    LT = auto()
    LTE = auto()
    GT = auto()
    GTE = auto()
    NOT = auto()
    EQ = auto()
    NEQ = auto()
    NULLSAFE_EQ = auto()
    COLON_EQ = auto()
    AND = auto()
    OR = auto()
    AMP = auto()
    DPIPE = auto()
    PIPE = auto()
    PIPE_SLASH = auto()
    DPIPE_SLASH = auto()
    CARET = auto()
    CARET_AT = auto()
    TILDA = auto()
    ARROW = auto()
    DARROW = auto()
    FARROW = auto()
    HASH = auto()
    HASH_ARROW = auto()
    DHASH_ARROW = auto()
    LR_ARROW = auto()
    DAT = auto()
    LT_AT = auto()
    AT_GT = auto()
    DOLLAR = auto()
    PARAMETER = auto()
    SESSION_PARAMETER = auto()
    DAMP = auto()
    XOR = auto()
    DSTAR = auto()

    BLOCK_START = auto()
    BLOCK_END = auto()

    SPACE = auto()
    BREAK = auto()

    STRING = auto()
    NUMBER = auto()
    IDENTIFIER = auto()
    DATABASE = auto()
    COLUMN = auto()
    COLUMN_DEF = auto()
    SCHEMA = auto()
    TABLE = auto()
    WAREHOUSE = auto()
    STREAMLIT = auto()
    VAR = auto()
    BIT_STRING = auto()
    HEX_STRING = auto()
    BYTE_STRING = auto()
    NATIONAL_STRING = auto()
    RAW_STRING = auto()
    HEREDOC_STRING = auto()
    UNICODE_STRING = auto()

    # types
    BIT = auto()
    BOOLEAN = auto()
    TINYINT = auto()
    UTINYINT = auto()
    SMALLINT = auto()
    USMALLINT = auto()
    MEDIUMINT = auto()
    UMEDIUMINT = auto()
    INT = auto()
    UINT = auto()
    BIGINT = auto()
    UBIGINT = auto()
    INT128 = auto()
    UINT128 = auto()
    INT256 = auto()
    UINT256 = auto()
    FLOAT = auto()
    DOUBLE = auto()
    DECIMAL = auto()
    DECIMAL32 = auto()
    DECIMAL64 = auto()
    DECIMAL128 = auto()
    DECIMAL256 = auto()
    UDECIMAL = auto()
    BIGDECIMAL = auto()
    CHAR = auto()
    NCHAR = auto()
    VARCHAR = auto()
    NVARCHAR = auto()
    BPCHAR = auto()
    TEXT = auto()
    MEDIUMTEXT = auto()
    LONGTEXT = auto()
    MEDIUMBLOB = auto()
    LONGBLOB = auto()
    TINYBLOB = auto()
    TINYTEXT = auto()
    NAME = auto()
    BINARY = auto()
    VARBINARY = auto()
    JSON = auto()
    JSONB = auto()
    TIME = auto()
    TIMETZ = auto()
    TIMESTAMP = auto()
    TIMESTAMPTZ = auto()
    TIMESTAMPLTZ = auto()
    TIMESTAMPNTZ = auto()
    TIMESTAMP_S = auto()
    TIMESTAMP_MS = auto()
    TIMESTAMP_NS = auto()
    DATETIME = auto()
    DATETIME2 = auto()
    DATETIME64 = auto()
    SMALLDATETIME = auto()
    DATE = auto()
    DATE32 = auto()
    INT4RANGE = auto()
    INT4MULTIRANGE = auto()
    INT8RANGE = auto()
    INT8MULTIRANGE = auto()
    NUMRANGE = auto()
    NUMMULTIRANGE = auto()
    TSRANGE = auto()
    TSMULTIRANGE = auto()
    TSTZRANGE = auto()
    TSTZMULTIRANGE = auto()
    DATERANGE = auto()
    DATEMULTIRANGE = auto()
    UUID = auto()
    GEOGRAPHY = auto()
    NULLABLE = auto()
    GEOMETRY = auto()
    POINT = auto()
    RING = auto()
    LINESTRING = auto()
    MULTILINESTRING = auto()
    POLYGON = auto()
    MULTIPOLYGON = auto()
    HLLSKETCH = auto()
    HSTORE = auto()
    SUPER = auto()
    SERIAL = auto()
    SMALLSERIAL = auto()
    BIGSERIAL = auto()
    XML = auto()
    YEAR = auto()
    UNIQUEIDENTIFIER = auto()
    USERDEFINED = auto()
    MONEY = auto()
    SMALLMONEY = auto()
    ROWVERSION = auto()
    IMAGE = auto()
    VARIANT = auto()
    OBJECT = auto()
    INET = auto()
    IPADDRESS = auto()
    IPPREFIX = auto()
    IPV4 = auto()
    IPV6 = auto()
    ENUM = auto()
    ENUM8 = auto()
    ENUM16 = auto()
    FIXEDSTRING = auto()
    LOWCARDINALITY = auto()
    NESTED = auto()
    AGGREGATEFUNCTION = auto()
    SIMPLEAGGREGATEFUNCTION = auto()
    TDIGEST = auto()
    UNKNOWN = auto()
    VECTOR = auto()

    # keywords
    ALIAS = auto()
    ALTER = auto()
    ALWAYS = auto()
    ALL = auto()
    ANTI = auto()
    ANY = auto()
    APPLY = auto()
    ARRAY = auto()
    ASC = auto()
    ASOF = auto()
    ATTACH = auto()
    AUTO_INCREMENT = auto()
    BEGIN = auto()
    BETWEEN = auto()
    BULK_COLLECT_INTO = auto()
    CACHE = auto()
    CASE = auto()
    CHARACTER_SET = auto()
    CLUSTER_BY = auto()
    COLLATE = auto()
    COMMAND = auto()
    COMMENT = auto()
    COMMIT = auto()
    CONNECT_BY = auto()
    CONSTRAINT = auto()
    COPY = auto()
    CREATE = auto()
    CROSS = auto()
    CUBE = auto()
    CURRENT_DATE = auto()
    CURRENT_DATETIME = auto()
    CURRENT_TIME = auto()
    CURRENT_TIMESTAMP = auto()
    CURRENT_USER = auto()
    DECLARE = auto()
    DEFAULT = auto()
    DELETE = auto()
    DESC = auto()
    DESCRIBE = auto()
    DETACH = auto()
    DICTIONARY = auto()
    DISTINCT = auto()
    DISTRIBUTE_BY = auto()
    DIV = auto()
    DROP = auto()
    ELSE = auto()
    END = auto()
    ESCAPE = auto()
    EXCEPT = auto()
    EXECUTE = auto()
    EXISTS = auto()
    FALSE = auto()
    FETCH = auto()
    FILTER = auto()
    FINAL = auto()
    FIRST = auto()
    FOR = auto()
    FORCE = auto()
    FOREIGN_KEY = auto()
    FORMAT = auto()
    FROM = auto()
    FULL = auto()
    FUNCTION = auto()
    GLOB = auto()
    GLOBAL = auto()
    GRANT = auto()
    GROUP_BY = auto()
    GROUPING_SETS = auto()
    HAVING = auto()
    HINT = auto()
    IGNORE = auto()
    ILIKE = auto()
    ILIKE_ANY = auto()
    IN = auto()
    INDEX = auto()
    INNER = auto()
    INSERT = auto()
    INTERSECT = auto()
    INTERVAL = auto()
    INTO = auto()
    INTRODUCER = auto()
    IRLIKE = auto()
    IS = auto()
    ISNULL = auto()
    JOIN = auto()
    JOIN_MARKER = auto()
    KEEP = auto()
    KEY = auto()
    KILL = auto()
    LANGUAGE = auto()
    LATERAL = auto()
    LEFT = auto()
    LIKE = auto()
    LIKE_ANY = auto()
    LIMIT = auto()
    LIST = auto()
    LOAD = auto()
    LOCK = auto()
    MAP = auto()
    MATCH_CONDITION = auto()
    MATCH_RECOGNIZE = auto()
    MEMBER_OF = auto()
    MERGE = auto()
    MOD = auto()
    MODEL = auto()
    NATURAL = auto()
    NEXT = auto()
    NOTNULL = auto()
    NULL = auto()
    OBJECT_IDENTIFIER = auto()
    OFFSET = auto()
    ON = auto()
    ONLY = auto()
    OPERATOR = auto()
    ORDER_BY = auto()
    ORDER_SIBLINGS_BY = auto()
    ORDERED = auto()
    ORDINALITY = auto()
    OUTER = auto()
    OVER = auto()
    OVERLAPS = auto()
    OVERWRITE = auto()
    PARTITION = auto()
    PARTITION_BY = auto()
    PERCENT = auto()
    PIVOT = auto()
    PLACEHOLDER = auto()
    POSITIONAL = auto()
    PRAGMA = auto()
    PREWHERE = auto()
    PRIMARY_KEY = auto()
    PROCEDURE = auto()
    PROPERTIES = auto()
    PSEUDO_TYPE = auto()
    QUALIFY = auto()
    QUOTE = auto()
    RANGE = auto()
    RECURSIVE = auto()
    REFRESH = auto()
    RENAME = auto()
    REPLACE = auto()
    RETURNING = auto()
    REFERENCES = auto()
    RIGHT = auto()
    RLIKE = auto()
    ROLLBACK = auto()
    ROLLUP = auto()
    ROW = auto()
    ROWS = auto()
    SELECT = auto()
    SEMI = auto()
    SEPARATOR = auto()
    SEQUENCE = auto()
    SERDE_PROPERTIES = auto()
    SET = auto()
    SETTINGS = auto()
    SHOW = auto()
    SIMILAR_TO = auto()
    SOME = auto()
    SORT_BY = auto()
    START_WITH = auto()
    STORAGE_INTEGRATION = auto()
    STRAIGHT_JOIN = auto()
    STRUCT = auto()
    SUMMARIZE = auto()
    TABLE_SAMPLE = auto()
    TAG = auto()
    TEMPORARY = auto()
    TOP = auto()
    THEN = auto()
    TRUE = auto()
    TRUNCATE = auto()
    UNCACHE = auto()
    UNION = auto()
    UNNEST = auto()
    UNPIVOT = auto()
    UPDATE = auto()
    USE = auto()
    USING = auto()
    VALUES = auto()
    VIEW = auto()
    VOLATILE = auto()
    WHEN = auto()
    WHERE = auto()
    WINDOW = auto()
    WITH = auto()
    UNIQUE = auto()
    VERSION_SNAPSHOT = auto()
    TIMESTAMP_SNAPSHOT = auto()
    OPTION = auto()
    SINK = auto()
    SOURCE = auto()
<<<<<<< HEAD
    ANALYZE = auto()
    COMPUTE_STATISTICS = auto()
=======
    NAMESPACE = auto()
>>>>>>> 99215284


_ALL_TOKEN_TYPES = list(TokenType)
_TOKEN_TYPE_TO_INDEX = {token_type: i for i, token_type in enumerate(_ALL_TOKEN_TYPES)}


class Token:
    __slots__ = ("token_type", "text", "line", "col", "start", "end", "comments")

    @classmethod
    def number(cls, number: int) -> Token:
        """Returns a NUMBER token with `number` as its text."""
        return cls(TokenType.NUMBER, str(number))

    @classmethod
    def string(cls, string: str) -> Token:
        """Returns a STRING token with `string` as its text."""
        return cls(TokenType.STRING, string)

    @classmethod
    def identifier(cls, identifier: str) -> Token:
        """Returns an IDENTIFIER token with `identifier` as its text."""
        return cls(TokenType.IDENTIFIER, identifier)

    @classmethod
    def var(cls, var: str) -> Token:
        """Returns an VAR token with `var` as its text."""
        return cls(TokenType.VAR, var)

    def __init__(
        self,
        token_type: TokenType,
        text: str,
        line: int = 1,
        col: int = 1,
        start: int = 0,
        end: int = 0,
        comments: t.Optional[t.List[str]] = None,
    ) -> None:
        """Token initializer.

        Args:
            token_type: The TokenType Enum.
            text: The text of the token.
            line: The line that the token ends on.
            col: The column that the token ends on.
            start: The start index of the token.
            end: The ending index of the token.
            comments: The comments to attach to the token.
        """
        self.token_type = token_type
        self.text = text
        self.line = line
        self.col = col
        self.start = start
        self.end = end
        self.comments = [] if comments is None else comments

    def __repr__(self) -> str:
        attributes = ", ".join(f"{k}: {getattr(self, k)}" for k in self.__slots__)
        return f"<Token {attributes}>"


class _Tokenizer(type):
    def __new__(cls, clsname, bases, attrs):
        klass = super().__new__(cls, clsname, bases, attrs)

        def _convert_quotes(arr: t.List[str | t.Tuple[str, str]]) -> t.Dict[str, str]:
            return dict(
                (item, item) if isinstance(item, str) else (item[0], item[1]) for item in arr
            )

        def _quotes_to_format(
            token_type: TokenType, arr: t.List[str | t.Tuple[str, str]]
        ) -> t.Dict[str, t.Tuple[str, TokenType]]:
            return {k: (v, token_type) for k, v in _convert_quotes(arr).items()}

        klass._QUOTES = _convert_quotes(klass.QUOTES)
        klass._IDENTIFIERS = _convert_quotes(klass.IDENTIFIERS)

        klass._FORMAT_STRINGS = {
            **{
                p + s: (e, TokenType.NATIONAL_STRING)
                for s, e in klass._QUOTES.items()
                for p in ("n", "N")
            },
            **_quotes_to_format(TokenType.BIT_STRING, klass.BIT_STRINGS),
            **_quotes_to_format(TokenType.BYTE_STRING, klass.BYTE_STRINGS),
            **_quotes_to_format(TokenType.HEX_STRING, klass.HEX_STRINGS),
            **_quotes_to_format(TokenType.RAW_STRING, klass.RAW_STRINGS),
            **_quotes_to_format(TokenType.HEREDOC_STRING, klass.HEREDOC_STRINGS),
            **_quotes_to_format(TokenType.UNICODE_STRING, klass.UNICODE_STRINGS),
        }

        klass._STRING_ESCAPES = set(klass.STRING_ESCAPES)
        klass._IDENTIFIER_ESCAPES = set(klass.IDENTIFIER_ESCAPES)
        klass._COMMENTS = {
            **dict(
                (comment, None) if isinstance(comment, str) else (comment[0], comment[1])
                for comment in klass.COMMENTS
            ),
            "{#": "#}",  # Ensure Jinja comments are tokenized correctly in all dialects
        }
        if klass.HINT_START in klass.KEYWORDS:
            klass._COMMENTS[klass.HINT_START] = "*/"

        klass._KEYWORD_TRIE = new_trie(
            key.upper()
            for key in (
                *klass.KEYWORDS,
                *klass._COMMENTS,
                *klass._QUOTES,
                *klass._FORMAT_STRINGS,
            )
            if " " in key or any(single in key for single in klass.SINGLE_TOKENS)
        )

        if USE_RS_TOKENIZER:
            settings = RsTokenizerSettings(
                white_space={k: _TOKEN_TYPE_TO_INDEX[v] for k, v in klass.WHITE_SPACE.items()},
                single_tokens={k: _TOKEN_TYPE_TO_INDEX[v] for k, v in klass.SINGLE_TOKENS.items()},
                keywords={k: _TOKEN_TYPE_TO_INDEX[v] for k, v in klass.KEYWORDS.items()},
                numeric_literals=klass.NUMERIC_LITERALS,
                identifiers=klass._IDENTIFIERS,
                identifier_escapes=klass._IDENTIFIER_ESCAPES,
                string_escapes=klass._STRING_ESCAPES,
                quotes=klass._QUOTES,
                format_strings={
                    k: (v1, _TOKEN_TYPE_TO_INDEX[v2])
                    for k, (v1, v2) in klass._FORMAT_STRINGS.items()
                },
                has_bit_strings=bool(klass.BIT_STRINGS),
                has_hex_strings=bool(klass.HEX_STRINGS),
                comments=klass._COMMENTS,
                var_single_tokens=klass.VAR_SINGLE_TOKENS,
                commands={_TOKEN_TYPE_TO_INDEX[v] for v in klass.COMMANDS},
                command_prefix_tokens={
                    _TOKEN_TYPE_TO_INDEX[v] for v in klass.COMMAND_PREFIX_TOKENS
                },
                heredoc_tag_is_identifier=klass.HEREDOC_TAG_IS_IDENTIFIER,
                string_escapes_allowed_in_raw_strings=klass.STRING_ESCAPES_ALLOWED_IN_RAW_STRINGS,
                nested_comments=klass.NESTED_COMMENTS,
                hint_start=klass.HINT_START,
                tokens_preceding_hint={
                    _TOKEN_TYPE_TO_INDEX[v] for v in klass.TOKENS_PRECEDING_HINT
                },
            )
            token_types = RsTokenTypeSettings(
                bit_string=_TOKEN_TYPE_TO_INDEX[TokenType.BIT_STRING],
                break_=_TOKEN_TYPE_TO_INDEX[TokenType.BREAK],
                dcolon=_TOKEN_TYPE_TO_INDEX[TokenType.DCOLON],
                heredoc_string=_TOKEN_TYPE_TO_INDEX[TokenType.HEREDOC_STRING],
                raw_string=_TOKEN_TYPE_TO_INDEX[TokenType.RAW_STRING],
                hex_string=_TOKEN_TYPE_TO_INDEX[TokenType.HEX_STRING],
                identifier=_TOKEN_TYPE_TO_INDEX[TokenType.IDENTIFIER],
                number=_TOKEN_TYPE_TO_INDEX[TokenType.NUMBER],
                parameter=_TOKEN_TYPE_TO_INDEX[TokenType.PARAMETER],
                semicolon=_TOKEN_TYPE_TO_INDEX[TokenType.SEMICOLON],
                string=_TOKEN_TYPE_TO_INDEX[TokenType.STRING],
                var=_TOKEN_TYPE_TO_INDEX[TokenType.VAR],
                heredoc_string_alternative=_TOKEN_TYPE_TO_INDEX[klass.HEREDOC_STRING_ALTERNATIVE],
                hint=_TOKEN_TYPE_TO_INDEX[TokenType.HINT],
            )
            klass._RS_TOKENIZER = RsTokenizer(settings, token_types)
        else:
            klass._RS_TOKENIZER = None

        return klass


class Tokenizer(metaclass=_Tokenizer):
    SINGLE_TOKENS = {
        "(": TokenType.L_PAREN,
        ")": TokenType.R_PAREN,
        "[": TokenType.L_BRACKET,
        "]": TokenType.R_BRACKET,
        "{": TokenType.L_BRACE,
        "}": TokenType.R_BRACE,
        "&": TokenType.AMP,
        "^": TokenType.CARET,
        ":": TokenType.COLON,
        ",": TokenType.COMMA,
        ".": TokenType.DOT,
        "-": TokenType.DASH,
        "=": TokenType.EQ,
        ">": TokenType.GT,
        "<": TokenType.LT,
        "%": TokenType.MOD,
        "!": TokenType.NOT,
        "|": TokenType.PIPE,
        "+": TokenType.PLUS,
        ";": TokenType.SEMICOLON,
        "/": TokenType.SLASH,
        "\\": TokenType.BACKSLASH,
        "*": TokenType.STAR,
        "~": TokenType.TILDA,
        "?": TokenType.PLACEHOLDER,
        "@": TokenType.PARAMETER,
        "#": TokenType.HASH,
        # Used for breaking a var like x'y' but nothing else the token type doesn't matter
        "'": TokenType.UNKNOWN,
        "`": TokenType.UNKNOWN,
        '"': TokenType.UNKNOWN,
    }

    BIT_STRINGS: t.List[str | t.Tuple[str, str]] = []
    BYTE_STRINGS: t.List[str | t.Tuple[str, str]] = []
    HEX_STRINGS: t.List[str | t.Tuple[str, str]] = []
    RAW_STRINGS: t.List[str | t.Tuple[str, str]] = []
    HEREDOC_STRINGS: t.List[str | t.Tuple[str, str]] = []
    UNICODE_STRINGS: t.List[str | t.Tuple[str, str]] = []
    IDENTIFIERS: t.List[str | t.Tuple[str, str]] = ['"']
    QUOTES: t.List[t.Tuple[str, str] | str] = ["'"]
    STRING_ESCAPES = ["'"]
    VAR_SINGLE_TOKENS: t.Set[str] = set()

    # The strings in this list can always be used as escapes, regardless of the surrounding
    # identifier delimiters. By default, the closing delimiter is assumed to also act as an
    # identifier escape, e.g. if we use double-quotes, then they also act as escapes: "x"""
    IDENTIFIER_ESCAPES: t.List[str] = []

    # Whether the heredoc tags follow the same lexical rules as unquoted identifiers
    HEREDOC_TAG_IS_IDENTIFIER = False

    # Token that we'll generate as a fallback if the heredoc prefix doesn't correspond to a heredoc
    HEREDOC_STRING_ALTERNATIVE = TokenType.VAR

    # Whether string escape characters function as such when placed within raw strings
    STRING_ESCAPES_ALLOWED_IN_RAW_STRINGS = True

    NESTED_COMMENTS = True

    HINT_START = "/*+"

    TOKENS_PRECEDING_HINT = {TokenType.SELECT, TokenType.INSERT, TokenType.UPDATE, TokenType.DELETE}

    # Autofilled
    _COMMENTS: t.Dict[str, str] = {}
    _FORMAT_STRINGS: t.Dict[str, t.Tuple[str, TokenType]] = {}
    _IDENTIFIERS: t.Dict[str, str] = {}
    _IDENTIFIER_ESCAPES: t.Set[str] = set()
    _QUOTES: t.Dict[str, str] = {}
    _STRING_ESCAPES: t.Set[str] = set()
    _KEYWORD_TRIE: t.Dict = {}
    _RS_TOKENIZER: t.Optional[t.Any] = None

    KEYWORDS: t.Dict[str, TokenType] = {
        **{f"{{%{postfix}": TokenType.BLOCK_START for postfix in ("", "+", "-")},
        **{f"{prefix}%}}": TokenType.BLOCK_END for prefix in ("", "+", "-")},
        **{f"{{{{{postfix}": TokenType.BLOCK_START for postfix in ("+", "-")},
        **{f"{prefix}}}}}": TokenType.BLOCK_END for prefix in ("+", "-")},
        HINT_START: TokenType.HINT,
        "==": TokenType.EQ,
        "::": TokenType.DCOLON,
        "||": TokenType.DPIPE,
        ">=": TokenType.GTE,
        "<=": TokenType.LTE,
        "<>": TokenType.NEQ,
        "!=": TokenType.NEQ,
        ":=": TokenType.COLON_EQ,
        "<=>": TokenType.NULLSAFE_EQ,
        "->": TokenType.ARROW,
        "->>": TokenType.DARROW,
        "=>": TokenType.FARROW,
        "#>": TokenType.HASH_ARROW,
        "#>>": TokenType.DHASH_ARROW,
        "<->": TokenType.LR_ARROW,
        "&&": TokenType.DAMP,
        "??": TokenType.DQMARK,
        "~~~": TokenType.GLOB,
        "~~": TokenType.LIKE,
        "~~*": TokenType.ILIKE,
        "~*": TokenType.IRLIKE,
        "ALL": TokenType.ALL,
        "ALWAYS": TokenType.ALWAYS,
        "AND": TokenType.AND,
        "ANTI": TokenType.ANTI,
        "ANY": TokenType.ANY,
        "ASC": TokenType.ASC,
        "AS": TokenType.ALIAS,
        "ASOF": TokenType.ASOF,
        "AUTOINCREMENT": TokenType.AUTO_INCREMENT,
        "AUTO_INCREMENT": TokenType.AUTO_INCREMENT,
        "BEGIN": TokenType.BEGIN,
        "BETWEEN": TokenType.BETWEEN,
        "CACHE": TokenType.CACHE,
        "UNCACHE": TokenType.UNCACHE,
        "CASE": TokenType.CASE,
        "CHARACTER SET": TokenType.CHARACTER_SET,
        "CLUSTER BY": TokenType.CLUSTER_BY,
        "COLLATE": TokenType.COLLATE,
        "COLUMN": TokenType.COLUMN,
        "COMMIT": TokenType.COMMIT,
        "COMPUTE STATISTICS": TokenType.COMPUTE_STATISTICS,
        "CONNECT BY": TokenType.CONNECT_BY,
        "CONSTRAINT": TokenType.CONSTRAINT,
        "COPY": TokenType.COPY,
        "CREATE": TokenType.CREATE,
        "CROSS": TokenType.CROSS,
        "CUBE": TokenType.CUBE,
        "CURRENT_DATE": TokenType.CURRENT_DATE,
        "CURRENT_TIME": TokenType.CURRENT_TIME,
        "CURRENT_TIMESTAMP": TokenType.CURRENT_TIMESTAMP,
        "CURRENT_USER": TokenType.CURRENT_USER,
        "DATABASE": TokenType.DATABASE,
        "DEFAULT": TokenType.DEFAULT,
        "DELETE": TokenType.DELETE,
        "DESC": TokenType.DESC,
        "DESCRIBE": TokenType.DESCRIBE,
        "DISTINCT": TokenType.DISTINCT,
        "DISTRIBUTE BY": TokenType.DISTRIBUTE_BY,
        "DIV": TokenType.DIV,
        "DROP": TokenType.DROP,
        "ELSE": TokenType.ELSE,
        "END": TokenType.END,
        "ENUM": TokenType.ENUM,
        "ESCAPE": TokenType.ESCAPE,
        "EXCEPT": TokenType.EXCEPT,
        "EXECUTE": TokenType.EXECUTE,
        "EXISTS": TokenType.EXISTS,
        "FALSE": TokenType.FALSE,
        "FETCH": TokenType.FETCH,
        "FILTER": TokenType.FILTER,
        "FIRST": TokenType.FIRST,
        "FULL": TokenType.FULL,
        "FUNCTION": TokenType.FUNCTION,
        "FOR": TokenType.FOR,
        "FOREIGN KEY": TokenType.FOREIGN_KEY,
        "FORMAT": TokenType.FORMAT,
        "FROM": TokenType.FROM,
        "GEOGRAPHY": TokenType.GEOGRAPHY,
        "GEOMETRY": TokenType.GEOMETRY,
        "GLOB": TokenType.GLOB,
        "GROUP BY": TokenType.GROUP_BY,
        "GROUPING SETS": TokenType.GROUPING_SETS,
        "HAVING": TokenType.HAVING,
        "ILIKE": TokenType.ILIKE,
        "IN": TokenType.IN,
        "INDEX": TokenType.INDEX,
        "INET": TokenType.INET,
        "INNER": TokenType.INNER,
        "INSERT": TokenType.INSERT,
        "INTERVAL": TokenType.INTERVAL,
        "INTERSECT": TokenType.INTERSECT,
        "INTO": TokenType.INTO,
        "IS": TokenType.IS,
        "ISNULL": TokenType.ISNULL,
        "JOIN": TokenType.JOIN,
        "KEEP": TokenType.KEEP,
        "KILL": TokenType.KILL,
        "LATERAL": TokenType.LATERAL,
        "LEFT": TokenType.LEFT,
        "LIKE": TokenType.LIKE,
        "LIMIT": TokenType.LIMIT,
        "LOAD": TokenType.LOAD,
        "LOCK": TokenType.LOCK,
        "MERGE": TokenType.MERGE,
        "NAMESPACE": TokenType.NAMESPACE,
        "NATURAL": TokenType.NATURAL,
        "NEXT": TokenType.NEXT,
        "NOT": TokenType.NOT,
        "NOTNULL": TokenType.NOTNULL,
        "NULL": TokenType.NULL,
        "OBJECT": TokenType.OBJECT,
        "OFFSET": TokenType.OFFSET,
        "ON": TokenType.ON,
        "OR": TokenType.OR,
        "XOR": TokenType.XOR,
        "ORDER BY": TokenType.ORDER_BY,
        "ORDINALITY": TokenType.ORDINALITY,
        "OUTER": TokenType.OUTER,
        "OVER": TokenType.OVER,
        "OVERLAPS": TokenType.OVERLAPS,
        "OVERWRITE": TokenType.OVERWRITE,
        "PARTITION": TokenType.PARTITION,
        "PARTITION BY": TokenType.PARTITION_BY,
        "PARTITIONED BY": TokenType.PARTITION_BY,
        "PARTITIONED_BY": TokenType.PARTITION_BY,
        "PERCENT": TokenType.PERCENT,
        "PIVOT": TokenType.PIVOT,
        "PRAGMA": TokenType.PRAGMA,
        "PRIMARY KEY": TokenType.PRIMARY_KEY,
        "PROCEDURE": TokenType.PROCEDURE,
        "QUALIFY": TokenType.QUALIFY,
        "RANGE": TokenType.RANGE,
        "RECURSIVE": TokenType.RECURSIVE,
        "REGEXP": TokenType.RLIKE,
        "RENAME": TokenType.RENAME,
        "REPLACE": TokenType.REPLACE,
        "RETURNING": TokenType.RETURNING,
        "REFERENCES": TokenType.REFERENCES,
        "RIGHT": TokenType.RIGHT,
        "RLIKE": TokenType.RLIKE,
        "ROLLBACK": TokenType.ROLLBACK,
        "ROLLUP": TokenType.ROLLUP,
        "ROW": TokenType.ROW,
        "ROWS": TokenType.ROWS,
        "SCHEMA": TokenType.SCHEMA,
        "SELECT": TokenType.SELECT,
        "SEMI": TokenType.SEMI,
        "SET": TokenType.SET,
        "SETTINGS": TokenType.SETTINGS,
        "SHOW": TokenType.SHOW,
        "SIMILAR TO": TokenType.SIMILAR_TO,
        "SOME": TokenType.SOME,
        "SORT BY": TokenType.SORT_BY,
        "START WITH": TokenType.START_WITH,
        "STRAIGHT_JOIN": TokenType.STRAIGHT_JOIN,
        "TABLE": TokenType.TABLE,
        "TABLESAMPLE": TokenType.TABLE_SAMPLE,
        "TEMP": TokenType.TEMPORARY,
        "TEMPORARY": TokenType.TEMPORARY,
        "THEN": TokenType.THEN,
        "TRUE": TokenType.TRUE,
        "TRUNCATE": TokenType.TRUNCATE,
        "UNION": TokenType.UNION,
        "UNKNOWN": TokenType.UNKNOWN,
        "UNNEST": TokenType.UNNEST,
        "UNPIVOT": TokenType.UNPIVOT,
        "UPDATE": TokenType.UPDATE,
        "USE": TokenType.USE,
        "USING": TokenType.USING,
        "UUID": TokenType.UUID,
        "VALUES": TokenType.VALUES,
        "VIEW": TokenType.VIEW,
        "VOLATILE": TokenType.VOLATILE,
        "WHEN": TokenType.WHEN,
        "WHERE": TokenType.WHERE,
        "WINDOW": TokenType.WINDOW,
        "WITH": TokenType.WITH,
        "APPLY": TokenType.APPLY,
        "ARRAY": TokenType.ARRAY,
        "BIT": TokenType.BIT,
        "BOOL": TokenType.BOOLEAN,
        "BOOLEAN": TokenType.BOOLEAN,
        "BYTE": TokenType.TINYINT,
        "MEDIUMINT": TokenType.MEDIUMINT,
        "INT1": TokenType.TINYINT,
        "TINYINT": TokenType.TINYINT,
        "INT16": TokenType.SMALLINT,
        "SHORT": TokenType.SMALLINT,
        "SMALLINT": TokenType.SMALLINT,
        "INT128": TokenType.INT128,
        "HUGEINT": TokenType.INT128,
        "UHUGEINT": TokenType.UINT128,
        "INT2": TokenType.SMALLINT,
        "INTEGER": TokenType.INT,
        "INT": TokenType.INT,
        "INT4": TokenType.INT,
        "INT32": TokenType.INT,
        "INT64": TokenType.BIGINT,
        "LONG": TokenType.BIGINT,
        "BIGINT": TokenType.BIGINT,
        "INT8": TokenType.TINYINT,
        "UINT": TokenType.UINT,
        "DEC": TokenType.DECIMAL,
        "DECIMAL": TokenType.DECIMAL,
        "DECIMAL32": TokenType.DECIMAL32,
        "DECIMAL64": TokenType.DECIMAL64,
        "DECIMAL128": TokenType.DECIMAL128,
        "DECIMAL256": TokenType.DECIMAL256,
        "BIGDECIMAL": TokenType.BIGDECIMAL,
        "BIGNUMERIC": TokenType.BIGDECIMAL,
        "LIST": TokenType.LIST,
        "MAP": TokenType.MAP,
        "NULLABLE": TokenType.NULLABLE,
        "NUMBER": TokenType.DECIMAL,
        "NUMERIC": TokenType.DECIMAL,
        "FIXED": TokenType.DECIMAL,
        "REAL": TokenType.FLOAT,
        "FLOAT": TokenType.FLOAT,
        "FLOAT4": TokenType.FLOAT,
        "FLOAT8": TokenType.DOUBLE,
        "DOUBLE": TokenType.DOUBLE,
        "DOUBLE PRECISION": TokenType.DOUBLE,
        "JSON": TokenType.JSON,
        "JSONB": TokenType.JSONB,
        "CHAR": TokenType.CHAR,
        "CHARACTER": TokenType.CHAR,
        "NCHAR": TokenType.NCHAR,
        "VARCHAR": TokenType.VARCHAR,
        "VARCHAR2": TokenType.VARCHAR,
        "NVARCHAR": TokenType.NVARCHAR,
        "NVARCHAR2": TokenType.NVARCHAR,
        "BPCHAR": TokenType.BPCHAR,
        "STR": TokenType.TEXT,
        "STRING": TokenType.TEXT,
        "TEXT": TokenType.TEXT,
        "LONGTEXT": TokenType.LONGTEXT,
        "MEDIUMTEXT": TokenType.MEDIUMTEXT,
        "TINYTEXT": TokenType.TINYTEXT,
        "CLOB": TokenType.TEXT,
        "LONGVARCHAR": TokenType.TEXT,
        "BINARY": TokenType.BINARY,
        "BLOB": TokenType.VARBINARY,
        "LONGBLOB": TokenType.LONGBLOB,
        "MEDIUMBLOB": TokenType.MEDIUMBLOB,
        "TINYBLOB": TokenType.TINYBLOB,
        "BYTEA": TokenType.VARBINARY,
        "VARBINARY": TokenType.VARBINARY,
        "TIME": TokenType.TIME,
        "TIMETZ": TokenType.TIMETZ,
        "TIMESTAMP": TokenType.TIMESTAMP,
        "TIMESTAMPTZ": TokenType.TIMESTAMPTZ,
        "TIMESTAMPLTZ": TokenType.TIMESTAMPLTZ,
        "TIMESTAMP_LTZ": TokenType.TIMESTAMPLTZ,
        "TIMESTAMPNTZ": TokenType.TIMESTAMPNTZ,
        "TIMESTAMP_NTZ": TokenType.TIMESTAMPNTZ,
        "DATE": TokenType.DATE,
        "DATETIME": TokenType.DATETIME,
        "INT4RANGE": TokenType.INT4RANGE,
        "INT4MULTIRANGE": TokenType.INT4MULTIRANGE,
        "INT8RANGE": TokenType.INT8RANGE,
        "INT8MULTIRANGE": TokenType.INT8MULTIRANGE,
        "NUMRANGE": TokenType.NUMRANGE,
        "NUMMULTIRANGE": TokenType.NUMMULTIRANGE,
        "TSRANGE": TokenType.TSRANGE,
        "TSMULTIRANGE": TokenType.TSMULTIRANGE,
        "TSTZRANGE": TokenType.TSTZRANGE,
        "TSTZMULTIRANGE": TokenType.TSTZMULTIRANGE,
        "DATERANGE": TokenType.DATERANGE,
        "DATEMULTIRANGE": TokenType.DATEMULTIRANGE,
        "UNIQUE": TokenType.UNIQUE,
        "VECTOR": TokenType.VECTOR,
        "STRUCT": TokenType.STRUCT,
        "SEQUENCE": TokenType.SEQUENCE,
        "VARIANT": TokenType.VARIANT,
        "ALTER": TokenType.ALTER,
        "ANALYZE": TokenType.ANALYZE,
        "CALL": TokenType.COMMAND,
        "COMMENT": TokenType.COMMENT,
        "EXPLAIN": TokenType.COMMAND,
        "GRANT": TokenType.GRANT,
        "OPTIMIZE": TokenType.COMMAND,
        "PREPARE": TokenType.COMMAND,
        "VACUUM": TokenType.COMMAND,
        "USER-DEFINED": TokenType.USERDEFINED,
        "FOR VERSION": TokenType.VERSION_SNAPSHOT,
        "FOR TIMESTAMP": TokenType.TIMESTAMP_SNAPSHOT,
    }

    WHITE_SPACE: t.Dict[t.Optional[str], TokenType] = {
        " ": TokenType.SPACE,
        "\t": TokenType.SPACE,
        "\n": TokenType.BREAK,
        "\r": TokenType.BREAK,
    }

    COMMANDS = {
        TokenType.COMMAND,
        TokenType.EXECUTE,
        TokenType.FETCH,
        TokenType.SHOW,
        TokenType.RENAME,
    }

    COMMAND_PREFIX_TOKENS = {TokenType.SEMICOLON, TokenType.BEGIN}

    # Handle numeric literals like in hive (3L = BIGINT)
    NUMERIC_LITERALS: t.Dict[str, str] = {}

    COMMENTS = ["--", ("/*", "*/")]

    __slots__ = (
        "sql",
        "size",
        "tokens",
        "dialect",
        "use_rs_tokenizer",
        "_start",
        "_current",
        "_line",
        "_col",
        "_comments",
        "_char",
        "_end",
        "_peek",
        "_prev_token_line",
        "_rs_dialect_settings",
    )

    def __init__(
        self, dialect: DialectType = None, use_rs_tokenizer: bool = USE_RS_TOKENIZER
    ) -> None:
        from sqlglot.dialects import Dialect

        self.dialect = Dialect.get_or_raise(dialect)

        # initialize `use_rs_tokenizer`, and allow it to be overwritten per Tokenizer instance
        self.use_rs_tokenizer = use_rs_tokenizer

        if USE_RS_TOKENIZER:
            self._rs_dialect_settings = RsTokenizerDialectSettings(
                unescaped_sequences=self.dialect.UNESCAPED_SEQUENCES,
                identifiers_can_start_with_digit=self.dialect.IDENTIFIERS_CAN_START_WITH_DIGIT,
                numbers_can_be_underscore_separated=self.dialect.NUMBERS_CAN_BE_UNDERSCORE_SEPARATED,
            )

        self.reset()

    def reset(self) -> None:
        self.sql = ""
        self.size = 0
        self.tokens: t.List[Token] = []
        self._start = 0
        self._current = 0
        self._line = 1
        self._col = 0
        self._comments: t.List[str] = []

        self._char = ""
        self._end = False
        self._peek = ""
        self._prev_token_line = -1

    def tokenize(self, sql: str) -> t.List[Token]:
        """Returns a list of tokens corresponding to the SQL string `sql`."""
        if self.use_rs_tokenizer:
            return self.tokenize_rs(sql)

        self.reset()
        self.sql = sql
        self.size = len(sql)

        try:
            self._scan()
        except Exception as e:
            start = max(self._current - 50, 0)
            end = min(self._current + 50, self.size - 1)
            context = self.sql[start:end]
            raise TokenError(f"Error tokenizing '{context}'") from e

        return self.tokens

    def _scan(self, until: t.Optional[t.Callable] = None) -> None:
        while self.size and not self._end:
            current = self._current

            # Skip spaces here rather than iteratively calling advance() for performance reasons
            while current < self.size:
                char = self.sql[current]

                if char.isspace() and (char == " " or char == "\t"):
                    current += 1
                else:
                    break

            offset = current - self._current if current > self._current else 1

            self._start = current
            self._advance(offset)

            if not self._char.isspace():
                if self._char.isdigit():
                    self._scan_number()
                elif self._char in self._IDENTIFIERS:
                    self._scan_identifier(self._IDENTIFIERS[self._char])
                else:
                    self._scan_keywords()

            if until and until():
                break

        if self.tokens and self._comments:
            self.tokens[-1].comments.extend(self._comments)

    def _chars(self, size: int) -> str:
        if size == 1:
            return self._char

        start = self._current - 1
        end = start + size

        return self.sql[start:end] if end <= self.size else ""

    def _advance(self, i: int = 1, alnum: bool = False) -> None:
        if self.WHITE_SPACE.get(self._char) is TokenType.BREAK:
            # Ensures we don't count an extra line if we get a \r\n line break sequence
            if not (self._char == "\r" and self._peek == "\n"):
                self._col = 1
                self._line += 1
        else:
            self._col += i

        self._current += i
        self._end = self._current >= self.size
        self._char = self.sql[self._current - 1]
        self._peek = "" if self._end else self.sql[self._current]

        if alnum and self._char.isalnum():
            # Here we use local variables instead of attributes for better performance
            _col = self._col
            _current = self._current
            _end = self._end
            _peek = self._peek

            while _peek.isalnum():
                _col += 1
                _current += 1
                _end = _current >= self.size
                _peek = "" if _end else self.sql[_current]

            self._col = _col
            self._current = _current
            self._end = _end
            self._peek = _peek
            self._char = self.sql[_current - 1]

    @property
    def _text(self) -> str:
        return self.sql[self._start : self._current]

    def _add(self, token_type: TokenType, text: t.Optional[str] = None) -> None:
        self._prev_token_line = self._line

        if self._comments and token_type == TokenType.SEMICOLON and self.tokens:
            self.tokens[-1].comments.extend(self._comments)
            self._comments = []

        self.tokens.append(
            Token(
                token_type,
                text=self._text if text is None else text,
                line=self._line,
                col=self._col,
                start=self._start,
                end=self._current - 1,
                comments=self._comments,
            )
        )
        self._comments = []

        # If we have either a semicolon or a begin token before the command's token, we'll parse
        # whatever follows the command's token as a string
        if (
            token_type in self.COMMANDS
            and self._peek != ";"
            and (len(self.tokens) == 1 or self.tokens[-2].token_type in self.COMMAND_PREFIX_TOKENS)
        ):
            start = self._current
            tokens = len(self.tokens)
            self._scan(lambda: self._peek == ";")
            self.tokens = self.tokens[:tokens]
            text = self.sql[start : self._current].strip()
            if text:
                self._add(TokenType.STRING, text)

    def _scan_keywords(self) -> None:
        size = 0
        word = None
        chars = self._text
        char = chars
        prev_space = False
        skip = False
        trie = self._KEYWORD_TRIE
        single_token = char in self.SINGLE_TOKENS

        while chars:
            if skip:
                result = TrieResult.PREFIX
            else:
                result, trie = in_trie(trie, char.upper())

            if result == TrieResult.FAILED:
                break
            if result == TrieResult.EXISTS:
                word = chars

            end = self._current + size
            size += 1

            if end < self.size:
                char = self.sql[end]
                single_token = single_token or char in self.SINGLE_TOKENS
                is_space = char.isspace()

                if not is_space or not prev_space:
                    if is_space:
                        char = " "
                    chars += char
                    prev_space = is_space
                    skip = False
                else:
                    skip = True
            else:
                char = ""
                break

        if word:
            if self._scan_string(word):
                return
            if self._scan_comment(word):
                return
            if prev_space or single_token or not char:
                self._advance(size - 1)
                word = word.upper()
                self._add(self.KEYWORDS[word], text=word)
                return

        if self._char in self.SINGLE_TOKENS:
            self._add(self.SINGLE_TOKENS[self._char], text=self._char)
            return

        self._scan_var()

    def _scan_comment(self, comment_start: str) -> bool:
        if comment_start not in self._COMMENTS:
            return False

        comment_start_line = self._line
        comment_start_size = len(comment_start)
        comment_end = self._COMMENTS[comment_start]

        if comment_end:
            # Skip the comment's start delimiter
            self._advance(comment_start_size)

            comment_count = 1
            comment_end_size = len(comment_end)

            while not self._end:
                if self._chars(comment_end_size) == comment_end:
                    comment_count -= 1
                    if not comment_count:
                        break

                self._advance(alnum=True)

                # Nested comments are allowed by some dialects, e.g. databricks, duckdb, postgres
                if (
                    self.NESTED_COMMENTS
                    and not self._end
                    and self._chars(comment_end_size) == comment_start
                ):
                    self._advance(comment_start_size)
                    comment_count += 1

            self._comments.append(self._text[comment_start_size : -comment_end_size + 1])
            self._advance(comment_end_size - 1)
        else:
            while not self._end and self.WHITE_SPACE.get(self._peek) is not TokenType.BREAK:
                self._advance(alnum=True)
            self._comments.append(self._text[comment_start_size:])

        if (
            comment_start == self.HINT_START
            and self.tokens
            and self.tokens[-1].token_type in self.TOKENS_PRECEDING_HINT
        ):
            self._add(TokenType.HINT)

        # Leading comment is attached to the succeeding token, whilst trailing comment to the preceding.
        # Multiple consecutive comments are preserved by appending them to the current comments list.
        if comment_start_line == self._prev_token_line:
            self.tokens[-1].comments.extend(self._comments)
            self._comments = []
            self._prev_token_line = self._line

        return True

    def _scan_number(self) -> None:
        if self._char == "0":
            peek = self._peek.upper()
            if peek == "B":
                return self._scan_bits() if self.BIT_STRINGS else self._add(TokenType.NUMBER)
            elif peek == "X":
                return self._scan_hex() if self.HEX_STRINGS else self._add(TokenType.NUMBER)

        decimal = False
        scientific = 0

        while True:
            if self._peek.isdigit():
                self._advance()
            elif self._peek == "." and not decimal:
                if self.tokens and self.tokens[-1].token_type == TokenType.PARAMETER:
                    return self._add(TokenType.NUMBER)
                decimal = True
                self._advance()
            elif self._peek in ("-", "+") and scientific == 1:
                scientific += 1
                self._advance()
            elif self._peek.upper() == "E" and not scientific:
                scientific += 1
                self._advance()
            elif self._peek.isidentifier():
                number_text = self._text
                literal = ""

                while self._peek.strip() and self._peek not in self.SINGLE_TOKENS:
                    literal += self._peek
                    self._advance()

                token_type = self.KEYWORDS.get(self.NUMERIC_LITERALS.get(literal.upper(), ""))

                if token_type:
                    self._add(TokenType.NUMBER, number_text)
                    self._add(TokenType.DCOLON, "::")
                    return self._add(token_type, literal)
                else:
                    replaced = literal.replace("_", "")
                    if self.dialect.NUMBERS_CAN_BE_UNDERSCORE_SEPARATED and replaced.isdigit():
                        return self._add(TokenType.NUMBER, number_text + replaced)
                    if self.dialect.IDENTIFIERS_CAN_START_WITH_DIGIT:
                        return self._add(TokenType.VAR)

                self._advance(-len(literal))
                return self._add(TokenType.NUMBER, number_text)
            else:
                return self._add(TokenType.NUMBER)

    def _scan_bits(self) -> None:
        self._advance()
        value = self._extract_value()
        try:
            # If `value` can't be converted to a binary, fallback to tokenizing it as an identifier
            int(value, 2)
            self._add(TokenType.BIT_STRING, value[2:])  # Drop the 0b
        except ValueError:
            self._add(TokenType.IDENTIFIER)

    def _scan_hex(self) -> None:
        self._advance()
        value = self._extract_value()
        try:
            # If `value` can't be converted to a hex, fallback to tokenizing it as an identifier
            int(value, 16)
            self._add(TokenType.HEX_STRING, value[2:])  # Drop the 0x
        except ValueError:
            self._add(TokenType.IDENTIFIER)

    def _extract_value(self) -> str:
        while True:
            char = self._peek.strip()
            if char and char not in self.SINGLE_TOKENS:
                self._advance(alnum=True)
            else:
                break

        return self._text

    def _scan_string(self, start: str) -> bool:
        base = None
        token_type = TokenType.STRING

        if start in self._QUOTES:
            end = self._QUOTES[start]
        elif start in self._FORMAT_STRINGS:
            end, token_type = self._FORMAT_STRINGS[start]

            if token_type == TokenType.HEX_STRING:
                base = 16
            elif token_type == TokenType.BIT_STRING:
                base = 2
            elif token_type == TokenType.HEREDOC_STRING:
                self._advance()

                if self._char == end:
                    tag = ""
                else:
                    tag = self._extract_string(
                        end,
                        raw_string=True,
                        raise_unmatched=not self.HEREDOC_TAG_IS_IDENTIFIER,
                    )

                if tag and self.HEREDOC_TAG_IS_IDENTIFIER and (self._end or not tag.isidentifier()):
                    if not self._end:
                        self._advance(-1)

                    self._advance(-len(tag))
                    self._add(self.HEREDOC_STRING_ALTERNATIVE)
                    return True

                end = f"{start}{tag}{end}"
        else:
            return False

        self._advance(len(start))
        text = self._extract_string(end, raw_string=token_type == TokenType.RAW_STRING)

        if base:
            try:
                int(text, base)
            except Exception:
                raise TokenError(
                    f"Numeric string contains invalid characters from {self._line}:{self._start}"
                )

        self._add(token_type, text)
        return True

    def _scan_identifier(self, identifier_end: str) -> None:
        self._advance()
        text = self._extract_string(
            identifier_end, escapes=self._IDENTIFIER_ESCAPES | {identifier_end}
        )
        self._add(TokenType.IDENTIFIER, text)

    def _scan_var(self) -> None:
        while True:
            char = self._peek.strip()
            if char and (char in self.VAR_SINGLE_TOKENS or char not in self.SINGLE_TOKENS):
                self._advance(alnum=True)
            else:
                break

        self._add(
            TokenType.VAR
            if self.tokens and self.tokens[-1].token_type == TokenType.PARAMETER
            else self.KEYWORDS.get(self._text.upper(), TokenType.VAR)
        )

    def _extract_string(
        self,
        delimiter: str,
        escapes: t.Optional[t.Set[str]] = None,
        raw_string: bool = False,
        raise_unmatched: bool = True,
    ) -> str:
        text = ""
        delim_size = len(delimiter)
        escapes = self._STRING_ESCAPES if escapes is None else escapes

        while True:
            if (
                not raw_string
                and self.dialect.UNESCAPED_SEQUENCES
                and self._peek
                and self._char in self.STRING_ESCAPES
            ):
                unescaped_sequence = self.dialect.UNESCAPED_SEQUENCES.get(self._char + self._peek)
                if unescaped_sequence:
                    self._advance(2)
                    text += unescaped_sequence
                    continue
            if (
                (self.STRING_ESCAPES_ALLOWED_IN_RAW_STRINGS or not raw_string)
                and self._char in escapes
                and (self._peek == delimiter or self._peek in escapes)
                and (self._char not in self._QUOTES or self._char == self._peek)
            ):
                if self._peek == delimiter:
                    text += self._peek
                else:
                    text += self._char + self._peek

                if self._current + 1 < self.size:
                    self._advance(2)
                else:
                    raise TokenError(f"Missing {delimiter} from {self._line}:{self._current}")
            else:
                if self._chars(delim_size) == delimiter:
                    if delim_size > 1:
                        self._advance(delim_size - 1)
                    break

                if self._end:
                    if not raise_unmatched:
                        return text + self._char

                    raise TokenError(f"Missing {delimiter} from {self._line}:{self._start}")

                current = self._current - 1
                self._advance(alnum=True)
                text += self.sql[current : self._current - 1]

        return text

    def tokenize_rs(self, sql: str) -> t.List[Token]:
        if not self._RS_TOKENIZER:
            raise SqlglotError("Rust tokenizer is not available")

        try:
            tokens = self._RS_TOKENIZER.tokenize(sql, self._rs_dialect_settings)
            for token in tokens:
                token.token_type = _ALL_TOKEN_TYPES[token.token_type_index]
            return tokens
        except Exception as e:
            raise TokenError(str(e))<|MERGE_RESOLUTION|>--- conflicted
+++ resolved
@@ -410,12 +410,9 @@
     OPTION = auto()
     SINK = auto()
     SOURCE = auto()
-<<<<<<< HEAD
     ANALYZE = auto()
     COMPUTE_STATISTICS = auto()
-=======
     NAMESPACE = auto()
->>>>>>> 99215284
 
 
 _ALL_TOKEN_TYPES = list(TokenType)
