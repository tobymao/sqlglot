from __future__ import annotations

import typing as t

from sqlglot import exp
from sqlglot.helper import seq_get
from sqlglot.typing import EXPRESSION_METADATA

if t.TYPE_CHECKING:
    from sqlglot.optimizer.annotate_types import TypeAnnotator

DATE_PARTS = {"DAY", "WEEK", "MONTH", "QUARTER", "YEAR"}

MAX_PRECISION = 38

MAX_SCALE = 37


def _annotate_reverse(self: TypeAnnotator, expression: exp.Reverse) -> exp.Reverse:
    expression = self._annotate_by_args(expression, "this")
    if expression.is_type(exp.DataType.Type.NULL):
        # Snowflake treats REVERSE(NULL) as a VARCHAR
        self._set_type(expression, exp.DataType.Type.VARCHAR)

    return expression


def _annotate_timestamp_from_parts(
    self: TypeAnnotator, expression: exp.TimestampFromParts
) -> exp.TimestampFromParts:
    """Annotate TimestampFromParts with correct type based on arguments.
    TIMESTAMP_FROM_PARTS with time_zone -> TIMESTAMPTZ
    TIMESTAMP_FROM_PARTS without time_zone -> TIMESTAMP (defaults to TIMESTAMP_NTZ)
    """
    if expression.args.get("zone"):
        self._set_type(expression, exp.DataType.Type.TIMESTAMPTZ)
    else:
        self._set_type(expression, exp.DataType.Type.TIMESTAMP)

    return expression


def _annotate_date_or_time_add(self: TypeAnnotator, expression: exp.Expression) -> exp.Expression:
    if (
        expression.this.is_type(exp.DataType.Type.DATE)
        and expression.text("unit").upper() not in DATE_PARTS
    ):
        self._set_type(expression, exp.DataType.Type.TIMESTAMPNTZ)
    else:
        self._annotate_by_args(expression, "this")
    return expression


def _annotate_decode_case(self: TypeAnnotator, expression: exp.DecodeCase) -> exp.DecodeCase:
    """Annotate DecodeCase with the type inferred from return values only.

    DECODE uses the format: DECODE(expr, val1, ret1, val2, ret2, ..., default)
    We only look at the return values (ret1, ret2, ..., default) to determine the type,
    not the comparison values (val1, val2, ...) or the expression being compared.
    """
    expressions = expression.expressions

    # Return values are at indices 2, 4, 6, ... and the last element (if even length)
    # DECODE(expr, val1, ret1, val2, ret2, ..., default)
    return_types = [expressions[i].type for i in range(2, len(expressions), 2)]

    # If the total number of expressions is even, the last one is the default
    # Example:
    #   DECODE(x, 1, 'a', 2, 'b')             -> len=5 (odd), no default
    #   DECODE(x, 1, 'a', 2, 'b', 'default')  -> len=6 (even), has default
    if len(expressions) % 2 == 0:
        return_types.append(expressions[-1].type)

    # Determine the common type from all return values
    last_type = None
    for ret_type in return_types:
        last_type = self._maybe_coerce(last_type or ret_type, ret_type)

    self._set_type(expression, last_type)
    return expression


def _annotate_arg_max_min(self, expression):
    self._set_type(
        expression,
        exp.DataType.Type.ARRAY if expression.args.get("count") else expression.this.type,
    )
    return expression


def _annotate_within_group(self: TypeAnnotator, expression: exp.WithinGroup) -> exp.WithinGroup:
    """Annotate WithinGroup with correct type based on the inner function.

    1) Annotate args first
    2) Check if this is PercentileDisc and if so, re-annotate its type to match the ordered expression's type
    """
    if (
        isinstance(expression.this, exp.PercentileDisc)
        and isinstance(order_expr := expression.expression, exp.Order)
        and len(order_expr.expressions) == 1
        and isinstance(ordered_expr := order_expr.expressions[0], exp.Ordered)
    ):
        self._set_type(expression, ordered_expr.this.type)

    return expression


def _annotate_median(self: TypeAnnotator, expression: exp.Median) -> exp.Median:
    """Annotate MEDIAN function with correct return type.

    Based on Snowflake documentation:
    - If the expr is FLOAT -> annotate as FLOAT
    - If the expr is NUMBER(p, s) -> annotate as NUMBER(min(p+3, 38), min(s+3, 37))
    """
    # First annotate the argument to get its type
    expression = self._annotate_by_args(expression, "this")

    # Get the input type
    input_type = expression.this.type

    if input_type.is_type(exp.DataType.Type.FLOAT):
        # If input is FLOAT, return FLOAT
        self._set_type(expression, exp.DataType.Type.FLOAT)
    else:
        # If input is NUMBER(p, s), return NUMBER(min(p+3, 38), min(s+3, 37))
        exprs = input_type.expressions

        precision_expr = seq_get(exprs, 0)
        precision = precision_expr.this.to_py() if precision_expr else MAX_PRECISION

        scale_expr = seq_get(exprs, 1)
        scale = scale_expr.this.to_py() if scale_expr else 0

        new_precision = min(precision + 3, MAX_PRECISION)
        new_scale = min(scale + 3, MAX_SCALE)

        # Build the new NUMBER type
        new_type = exp.DataType.build(f"NUMBER({new_precision}, {new_scale})", dialect="snowflake")
        self._set_type(expression, new_type)

    return expression


def _annotate_math_with_float_decfloat(
    self: TypeAnnotator, expression: exp.Expression
) -> exp.Expression:
    """Annotate math functions that preserve  DECFLOAT but return DOUBLE for others.

    In Snowflake, trigonometric and exponential math functions:
    - If input is DECFLOAT -> return DECFLOAT
    - For integer types (INT, BIGINT, etc.) -> return DOUBLE
    - For other numeric types (NUMBER, DECIMAL, DOUBLE) -> return DOUBLE
    """
    expression = self._annotate_by_args(expression, "this")

    # If input is DECFLOAT, preserve
    if expression.this.is_type(exp.DataType.Type.DECFLOAT):
        self._set_type(expression, expression.this.type)
    else:
        # For all other types (integers, decimals, etc.), return DOUBLE
        self._set_type(expression, exp.DataType.Type.DOUBLE)

    return expression


EXPRESSION_METADATA = {
    **EXPRESSION_METADATA,
    **{
        expr_type: {"annotator": lambda self, e: self._annotate_by_args(e, "this")}
        for expr_type in {
            exp.AddMonths,
            exp.Ceil,
            exp.DateTrunc,
            exp.Floor,
            exp.Left,
            exp.Pad,
            exp.Right,
            exp.Round,
            exp.Stuff,
            exp.Substring,
            exp.TimeSlice,
            exp.TimestampTrunc,
        }
    },
    **{
        expr_type: {"returns": exp.DataType.Type.ARRAY}
        for expr_type in (
            exp.ApproxTopK,
            exp.ApproxTopKEstimate,
            exp.ArrayAgg,
            exp.ArrayUnionAgg,
            exp.RegexpExtractAll,
            exp.Split,
            exp.StringToArray,
        )
    },
    **{
        expr_type: {"returns": exp.DataType.Type.BIGINT}
        for expr_type in {
            exp.BitmapBitPosition,
            exp.BitmapBucketNumber,
            exp.BitmapCount,
            exp.Factorial,
            exp.GroupingId,
            exp.MD5NumberLower64,
            exp.MD5NumberUpper64,
            exp.Rand,
        }
    },
    **{
        expr_type: {"returns": exp.DataType.Type.BINARY}
        for expr_type in {
            exp.Base64DecodeBinary,
            exp.BitmapConstructAgg,
            exp.BitmapOrAgg,
            exp.Compress,
            exp.DecompressBinary,
            exp.MD5Digest,
            exp.SHA1Digest,
            exp.SHA2Digest,
            exp.TryBase64DecodeBinary,
            exp.TryHexDecodeBinary,
            exp.Unhex,
        }
    },
    **{
        expr_type: {"returns": exp.DataType.Type.BOOLEAN}
        for expr_type in {
            exp.Booland,
            exp.Boolnot,
            exp.Boolor,
            exp.BoolxorAgg,
            exp.EqualNull,
            exp.IsNullValue,
            exp.Search,
            exp.SearchIp,
        }
    },
    **{
        expr_type: {"returns": exp.DataType.Type.DATE}
        for expr_type in {
            exp.NextDay,
            exp.PreviousDay,
        }
    },
    **{
        expr_type: {
            "annotator": lambda self, e: self._set_type(
                e, exp.DataType.build("NUMBER", dialect="snowflake")
            )
        }
        for expr_type in (
            exp.BitwiseAndAgg,
            exp.BitwiseOrAgg,
            exp.BitwiseXorAgg,
            exp.RegexpCount,
            exp.RegexpInstr,
        )
    },
    **{
        expr_type: {"returns": exp.DataType.Type.DOUBLE}
        for expr_type in {
            exp.ApproximateSimilarity,
            exp.Asinh,
            exp.Atanh,
            exp.Cbrt,
            exp.Cosh,
            exp.MonthsBetween,
            exp.Normal,
            exp.RegrAvgx,
            exp.RegrAvgy,
            exp.RegrSlope,
            exp.RegrValx,
            exp.RegrValy,
            exp.Sinh,
        }
    },
    **{
        expr_type: {"returns": exp.DataType.Type.DECFLOAT}
        for expr_type in {
            exp.ToDecfloat,
            exp.TryToDecfloat,
        }
    },
    **{
        expr_type: {"annotator": _annotate_math_with_float_decfloat}
        for expr_type in {
            exp.Acos,
            exp.Asin,
            exp.Atan,
            exp.Atan2,
            exp.Cos,
            exp.Cot,
            exp.Degrees,
            exp.Exp,
            exp.Ln,
            exp.Log,
            exp.Pow,
            exp.Radians,
            exp.Sin,
            exp.Sqrt,
            exp.Tan,
            exp.Tanh,
        }
    },
    **{
        expr_type: {"returns": exp.DataType.Type.INT}
        for expr_type in {
            exp.Ascii,
            exp.BitLength,
            exp.ByteLength,
            exp.Getbit,
            exp.Grouping,
            exp.Hour,
            exp.JarowinklerSimilarity,
            exp.Length,
            exp.Levenshtein,
            exp.Minute,
            exp.RtrimmedLength,
            exp.Second,
            exp.StrPosition,
            exp.Unicode,
            exp.WidthBucket,
        }
    },
    **{
        expr_type: {"returns": exp.DataType.Type.OBJECT}
        for expr_type in {
            exp.ObjectAgg,
            exp.ParseIp,
            exp.ParseUrl,
<<<<<<< HEAD
            exp.ApproxPercentileCombine,
=======
            exp.ApproxPercentileAccumulate,
>>>>>>> f305305e
            exp.ApproxTopKAccumulate,
            exp.ApproxTopKCombine,
        }
    },
    **{
        expr_type: {"returns": exp.DataType.Type.TIME}
        for expr_type in {
            exp.TimeFromParts,
        }
    },
    **{
        expr_type: {"returns": exp.DataType.Type.VARCHAR}
        for expr_type in {
            exp.AIAgg,
            exp.AIClassify,
            exp.AISummarizeAgg,
            exp.Base64DecodeString,
            exp.Base64Encode,
            exp.CheckJson,
            exp.CheckXml,
            exp.Chr,
            exp.Collate,
            exp.Collation,
            exp.DecompressString,
            exp.HexDecodeString,
            exp.HexEncode,
            exp.Initcap,
            exp.MD5,
            exp.Monthname,
            exp.Randstr,
            exp.RegexpExtract,
            exp.RegexpReplace,
            exp.Repeat,
            exp.Replace,
            exp.SHA,
            exp.SHA2,
            exp.Soundex,
            exp.SoundexP123,
            exp.Space,
            exp.SplitPart,
            exp.Translate,
            exp.TryBase64DecodeString,
            exp.TryHexDecodeString,
            exp.Uuid,
        }
    },
    **{
        expr_type: {"returns": exp.DataType.Type.VARIANT}
        for expr_type in {
            exp.Minhash,
            exp.MinhashCombine,
        }
    },
    exp.ArgMax: {"annotator": _annotate_arg_max_min},
    exp.ArgMin: {"annotator": _annotate_arg_max_min},
    exp.ConcatWs: {"annotator": lambda self, e: self._annotate_by_args(e, "expressions")},
    exp.ConvertTimezone: {
        "annotator": lambda self, e: self._set_type(
            e,
            exp.DataType.Type.TIMESTAMPNTZ
            if e.args.get("source_tz")
            else exp.DataType.Type.TIMESTAMPTZ,
        )
    },
    exp.DateAdd: {"annotator": _annotate_date_or_time_add},
    exp.DecodeCase: {"annotator": _annotate_decode_case},
    exp.GreatestIgnoreNulls: {
        "annotator": lambda self, e: self._annotate_by_args(e, "expressions")
    },
    exp.HashAgg: {
        "annotator": lambda self, e: self._set_type(
            e, exp.DataType.build("NUMBER(19, 0)", dialect="snowflake")
        )
    },
    exp.LeastIgnoreNulls: {"annotator": lambda self, e: self._annotate_by_args(e, "expressions")},
    exp.Median: {"annotator": _annotate_median},
    exp.Reverse: {"annotator": _annotate_reverse},
    exp.TimeAdd: {"annotator": _annotate_date_or_time_add},
    exp.TimestampFromParts: {"annotator": _annotate_timestamp_from_parts},
    exp.WithinGroup: {"annotator": _annotate_within_group},
}<|MERGE_RESOLUTION|>--- conflicted
+++ resolved
@@ -329,11 +329,8 @@
             exp.ObjectAgg,
             exp.ParseIp,
             exp.ParseUrl,
-<<<<<<< HEAD
             exp.ApproxPercentileCombine,
-=======
             exp.ApproxPercentileAccumulate,
->>>>>>> f305305e
             exp.ApproxTopKAccumulate,
             exp.ApproxTopKCombine,
         }
