use crate::settings::TokenType;
use crate::trie::{Trie, TrieResult};
use crate::{Token, TokenTypeSettings, TokenizerDialectSettings, TokenizerSettings};
use pyo3::exceptions::PyException;
use pyo3::prelude::*;
use std::cmp::{max, min};

#[derive(Debug)]
pub struct TokenizerError {
    message: String,
    context: String,
}

#[derive(Debug)]
#[pyclass]
pub struct Tokenizer {
    settings: TokenizerSettings,
    token_types: TokenTypeSettings,
    keyword_trie: Trie,
}

#[pymethods]
impl Tokenizer {
    #[new]
    pub fn new(settings: TokenizerSettings, token_types: TokenTypeSettings) -> Tokenizer {
        let mut keyword_trie = Trie::default();

        let trie_filter = |key: &&String| {
            key.contains(" ") || settings.single_tokens.keys().any(|&t| key.contains(t))
        };

        keyword_trie.add(settings.keywords.keys().filter(trie_filter));
        keyword_trie.add(settings.comments.keys().filter(trie_filter));
        keyword_trie.add(settings.quotes.keys().filter(trie_filter));
        keyword_trie.add(settings.format_strings.keys().filter(trie_filter));

        Tokenizer {
            settings,
            token_types,
            keyword_trie,
        }
    }

    pub fn tokenize(
        &self,
        sql: &str,
        dialect_settings: &TokenizerDialectSettings,
    ) -> Result<Vec<Token>, PyErr> {
        let mut state = TokenizerState::new(
            sql,
            &self.settings,
            &self.token_types,
            dialect_settings,
            &self.keyword_trie,
        );
        state.tokenize().map_err(|e| {
            PyException::new_err(format!("Error tokenizing '{}': {}", e.context, e.message))
        })
    }
}

#[derive(Debug)]
struct TokenizerState<'a> {
    sql: Vec<char>,
    size: usize,
    tokens: Vec<Token>,
    start: usize,
    current: usize,
    line: usize,
    column: usize,
    comments: Vec<String>,
    is_end: bool,
    current_char: char,
    peek_char: char,
    previous_token_line: Option<usize>,
    keyword_trie: &'a Trie,
    settings: &'a TokenizerSettings,
    dialect_settings: &'a TokenizerDialectSettings,
    token_types: &'a TokenTypeSettings,
}

impl<'a> TokenizerState<'a> {
    fn new(
        sql: &str,
        settings: &'a TokenizerSettings,
        token_types: &'a TokenTypeSettings,
        dialect_settings: &'a TokenizerDialectSettings,
        keyword_trie: &'a Trie,
    ) -> TokenizerState<'a> {
        let sql_vec = sql.chars().collect::<Vec<char>>();
        let sql_vec_len = sql_vec.len();
        TokenizerState {
            sql: sql_vec,
            size: sql_vec_len,
            tokens: Vec::new(),
            start: 0,
            current: 0,
            line: 1,
            column: 0,
            comments: Vec::new(),
            is_end: false,
            current_char: '\0',
            peek_char: '\0',
            previous_token_line: None,
            keyword_trie,
            settings,
            dialect_settings,
            token_types,
        }
    }

    fn tokenize(&mut self) -> Result<Vec<Token>, TokenizerError> {
        self.scan(None)?;
        Ok(std::mem::take(&mut self.tokens))
    }

    fn scan(&mut self, until_peek_char: Option<char>) -> Result<(), TokenizerError> {
        while self.size > 0 && !self.is_end {
            let mut current = self.current;

            // Skip spaces here rather than iteratively calling advance() for performance reasons
            while current < self.size {
                let ch = self.char_at(current)?;

                if ch == ' ' || ch == '\t' {
                    current += 1;
                } else {
                    break;
                }
            }

            let offset = if current > self.current {
                current - self.current
            } else {
                1
            };

            self.start = current;
            self.advance(offset as isize)?;

            if self.current_char == '\0' {
                break;
            }

            if !self.settings.white_space.contains_key(&self.current_char) {
                if self.current_char.is_ascii_digit() {
                    self.scan_number()?;
                } else if let Some(identifier_end) =
                    self.settings.identifiers.get(&self.current_char)
                {
                    self.scan_identifier(&identifier_end.to_string())?;
                } else {
                    self.scan_keyword()?;
                }
            }

            if let Some(c) = until_peek_char {
                if self.peek_char == c {
                    break;
                }
            }
        }
        if !self.tokens.is_empty() && !self.comments.is_empty() {
            self.tokens
                .last_mut()
                .unwrap()
                .append_comments(&mut self.comments);
        }
        Ok(())
    }

    fn advance(&mut self, i: isize) -> Result<(), TokenizerError> {
        if Some(&self.token_types.break_) == self.settings.white_space.get(&self.current_char) {
            // Ensures we don't count an extra line if we get a \r\n line break sequence.
            if !(self.current_char == '\r' && self.peek_char == '\n') {
                self.column = 1;
                self.line += 1;
            }
        } else {
            self.column = self.column.wrapping_add_signed(i);
        }

        self.current = self.current.wrapping_add_signed(i);
        self.is_end = self.current >= self.size;
        self.current_char = self.char_at(self.current - 1)?;
        self.peek_char = if self.is_end {
            '\0'
        } else {
            self.char_at(self.current)?
        };
        Ok(())
    }

    fn chars(&self, size: usize) -> String {
        let start = self.current - 1;
        let end = start + size;
        if end <= self.size {
            self.sql[start..end].iter().collect()
        } else {
            String::new()
        }
    }

    fn char_at(&self, index: usize) -> Result<char, TokenizerError> {
        self.sql.get(index).copied().ok_or_else(|| {
            self.error(format!(
                "Index {} is out of bound (size {})",
                index, self.size
            ))
        })
    }

    fn text(&self) -> String {
        self.sql[self.start..self.current].iter().collect()
    }

    fn add(&mut self, token_type: TokenType, text: Option<String>) -> Result<(), TokenizerError> {
        self.previous_token_line = Some(self.line);

        if !self.comments.is_empty()
            && !self.tokens.is_empty()
            && token_type == self.token_types.semicolon
        {
            self.tokens
                .last_mut()
                .unwrap()
                .append_comments(&mut self.comments);
        }

        self.tokens.push(Token::new(
            token_type,
            text.unwrap_or(self.text()),
            self.line,
            self.column,
            self.start,
            self.current - 1,
            std::mem::take(&mut self.comments),
        ));

        // If we have either a semicolon or a begin token before the command's token, we'll parse
        // whatever follows the command's token as a string.
        if self.settings.commands.contains(&token_type)
            && self.peek_char != ';'
            && (self.tokens.len() == 1
                || self
                    .settings
                    .command_prefix_tokens
                    .contains(&self.tokens[self.tokens.len() - 2].token_type))
        {
            let start = self.current;
            let tokens_len = self.tokens.len();
            self.scan(Some(';'))?;
            self.tokens.truncate(tokens_len);
            let text = self.sql[start..self.current]
                .iter()
                .collect::<String>()
                .trim()
                .to_string();
            if !text.is_empty() {
                self.add(self.token_types.string, Some(text))?;
            }
        }
        Ok(())
    }

    fn scan_keyword(&mut self) -> Result<(), TokenizerError> {
        let mut size: usize = 0;
        let mut word: Option<String> = None;
        let mut chars = self.text();
        let mut current_char = '\0';
        let mut prev_space = false;
        let mut skip;
        let mut is_single_token = chars.len() == 1
            && self
                .settings
                .single_tokens
                .contains_key(&chars.chars().next().unwrap());

        let (mut trie_result, mut trie_node) =
            self.keyword_trie.root.contains(&chars.to_uppercase());

        while !chars.is_empty() {
            if let TrieResult::Failed = trie_result {
                break;
            } else if let TrieResult::Exists = trie_result {
                word = Some(chars.clone());
            }

            let end = self.current + size;
            size += 1;

            if end < self.size {
                current_char = self.char_at(end)?;
                is_single_token =
                    is_single_token || self.settings.single_tokens.contains_key(&current_char);
                let is_space = current_char.is_whitespace();

                if !is_space || !prev_space {
                    if is_space {
                        current_char = ' ';
                    }
                    chars.push(current_char);
                    prev_space = is_space;
                    skip = false;
                } else {
                    skip = true;
                }
            } else {
                current_char = '\0';
                break;
            }

            if skip {
                trie_result = TrieResult::Prefix;
            } else {
                (trie_result, trie_node) =
                    trie_node.contains(&current_char.to_uppercase().collect::<String>());
            }
        }

        if let Some(unwrapped_word) = word {
            if self.scan_string(&unwrapped_word)? {
                return Ok(());
            }
            if self.scan_comment(&unwrapped_word)? {
                return Ok(());
            }
            if prev_space || is_single_token || current_char == '\0' {
                self.advance((size - 1) as isize)?;
                let normalized_word = unwrapped_word.to_uppercase();
                let keyword_token =
                    *self
                        .settings
                        .keywords
                        .get(&normalized_word)
                        .ok_or_else(|| {
                            self.error(format!("Unexpected keyword '{}'", &normalized_word))
                        })?;
                self.add(keyword_token, Some(unwrapped_word))?;
                return Ok(());
            }
        }

        match self.settings.single_tokens.get(&self.current_char) {
            Some(token_type) => self.add(*token_type, Some(self.current_char.to_string())),
            None => self.scan_var(),
        }
    }

    fn scan_comment(&mut self, comment_start: &str) -> Result<bool, TokenizerError> {
        if !self.settings.comments.contains_key(comment_start) {
            return Ok(false);
        }

        let comment_start_line = self.line;
        let comment_start_size = comment_start.len();

        if let Some(comment_end) = self.settings.comments.get(comment_start).unwrap() {
            // Skip the comment's start delimiter.
            self.advance(comment_start_size as isize)?;

            let mut comment_count = 1;
            let comment_end_size = comment_end.len();

            while !self.is_end {
                if self.chars(comment_end_size) == *comment_end {
                    comment_count -= 1;
                    if comment_count == 0 {
                        break;
                    }
                }

                self.advance(1)?;

                // Nested comments are allowed by some dialects, e.g. databricks, duckdb, postgres
                if self.settings.nested_comments
                    && !self.is_end
                    && self.chars(comment_start_size) == *comment_start
                {
                    self.advance(comment_start_size as isize)?;
                    comment_count += 1
                }
            }

            let text = self.text();
            self.comments
                .push(text[comment_start_size..text.len() - comment_end_size + 1].to_string());
            self.advance((comment_end_size - 1) as isize)?;
        } else {
            while !self.is_end
                && self.settings.white_space.get(&self.peek_char) != Some(&self.token_types.break_)
            {
                self.advance(1)?;
            }
            self.comments
                .push(self.text()[comment_start_size..].to_string());
        }

        if comment_start == self.settings.hint_start
            && self.tokens.last().is_some()
            && self
                .settings
                .tokens_preceding_hint
                .contains(&self.tokens.last().unwrap().token_type)
        {
            self.add(self.token_types.hint, None)?;
        }

        // Leading comment is attached to the succeeding token, whilst trailing comment to the preceding.
        // Multiple consecutive comments are preserved by appending them to the current comments list.
        if Some(comment_start_line) == self.previous_token_line {
            self.tokens
                .last_mut()
                .unwrap()
                .append_comments(&mut self.comments);
            self.previous_token_line = Some(self.line);
        }

        Ok(true)
    }

    fn scan_string(&mut self, start: &String) -> Result<bool, TokenizerError> {
        let (base, token_type, end) = if let Some(end) = self.settings.quotes.get(start) {
            (None, self.token_types.string, end.clone())
        } else if self.settings.format_strings.contains_key(start) {
            let (ref end, token_type) = self.settings.format_strings.get(start).unwrap();

            if *token_type == self.token_types.hex_string {
                (Some(16), *token_type, end.clone())
            } else if *token_type == self.token_types.bit_string {
                (Some(2), *token_type, end.clone())
            } else if *token_type == self.token_types.heredoc_string {
                self.advance(1)?;

                let tag = if self.current_char.to_string() == *end {
                    String::new()
                } else {
                    self.extract_string(end, false, true, !self.settings.heredoc_tag_is_identifier)?
                };

                if !tag.is_empty()
                    && self.settings.heredoc_tag_is_identifier
                    && (self.is_end || !self.is_identifier(&tag))
                {
                    if !self.is_end {
                        self.advance(-1)?;
                    }

                    self.advance(-(tag.len() as isize))?;
                    self.add(self.token_types.heredoc_string_alternative, None)?;
                    return Ok(true);
                }

                (None, *token_type, format!("{}{}{}", start, tag, end))
            } else {
                (None, *token_type, end.clone())
            }
        } else {
            return Ok(false);
        };

        self.advance(start.len() as isize)?;
        let text =
            self.extract_string(&end, false, token_type == self.token_types.raw_string, true)?;

        if let Some(b) = base {
            if u128::from_str_radix(&text, b).is_err() {
                return self.error_result(format!(
                    "Numeric string contains invalid characters from {}:{}",
                    self.line, self.start
                ));
            }
        }

        self.add(token_type, Some(text))?;
        Ok(true)
    }

    fn scan_number(&mut self) -> Result<(), TokenizerError> {
        if self.current_char == '0' {
            let peek_char = self.peek_char.to_ascii_uppercase();
            if peek_char == 'B' {
                if self.settings.has_bit_strings {
                    self.scan_bits()?;
                } else {
                    self.add(self.token_types.number, None)?;
                }
                return Ok(());
            } else if peek_char == 'X' {
                if self.settings.has_hex_strings {
                    self.scan_hex()?;
                } else {
                    self.add(self.token_types.number, None)?;
                }
                return Ok(());
            }
        }

        let mut decimal = false;
        let mut scientific = 0;

        loop {
            if self.peek_char.is_ascii_digit() {
                self.advance(1)?;
            } else if self.peek_char == '.' && !decimal {
                if self.tokens.last().map(|t| t.token_type) == Some(self.token_types.parameter) {
                    return self.add(self.token_types.number, None);
                }
                decimal = true;
                self.advance(1)?;
            } else if (self.peek_char == '-' || self.peek_char == '+') && scientific == 1 {
                scientific += 1;
                self.advance(1)?;
            } else if self.peek_char.to_ascii_uppercase() == 'E' && scientific == 0 {
                scientific += 1;
                self.advance(1)?;
            } else if self.is_alphabetic_or_underscore(self.peek_char) {
                let number_text = self.text();
                let mut literal = String::new();

                while !self.peek_char.is_whitespace()
                    && !self.is_end
                    && !self.settings.single_tokens.contains_key(&self.peek_char)
                {
                    literal.push(self.peek_char);
                    self.advance(1)?;
                }

                let token_type = self
                    .settings
                    .keywords
                    .get(
                        self.settings
                            .numeric_literals
                            .get(&literal.to_uppercase())
<<<<<<< HEAD
                            .unwrap_or(&String::from("")),
                    )
                    .copied();
=======
                            .unwrap_or(&String::new()),
                    ).copied();
>>>>>>> 0aa1516c

                let replaced = literal.replace("_", "");

                if let Some(unwrapped_token_type) = token_type {
                    self.add(self.token_types.number, Some(number_text))?;
                    self.add(self.token_types.dcolon, Some("::".to_string()))?;
                    self.add(unwrapped_token_type, Some(literal))?;
                } else if self.dialect_settings.numbers_can_be_underscore_separated
                    && self.is_numeric(&replaced)
                {
                    self.add(self.token_types.number, Some(number_text + &replaced))?;
                } else if self.dialect_settings.identifiers_can_start_with_digit {
                    self.add(self.token_types.var, None)?;
                } else {
                    self.advance(-(literal.chars().count() as isize))?;
                    self.add(self.token_types.number, Some(number_text))?;
                }
                return Ok(());
            } else {
                return self.add(self.token_types.number, None);
            }
        }
    }

    fn scan_bits(&mut self) -> Result<(), TokenizerError> {
        self.scan_radix_string(2, self.token_types.bit_string)
    }

    fn scan_hex(&mut self) -> Result<(), TokenizerError> {
        self.scan_radix_string(16, self.token_types.hex_string)
    }

    fn scan_radix_string(
        &mut self,
        radix: u32,
        radix_token_type: TokenType,
    ) -> Result<(), TokenizerError> {
        self.advance(1)?;
        let value = self.extract_value()?[2..].to_string();
        match u64::from_str_radix(&value, radix) {
            Ok(_) => self.add(radix_token_type, Some(value)),
            Err(_) => self.add(self.token_types.identifier, None),
        }
    }

    fn scan_var(&mut self) -> Result<(), TokenizerError> {
        loop {
            let peek_char = if !self.peek_char.is_whitespace() {
                self.peek_char
            } else {
                '\0'
            };
            if peek_char != '\0'
                && (self.settings.var_single_tokens.contains(&peek_char)
                    || !self.settings.single_tokens.contains_key(&peek_char))
            {
                self.advance(1)?;
            } else {
                break;
            }
        }

        let token_type =
            if self.tokens.last().map(|t| t.token_type) == Some(self.token_types.parameter) {
                self.token_types.var
            } else {
                self.settings
                    .keywords
                    .get(&self.text().to_uppercase())
                    .copied()
                    .unwrap_or(self.token_types.var)
            };
        self.add(token_type, None)
    }

    fn scan_identifier(&mut self, identifier_end: &str) -> Result<(), TokenizerError> {
        self.advance(1)?;
        let text = self.extract_string(identifier_end, true, false, true)?;
        self.add(self.token_types.identifier, Some(text))
    }

    fn extract_string(
        &mut self,
        delimiter: &str,
        use_identifier_escapes: bool,
        raw_string: bool,
        raise_unmatched: bool,
    ) -> Result<String, TokenizerError> {
        let mut text = String::new();

        loop {
            let mut new_identifier_escapes;
            let escapes = if use_identifier_escapes {
                new_identifier_escapes = self.settings.identifier_escapes.clone();
                new_identifier_escapes.extend(delimiter.chars());
                &new_identifier_escapes
            } else {
                &self.settings.string_escapes
            };
            let peek_char_str = self.peek_char.to_string();

            if !raw_string
                && !self.dialect_settings.unescaped_sequences.is_empty()
                && !self.peek_char.is_whitespace()
                && self.settings.string_escapes.contains(&self.current_char)
            {
                let sequence_key = format!("{}{}", self.current_char, self.peek_char);
                if let Some(unescaped_sequence) =
                    self.dialect_settings.unescaped_sequences.get(&sequence_key)
                {
                    self.advance(2)?;
                    text.push_str(unescaped_sequence);
                    continue;
                }
            }

            if (self.settings.string_escapes_allowed_in_raw_strings || !raw_string)
                && escapes.contains(&self.current_char)
                && (peek_char_str == delimiter || escapes.contains(&self.peek_char))
                && (self.current_char == self.peek_char
                    || !self
                        .settings
                        .quotes
                        .contains_key(&self.current_char.to_string()))
            {
                if peek_char_str == delimiter {
                    text.push(self.peek_char);
                } else {
                    text.push(self.current_char);
                    text.push(self.peek_char);
                }
                if self.current + 1 < self.size {
                    self.advance(2)?;
                } else {
                    return self.error_result(format!(
                        "Missing {} from {}:{}",
                        delimiter, self.line, self.current
                    ));
                }
            } else {
                if self.chars(delimiter.len()) == delimiter {
                    if delimiter.len() > 1 {
                        self.advance((delimiter.len() - 1) as isize)?;
                    }
                    break;
                }
                if self.is_end {
                    if !raise_unmatched {
                        text.push(self.current_char);
                        return Ok(text);
                    }

                    return self.error_result(format!(
                        "Missing {} from {}:{}",
                        delimiter, self.line, self.current
                    ));
                }

                let current = self.current - 1;
                self.advance(1)?;
                text.push_str(
                    &self.sql[current..self.current - 1]
                        .iter()
                        .collect::<String>(),
                );
            }
        }
        Ok(text)
    }

    fn is_alphabetic_or_underscore(&self, name: char) -> bool {
        name.is_alphabetic() || name == '_'
    }

    fn is_identifier(&self, s: &str) -> bool {
        s.chars().enumerate().all(|(i, c)| {
            if i == 0 {
                self.is_alphabetic_or_underscore(c)
            } else {
                self.is_alphabetic_or_underscore(c) || c.is_ascii_digit()
            }
        })
    }

    fn is_numeric(&self, s: &str) -> bool {
        s.chars().all(|c| c.is_ascii_digit())
    }

    fn extract_value(&mut self) -> Result<String, TokenizerError> {
        loop {
            if !self.peek_char.is_whitespace()
                && !self.is_end
                && !self.settings.single_tokens.contains_key(&self.peek_char)
            {
                self.advance(1)?;
            } else {
                break;
            }
        }
        Ok(self.text())
    }

    fn error(&self, message: String) -> TokenizerError {
        let start = max((self.current as isize) - 50, 0);
        let end = min(self.current + 50, self.size - 1);
        let context = self.sql[start as usize..end].iter().collect::<String>();
        TokenizerError { message, context }
    }

    fn error_result<T>(&self, message: String) -> Result<T, TokenizerError> {
        Err(self.error(message))
    }
}<|MERGE_RESOLUTION|>--- conflicted
+++ resolved
@@ -533,14 +533,9 @@
                         self.settings
                             .numeric_literals
                             .get(&literal.to_uppercase())
-<<<<<<< HEAD
                             .unwrap_or(&String::from("")),
                     )
                     .copied();
-=======
-                            .unwrap_or(&String::new()),
-                    ).copied();
->>>>>>> 0aa1516c
 
                 let replaced = literal.replace("_", "");
 
