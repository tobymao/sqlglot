--- conflicted
+++ resolved
@@ -1780,12 +1780,9 @@
         self.validate_identity("APPROX_TOP_COUNT(col, 2)")
         self.validate_identity("ARPOX_TOP_SUM(col, 1.5, 2)")
         self.validate_identity("FROM_HEX('foo')")
-<<<<<<< HEAD
         self.validate_identity("CODE_POINTS_TO_BYTES([65, 98])")
-=======
         self.validate_identity("PARSE_BIGNUMERIC('1.2')")
         self.validate_identity("PARSE_NUMERIC('1.2')")
->>>>>>> 6f885007
 
     def test_errors(self):
         with self.assertRaises(ParseError):
