--- conflicted
+++ resolved
@@ -3388,14 +3388,12 @@
             },
         )
 
-<<<<<<< HEAD
     def test_localtime(self):
         expr = self.validate_identity(
             "SELECT LOCALTIME",
             write_sql="SELECT LOCALTIME",
         )
         expr.expressions[0].assert_is(exp.Column)
-=======
     def test_concat(self):
         self.validate_all(
             "SELECT CONCAT('T.P.', ' ', 'Bar') AS author",
@@ -3565,5 +3563,4 @@
                         "bigquery": "SELECT CAST(1 AS BIGNUMERIC)",
                         "duckdb": "SELECT CAST(1 AS DECIMAL(38, 5))",
                     },
-                )
->>>>>>> 68e94147
+                )