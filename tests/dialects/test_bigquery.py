from unittest import mock
import datetime
import pytz

from sqlglot import (
    ErrorLevel,
    ParseError,
    TokenError,
    UnsupportedError,
    exp,
    parse,
    transpile,
    parse_one,
)
from sqlglot.helper import logger as helper_logger
from sqlglot.parser import logger as parser_logger
from tests.dialects.test_dialect import Validator
from sqlglot.optimizer.annotate_types import annotate_types
from sqlglot.optimizer.qualify import qualify


class TestBigQuery(Validator):
    dialect = "bigquery"
    maxDiff = None

    def test_bigquery(self):
        for prefix in ("c.db.", "db.", ""):
            with self.subTest(f"Parsing {prefix}INFORMATION_SCHEMA.X into a Table"):
                table = self.parse_one(f"`{prefix}INFORMATION_SCHEMA.X`", into=exp.Table)
                this = table.this

                self.assertIsInstance(this, exp.Identifier)
                self.assertTrue(this.quoted)
                self.assertEqual(this.name, "INFORMATION_SCHEMA.X")

        table = self.parse_one("x-0._y.z", into=exp.Table)
        self.assertEqual(table.catalog, "x-0")
        self.assertEqual(table.db, "_y")
        self.assertEqual(table.name, "z")

        table = self.parse_one("x-0._y", into=exp.Table)
        self.assertEqual(table.db, "x-0")
        self.assertEqual(table.name, "_y")

        self.validate_identity("SAFE.SUBSTR('foo', 0, -2)").assert_is(exp.Dot)
        self.validate_identity("SELECT * FROM x-0.y")
        self.assertEqual(exp.to_table("`a.b`.`c.d`", dialect="bigquery").sql(), '"a"."b"."c"."d"')
        self.assertEqual(exp.to_table("`x`.`y.z`", dialect="bigquery").sql(), '"x"."y"."z"')
        self.assertEqual(exp.to_table("`x.y.z`", dialect="bigquery").sql(), '"x"."y"."z"')
        self.assertEqual(exp.to_table("`x.y.z`", dialect="bigquery").sql("bigquery"), "`x.y.z`")
        self.assertEqual(exp.to_table("`x`.`y`", dialect="bigquery").sql("bigquery"), "`x`.`y`")

        column = self.validate_identity("SELECT `db.t`.`c` FROM `db.t`").selects[0]
        self.assertEqual(len(column.parts), 3)

        select_with_quoted_udf = self.validate_identity("SELECT `p.d.UdF`(data) FROM `p.d.t`")
        self.assertEqual(select_with_quoted_udf.selects[0].name, "p.d.UdF")

        self.validate_identity("DATE_TRUNC(x, @foo)").unit.assert_is(exp.Parameter)
        self.validate_identity("ARRAY_CONCAT_AGG(x ORDER BY ARRAY_LENGTH(x) LIMIT 2)")
        self.validate_identity("ARRAY_CONCAT_AGG(x LIMIT 2)")
        self.validate_identity("ARRAY_CONCAT_AGG(x ORDER BY ARRAY_LENGTH(x))")
        self.validate_identity("ARRAY_CONCAT_AGG(x)")
        self.validate_identity("PARSE_TIMESTAMP('%Y-%m-%dT%H:%M:%E*S%z', x)")
        self.validate_identity("SELECT ARRAY_CONCAT([1])")
        self.validate_identity("SELECT * FROM READ_CSV('bla.csv')")
        self.validate_identity("CAST(x AS STRUCT<list ARRAY<INT64>>)")
        self.validate_identity("assert.true(1 = 1)")
        self.validate_identity("SELECT jsondoc['some_key']")
        self.validate_identity("SELECT `p.d.UdF`(data).* FROM `p.d.t`")
        self.validate_identity("SELECT * FROM `my-project.my-dataset.my-table`")
        self.validate_identity("CREATE OR REPLACE TABLE `a.b.c` CLONE `a.b.d`")
        self.validate_identity("SELECT x, 1 AS y GROUP BY 1 ORDER BY 1")
        self.validate_identity("SELECT * FROM x.*")
        self.validate_identity("SELECT * FROM x.y*")
        self.validate_identity("CASE A WHEN 90 THEN 'red' WHEN 50 THEN 'blue' ELSE 'green' END")
        self.validate_identity("CREATE SCHEMA x DEFAULT COLLATE 'en'")
        self.validate_identity("CREATE TABLE x (y INT64) DEFAULT COLLATE 'en'")
        self.validate_identity("PARSE_JSON('{}', wide_number_mode => 'exact')")
        self.validate_identity("FOO(values)")
        self.validate_identity("STRUCT(values AS value)")
        self.validate_identity("ARRAY_AGG(x IGNORE NULLS LIMIT 1)")
        self.validate_identity("ARRAY_AGG(x IGNORE NULLS ORDER BY x LIMIT 1)")
        self.validate_identity("ARRAY_AGG(DISTINCT x IGNORE NULLS ORDER BY x LIMIT 1)")
        self.validate_identity("ARRAY_AGG(x IGNORE NULLS)")
        self.validate_identity("ARRAY_AGG(DISTINCT x IGNORE NULLS HAVING MAX x ORDER BY x LIMIT 1)")
        self.validate_identity("SELECT * FROM dataset.my_table TABLESAMPLE SYSTEM (10 PERCENT)")
        self.validate_identity("TIME('2008-12-25 15:30:00+08')")
        self.validate_identity("TIME('2008-12-25 15:30:00+08', 'America/Los_Angeles')")
        self.validate_identity("SELECT test.Unknown FROM test")
        self.validate_identity(r"SELECT '\n\r\a\v\f\t'")
        self.validate_identity("SELECT * FROM tbl FOR SYSTEM_TIME AS OF z")
        self.validate_identity("SELECT PARSE_TIMESTAMP('%c', 'Thu Dec 25 07:30:00 2008', 'UTC')")
        self.validate_identity("SELECT ANY_VALUE(fruit HAVING MAX sold) FROM fruits")
        self.validate_identity("SELECT ANY_VALUE(fruit HAVING MIN sold) FROM fruits")
        self.validate_identity("SELECT `project-id`.udfs.func(call.dir)")
        self.validate_identity("SELECT CAST(CURRENT_DATE AS STRING FORMAT 'DAY') AS current_day")
        self.validate_identity("SAFE_CAST(encrypted_value AS STRING FORMAT 'BASE64')")
        self.validate_identity("CAST(encrypted_value AS STRING FORMAT 'BASE64')")
        self.validate_identity("DATE(2016, 12, 25)")
        self.validate_identity("DATE(CAST('2016-12-25 23:59:59' AS DATETIME))")
        self.validate_identity("SELECT foo IN UNNEST(bar) AS bla")
        self.validate_identity("SELECT * FROM x-0.a")
        self.validate_identity("SELECT * FROM pivot CROSS JOIN foo")
        self.validate_identity("SAFE_CAST(x AS STRING)")
        self.validate_identity("SELECT * FROM a-b-c.mydataset.mytable")
        self.validate_identity("SELECT * FROM abc-def-ghi")
        self.validate_identity("SELECT * FROM a-b-c")
        self.validate_identity("SELECT * FROM my-table")
        self.validate_identity("SELECT * FROM my-project.mydataset.mytable")
        self.validate_identity("SELECT * FROM pro-ject_id.c.d CROSS JOIN foo-bar")
        self.validate_identity("SELECT * FROM foo.bar.25", "SELECT * FROM foo.bar.`25`")
        self.validate_identity("SELECT * FROM foo.bar.25_", "SELECT * FROM foo.bar.`25_`")
        self.validate_identity("SELECT * FROM foo.bar.25x a", "SELECT * FROM foo.bar.`25x` AS a")
        self.validate_identity("SELECT * FROM foo.bar.25ab c", "SELECT * FROM foo.bar.`25ab` AS c")
        self.validate_identity("x <> ''")
        self.validate_identity("DATE_TRUNC(col, WEEK(MONDAY))")
        self.validate_identity("DATE_TRUNC(col, MONTH, 'UTC+8')")
        self.validate_identity("SELECT b'abc'")
        self.validate_identity("SELECT AS STRUCT 1 AS a, 2 AS b")
        self.validate_identity("SELECT DISTINCT AS STRUCT 1 AS a, 2 AS b")
        self.validate_identity("SELECT AS VALUE STRUCT(1 AS a, 2 AS b)")
        self.validate_identity("SELECT * FROM q UNPIVOT(values FOR quarter IN (b, c))")
        self.validate_identity("""CREATE TABLE x (a STRUCT<values ARRAY<INT64>>)""")
        self.validate_identity("""CREATE TABLE x (a STRUCT<b STRING OPTIONS (description='b')>)""")
        self.validate_identity("CAST(x AS TIMESTAMP)")
        self.validate_identity("BEGIN DECLARE y INT64", check_command_warning=True)
        self.validate_identity("LOOP SET x = x + 1", check_command_warning=True)
        self.validate_identity("REPEAT SET x = x + 1", check_command_warning=True)
        self.validate_identity(
            "WHILE i < ARRAY_LENGTH(batches) DO SET x = batches[OFFSET(i)]",
            check_command_warning=True,
        )
        self.validate_identity("BEGIN TRANSACTION")
        self.validate_identity("COMMIT TRANSACTION")
        self.validate_identity("ROLLBACK TRANSACTION")
        self.validate_identity("CAST(x AS BIGNUMERIC)")
        self.validate_identity("SELECT y + 1 FROM x GROUP BY y + 1 ORDER BY 1")
        self.validate_identity("SELECT TIMESTAMP_SECONDS(2) AS t")
        self.validate_identity("SELECT TIMESTAMP_MILLIS(2) AS t")
        self.validate_identity("UPDATE x SET y = NULL")
        self.validate_identity("LOG(n, b)")
        self.validate_identity("SELECT COUNT(x RESPECT NULLS)")
        self.validate_identity("SELECT LAST_VALUE(x IGNORE NULLS) OVER y AS x")
        self.validate_identity("SELECT ARRAY((SELECT AS STRUCT 1 AS a, 2 AS b))")
        self.validate_identity("SELECT ARRAY((SELECT AS STRUCT 1 AS a, 2 AS b) LIMIT 10)")
        self.validate_identity("CAST(x AS CHAR)", "CAST(x AS STRING)")
        self.validate_identity("CAST(x AS NCHAR)", "CAST(x AS STRING)")
        self.validate_identity("CAST(x AS NVARCHAR)", "CAST(x AS STRING)")
        self.validate_identity("CAST(x AS TIMESTAMPTZ)", "CAST(x AS TIMESTAMP)")
        self.validate_identity("CAST(x AS RECORD)", "CAST(x AS STRUCT)")
        self.validate_identity("SELECT * FROM x WHERE x.y >= (SELECT MAX(a) FROM b-c) - 20")
        self.validate_identity(
            """WITH t AS (SELECT '{"x-y": "z"}' AS c) SELECT JSON_EXTRACT(c, '$.x-y') FROM t"""
        ).selects[0].expression.assert_is(exp.JSONPath)
        self.validate_identity(
            "SELECT FORMAT_TIMESTAMP('%Y-%m-%d %H:%M:%S', CURRENT_TIMESTAMP(), 'Europe/Berlin') AS ts"
        )
        self.validate_identity(
            "SELECT cars, apples FROM some_table PIVOT(SUM(total_counts) FOR products IN ('general.cars' AS cars, 'food.apples' AS apples))"
        )
        self.validate_identity(
            "MERGE INTO dataset.NewArrivals USING (SELECT * FROM UNNEST([('microwave', 10, 'warehouse #1'), ('dryer', 30, 'warehouse #1'), ('oven', 20, 'warehouse #2')])) ON FALSE WHEN NOT MATCHED THEN INSERT ROW WHEN NOT MATCHED BY SOURCE THEN DELETE"
        )
        self.validate_identity(
            "SELECT * FROM test QUALIFY a IS DISTINCT FROM b WINDOW c AS (PARTITION BY d)"
        )
        self.validate_identity(
            "FOR record IN (SELECT word, word_count FROM bigquery-public-data.samples.shakespeare LIMIT 5) DO SELECT record.word, record.word_count"
        )
        self.validate_identity(
            "DATE(CAST('2016-12-25 05:30:00+07' AS DATETIME), 'America/Los_Angeles')"
        )
        self.validate_identity(
            """CREATE TABLE x (a STRING OPTIONS (description='x')) OPTIONS (table_expiration_days=1)"""
        )
        self.validate_identity(
            "SELECT * FROM (SELECT * FROM `t`) AS a UNPIVOT((c) FOR c_name IN (v1, v2))"
        )
        self.validate_identity(
            "CREATE TABLE IF NOT EXISTS foo AS SELECT * FROM bla EXCEPT DISTINCT (SELECT * FROM bar) LIMIT 0"
        )
        self.validate_identity(
            "SELECT ROW() OVER (y ROWS BETWEEN 1 PRECEDING AND 1 FOLLOWING) FROM x WINDOW y AS (PARTITION BY CATEGORY)"
        )
        self.validate_identity(
            "SELECT item, purchases, LAST_VALUE(item) OVER (item_window ROWS BETWEEN 2 PRECEDING AND 2 FOLLOWING) AS most_popular FROM Produce WINDOW item_window AS (ORDER BY purchases)"
        )
        self.validate_identity(
            "SELECT LAST_VALUE(a IGNORE NULLS) OVER y FROM x WINDOW y AS (PARTITION BY CATEGORY)",
        )
        self.validate_identity(
            "CREATE OR REPLACE VIEW test (tenant_id OPTIONS (description='Test description on table creation')) AS SELECT 1 AS tenant_id, 1 AS customer_id",
        )
        self.validate_identity(
            "--c\nARRAY_AGG(v IGNORE NULLS)",
            "ARRAY_AGG(v IGNORE NULLS) /* c */",
        )
        self.validate_identity(
            "SELECT * FROM t1, t2",
            "SELECT * FROM t1 CROSS JOIN t2",
        )
        self.validate_identity(
            'SELECT r"\\t"',
            "SELECT '\\\\t'",
        )
        self.validate_identity(
            "ARRAY(SELECT AS STRUCT e.x AS y, e.z AS bla FROM UNNEST(bob))::ARRAY<STRUCT<y STRING, bro NUMERIC>>",
            "CAST(ARRAY(SELECT AS STRUCT e.x AS y, e.z AS bla FROM UNNEST(bob)) AS ARRAY<STRUCT<y STRING, bro NUMERIC>>)",
        )
        self.validate_identity(
            "SELECT * FROM `proj.dataset.INFORMATION_SCHEMA.SOME_VIEW`",
            "SELECT * FROM `proj.dataset.INFORMATION_SCHEMA.SOME_VIEW` AS `proj.dataset.INFORMATION_SCHEMA.SOME_VIEW`",
        )
        self.validate_identity(
            "SELECT * FROM region_or_dataset.INFORMATION_SCHEMA.TABLES",
            "SELECT * FROM region_or_dataset.`INFORMATION_SCHEMA.TABLES` AS TABLES",
        )
        self.validate_identity(
            "SELECT * FROM region_or_dataset.INFORMATION_SCHEMA.TABLES AS some_name",
            "SELECT * FROM region_or_dataset.`INFORMATION_SCHEMA.TABLES` AS some_name",
        )
        self.validate_identity(
            "SELECT * FROM proj.region_or_dataset.INFORMATION_SCHEMA.TABLES",
            "SELECT * FROM proj.region_or_dataset.`INFORMATION_SCHEMA.TABLES` AS TABLES",
        )
        self.validate_identity(
            "CREATE VIEW `d.v` OPTIONS (expiration_timestamp=TIMESTAMP '2020-01-02T04:05:06.007Z') AS SELECT 1 AS c",
            "CREATE VIEW `d.v` OPTIONS (expiration_timestamp=CAST('2020-01-02T04:05:06.007Z' AS TIMESTAMP)) AS SELECT 1 AS c",
        )
        self.validate_identity(
            "SELECT ARRAY(SELECT AS STRUCT 1 a, 2 b)",
            "SELECT ARRAY(SELECT AS STRUCT 1 AS a, 2 AS b)",
        )
        self.validate_identity(
            "select array_contains([1, 2, 3], 1)",
            "SELECT EXISTS(SELECT 1 FROM UNNEST([1, 2, 3]) AS _col WHERE _col = 1)",
        )
        self.validate_identity(
            "SELECT SPLIT(foo)",
            "SELECT SPLIT(foo, ',')",
        )
        self.validate_identity(
            "SELECT 1 AS hash",
            "SELECT 1 AS `hash`",
        )
        self.validate_identity(
            "SELECT 1 AS at",
            "SELECT 1 AS `at`",
        )
        self.validate_identity(
            'x <> ""',
            "x <> ''",
        )
        self.validate_identity(
            'x <> """"""',
            "x <> ''",
        )
        self.validate_identity(
            "x <> ''''''",
            "x <> ''",
        )
        self.validate_identity(
            "SELECT a overlaps",
            "SELECT a AS overlaps",
        )
        self.validate_identity(
            "SELECT y + 1 z FROM x GROUP BY y + 1 ORDER BY z",
            "SELECT y + 1 AS z FROM x GROUP BY z ORDER BY z",
        )
        self.validate_identity(
            "SELECT y + 1 z FROM x GROUP BY y + 1",
            "SELECT y + 1 AS z FROM x GROUP BY y + 1",
        )
        self.validate_identity(
            """SELECT JSON '"foo"' AS json_data""",
            """SELECT PARSE_JSON('"foo"') AS json_data""",
        )
        self.validate_identity(
            "SELECT * FROM (SELECT a, b, c FROM test) PIVOT(SUM(b) d, COUNT(*) e FOR c IN ('x', 'y'))",
            "SELECT * FROM (SELECT a, b, c FROM test) PIVOT(SUM(b) AS d, COUNT(*) AS e FOR c IN ('x', 'y'))",
        )
        self.validate_identity(
            "SELECT CAST(1 AS BYTEINT)",
            "SELECT CAST(1 AS INT64)",
        )
        self.validate_identity(
            """CREATE TEMPORARY FUNCTION FOO()
RETURNS STRING
LANGUAGE js AS
'return "Hello world!"'""",
            pretty=True,
        )
        self.validate_identity(
            "[a, a(1, 2,3,4444444444444444, tttttaoeunthaoentuhaoentuheoantu, toheuntaoheutnahoeunteoahuntaoeh), b(3, 4,5), c, d, tttttttttttttttteeeeeeeeeeeeeett, 12312312312]",
            """[
  a,
  a(
    1,
    2,
    3,
    4444444444444444,
    tttttaoeunthaoentuhaoentuheoantu,
    toheuntaoheutnahoeunteoahuntaoeh
  ),
  b(3, 4, 5),
  c,
  d,
  tttttttttttttttteeeeeeeeeeeeeett,
  12312312312
]""",
            pretty=True,
        )

        self.validate_all(
            "SELECT TRUE IS TRUE",
            write={
                "bigquery": "SELECT TRUE IS TRUE",
                "snowflake": "SELECT TRUE",
            },
        )
        self.validate_all(
            "SELECT REPEAT(' ', 2)",
            read={
                "hive": "SELECT SPACE(2)",
                "spark": "SELECT SPACE(2)",
                "databricks": "SELECT SPACE(2)",
                "trino": "SELECT REPEAT(' ', 2)",
            },
        )

        self.validate_all(
            "SELECT purchases, LAST_VALUE(item) OVER item_window AS most_popular FROM Produce WINDOW item_window AS (PARTITION BY purchases ORDER BY purchases ROWS BETWEEN 2 PRECEDING AND 2 FOLLOWING)",
            write={
                "bigquery": "SELECT purchases, LAST_VALUE(item) OVER item_window AS most_popular FROM Produce WINDOW item_window AS (PARTITION BY purchases ORDER BY purchases ROWS BETWEEN 2 PRECEDING AND 2 FOLLOWING)",
                "clickhouse": "SELECT purchases, LAST_VALUE(item) OVER item_window AS most_popular FROM Produce WINDOW item_window AS (PARTITION BY purchases ORDER BY purchases NULLS FIRST ROWS BETWEEN 2 PRECEDING AND 2 FOLLOWING)",
                "databricks": "SELECT purchases, LAST_VALUE(item) OVER item_window AS most_popular FROM Produce WINDOW item_window AS (PARTITION BY purchases ORDER BY purchases ROWS BETWEEN 2 PRECEDING AND 2 FOLLOWING)",
                "duckdb": "SELECT purchases, LAST_VALUE(item) OVER item_window AS most_popular FROM Produce WINDOW item_window AS (PARTITION BY purchases ORDER BY purchases NULLS FIRST ROWS BETWEEN 2 PRECEDING AND 2 FOLLOWING)",
                "mysql": "SELECT purchases, LAST_VALUE(item) OVER item_window AS most_popular FROM Produce WINDOW item_window AS (PARTITION BY purchases ORDER BY purchases ROWS BETWEEN 2 PRECEDING AND 2 FOLLOWING)",
                "oracle": "SELECT purchases, LAST_VALUE(item) OVER item_window AS most_popular FROM Produce WINDOW item_window AS (PARTITION BY purchases ORDER BY purchases NULLS FIRST ROWS BETWEEN 2 PRECEDING AND 2 FOLLOWING)",
                "postgres": "SELECT purchases, LAST_VALUE(item) OVER item_window AS most_popular FROM Produce WINDOW item_window AS (PARTITION BY purchases ORDER BY purchases NULLS FIRST ROWS BETWEEN 2 PRECEDING AND 2 FOLLOWING)",
                "presto": "SELECT purchases, LAST_VALUE(item) OVER (PARTITION BY purchases ORDER BY purchases NULLS FIRST ROWS BETWEEN 2 PRECEDING AND 2 FOLLOWING) AS most_popular FROM Produce",
                "redshift": "SELECT purchases, LAST_VALUE(item) OVER (PARTITION BY purchases ORDER BY purchases NULLS FIRST ROWS BETWEEN 2 PRECEDING AND 2 FOLLOWING) AS most_popular FROM Produce",
                "snowflake": "SELECT purchases, LAST_VALUE(item) OVER (PARTITION BY purchases ORDER BY purchases NULLS FIRST ROWS BETWEEN 2 PRECEDING AND 2 FOLLOWING) AS most_popular FROM Produce",
                "spark": "SELECT purchases, LAST_VALUE(item) OVER item_window AS most_popular FROM Produce WINDOW item_window AS (PARTITION BY purchases ORDER BY purchases ROWS BETWEEN 2 PRECEDING AND 2 FOLLOWING)",
                "trino": "SELECT purchases, LAST_VALUE(item) OVER item_window AS most_popular FROM Produce WINDOW item_window AS (PARTITION BY purchases ORDER BY purchases NULLS FIRST ROWS BETWEEN 2 PRECEDING AND 2 FOLLOWING)",
                "tsql": "SELECT purchases, LAST_VALUE(item) OVER item_window AS most_popular FROM Produce WINDOW item_window AS (PARTITION BY purchases ORDER BY purchases ROWS BETWEEN 2 PRECEDING AND 2 FOLLOWING)",
            },
        )
        self.validate_all(
            "EXTRACT(HOUR FROM DATETIME(2008, 12, 25, 15, 30, 00))",
            write={
                "bigquery": "EXTRACT(HOUR FROM DATETIME(2008, 12, 25, 15, 30, 00))",
                "duckdb": "EXTRACT(HOUR FROM MAKE_TIMESTAMP(2008, 12, 25, 15, 30, 00))",
                "snowflake": "DATE_PART(HOUR, TIMESTAMP_FROM_PARTS(2008, 12, 25, 15, 30, 00))",
            },
        )
        self.validate_all(
            "SELECT STRUCT(1, 2, 3), STRUCT(), STRUCT('abc'), STRUCT(1, t.str_col), STRUCT(1 as a, 'abc' AS b), STRUCT(str_col AS abc)",
            write={
                "bigquery": "SELECT STRUCT(1, 2, 3), STRUCT(), STRUCT('abc'), STRUCT(1, t.str_col), STRUCT(1 AS a, 'abc' AS b), STRUCT(str_col AS abc)",
                "duckdb": "SELECT {'_0': 1, '_1': 2, '_2': 3}, {}, {'_0': 'abc'}, {'_0': 1, '_1': t.str_col}, {'a': 1, 'b': 'abc'}, {'abc': str_col}",
                "hive": "SELECT STRUCT(1, 2, 3), STRUCT(), STRUCT('abc'), STRUCT(1, t.str_col), STRUCT(1, 'abc'), STRUCT(str_col)",
                "spark2": "SELECT STRUCT(1, 2, 3), STRUCT(), STRUCT('abc'), STRUCT(1, t.str_col), STRUCT(1 AS a, 'abc' AS b), STRUCT(str_col AS abc)",
                "spark": "SELECT STRUCT(1, 2, 3), STRUCT(), STRUCT('abc'), STRUCT(1, t.str_col), STRUCT(1 AS a, 'abc' AS b), STRUCT(str_col AS abc)",
                "snowflake": "SELECT OBJECT_CONSTRUCT('_0', 1, '_1', 2, '_2', 3), OBJECT_CONSTRUCT(), OBJECT_CONSTRUCT('_0', 'abc'), OBJECT_CONSTRUCT('_0', 1, '_1', t.str_col), OBJECT_CONSTRUCT('a', 1, 'b', 'abc'), OBJECT_CONSTRUCT('abc', str_col)",
                # fallback to unnamed without type inference
                "trino": "SELECT ROW(1, 2, 3), ROW(), ROW('abc'), ROW(1, t.str_col), CAST(ROW(1, 'abc') AS ROW(a INTEGER, b VARCHAR)), ROW(str_col)",
            },
        )
        self.validate_all(
            "PARSE_TIMESTAMP('%Y-%m-%dT%H:%M:%E6S%z', x)",
            write={
                "bigquery": "PARSE_TIMESTAMP('%Y-%m-%dT%H:%M:%E6S%z', x)",
                "duckdb": "STRPTIME(x, '%Y-%m-%dT%H:%M:%S.%f%z')",
            },
        )
        self.validate_all(
            "SELECT DATE_SUB(CURRENT_DATE(), INTERVAL 2 DAY)",
            write={
                "bigquery": "SELECT DATE_SUB(CURRENT_DATE, INTERVAL '2' DAY)",
                "databricks": "SELECT DATE_ADD(CURRENT_DATE, -2)",
            },
        )
        self.validate_all(
            "SELECT DATE_SUB(DATE '2008-12-25', INTERVAL 5 DAY)",
            write={
                "bigquery": "SELECT DATE_SUB(CAST('2008-12-25' AS DATE), INTERVAL '5' DAY)",
                "duckdb": "SELECT CAST('2008-12-25' AS DATE) - INTERVAL '5' DAY",
                "snowflake": "SELECT DATEADD(DAY, '5' * -1, CAST('2008-12-25' AS DATE))",
            },
        )
        self.validate_all(
            "EDIT_DISTANCE(col1, col2, max_distance => 3)",
            write={
                "bigquery": "EDIT_DISTANCE(col1, col2, max_distance => 3)",
                "clickhouse": UnsupportedError,
                "databricks": UnsupportedError,
                "drill": UnsupportedError,
                "duckdb": UnsupportedError,
                "hive": UnsupportedError,
                "postgres": "LEVENSHTEIN_LESS_EQUAL(col1, col2, 3)",
                "presto": UnsupportedError,
                "snowflake": "EDITDISTANCE(col1, col2, 3)",
                "spark": UnsupportedError,
                "spark2": UnsupportedError,
                "sqlite": UnsupportedError,
            },
        )
        self.validate_all(
            "EDIT_DISTANCE(a, b)",
            write={
                "bigquery": "EDIT_DISTANCE(a, b)",
                "duckdb": "LEVENSHTEIN(a, b)",
            },
        )
        self.validate_all(
            "SAFE_CAST(some_date AS DATE FORMAT 'DD MONTH YYYY')",
            write={
                "bigquery": "SAFE_CAST(some_date AS DATE FORMAT 'DD MONTH YYYY')",
                "duckdb": "CAST(TRY_STRPTIME(some_date, '%d %B %Y') AS DATE)",
            },
        )
        self.validate_all(
            "SAFE_CAST(some_date AS DATE FORMAT 'YYYY-MM-DD') AS some_date",
            write={
                "bigquery": "SAFE_CAST(some_date AS DATE FORMAT 'YYYY-MM-DD') AS some_date",
                "duckdb": "CAST(TRY_STRPTIME(some_date, '%Y-%m-%d') AS DATE) AS some_date",
            },
        )
        self.validate_all(
            "SAFE_CAST(x AS TIMESTAMP)",
            write={
                "bigquery": "SAFE_CAST(x AS TIMESTAMP)",
                "snowflake": "CAST(x AS TIMESTAMPTZ)",
            },
        )
        self.validate_all(
            "SELECT t.c1, h.c2, s.c3 FROM t1 AS t, UNNEST(t.t2) AS h, UNNEST(h.t3) AS s",
            write={
                "bigquery": "SELECT t.c1, h.c2, s.c3 FROM t1 AS t CROSS JOIN UNNEST(t.t2) AS h CROSS JOIN UNNEST(h.t3) AS s",
                "duckdb": "SELECT t.c1, h.c2, s.c3 FROM t1 AS t CROSS JOIN UNNEST(t.t2) AS _t0(h) CROSS JOIN UNNEST(h.t3) AS _t1(s)",
            },
        )
        self.validate_all(
            "PARSE_TIMESTAMP('%Y-%m-%dT%H:%M:%E6S%z', x)",
            write={
                "bigquery": "PARSE_TIMESTAMP('%Y-%m-%dT%H:%M:%E6S%z', x)",
                "duckdb": "STRPTIME(x, '%Y-%m-%dT%H:%M:%S.%f%z')",
            },
        )
        self.validate_all(
            "SELECT results FROM Coordinates, Coordinates.position AS results",
            write={
                "bigquery": "SELECT results FROM Coordinates CROSS JOIN UNNEST(Coordinates.position) AS results",
                "presto": "SELECT results FROM Coordinates CROSS JOIN UNNEST(Coordinates.position) AS _t0(results)",
            },
        )
        self.validate_all(
            "SELECT results FROM Coordinates, `Coordinates.position` AS results",
            write={
                "bigquery": "SELECT results FROM Coordinates CROSS JOIN `Coordinates.position` AS results",
                "presto": 'SELECT results FROM Coordinates CROSS JOIN "Coordinates"."position" AS results',
            },
        )
        self.validate_all(
            "SELECT results FROM Coordinates AS c, UNNEST(c.position) AS results",
            read={
                "presto": "SELECT results FROM Coordinates AS c, UNNEST(c.position) AS _t(results)",
                "redshift": "SELECT results FROM Coordinates AS c, c.position AS results",
            },
            write={
                "bigquery": "SELECT results FROM Coordinates AS c CROSS JOIN UNNEST(c.position) AS results",
                "presto": "SELECT results FROM Coordinates AS c CROSS JOIN UNNEST(c.position) AS _t0(results)",
                "redshift": "SELECT results FROM Coordinates AS c CROSS JOIN c.position AS results",
            },
        )
        self.validate_all(
            "TIMESTAMP(x)",
            write={
                "bigquery": "TIMESTAMP(x)",
                "duckdb": "CAST(x AS TIMESTAMPTZ)",
                "snowflake": "CAST(x AS TIMESTAMPTZ)",
                "presto": "CAST(x AS TIMESTAMP WITH TIME ZONE)",
            },
        )
        self.validate_all(
            "SELECT TIMESTAMP('2008-12-25 15:30:00', 'America/Los_Angeles')",
            write={
                "bigquery": "SELECT TIMESTAMP('2008-12-25 15:30:00', 'America/Los_Angeles')",
                "duckdb": "SELECT CAST('2008-12-25 15:30:00' AS TIMESTAMP) AT TIME ZONE 'America/Los_Angeles'",
                "snowflake": "SELECT CONVERT_TIMEZONE('America/Los_Angeles', CAST('2008-12-25 15:30:00' AS TIMESTAMP))",
            },
        )
        self.validate_all(
            "SELECT SUM(x IGNORE NULLS) AS x",
            read={
                "bigquery": "SELECT SUM(x IGNORE NULLS) AS x",
                "duckdb": "SELECT SUM(x IGNORE NULLS) AS x",
                "postgres": "SELECT SUM(x) IGNORE NULLS AS x",
                "spark": "SELECT SUM(x) IGNORE NULLS AS x",
                "snowflake": "SELECT SUM(x) IGNORE NULLS AS x",
            },
            write={
                "bigquery": "SELECT SUM(x IGNORE NULLS) AS x",
                "duckdb": "SELECT SUM(x) AS x",
                "postgres": "SELECT SUM(x) IGNORE NULLS AS x",
                "spark": "SELECT SUM(x) IGNORE NULLS AS x",
                "snowflake": "SELECT SUM(x) IGNORE NULLS AS x",
            },
        )
        self.validate_all(
            "SELECT SUM(x RESPECT NULLS) AS x",
            read={
                "bigquery": "SELECT SUM(x RESPECT NULLS) AS x",
                "postgres": "SELECT SUM(x) RESPECT NULLS AS x",
                "spark": "SELECT SUM(x) RESPECT NULLS AS x",
                "snowflake": "SELECT SUM(x) RESPECT NULLS AS x",
            },
            write={
                "bigquery": "SELECT SUM(x RESPECT NULLS) AS x",
                "duckdb": "SELECT SUM(x) AS x",
                "postgres": "SELECT SUM(x) RESPECT NULLS AS x",
                "spark": "SELECT SUM(x) RESPECT NULLS AS x",
                "snowflake": "SELECT SUM(x) RESPECT NULLS AS x",
            },
        )
        self.validate_all(
            "SELECT PERCENTILE_CONT(x, 0.5 RESPECT NULLS) OVER ()",
            write={
                "bigquery": "SELECT PERCENTILE_CONT(x, 0.5 RESPECT NULLS) OVER ()",
                "duckdb": "SELECT QUANTILE_CONT(x, 0.5) OVER ()",
                "spark": "SELECT PERCENTILE_CONT(x, 0.5) RESPECT NULLS OVER ()",
            },
        )
        self.validate_all(
            "SELECT ARRAY_AGG(DISTINCT x IGNORE NULLS ORDER BY a, b DESC LIMIT 10) AS x",
            write={
                "bigquery": "SELECT ARRAY_AGG(DISTINCT x IGNORE NULLS ORDER BY a, b DESC LIMIT 10) AS x",
                "duckdb": "SELECT ARRAY_AGG(DISTINCT x ORDER BY a NULLS FIRST, b DESC LIMIT 10) AS x",
                "spark": "SELECT COLLECT_LIST(DISTINCT x ORDER BY a, b DESC LIMIT 10) IGNORE NULLS AS x",
            },
        )
        self.validate_all(
            "SELECT ARRAY_AGG(DISTINCT x IGNORE NULLS ORDER BY a, b DESC LIMIT 1, 10) AS x",
            write={
                "bigquery": "SELECT ARRAY_AGG(DISTINCT x IGNORE NULLS ORDER BY a, b DESC LIMIT 1, 10) AS x",
                "duckdb": "SELECT ARRAY_AGG(DISTINCT x ORDER BY a NULLS FIRST, b DESC LIMIT 1, 10) AS x",
                "spark": "SELECT COLLECT_LIST(DISTINCT x ORDER BY a, b DESC LIMIT 1, 10) IGNORE NULLS AS x",
            },
        )
        self.validate_all(
            "SELECT * FROM Produce UNPIVOT((first_half_sales, second_half_sales) FOR semesters IN ((Q1, Q2) AS 'semester_1', (Q3, Q4) AS 'semester_2'))",
            read={
                "spark": "SELECT * FROM Produce UNPIVOT((first_half_sales, second_half_sales) FOR semesters IN ((Q1, Q2) AS semester_1, (Q3, Q4) AS semester_2))",
            },
            write={
                "bigquery": "SELECT * FROM Produce UNPIVOT((first_half_sales, second_half_sales) FOR semesters IN ((Q1, Q2) AS 'semester_1', (Q3, Q4) AS 'semester_2'))",
                "spark": "SELECT * FROM Produce UNPIVOT((first_half_sales, second_half_sales) FOR semesters IN ((Q1, Q2) AS semester_1, (Q3, Q4) AS semester_2))",
            },
        )
        self.validate_all(
            "SELECT * FROM Produce UNPIVOT((first_half_sales, second_half_sales) FOR semesters IN ((Q1, Q2) AS 1, (Q3, Q4) AS 2))",
            write={
                "bigquery": "SELECT * FROM Produce UNPIVOT((first_half_sales, second_half_sales) FOR semesters IN ((Q1, Q2) AS 1, (Q3, Q4) AS 2))",
                "spark": "SELECT * FROM Produce UNPIVOT((first_half_sales, second_half_sales) FOR semesters IN ((Q1, Q2) AS `1`, (Q3, Q4) AS `2`))",
            },
        )
        self.validate_all(
            "SELECT UNIX_DATE(DATE '2008-12-25')",
            write={
                "bigquery": "SELECT UNIX_DATE(CAST('2008-12-25' AS DATE))",
                "duckdb": "SELECT DATE_DIFF('DAY', CAST('1970-01-01' AS DATE), CAST('2008-12-25' AS DATE))",
            },
        )
        self.validate_all(
            "SELECT LAST_DAY(CAST('2008-11-25' AS DATE), MONTH)",
            read={
                "snowflake": "SELECT LAST_DAY(CAST('2008-11-25' AS DATE), MONS)",
            },
            write={
                "bigquery": "SELECT LAST_DAY(CAST('2008-11-25' AS DATE), MONTH)",
                "duckdb": "SELECT LAST_DAY(CAST('2008-11-25' AS DATE))",
                "clickhouse": "SELECT LAST_DAY(CAST('2008-11-25' AS Nullable(DATE)))",
                "mysql": "SELECT LAST_DAY(CAST('2008-11-25' AS DATE))",
                "oracle": "SELECT LAST_DAY(CAST('2008-11-25' AS DATE))",
                "postgres": "SELECT CAST(DATE_TRUNC('MONTH', CAST('2008-11-25' AS DATE)) + INTERVAL '1 MONTH' - INTERVAL '1 DAY' AS DATE)",
                "presto": "SELECT LAST_DAY_OF_MONTH(CAST('2008-11-25' AS DATE))",
                "redshift": "SELECT LAST_DAY(CAST('2008-11-25' AS DATE))",
                "snowflake": "SELECT LAST_DAY(CAST('2008-11-25' AS DATE), MONTH)",
                "spark": "SELECT LAST_DAY(CAST('2008-11-25' AS DATE))",
                "tsql": "SELECT EOMONTH(CAST('2008-11-25' AS DATE))",
            },
        )
        self.validate_all(
            "SELECT LAST_DAY(CAST('2008-11-25' AS DATE), QUARTER)",
            read={
                "snowflake": "SELECT LAST_DAY(CAST('2008-11-25' AS DATE), QUARTER)",
            },
            write={
                "duckdb": UnsupportedError,
                "bigquery": "SELECT LAST_DAY(CAST('2008-11-25' AS DATE), QUARTER)",
                "snowflake": "SELECT LAST_DAY(CAST('2008-11-25' AS DATE), QUARTER)",
            },
        )
        self.validate_all(
            "CAST(x AS DATETIME)",
            read={
                "": "x::timestamp",
            },
        )
        self.validate_all(
            "SELECT TIME(15, 30, 00)",
            read={
                "duckdb": "SELECT MAKE_TIME(15, 30, 00)",
                "mysql": "SELECT MAKETIME(15, 30, 00)",
                "postgres": "SELECT MAKE_TIME(15, 30, 00)",
                "snowflake": "SELECT TIME_FROM_PARTS(15, 30, 00)",
            },
            write={
                "bigquery": "SELECT TIME(15, 30, 00)",
                "duckdb": "SELECT MAKE_TIME(15, 30, 00)",
                "mysql": "SELECT MAKETIME(15, 30, 00)",
                "postgres": "SELECT MAKE_TIME(15, 30, 00)",
                "snowflake": "SELECT TIME_FROM_PARTS(15, 30, 00)",
                "tsql": "SELECT TIMEFROMPARTS(15, 30, 00, 0, 0)",
            },
        )
        self.validate_all(
            "SELECT TIME('2008-12-25 15:30:00')",
            write={
                "bigquery": "SELECT TIME('2008-12-25 15:30:00')",
                "duckdb": "SELECT CAST('2008-12-25 15:30:00' AS TIME)",
                "mysql": "SELECT CAST('2008-12-25 15:30:00' AS TIME)",
                "postgres": "SELECT CAST('2008-12-25 15:30:00' AS TIME)",
                "redshift": "SELECT CAST('2008-12-25 15:30:00' AS TIME)",
                "spark": "SELECT CAST('2008-12-25 15:30:00' AS TIMESTAMP)",
                "tsql": "SELECT CAST('2008-12-25 15:30:00' AS TIME)",
            },
        )
        self.validate_all(
            "SELECT COUNTIF(x)",
            read={
                "clickhouse": "SELECT countIf(x)",
                "duckdb": "SELECT COUNT_IF(x)",
            },
            write={
                "bigquery": "SELECT COUNTIF(x)",
                "clickhouse": "SELECT countIf(x)",
                "duckdb": "SELECT COUNT_IF(x)",
            },
        )
        self.validate_all(
            "SELECT TIMESTAMP_DIFF(TIMESTAMP_SECONDS(60), TIMESTAMP_SECONDS(0), minute)",
            write={
                "bigquery": "SELECT TIMESTAMP_DIFF(TIMESTAMP_SECONDS(60), TIMESTAMP_SECONDS(0), MINUTE)",
                "databricks": "SELECT TIMESTAMPDIFF(MINUTE, CAST(FROM_UNIXTIME(0) AS TIMESTAMP), CAST(FROM_UNIXTIME(60) AS TIMESTAMP))",
                "duckdb": "SELECT DATE_DIFF('MINUTE', TO_TIMESTAMP(0), TO_TIMESTAMP(60))",
                "snowflake": "SELECT TIMESTAMPDIFF(MINUTE, TO_TIMESTAMP(0), TO_TIMESTAMP(60))",
            },
        )
        self.validate_all(
            "TIMESTAMP_DIFF(a, b, MONTH)",
            read={
                "bigquery": "TIMESTAMP_DIFF(a, b, month)",
                "databricks": "TIMESTAMPDIFF(month, b, a)",
                "mysql": "TIMESTAMPDIFF(month, b, a)",
            },
            write={
                "databricks": "TIMESTAMPDIFF(MONTH, b, a)",
                "mysql": "TIMESTAMPDIFF(MONTH, b, a)",
                "snowflake": "TIMESTAMPDIFF(MONTH, b, a)",
            },
        )

        self.validate_all(
            "SELECT TIMESTAMP_MICROS(x)",
            read={
                "duckdb": "SELECT MAKE_TIMESTAMP(x)",
                "spark": "SELECT TIMESTAMP_MICROS(x)",
            },
            write={
                "bigquery": "SELECT TIMESTAMP_MICROS(x)",
                "duckdb": "SELECT MAKE_TIMESTAMP(x)",
                "snowflake": "SELECT TO_TIMESTAMP(x, 6)",
                "spark": "SELECT TIMESTAMP_MICROS(x)",
            },
        )
        self.validate_all(
            "SELECT * FROM t WHERE EXISTS(SELECT * FROM unnest(nums) AS x WHERE x > 1)",
            write={
                "bigquery": "SELECT * FROM t WHERE EXISTS(SELECT * FROM UNNEST(nums) AS x WHERE x > 1)",
                "duckdb": "SELECT * FROM t WHERE EXISTS(SELECT * FROM UNNEST(nums) AS _t0(x) WHERE x > 1)",
            },
        )
        self.validate_all(
            "NULL",
            read={
                "duckdb": "NULL = a",
                "postgres": "a = NULL",
            },
        )
        self.validate_all(
            "SELECT '\\n'",
            read={
                "bigquery": "SELECT '''\n'''",
            },
            write={
                "bigquery": "SELECT '\\n'",
                "postgres": "SELECT '\n'",
            },
        )
        self.validate_all(
            "TRIM(item, '*')",
            read={
                "snowflake": "TRIM(item, '*')",
                "spark": "TRIM('*', item)",
            },
            write={
                "bigquery": "TRIM(item, '*')",
                "snowflake": "TRIM(item, '*')",
                "spark": "TRIM('*' FROM item)",
            },
        )
        self.validate_all(
            "CREATE OR REPLACE TABLE `a.b.c` COPY `a.b.d`",
            write={
                "bigquery": "CREATE OR REPLACE TABLE `a.b.c` COPY `a.b.d`",
                "snowflake": 'CREATE OR REPLACE TABLE "a"."b"."c" CLONE "a"."b"."d"',
            },
        )
        (
            self.validate_all(
                "SELECT DATETIME_DIFF('2023-01-01T00:00:00', '2023-01-01T05:00:00', MILLISECOND)",
                write={
                    "bigquery": "SELECT DATETIME_DIFF('2023-01-01T00:00:00', '2023-01-01T05:00:00', MILLISECOND)",
                    "databricks": "SELECT TIMESTAMPDIFF(MILLISECOND, '2023-01-01T05:00:00', '2023-01-01T00:00:00')",
                    "snowflake": "SELECT TIMESTAMPDIFF(MILLISECOND, '2023-01-01T05:00:00', '2023-01-01T00:00:00')",
                },
            ),
        )
        (
            self.validate_all(
                "SELECT DATETIME_ADD('2023-01-01T00:00:00', INTERVAL 1 MILLISECOND)",
                write={
                    "bigquery": "SELECT DATETIME_ADD('2023-01-01T00:00:00', INTERVAL '1' MILLISECOND)",
                    "databricks": "SELECT TIMESTAMPADD(MILLISECOND, '1', '2023-01-01T00:00:00')",
                    "duckdb": "SELECT CAST('2023-01-01T00:00:00' AS TIMESTAMP) + INTERVAL '1' MILLISECOND",
                    "snowflake": "SELECT TIMESTAMPADD(MILLISECOND, '1', '2023-01-01T00:00:00')",
                    "spark": "SELECT '2023-01-01T00:00:00' + INTERVAL '1' MILLISECOND",
                },
            ),
        )
        (
            self.validate_all(
                "SELECT DATETIME_SUB('2023-01-01T00:00:00', INTERVAL 1 MILLISECOND)",
                write={
                    "bigquery": "SELECT DATETIME_SUB('2023-01-01T00:00:00', INTERVAL '1' MILLISECOND)",
                    "databricks": "SELECT TIMESTAMPADD(MILLISECOND, '1' * -1, '2023-01-01T00:00:00')",
                    "duckdb": "SELECT CAST('2023-01-01T00:00:00' AS TIMESTAMP) - INTERVAL '1' MILLISECOND",
                    "spark": "SELECT '2023-01-01T00:00:00' - INTERVAL '1' MILLISECOND",
                },
            ),
        )
        (
            self.validate_all(
                "SELECT DATETIME_TRUNC('2023-01-01T01:01:01', HOUR)",
                write={
                    "bigquery": "SELECT DATETIME_TRUNC('2023-01-01T01:01:01', HOUR)",
                    "databricks": "SELECT DATE_TRUNC('HOUR', '2023-01-01T01:01:01')",
                    "duckdb": "SELECT DATE_TRUNC('HOUR', CAST('2023-01-01T01:01:01' AS TIMESTAMP))",
                },
            ),
        )
        self.validate_all("LEAST(x, y)", read={"sqlite": "MIN(x, y)"})
        self.validate_all(
            'SELECT TIMESTAMP_ADD(TIMESTAMP "2008-12-25 15:30:00+00", INTERVAL 10 MINUTE)',
            write={
                "bigquery": "SELECT TIMESTAMP_ADD(CAST('2008-12-25 15:30:00+00' AS TIMESTAMP), INTERVAL '10' MINUTE)",
                "databricks": "SELECT DATE_ADD(MINUTE, '10', CAST('2008-12-25 15:30:00+00' AS TIMESTAMP))",
                "mysql": "SELECT DATE_ADD(TIMESTAMP('2008-12-25 15:30:00+00'), INTERVAL '10' MINUTE)",
                "spark": "SELECT DATE_ADD(MINUTE, '10', CAST('2008-12-25 15:30:00+00' AS TIMESTAMP))",
                "snowflake": "SELECT TIMESTAMPADD(MINUTE, '10', CAST('2008-12-25 15:30:00+00' AS TIMESTAMPTZ))",
            },
        )
        self.validate_all(
            'SELECT TIMESTAMP_SUB(TIMESTAMP "2008-12-25 15:30:00+00", INTERVAL 10 MINUTE)',
            write={
                "bigquery": "SELECT TIMESTAMP_SUB(CAST('2008-12-25 15:30:00+00' AS TIMESTAMP), INTERVAL '10' MINUTE)",
                "mysql": "SELECT DATE_SUB(TIMESTAMP('2008-12-25 15:30:00+00'), INTERVAL '10' MINUTE)",
                "snowflake": "SELECT TIMESTAMPADD(MINUTE, '10' * -1, CAST('2008-12-25 15:30:00+00' AS TIMESTAMPTZ))",
                "spark": "SELECT CAST('2008-12-25 15:30:00+00' AS TIMESTAMP) - INTERVAL '10' MINUTE",
            },
        )
        self.validate_all(
            'SELECT TIMESTAMP_SUB(TIMESTAMP "2008-12-25 15:30:00+00", INTERVAL col MINUTE)',
            write={
                "bigquery": "SELECT TIMESTAMP_SUB(CAST('2008-12-25 15:30:00+00' AS TIMESTAMP), INTERVAL col MINUTE)",
                "snowflake": "SELECT TIMESTAMPADD(MINUTE, col * -1, CAST('2008-12-25 15:30:00+00' AS TIMESTAMPTZ))",
            },
        )
        self.validate_all(
            "SELECT TIME_ADD(CAST('09:05:03' AS TIME), INTERVAL 2 HOUR)",
            write={
                "bigquery": "SELECT TIME_ADD(CAST('09:05:03' AS TIME), INTERVAL '2' HOUR)",
                "duckdb": "SELECT CAST('09:05:03' AS TIME) + INTERVAL '2' HOUR",
            },
        )
        self.validate_all(
            "LOWER(TO_HEX(x))",
            write={
                "": "LOWER(HEX(x))",
                "bigquery": "TO_HEX(x)",
                "clickhouse": "LOWER(HEX(x))",
                "duckdb": "LOWER(HEX(x))",
                "hive": "LOWER(HEX(x))",
                "mysql": "LOWER(HEX(x))",
                "spark": "LOWER(HEX(x))",
                "sqlite": "LOWER(HEX(x))",
                "presto": "LOWER(TO_HEX(x))",
                "trino": "LOWER(TO_HEX(x))",
            },
        )
        self.validate_all(
            "TO_HEX(x)",
            read={
                "": "LOWER(HEX(x))",
                "clickhouse": "LOWER(HEX(x))",
                "duckdb": "LOWER(HEX(x))",
                "hive": "LOWER(HEX(x))",
                "mysql": "LOWER(HEX(x))",
                "spark": "LOWER(HEX(x))",
                "sqlite": "LOWER(HEX(x))",
                "presto": "LOWER(TO_HEX(x))",
                "trino": "LOWER(TO_HEX(x))",
            },
            write={
                "": "LOWER(HEX(x))",
                "bigquery": "TO_HEX(x)",
                "clickhouse": "LOWER(HEX(x))",
                "duckdb": "LOWER(HEX(x))",
                "hive": "LOWER(HEX(x))",
                "mysql": "LOWER(HEX(x))",
                "presto": "LOWER(TO_HEX(x))",
                "spark": "LOWER(HEX(x))",
                "sqlite": "LOWER(HEX(x))",
                "trino": "LOWER(TO_HEX(x))",
            },
        )
        self.validate_all(
            "UPPER(TO_HEX(x))",
            read={
                "": "HEX(x)",
                "clickhouse": "HEX(x)",
                "duckdb": "HEX(x)",
                "hive": "HEX(x)",
                "mysql": "HEX(x)",
                "presto": "TO_HEX(x)",
                "spark": "HEX(x)",
                "sqlite": "HEX(x)",
                "trino": "TO_HEX(x)",
            },
            write={
                "": "HEX(x)",
                "bigquery": "UPPER(TO_HEX(x))",
                "clickhouse": "HEX(x)",
                "duckdb": "HEX(x)",
                "hive": "HEX(x)",
                "mysql": "HEX(x)",
                "presto": "TO_HEX(x)",
                "spark": "HEX(x)",
                "sqlite": "HEX(x)",
                "trino": "TO_HEX(x)",
            },
        )
        self.validate_all(
            "MD5(x)",
            read={
                "clickhouse": "MD5(x)",
                "presto": "MD5(x)",
                "trino": "MD5(x)",
            },
            write={
                "": "MD5_DIGEST(x)",
                "bigquery": "MD5(x)",
                "clickhouse": "MD5(x)",
                "hive": "UNHEX(MD5(x))",
                "presto": "MD5(x)",
                "spark": "UNHEX(MD5(x))",
                "trino": "MD5(x)",
            },
        )
        self.validate_all(
            "SELECT TO_HEX(MD5(some_string))",
            read={
                "duckdb": "SELECT MD5(some_string)",
                "spark": "SELECT MD5(some_string)",
                "clickhouse": "SELECT LOWER(HEX(MD5(some_string)))",
                "presto": "SELECT LOWER(TO_HEX(MD5(some_string)))",
                "trino": "SELECT LOWER(TO_HEX(MD5(some_string)))",
            },
            write={
                "": "SELECT MD5(some_string)",
                "bigquery": "SELECT TO_HEX(MD5(some_string))",
                "duckdb": "SELECT MD5(some_string)",
                "clickhouse": "SELECT LOWER(HEX(MD5(some_string)))",
                "presto": "SELECT LOWER(TO_HEX(MD5(some_string)))",
                "trino": "SELECT LOWER(TO_HEX(MD5(some_string)))",
            },
        )
        self.validate_all(
            "SHA1(x)",
            read={
                "clickhouse": "SHA1(x)",
                "presto": "SHA1(x)",
                "trino": "SHA1(x)",
            },
            write={
                "clickhouse": "SHA1(x)",
                "bigquery": "SHA1(x)",
                "": "SHA(x)",
                "presto": "SHA1(x)",
                "trino": "SHA1(x)",
            },
        )
        self.validate_all(
            "SHA1(x)",
            write={
                "bigquery": "SHA1(x)",
                "": "SHA(x)",
            },
        )
        self.validate_all(
            "SHA256(x)",
            read={
                "clickhouse": "SHA256(x)",
                "presto": "SHA256(x)",
                "trino": "SHA256(x)",
                "postgres": "SHA256(x)",
                "duckdb": "SHA256(x)",
            },
            write={
                "bigquery": "SHA256(x)",
                "spark2": "SHA2(x, 256)",
                "clickhouse": "SHA256(x)",
                "postgres": "SHA256(x)",
                "presto": "SHA256(x)",
                "redshift": "SHA2(x, 256)",
                "trino": "SHA256(x)",
                "duckdb": "SHA256(x)",
                "snowflake": "SHA2(x, 256)",
            },
        )
        self.validate_all(
            "SHA512(x)",
            read={
                "clickhouse": "SHA512(x)",
                "presto": "SHA512(x)",
                "trino": "SHA512(x)",
            },
            write={
                "clickhouse": "SHA512(x)",
                "bigquery": "SHA512(x)",
                "spark2": "SHA2(x, 512)",
                "presto": "SHA512(x)",
                "trino": "SHA512(x)",
            },
        )
        self.validate_all(
            "SELECT CAST('20201225' AS TIMESTAMP FORMAT 'YYYYMMDD' AT TIME ZONE 'America/New_York')",
            write={"bigquery": "SELECT PARSE_TIMESTAMP('%Y%m%d', '20201225', 'America/New_York')"},
        )
        self.validate_all(
            "SELECT CAST('20201225' AS TIMESTAMP FORMAT 'YYYYMMDD')",
            write={"bigquery": "SELECT PARSE_TIMESTAMP('%Y%m%d', '20201225')"},
        )
        self.validate_all(
            "SELECT CAST(TIMESTAMP '2008-12-25 00:00:00+00:00' AS STRING FORMAT 'YYYY-MM-DD HH24:MI:SS TZH:TZM') AS date_time_to_string",
            write={
                "bigquery": "SELECT CAST(CAST('2008-12-25 00:00:00+00:00' AS TIMESTAMP) AS STRING FORMAT 'YYYY-MM-DD HH24:MI:SS TZH:TZM') AS date_time_to_string",
            },
        )
        self.validate_all(
            "SELECT CAST(TIMESTAMP '2008-12-25 00:00:00+00:00' AS STRING FORMAT 'YYYY-MM-DD HH24:MI:SS TZH:TZM' AT TIME ZONE 'Asia/Kolkata') AS date_time_to_string",
            write={
                "bigquery": "SELECT CAST(CAST('2008-12-25 00:00:00+00:00' AS TIMESTAMP) AS STRING FORMAT 'YYYY-MM-DD HH24:MI:SS TZH:TZM' AT TIME ZONE 'Asia/Kolkata') AS date_time_to_string",
            },
        )
        self.validate_all(
            "WITH cte AS (SELECT [1, 2, 3] AS arr) SELECT IF(pos = pos_2, col, NULL) AS col FROM cte CROSS JOIN UNNEST(GENERATE_ARRAY(0, GREATEST(ARRAY_LENGTH(arr)) - 1)) AS pos CROSS JOIN UNNEST(arr) AS col WITH OFFSET AS pos_2 WHERE pos = pos_2 OR (pos > (ARRAY_LENGTH(arr) - 1) AND pos_2 = (ARRAY_LENGTH(arr) - 1))",
            read={
                "spark": "WITH cte AS (SELECT ARRAY(1, 2, 3) AS arr) SELECT EXPLODE(arr) FROM cte"
            },
        )
        self.validate_all(
            "SELECT IF(pos = pos_2, col, NULL) AS col FROM UNNEST(GENERATE_ARRAY(0, GREATEST(ARRAY_LENGTH(IF(ARRAY_LENGTH(COALESCE([], [])) = 0, [[][SAFE_ORDINAL(0)]], []))) - 1)) AS pos CROSS JOIN UNNEST(IF(ARRAY_LENGTH(COALESCE([], [])) = 0, [[][SAFE_ORDINAL(0)]], [])) AS col WITH OFFSET AS pos_2 WHERE pos = pos_2 OR (pos > (ARRAY_LENGTH(IF(ARRAY_LENGTH(COALESCE([], [])) = 0, [[][SAFE_ORDINAL(0)]], [])) - 1) AND pos_2 = (ARRAY_LENGTH(IF(ARRAY_LENGTH(COALESCE([], [])) = 0, [[][SAFE_ORDINAL(0)]], [])) - 1))",
            read={"spark": "select explode_outer([])"},
        )
        self.validate_all(
            "SELECT IF(pos = pos_2, col, NULL) AS col, IF(pos = pos_2, pos_2, NULL) AS pos_2 FROM UNNEST(GENERATE_ARRAY(0, GREATEST(ARRAY_LENGTH(IF(ARRAY_LENGTH(COALESCE([], [])) = 0, [[][SAFE_ORDINAL(0)]], []))) - 1)) AS pos CROSS JOIN UNNEST(IF(ARRAY_LENGTH(COALESCE([], [])) = 0, [[][SAFE_ORDINAL(0)]], [])) AS col WITH OFFSET AS pos_2 WHERE pos = pos_2 OR (pos > (ARRAY_LENGTH(IF(ARRAY_LENGTH(COALESCE([], [])) = 0, [[][SAFE_ORDINAL(0)]], [])) - 1) AND pos_2 = (ARRAY_LENGTH(IF(ARRAY_LENGTH(COALESCE([], [])) = 0, [[][SAFE_ORDINAL(0)]], [])) - 1))",
            read={"spark": "select posexplode_outer([])"},
        )
        self.validate_all(
            "SELECT AS STRUCT ARRAY(SELECT AS STRUCT 1 AS b FROM x) AS y FROM z",
            write={
                "": "SELECT AS STRUCT ARRAY(SELECT AS STRUCT 1 AS b FROM x) AS y FROM z",
                "bigquery": "SELECT AS STRUCT ARRAY(SELECT AS STRUCT 1 AS b FROM x) AS y FROM z",
                "duckdb": "SELECT {'y': ARRAY(SELECT {'b': 1} FROM x)} FROM z",
            },
        )
        self.validate_all(
            "SELECT CAST(STRUCT(1) AS STRUCT<INT64>)",
            write={
                "bigquery": "SELECT CAST(STRUCT(1) AS STRUCT<INT64>)",
                "snowflake": "SELECT CAST(OBJECT_CONSTRUCT('_0', 1) AS OBJECT)",
            },
        )
        self.validate_all(
            "cast(x as date format 'MM/DD/YYYY')",
            write={
                "bigquery": "PARSE_DATE('%m/%d/%Y', x)",
            },
        )
        self.validate_all(
            "cast(x as time format 'YYYY.MM.DD HH:MI:SSTZH')",
            write={
                "bigquery": "PARSE_TIMESTAMP('%Y.%m.%d %I:%M:%S%z', x)",
            },
        )
        self.validate_identity(
            "CREATE TEMP TABLE foo AS SELECT 1",
            "CREATE TEMPORARY TABLE foo AS SELECT 1",
        )
        self.validate_all(
            "REGEXP_CONTAINS('foo', '.*')",
            read={
                "bigquery": "REGEXP_CONTAINS('foo', '.*')",
                "mysql": "REGEXP_LIKE('foo', '.*')",
                "starrocks": "REGEXP('foo', '.*')",
            },
            write={
                "mysql": "REGEXP_LIKE('foo', '.*')",
                "starrocks": "REGEXP('foo', '.*')",
            },
        )
        self.validate_all(
            '"""x"""',
            write={
                "bigquery": "'x'",
                "duckdb": "'x'",
                "presto": "'x'",
                "hive": "'x'",
                "spark": "'x'",
            },
        )
        self.validate_all(
            '"""x\'"""',
            write={
                "bigquery": "'x\\''",
                "duckdb": "'x'''",
                "presto": "'x'''",
                "hive": "'x\\''",
                "spark": "'x\\''",
            },
        )
        self.validate_all(
            "r'x\\''",
            write={
                "bigquery": "'x\\''",
                "hive": "'x\\''",
            },
        )

        self.validate_all(
            "r'x\\y'",
            write={
                "bigquery": "'x\\\\y'",
                "hive": "'x\\\\y'",
            },
        )
        self.validate_all(
            "'\\\\'",
            write={
                "bigquery": "'\\\\'",
                "duckdb": "'\\'",
                "presto": "'\\'",
                "hive": "'\\\\'",
            },
        )
        self.validate_all(
            r'r"""/\*.*\*/"""',
            write={
                "bigquery": r"'/\\*.*\\*/'",
                "duckdb": r"'/\*.*\*/'",
                "presto": r"'/\*.*\*/'",
                "hive": r"'/\\*.*\\*/'",
                "spark": r"'/\\*.*\\*/'",
            },
        )
        self.validate_all(
            r'R"""/\*.*\*/"""',
            write={
                "bigquery": r"'/\\*.*\\*/'",
                "duckdb": r"'/\*.*\*/'",
                "presto": r"'/\*.*\*/'",
                "hive": r"'/\\*.*\\*/'",
                "spark": r"'/\\*.*\\*/'",
            },
        )
        self.validate_all(
            'r"""a\n"""',
            write={
                "bigquery": "'a\\n'",
                "duckdb": "'a\n'",
            },
        )
        self.validate_all(
            '"""a\n"""',
            write={
                "bigquery": "'a\\n'",
                "duckdb": "'a\n'",
            },
        )
        self.validate_all(
            "CAST(a AS INT64)",
            write={
                "bigquery": "CAST(a AS INT64)",
                "duckdb": "CAST(a AS BIGINT)",
                "presto": "CAST(a AS BIGINT)",
                "hive": "CAST(a AS BIGINT)",
                "spark": "CAST(a AS BIGINT)",
            },
        )
        self.validate_all(
            "CAST(a AS BYTES)",
            write={
                "bigquery": "CAST(a AS BYTES)",
                "duckdb": "CAST(a AS BLOB)",
                "presto": "CAST(a AS VARBINARY)",
                "hive": "CAST(a AS BINARY)",
                "spark": "CAST(a AS BINARY)",
            },
        )
        self.validate_all(
            "CAST(a AS NUMERIC)",
            write={
                "bigquery": "CAST(a AS NUMERIC)",
                "duckdb": "CAST(a AS DECIMAL)",
                "presto": "CAST(a AS DECIMAL)",
                "hive": "CAST(a AS DECIMAL)",
                "spark": "CAST(a AS DECIMAL)",
            },
        )
        self.validate_all(
            "[1, 2, 3]",
            read={
                "duckdb": "[1, 2, 3]",
                "presto": "ARRAY[1, 2, 3]",
                "hive": "ARRAY(1, 2, 3)",
                "spark": "ARRAY(1, 2, 3)",
            },
            write={
                "bigquery": "[1, 2, 3]",
                "duckdb": "[1, 2, 3]",
                "presto": "ARRAY[1, 2, 3]",
                "hive": "ARRAY(1, 2, 3)",
                "spark": "ARRAY(1, 2, 3)",
            },
        )
        self.validate_all(
            "SELECT * FROM UNNEST(['7', '14']) AS x",
            read={
                "spark": "SELECT * FROM UNNEST(ARRAY('7', '14')) AS (x)",
            },
            write={
                "bigquery": "SELECT * FROM UNNEST(['7', '14']) AS x",
                "presto": "SELECT * FROM UNNEST(ARRAY['7', '14']) AS _t0(x)",
                "spark": "SELECT * FROM EXPLODE(ARRAY('7', '14')) AS _t0(x)",
            },
        )
        self.validate_all(
            "SELECT ARRAY(SELECT x FROM UNNEST([0, 1]) AS x)",
            write={"bigquery": "SELECT ARRAY(SELECT x FROM UNNEST([0, 1]) AS x)"},
        )
        self.validate_all(
            "SELECT ARRAY(SELECT DISTINCT x FROM UNNEST(some_numbers) AS x) AS unique_numbers",
            write={
                "bigquery": "SELECT ARRAY(SELECT DISTINCT x FROM UNNEST(some_numbers) AS x) AS unique_numbers"
            },
        )
        self.validate_all(
            "SELECT ARRAY(SELECT * FROM foo JOIN bla ON x = y)",
            write={"bigquery": "SELECT ARRAY(SELECT * FROM foo JOIN bla ON x = y)"},
        )
        self.validate_all(
            "x IS unknown",
            write={
                "bigquery": "x IS NULL",
                "duckdb": "x IS NULL",
                "presto": "x IS NULL",
                "hive": "x IS NULL",
                "spark": "x IS NULL",
            },
        )
        self.validate_all(
            "x IS NOT unknown",
            write={
                "bigquery": "NOT x IS NULL",
                "duckdb": "NOT x IS NULL",
                "presto": "NOT x IS NULL",
                "hive": "NOT x IS NULL",
                "spark": "NOT x IS NULL",
            },
        )
        self.validate_all(
            "CURRENT_TIMESTAMP()",
            read={
                "tsql": "GETDATE()",
            },
            write={
                "tsql": "GETDATE()",
            },
        )
        self.validate_all(
            "current_datetime",
            write={
                "bigquery": "CURRENT_DATETIME()",
                "presto": "CURRENT_DATETIME()",
                "hive": "CURRENT_DATETIME()",
                "spark": "CURRENT_DATETIME()",
            },
        )
        self.validate_all(
            "current_time",
            write={
                "bigquery": "CURRENT_TIME()",
                "duckdb": "CURRENT_TIME",
                "presto": "CURRENT_TIME",
                "trino": "CURRENT_TIME",
                "hive": "CURRENT_TIME()",
                "spark": "CURRENT_TIME()",
            },
        )
        self.validate_all(
            "CURRENT_TIMESTAMP",
            write={
                "bigquery": "CURRENT_TIMESTAMP()",
                "duckdb": "CURRENT_TIMESTAMP",
                "postgres": "CURRENT_TIMESTAMP",
                "presto": "CURRENT_TIMESTAMP",
                "hive": "CURRENT_TIMESTAMP()",
                "spark": "CURRENT_TIMESTAMP()",
            },
        )
        self.validate_all(
            "CURRENT_TIMESTAMP()",
            write={
                "bigquery": "CURRENT_TIMESTAMP()",
                "duckdb": "CURRENT_TIMESTAMP",
                "postgres": "CURRENT_TIMESTAMP",
                "presto": "CURRENT_TIMESTAMP",
                "hive": "CURRENT_TIMESTAMP()",
                "spark": "CURRENT_TIMESTAMP()",
            },
        )
        self.validate_all(
            "DIV(x, y)",
            write={
                "bigquery": "DIV(x, y)",
                "duckdb": "x // y",
            },
        )
        self.validate_all(
            "CREATE TABLE db.example_table (col_a struct<struct_col_a:int, struct_col_b:string>)",
            write={
                "bigquery": "CREATE TABLE db.example_table (col_a STRUCT<struct_col_a INT64, struct_col_b STRING>)",
                "duckdb": "CREATE TABLE db.example_table (col_a STRUCT(struct_col_a INT, struct_col_b TEXT))",
                "presto": "CREATE TABLE db.example_table (col_a ROW(struct_col_a INTEGER, struct_col_b VARCHAR))",
                "hive": "CREATE TABLE db.example_table (col_a STRUCT<struct_col_a: INT, struct_col_b: STRING>)",
                "spark": "CREATE TABLE db.example_table (col_a STRUCT<struct_col_a: INT, struct_col_b: STRING>)",
            },
        )
        self.validate_all(
            "CREATE TABLE db.example_table (col_a STRUCT<struct_col_a INT64, struct_col_b STRUCT<nested_col_a STRING, nested_col_b STRING>>)",
            write={
                "bigquery": "CREATE TABLE db.example_table (col_a STRUCT<struct_col_a INT64, struct_col_b STRUCT<nested_col_a STRING, nested_col_b STRING>>)",
                "duckdb": "CREATE TABLE db.example_table (col_a STRUCT(struct_col_a BIGINT, struct_col_b STRUCT(nested_col_a TEXT, nested_col_b TEXT)))",
                "presto": "CREATE TABLE db.example_table (col_a ROW(struct_col_a BIGINT, struct_col_b ROW(nested_col_a VARCHAR, nested_col_b VARCHAR)))",
                "hive": "CREATE TABLE db.example_table (col_a STRUCT<struct_col_a: BIGINT, struct_col_b: STRUCT<nested_col_a: STRING, nested_col_b: STRING>>)",
                "spark": "CREATE TABLE db.example_table (col_a STRUCT<struct_col_a: BIGINT, struct_col_b: STRUCT<nested_col_a: STRING, nested_col_b: STRING>>)",
            },
        )
        self.validate_all(
            "CREATE TABLE db.example_table (x int) PARTITION BY x cluster by x",
            write={
                "bigquery": "CREATE TABLE db.example_table (x INT64) PARTITION BY x CLUSTER BY x",
            },
        )
        self.validate_all(
            "DELETE db.example_table WHERE x = 1",
            write={
                "bigquery": "DELETE db.example_table WHERE x = 1",
                "presto": "DELETE FROM db.example_table WHERE x = 1",
            },
        )
        self.validate_all(
            "DELETE db.example_table tb WHERE tb.x = 1",
            write={
                "bigquery": "DELETE db.example_table AS tb WHERE tb.x = 1",
                "presto": "DELETE FROM db.example_table WHERE x = 1",
            },
        )
        self.validate_all(
            "DELETE db.example_table AS tb WHERE tb.x = 1",
            write={
                "bigquery": "DELETE db.example_table AS tb WHERE tb.x = 1",
                "presto": "DELETE FROM db.example_table WHERE x = 1",
            },
        )
        self.validate_all(
            "DELETE FROM db.example_table WHERE x = 1",
            write={
                "bigquery": "DELETE FROM db.example_table WHERE x = 1",
                "presto": "DELETE FROM db.example_table WHERE x = 1",
            },
        )
        self.validate_all(
            "DELETE FROM db.example_table tb WHERE tb.x = 1",
            write={
                "bigquery": "DELETE FROM db.example_table AS tb WHERE tb.x = 1",
                "presto": "DELETE FROM db.example_table WHERE x = 1",
            },
        )
        self.validate_all(
            "DELETE FROM db.example_table AS tb WHERE tb.x = 1",
            write={
                "bigquery": "DELETE FROM db.example_table AS tb WHERE tb.x = 1",
                "presto": "DELETE FROM db.example_table WHERE x = 1",
            },
        )
        self.validate_all(
            "DELETE FROM db.example_table AS tb WHERE example_table.x = 1",
            write={
                "bigquery": "DELETE FROM db.example_table AS tb WHERE example_table.x = 1",
                "presto": "DELETE FROM db.example_table WHERE x = 1",
            },
        )
        self.validate_all(
            "DELETE FROM db.example_table WHERE example_table.x = 1",
            write={
                "bigquery": "DELETE FROM db.example_table WHERE example_table.x = 1",
                "presto": "DELETE FROM db.example_table WHERE example_table.x = 1",
            },
        )
        self.validate_all(
            "DELETE FROM db.t1 AS t1 WHERE NOT t1.c IN (SELECT db.t2.c FROM db.t2)",
            write={
                "bigquery": "DELETE FROM db.t1 AS t1 WHERE NOT t1.c IN (SELECT db.t2.c FROM db.t2)",
                "presto": "DELETE FROM db.t1 WHERE NOT c IN (SELECT c FROM db.t2)",
            },
        )
        self.validate_all(
            "SELECT * FROM a WHERE b IN UNNEST([1, 2, 3])",
            write={
                "bigquery": "SELECT * FROM a WHERE b IN UNNEST([1, 2, 3])",
                "presto": "SELECT * FROM a WHERE b IN (SELECT UNNEST(ARRAY[1, 2, 3]))",
                "hive": "SELECT * FROM a WHERE b IN (SELECT EXPLODE(ARRAY(1, 2, 3)))",
                "spark": "SELECT * FROM a WHERE b IN (SELECT EXPLODE(ARRAY(1, 2, 3)))",
            },
        )
        self.validate_all(
            "DATE_SUB(CURRENT_DATE(), INTERVAL 1 DAY)",
            write={
                "postgres": "CURRENT_DATE - INTERVAL '1 DAY'",
                "bigquery": "DATE_SUB(CURRENT_DATE, INTERVAL '1' DAY)",
            },
        )
        self.validate_all(
            "DATE_ADD(CURRENT_DATE(), INTERVAL -1 DAY)",
            write={
                "bigquery": "DATE_ADD(CURRENT_DATE, INTERVAL '-1' DAY)",
                "duckdb": "CURRENT_DATE + INTERVAL '-1' DAY",
                "mysql": "DATE_ADD(CURRENT_DATE, INTERVAL '-1' DAY)",
                "postgres": "CURRENT_DATE + INTERVAL '-1 DAY'",
                "presto": "DATE_ADD('DAY', CAST('-1' AS BIGINT), CURRENT_DATE)",
                "hive": "DATE_ADD(CURRENT_DATE, -1)",
                "spark": "DATE_ADD(CURRENT_DATE, -1)",
            },
        )
        self.validate_all(
            "DATE_DIFF(DATE '2010-07-07', DATE '2008-12-25', DAY)",
            write={
                "bigquery": "DATE_DIFF(CAST('2010-07-07' AS DATE), CAST('2008-12-25' AS DATE), DAY)",
                "mysql": "DATEDIFF(CAST('2010-07-07' AS DATE), CAST('2008-12-25' AS DATE))",
                "starrocks": "DATE_DIFF('DAY', CAST('2010-07-07' AS DATE), CAST('2008-12-25' AS DATE))",
            },
        )
        self.validate_all(
            "DATE_DIFF(CAST('2010-07-07' AS DATE), CAST('2008-12-25' AS DATE), DAY)",
            read={
                "mysql": "DATEDIFF(CAST('2010-07-07' AS DATE), CAST('2008-12-25' AS DATE))",
                "starrocks": "DATEDIFF(CAST('2010-07-07' AS DATE), CAST('2008-12-25' AS DATE))",
            },
        )
        self.validate_all(
            "DATE_DIFF(DATE '2010-07-07', DATE '2008-12-25', MINUTE)",
            write={
                "bigquery": "DATE_DIFF(CAST('2010-07-07' AS DATE), CAST('2008-12-25' AS DATE), MINUTE)",
                "starrocks": "DATE_DIFF('MINUTE', CAST('2010-07-07' AS DATE), CAST('2008-12-25' AS DATE))",
            },
        )
        self.validate_all(
            "DATE_DIFF('2021-01-01', '2020-01-01', DAY)",
            write={
                "bigquery": "DATE_DIFF('2021-01-01', '2020-01-01', DAY)",
                "duckdb": "DATE_DIFF('DAY', CAST('2020-01-01' AS DATE), CAST('2021-01-01' AS DATE))",
            },
        )
        self.validate_all(
            "CURRENT_DATE('UTC')",
            write={
                "bigquery": "CURRENT_DATE('UTC')",
                "mysql": "CURRENT_DATE AT TIME ZONE 'UTC'",
                "postgres": "CURRENT_DATE AT TIME ZONE 'UTC'",
                "snowflake": "CAST(CONVERT_TIMEZONE('UTC', CURRENT_TIMESTAMP()) AS DATE)",
            },
        )
        self.validate_all(
            "SELECT a FROM test WHERE a = 1 GROUP BY a HAVING a = 2 QUALIFY z ORDER BY a LIMIT 10",
            write={
                "bigquery": "SELECT a FROM test WHERE a = 1 GROUP BY a HAVING a = 2 QUALIFY z ORDER BY a LIMIT 10",
                "snowflake": "SELECT a FROM test WHERE a = 1 GROUP BY a HAVING a = 2 QUALIFY z ORDER BY a NULLS FIRST LIMIT 10",
            },
        )
        self.validate_all(
            "SELECT cola, colb FROM UNNEST([STRUCT(1 AS cola, 'test' AS colb)]) AS tab",
            read={
                "bigquery": "SELECT cola, colb FROM UNNEST([STRUCT(1 AS cola, 'test' AS colb)]) as tab",
                "snowflake": "SELECT cola, colb FROM (VALUES (1, 'test')) AS tab(cola, colb)",
                "spark": "SELECT cola, colb FROM VALUES (1, 'test') AS tab(cola, colb)",
            },
        )
        self.validate_all(
            "SELECT * FROM UNNEST([STRUCT(1 AS _c0)]) AS t1",
            read={
                "bigquery": "SELECT * FROM UNNEST([STRUCT(1 AS _c0)]) AS t1",
                "postgres": "SELECT * FROM (VALUES (1)) AS t1",
            },
        )
        self.validate_all(
            "SELECT * FROM UNNEST([STRUCT(1 AS id)]) AS t1 CROSS JOIN UNNEST([STRUCT(1 AS id)]) AS t2",
            read={
                "bigquery": "SELECT * FROM UNNEST([STRUCT(1 AS id)]) AS t1 CROSS JOIN UNNEST([STRUCT(1 AS id)]) AS t2",
                "postgres": "SELECT * FROM (VALUES (1)) AS t1(id) CROSS JOIN (VALUES (1)) AS t2(id)",
            },
        )
        self.validate_all(
            "SELECT * FROM UNNEST([1]) WITH OFFSET",
            write={"bigquery": "SELECT * FROM UNNEST([1]) WITH OFFSET AS offset"},
        )
        self.validate_all(
            "SELECT * FROM UNNEST([1]) WITH OFFSET y",
            write={"bigquery": "SELECT * FROM UNNEST([1]) WITH OFFSET AS y"},
        )
        self.validate_all(
            "GENERATE_ARRAY(1, 4)",
            read={"bigquery": "GENERATE_ARRAY(1, 4)"},
            write={"duckdb": "GENERATE_SERIES(1, 4)"},
        )
        self.validate_all(
            "TO_JSON_STRING(x)",
            read={
                "bigquery": "TO_JSON_STRING(x)",
            },
            write={
                "bigquery": "TO_JSON_STRING(x)",
                "duckdb": "CAST(TO_JSON(x) AS TEXT)",
                "presto": "JSON_FORMAT(CAST(x AS JSON))",
                "spark": "TO_JSON(x)",
            },
        )
        self.validate_all(
            """SELECT
  `u`.`user_email` AS `user_email`,
  `d`.`user_id` AS `user_id`,
  `account_id` AS `account_id`
FROM `analytics_staging`.`stg_mongodb__users` AS `u`, UNNEST(`u`.`cluster_details`) AS `d`, UNNEST(`d`.`account_ids`) AS `account_id`
WHERE
  NOT `account_id` IS NULL""",
            read={
                "": """
                SELECT
                  "u"."user_email" AS "user_email",
                  "_q_0"."d"."user_id" AS "user_id",
                  "_q_1"."account_id" AS "account_id"
                FROM
                  "analytics_staging"."stg_mongodb__users" AS "u",
                  UNNEST("u"."cluster_details") AS "_q_0"("d"),
                  UNNEST("_q_0"."d"."account_ids") AS "_q_1"("account_id")
                WHERE
                  NOT "_q_1"."account_id" IS NULL
                """
            },
            pretty=True,
        )
        self.validate_all(
            "SELECT MOD(x, 10)",
            read={"postgres": "SELECT x % 10"},
            write={
                "bigquery": "SELECT MOD(x, 10)",
                "postgres": "SELECT x % 10",
            },
        )
        self.validate_all(
            "SELECT CAST(x AS DATETIME)",
            write={
                "": "SELECT CAST(x AS TIMESTAMP)",
                "bigquery": "SELECT CAST(x AS DATETIME)",
            },
        )
        self.validate_all(
            "SELECT TIME(foo, 'America/Los_Angeles')",
            write={
                "duckdb": "SELECT CAST(CAST(foo AS TIMESTAMPTZ) AT TIME ZONE 'America/Los_Angeles' AS TIME)",
                "bigquery": "SELECT TIME(foo, 'America/Los_Angeles')",
            },
        )
        self.validate_all(
            "SELECT DATETIME('2020-01-01')",
            write={
                "duckdb": "SELECT CAST('2020-01-01' AS TIMESTAMP)",
                "bigquery": "SELECT DATETIME('2020-01-01')",
            },
        )
        self.validate_all(
            "SELECT DATETIME('2020-01-01', TIME '23:59:59')",
            write={
                "duckdb": "SELECT CAST(CAST('2020-01-01' AS DATE) + CAST('23:59:59' AS TIME) AS TIMESTAMP)",
                "bigquery": "SELECT DATETIME('2020-01-01', CAST('23:59:59' AS TIME))",
            },
        )
        self.validate_all(
            "SELECT DATETIME('2020-01-01', 'America/Los_Angeles')",
            write={
                "duckdb": "SELECT CAST(CAST('2020-01-01' AS TIMESTAMPTZ) AT TIME ZONE 'America/Los_Angeles' AS TIMESTAMP)",
                "bigquery": "SELECT DATETIME('2020-01-01', 'America/Los_Angeles')",
            },
        )
        self.validate_all(
            "SELECT LENGTH(foo)",
            read={
                "bigquery": "SELECT LENGTH(foo)",
                "snowflake": "SELECT LENGTH(foo)",
            },
            write={
                "duckdb": "SELECT CASE TYPEOF(foo) WHEN 'BLOB' THEN OCTET_LENGTH(CAST(foo AS BLOB)) ELSE LENGTH(CAST(foo AS TEXT)) END",
                "snowflake": "SELECT LENGTH(foo)",
                "": "SELECT LENGTH(foo)",
            },
        )
        self.validate_all(
            "SELECT TIME_DIFF('12:00:00', '12:30:00', MINUTE)",
            write={
                "duckdb": "SELECT DATE_DIFF('MINUTE', CAST('12:30:00' AS TIME), CAST('12:00:00' AS TIME))",
                "bigquery": "SELECT TIME_DIFF('12:00:00', '12:30:00', MINUTE)",
            },
        )
        self.validate_all(
            "ARRAY_CONCAT([1, 2], [3, 4], [5, 6])",
            write={
                "bigquery": "ARRAY_CONCAT([1, 2], [3, 4], [5, 6])",
                "duckdb": "ARRAY_CONCAT([1, 2], ARRAY_CONCAT([3, 4], [5, 6]))",
                "postgres": "ARRAY_CAT(ARRAY[1, 2], ARRAY_CAT(ARRAY[3, 4], ARRAY[5, 6]))",
                "redshift": "ARRAY_CONCAT(ARRAY(1, 2), ARRAY_CONCAT(ARRAY(3, 4), ARRAY(5, 6)))",
                "snowflake": "ARRAY_CAT([1, 2], ARRAY_CAT([3, 4], [5, 6]))",
                "hive": "CONCAT(ARRAY(1, 2), ARRAY(3, 4), ARRAY(5, 6))",
                "spark2": "CONCAT(ARRAY(1, 2), ARRAY(3, 4), ARRAY(5, 6))",
                "spark": "CONCAT(ARRAY(1, 2), ARRAY(3, 4), ARRAY(5, 6))",
                "databricks": "CONCAT(ARRAY(1, 2), ARRAY(3, 4), ARRAY(5, 6))",
                "presto": "CONCAT(ARRAY[1, 2], ARRAY[3, 4], ARRAY[5, 6])",
                "trino": "CONCAT(ARRAY[1, 2], ARRAY[3, 4], ARRAY[5, 6])",
            },
        )
        self.validate_all(
            "SELECT GENERATE_TIMESTAMP_ARRAY('2016-10-05 00:00:00', '2016-10-07 00:00:00', INTERVAL '1' DAY)",
            write={
                "duckdb": "SELECT GENERATE_SERIES(CAST('2016-10-05 00:00:00' AS TIMESTAMP), CAST('2016-10-07 00:00:00' AS TIMESTAMP), INTERVAL '1' DAY)",
                "bigquery": "SELECT GENERATE_TIMESTAMP_ARRAY('2016-10-05 00:00:00', '2016-10-07 00:00:00', INTERVAL '1' DAY)",
            },
        )
        self.validate_all(
            "SELECT PARSE_DATE('%A %b %e %Y', 'Thursday Dec 25 2008')",
            write={
                "bigquery": "SELECT PARSE_DATE('%A %b %e %Y', 'Thursday Dec 25 2008')",
                "duckdb": "SELECT CAST(STRPTIME('Thursday Dec 25 2008', '%A %b %-d %Y') AS DATE)",
            },
        )
        self.validate_all(
            "SELECT PARSE_DATE('%Y%m%d', '20081225')",
            write={
                "bigquery": "SELECT PARSE_DATE('%Y%m%d', '20081225')",
                "duckdb": "SELECT CAST(STRPTIME('20081225', '%Y%m%d') AS DATE)",
                "snowflake": "SELECT DATE('20081225', 'yyyymmDD')",
            },
        )
        self.validate_all(
            "SELECT ARRAY_TO_STRING(['cake', 'pie', NULL], '--') AS text",
            write={
                "bigquery": "SELECT ARRAY_TO_STRING(['cake', 'pie', NULL], '--') AS text",
                "duckdb": "SELECT ARRAY_TO_STRING(['cake', 'pie', NULL], '--') AS text",
            },
        )
        self.validate_all(
            "SELECT ARRAY_TO_STRING(['cake', 'pie', NULL], '--', 'MISSING') AS text",
            write={
                "bigquery": "SELECT ARRAY_TO_STRING(['cake', 'pie', NULL], '--', 'MISSING') AS text",
                "duckdb": "SELECT ARRAY_TO_STRING(LIST_TRANSFORM(['cake', 'pie', NULL], x -> COALESCE(x, 'MISSING')), '--') AS text",
            },
        )
        self.validate_all(
            "STRING(a)",
            write={
                "bigquery": "STRING(a)",
                "snowflake": "CAST(a AS VARCHAR)",
                "duckdb": "CAST(a AS TEXT)",
            },
        )
        self.validate_all(
            "STRING('2008-12-25 15:30:00', 'America/New_York')",
            write={
                "bigquery": "STRING('2008-12-25 15:30:00', 'America/New_York')",
                "snowflake": "CAST(CONVERT_TIMEZONE('UTC', 'America/New_York', '2008-12-25 15:30:00') AS VARCHAR)",
                "duckdb": "CAST(CAST('2008-12-25 15:30:00' AS TIMESTAMP) AT TIME ZONE 'UTC' AT TIME ZONE 'America/New_York' AS TEXT)",
            },
        )

        self.validate_identity("SELECT * FROM a-b c", "SELECT * FROM a-b AS c")

        self.validate_all(
            "SAFE_DIVIDE(x, y)",
            write={
                "bigquery": "SAFE_DIVIDE(x, y)",
                "duckdb": "CASE WHEN y <> 0 THEN x / y ELSE NULL END",
                "presto": "IF(y <> 0, CAST(x AS DOUBLE) / y, NULL)",
                "trino": "IF(y <> 0, CAST(x AS DOUBLE) / y, NULL)",
                "hive": "IF(y <> 0, x / y, NULL)",
                "spark2": "IF(y <> 0, x / y, NULL)",
                "spark": "IF(y <> 0, x / y, NULL)",
                "databricks": "IF(y <> 0, x / y, NULL)",
                "snowflake": "IFF(y <> 0, x / y, NULL)",
                "postgres": "CASE WHEN y <> 0 THEN CAST(x AS DOUBLE PRECISION) / y ELSE NULL END",
            },
        )
        self.validate_all(
            "SAFE_DIVIDE(x + 1, 2 * y)",
            write={
                "bigquery": "SAFE_DIVIDE(x + 1, 2 * y)",
                "duckdb": "CASE WHEN (2 * y) <> 0 THEN (x + 1) / (2 * y) ELSE NULL END",
                "presto": "IF((2 * y) <> 0, CAST((x + 1) AS DOUBLE) / (2 * y), NULL)",
                "trino": "IF((2 * y) <> 0, CAST((x + 1) AS DOUBLE) / (2 * y), NULL)",
                "hive": "IF((2 * y) <> 0, (x + 1) / (2 * y), NULL)",
                "spark2": "IF((2 * y) <> 0, (x + 1) / (2 * y), NULL)",
                "spark": "IF((2 * y) <> 0, (x + 1) / (2 * y), NULL)",
                "databricks": "IF((2 * y) <> 0, (x + 1) / (2 * y), NULL)",
                "snowflake": "IFF((2 * y) <> 0, (x + 1) / (2 * y), NULL)",
                "postgres": "CASE WHEN (2 * y) <> 0 THEN CAST((x + 1) AS DOUBLE PRECISION) / (2 * y) ELSE NULL END",
            },
        )
        self.validate_all(
            """SELECT JSON_VALUE_ARRAY('{"arr": [1, "a"]}', '$.arr')""",
            write={
                "bigquery": """SELECT JSON_VALUE_ARRAY('{"arr": [1, "a"]}', '$.arr')""",
                "duckdb": """SELECT CAST('{"arr": [1, "a"]}' -> '$.arr' AS TEXT[])""",
                "snowflake": """SELECT TRANSFORM(GET_PATH(PARSE_JSON('{"arr": [1, "a"]}'), 'arr'), x -> CAST(x AS VARCHAR))""",
            },
        )
        self.validate_all(
            "SELECT INSTR('foo@example.com', '@')",
            write={
                "bigquery": "SELECT INSTR('foo@example.com', '@')",
                "duckdb": "SELECT STRPOS('foo@example.com', '@')",
                "snowflake": "SELECT CHARINDEX('@', 'foo@example.com')",
            },
        )
        self.validate_all(
            "SELECT ts + MAKE_INTERVAL(1, 2, minute => 5, day => 3)",
            write={
                "bigquery": "SELECT ts + MAKE_INTERVAL(1, 2, day => 3, minute => 5)",
                "duckdb": "SELECT ts + INTERVAL '1 year 2 month 5 minute 3 day'",
                "snowflake": "SELECT ts + INTERVAL '1 year, 2 month, 5 minute, 3 day'",
            },
        )
        self.validate_all(
            """SELECT INT64(JSON_QUERY(JSON '{"key": 2000}', '$.key'))""",
            write={
                "bigquery": """SELECT INT64(JSON_QUERY(PARSE_JSON('{"key": 2000}'), '$.key'))""",
                "duckdb": """SELECT CAST(JSON('{"key": 2000}') -> '$.key' AS BIGINT)""",
                "snowflake": """SELECT CAST(GET_PATH(PARSE_JSON('{"key": 2000}'), 'key') AS BIGINT)""",
            },
        )

        self.validate_identity("CONTAINS_SUBSTR(a, b, json_scope => 'JSON_KEYS_AND_VALUES')")

        self.validate_all(
            """CONTAINS_SUBSTR(a, b)""",
            read={
                "": "CONTAINS(a, b)",
                "spark": "CONTAINS(a, b)",
                "databricks": "CONTAINS(a, b)",
                "snowflake": "CONTAINS(a, b)",
                "duckdb": "CONTAINS(a, b)",
                "oracle": "CONTAINS(a, b)",
            },
            write={
                "": "CONTAINS(LOWER(a), LOWER(b))",
                "spark": "CONTAINS(LOWER(a), LOWER(b))",
                "databricks": "CONTAINS(LOWER(a), LOWER(b))",
                "snowflake": "CONTAINS(LOWER(a), LOWER(b))",
                "duckdb": "CONTAINS(LOWER(a), LOWER(b))",
                "oracle": "CONTAINS(LOWER(a), LOWER(b))",
                "bigquery": "CONTAINS_SUBSTR(a, b)",
            },
        )

        self.validate_identity(
            "EXPORT DATA OPTIONS (URI='gs://path*.csv.gz', FORMAT='CSV') AS SELECT * FROM all_rows"
        )
        self.validate_identity(
            "EXPORT DATA WITH CONNECTION myproject.us.myconnection OPTIONS (URI='gs://path*.csv.gz', FORMAT='CSV') AS SELECT * FROM all_rows"
        )

        self.validate_all(
            "SELECT * FROM t1, UNNEST(`t1`) AS `col`",
            read={
                "duckdb": 'SELECT * FROM t1, UNNEST("t1") "t1" ("col")',
            },
            write={
                "bigquery": "SELECT * FROM t1 CROSS JOIN UNNEST(`t1`) AS `col`",
                "redshift": 'SELECT * FROM t1 CROSS JOIN "t1" AS "col"',
            },
        )

        self.validate_all(
            "SELECT * FROM t, UNNEST(`t2`.`t3`) AS `col`",
            read={
                "duckdb": 'SELECT * FROM t, UNNEST("t1"."t2"."t3") "t1" ("col")',
            },
            write={
                "bigquery": "SELECT * FROM t CROSS JOIN UNNEST(`t2`.`t3`) AS `col`",
                "redshift": 'SELECT * FROM t CROSS JOIN "t2"."t3" AS "col"',
            },
        )

        self.validate_all(
            "SELECT * FROM t1, UNNEST(`t1`.`t2`.`t3`.`t4`) AS `col`",
            read={
                "duckdb": 'SELECT * FROM t1, UNNEST("t1"."t2"."t3"."t4") "t3" ("col")',
            },
            write={
                "bigquery": "SELECT * FROM t1 CROSS JOIN UNNEST(`t1`.`t2`.`t3`.`t4`) AS `col`",
                "redshift": 'SELECT * FROM t1 CROSS JOIN "t1"."t2"."t3"."t4" AS "col"',
            },
        )

        self.validate_identity("ARRAY_FIRST(['a', 'b'])")
        self.validate_identity("ARRAY_LAST(['a', 'b'])")
        self.validate_identity("JSON_TYPE(PARSE_JSON('1'))")

        self.validate_all(
            "SELECT CAST(col AS STRUCT<fld1 STRUCT<fld2 INT>>).fld1.fld2",
            write={
                "bigquery": "SELECT CAST(col AS STRUCT<fld1 STRUCT<fld2 INT64>>).fld1.fld2",
                "snowflake": "SELECT CAST(col AS OBJECT(fld1 OBJECT(fld2 INT))):fld1.fld2",
            },
        )
        self.validate_identity(
            "SELECT PARSE_DATETIME('%a %b %e %I:%M:%S %Y', 'Thu Dec 25 07:30:00 2008')"
        )
        self.validate_identity("FORMAT_TIME('%R', CAST('15:30:00' AS TIME))")
        self.validate_identity("PARSE_TIME('%I:%M:%S', '07:30:00')")
        self.validate_identity("BYTE_LENGTH('foo')")
        self.validate_identity("BYTE_LENGTH(b'foo')")
        self.validate_identity("CODE_POINTS_TO_STRING([65, 255])")
        self.validate_identity("APPROX_TOP_COUNT(col, 2)")
        self.validate_identity("ARPOX_TOP_SUM(col, 1.5, 2)")
        self.validate_identity("SAFE_CONVERT_BYTES_TO_STRING(b'\xc2')")
        self.validate_identity("FROM_HEX('foo')")
        self.validate_identity("TO_CODE_POINTS('foo')")
        self.validate_identity("CODE_POINTS_TO_BYTES([65, 98])")
        self.validate_identity("PARSE_BIGNUMERIC('1.2')")
        self.validate_identity("PARSE_NUMERIC('1.2')")
        self.validate_identity("BOOL(PARSE_JSON('true'))")
        self.validate_identity("FLOAT64(PARSE_JSON('9.8'))")
        self.validate_identity("FLOAT64(PARSE_JSON('9.8'), wide_number_mode => 'round')")
        self.validate_identity("FLOAT64(PARSE_JSON('9.8'), wide_number_mode => 'exact')")
        self.validate_identity("NORMALIZE_AND_CASEFOLD('foo')")
        self.validate_identity("NORMALIZE_AND_CASEFOLD('foo', NFKC)")
        self.validate_identity(
            "OCTET_LENGTH('foo')",
            "BYTE_LENGTH('foo')",
        )
        self.validate_identity(
            "OCTET_LENGTH(b'foo')",
            "BYTE_LENGTH(b'foo')",
        )
        self.validate_identity(
            """JSON_ARRAY_APPEND(PARSE_JSON('["a", "b", "c"]'), '$', [1, 2], append_each_element => FALSE)"""
        )
        self.validate_identity(
            """JSON_ARRAY_INSERT(PARSE_JSON('["a", "b", "c"]'), '$[1]', [1, 2], insert_each_element => FALSE)"""
        )
        self.validate_identity("""JSON_KEYS(PARSE_JSON('{"a": {"b":1}}'))""")
        self.validate_identity("""JSON_KEYS(PARSE_JSON('{"a": {"b":1}}', 1))""")
        self.validate_identity("""JSON_KEYS(PARSE_JSON('{"a": {"b":1}}'), 1, mode => 'lax')""")
        self.validate_identity(
            """JSON_SET(PARSE_JSON('{"a": 1}'), '$.b', 999, create_if_missing => FALSE)"""
        )
        self.validate_identity("""JSON_STRIP_NULLS(PARSE_JSON('[1, null, 2, null, [null]]'))""")
        self.validate_identity(
            """JSON_STRIP_NULLS(PARSE_JSON('[1, null, 2, null]'), include_arrays => FALSE)"""
        )
        self.validate_identity(
            """JSON_STRIP_NULLS(PARSE_JSON('{"a": {"b": {"c": null}}, "d": [null], "e": [], "f": 1}'), include_arrays => FALSE, remove_empty => TRUE)"""
        )
        self.validate_identity(
            """JSON_EXTRACT_STRING_ARRAY(PARSE_JSON('{"fruits": ["apples", "oranges", "grapes"]}'), '$.fruits')""",
            """JSON_VALUE_ARRAY(PARSE_JSON('{"fruits": ["apples", "oranges", "grapes"]}'), '$.fruits')""",
        )
        self.validate_identity("TO_JSON(STRUCT(1 AS id, [10, 20] AS cords))")
        self.validate_identity("TO_JSON(9999999999, stringify_wide_numbers => FALSE)")
        self.validate_identity("RANGE_BUCKET(20, [0, 10, 20, 30, 40])")

    def test_errors(self):
        with self.assertRaises(ParseError):
            self.parse_one("SELECT * FROM a - b.c.d2")

        with self.assertRaises(TokenError):
            transpile("'\\'", read="bigquery")

        # Reference: https://cloud.google.com/bigquery/docs/reference/standard-sql/query-syntax#set_operators
        with self.assertRaises(UnsupportedError):
            transpile(
                "SELECT * FROM a INTERSECT ALL SELECT * FROM b",
                write="bigquery",
                unsupported_level=ErrorLevel.RAISE,
            )

        with self.assertRaises(UnsupportedError):
            transpile(
                "SELECT * FROM a EXCEPT ALL SELECT * FROM b",
                write="bigquery",
                unsupported_level=ErrorLevel.RAISE,
            )

        with self.assertRaises(ParseError):
            transpile("SELECT * FROM UNNEST(x) AS x(y)", read="bigquery")

        with self.assertRaises(ParseError):
            transpile("DATE_ADD(x, day)", read="bigquery")

    def test_warnings(self):
        with self.assertLogs(helper_logger) as cm:
            self.validate_identity(
                "WITH cte(c) AS (SELECT * FROM t) SELECT * FROM cte",
                "WITH cte AS (SELECT * FROM t) SELECT * FROM cte",
            )

            self.assertIn("Can't push down CTE column names for star queries.", cm.output[0])
            self.assertIn("Named columns are not supported in table alias.", cm.output[1])

        with self.assertLogs(helper_logger) as cm:
            self.validate_identity(
                "SELECT * FROM t AS t(c1, c2)",
                "SELECT * FROM t AS t",
            )

            self.assertIn("Named columns are not supported in table alias.", cm.output[0])

        with self.assertLogs(helper_logger) as cm:
            statements = parse(
                """
            BEGIN
              DECLARE 1;
              IF from_date IS NULL THEN SET x = 1;
              END IF;
            END
            """,
                read="bigquery",
            )

            for actual, expected in zip(
                statements,
                ("BEGIN DECLARE 1", "IF from_date IS NULL THEN SET x = 1", "END IF", "END"),
            ):
                self.assertEqual(actual.sql(dialect="bigquery"), expected)

            self.assertIn("unsupported syntax", cm.output[0])

        with self.assertLogs(helper_logger) as cm:
            statements = parse(
                """
                BEGIN CALL `project_id.dataset_id.stored_procedure_id`();
                EXCEPTION WHEN ERROR THEN INSERT INTO `project_id.dataset_id.table_id` SELECT @@error.message, CURRENT_TIMESTAMP();
                END
                """,
                read="bigquery",
            )

            expected_statements = (
                "BEGIN CALL `project_id.dataset_id.stored_procedure_id`()",
                "EXCEPTION WHEN ERROR THEN INSERT INTO `project_id.dataset_id.table_id` SELECT @@error.message, CURRENT_TIMESTAMP()",
                "END",
            )

            for actual, expected in zip(statements, expected_statements):
                self.assertEqual(actual.sql(dialect="bigquery"), expected)

            self.assertIn("unsupported syntax", cm.output[0])

        with self.assertLogs(helper_logger):
            statements = parse(
                """
                BEGIN
                    DECLARE MY_VAR INT64 DEFAULT 1;
                    SET MY_VAR = (SELECT 0);

                    IF MY_VAR = 1 THEN SELECT 'TRUE';
                    ELSEIF MY_VAR = 0 THEN SELECT 'FALSE';
                    ELSE SELECT 'NULL';
                    END IF;
                END
                """,
                read="bigquery",
            )

            expected_statements = (
                "BEGIN DECLARE MY_VAR INT64 DEFAULT 1",
                "SET MY_VAR = (SELECT 0)",
                "IF MY_VAR = 1 THEN SELECT 'TRUE'",
                "ELSEIF MY_VAR = 0 THEN SELECT 'FALSE'",
                "ELSE SELECT 'NULL'",
                "END IF",
                "END",
            )

            for actual, expected in zip(statements, expected_statements):
                self.assertEqual(actual.sql(dialect="bigquery"), expected)

        with self.assertLogs(helper_logger) as cm:
            self.validate_identity(
                "SELECT * FROM t AS t(c1, c2)",
                "SELECT * FROM t AS t",
            )

            self.assertIn("Named columns are not supported in table alias.", cm.output[0])

        with self.assertLogs(helper_logger):
            self.validate_all(
                "SELECT a[1], b[OFFSET(1)], c[ORDINAL(1)], d[SAFE_OFFSET(1)], e[SAFE_ORDINAL(1)]",
                write={
                    "duckdb": "SELECT a[2], b[2], c[1], d[2], e[1]",
                    "bigquery": "SELECT a[1], b[OFFSET(1)], c[ORDINAL(1)], d[SAFE_OFFSET(1)], e[SAFE_ORDINAL(1)]",
                    "presto": "SELECT a[2], b[2], c[1], ELEMENT_AT(d, 2), ELEMENT_AT(e, 1)",
                },
            )
            self.validate_all(
                "a[0]",
                read={
                    "bigquery": "a[0]",
                    "duckdb": "a[1]",
                    "presto": "a[1]",
                },
            )

        with self.assertLogs(parser_logger) as cm:
            for_in_stmts = parse(
                "FOR record IN (SELECT word FROM shakespeare) DO SELECT record.word; END FOR;",
                read="bigquery",
            )
            self.assertEqual(
                [s.sql(dialect="bigquery") for s in for_in_stmts],
                ["FOR record IN (SELECT word FROM shakespeare) DO SELECT record.word", "END FOR"],
            )
            self.assertIn("'END FOR'", cm.output[0])

        with self.assertLogs(parser_logger) as cm:
            for_in_stmts = parse(
                'FOR record IN (SELECT word FROM shakespeare) DO BEGIN SET x = "SELECT 1"; EXECUTE IMMEDIATE x; END; END FOR;',
                read="bigquery",
            )
            self.assertEqual(
                [s.sql(dialect="bigquery") for s in for_in_stmts],
                [
                    'FOR record IN (SELECT word FROM shakespeare) DO BEGIN SET x = "SELECT 1"',
                    "EXECUTE IMMEDIATE x",
                    "END",
                    "END FOR",
                ],
            )
            self.assertIn("FOR record", cm.output[0])
            self.assertIn("EXECUTE IMMEDIATE", cm.output[1])
            self.assertIn("END FOR", cm.output[2])

    def test_user_defined_functions(self):
        self.validate_identity(
            "CREATE TEMPORARY FUNCTION a(x FLOAT64, y FLOAT64) RETURNS FLOAT64 NOT DETERMINISTIC LANGUAGE js AS 'return x*y;'"
        )
        self.validate_identity("CREATE TEMPORARY FUNCTION udf(x ANY TYPE) AS (x)")
        self.validate_identity("CREATE TEMPORARY FUNCTION a(x FLOAT64, y FLOAT64) AS ((x + 4) / y)")
        self.validate_identity(
            "CREATE TABLE FUNCTION a(x INT64) RETURNS TABLE <q STRING, r INT64> AS SELECT s, t"
        )
        self.validate_identity(
            '''CREATE TEMPORARY FUNCTION string_length_0(strings ARRAY<STRING>) RETURNS FLOAT64 LANGUAGE js AS """'use strict'; function string_length(strings) { return _.sum(_.map(strings, ((x) => x.length))); } return string_length(strings);""" OPTIONS (library=['gs://ibis-testing-libraries/lodash.min.js'])''',
            "CREATE TEMPORARY FUNCTION string_length_0(strings ARRAY<STRING>) RETURNS FLOAT64 LANGUAGE js OPTIONS (library=['gs://ibis-testing-libraries/lodash.min.js']) AS '\\'use strict\\'; function string_length(strings) { return _.sum(_.map(strings, ((x) => x.length))); } return string_length(strings);'",
        )

    def test_remove_precision_parameterized_types(self):
        self.validate_identity("CREATE TABLE test (a NUMERIC(10, 2))")
        self.validate_identity(
            "INSERT INTO test (cola, colb) VALUES (CAST(7 AS STRING(10)), CAST(14 AS STRING(10)))",
            "INSERT INTO test (cola, colb) VALUES (CAST(7 AS STRING), CAST(14 AS STRING))",
        )
        self.validate_identity(
            "SELECT CAST(1 AS NUMERIC(10, 2))",
            "SELECT CAST(1 AS NUMERIC)",
        )
        self.validate_identity(
            "SELECT CAST('1' AS STRING(10)) UNION ALL SELECT CAST('2' AS STRING(10))",
            "SELECT CAST('1' AS STRING) UNION ALL SELECT CAST('2' AS STRING)",
        )
        self.validate_identity(
            "SELECT cola FROM (SELECT CAST('1' AS STRING(10)) AS cola UNION ALL SELECT CAST('2' AS STRING(10)) AS cola)",
            "SELECT cola FROM (SELECT CAST('1' AS STRING) AS cola UNION ALL SELECT CAST('2' AS STRING) AS cola)",
        )

    def test_gap_fill(self):
        self.validate_identity(
            "SELECT * FROM GAP_FILL(TABLE device_data, ts_column => 'time', bucket_width => INTERVAL '1' MINUTE, value_columns => [('signal', 'locf')]) ORDER BY time"
        )
        self.validate_identity(
            "SELECT a, b, c, d, e FROM GAP_FILL(TABLE foo, ts_column => 'b', partitioning_columns => ['a'], value_columns => [('c', 'bar'), ('d', 'baz'), ('e', 'bla')], bucket_width => INTERVAL '1' DAY)"
        )
        self.validate_identity(
            "SELECT * FROM GAP_FILL(TABLE device_data, ts_column => 'time', bucket_width => INTERVAL '1' MINUTE, value_columns => [('signal', 'linear')], ignore_null_values => FALSE) ORDER BY time"
        )
        self.validate_identity(
            "SELECT * FROM GAP_FILL(TABLE device_data, ts_column => 'time', bucket_width => INTERVAL '1' MINUTE) ORDER BY time"
        )
        self.validate_identity(
            "SELECT * FROM GAP_FILL(TABLE device_data, ts_column => 'time', bucket_width => INTERVAL '1' MINUTE, value_columns => [('signal', 'null')], origin => CAST('2023-11-01 09:30:01' AS DATETIME)) ORDER BY time"
        )
        self.validate_identity(
            "SELECT * FROM GAP_FILL(TABLE device_data, ts_column => 'time', bucket_width => INTERVAL '1' MINUTE, value_columns => [('signal', 'locf')]) ORDER BY time"
        )

    def test_models(self):
        self.validate_identity(
            "CREATE OR REPLACE MODEL foo OPTIONS (model_type='linear_reg') AS SELECT bla FROM foo WHERE cond"
        )
        self.validate_identity(
            """CREATE OR REPLACE MODEL m
TRANSFORM(
  ML.FEATURE_CROSS(STRUCT(f1, f2)) AS cross_f,
  ML.QUANTILE_BUCKETIZE(f3) OVER () AS buckets,
  label_col
)
OPTIONS (
  model_type='linear_reg',
  input_label_cols=['label_col']
) AS
SELECT
  *
FROM t""",
            pretty=True,
        )
        self.validate_identity(
            """CREATE MODEL project_id.mydataset.mymodel
INPUT(
  f1 INT64,
  f2 FLOAT64,
  f3 STRING,
  f4 ARRAY<INT64>
)
OUTPUT(
  out1 INT64,
  out2 INT64
)
REMOTE WITH CONNECTION myproject.us.test_connection
OPTIONS (
  ENDPOINT='https://us-central1-aiplatform.googleapis.com/v1/projects/myproject/locations/us-central1/endpoints/1234'
)""",
            pretty=True,
        )

    def test_ml_functions(self):
        ast = self.validate_identity(
            "SELECT * FROM ML.PREDICT(MODEL mydataset.mymodel, (SELECT label, column1, column2 FROM mydataset.mytable))"
        )
        assert ast.find(exp.Predict)

        self.validate_identity(
            "SELECT label, predicted_label1, predicted_label AS predicted_label2 FROM ML.PREDICT(MODEL mydataset.mymodel2, (SELECT * EXCEPT (predicted_label), predicted_label AS predicted_label1 FROM ML.PREDICT(MODEL mydataset.mymodel1, TABLE mydataset.mytable)))"
        )
        self.validate_identity(
            "SELECT * FROM ML.PREDICT(MODEL mydataset.mymodel, (SELECT custom_label, column1, column2 FROM mydataset.mytable), STRUCT(0.55 AS threshold))"
        )
        self.validate_identity(
            "SELECT * FROM ML.PREDICT(MODEL `my_project`.my_dataset.my_model, (SELECT * FROM input_data))"
        )
        self.validate_identity(
            "SELECT * FROM ML.PREDICT(MODEL my_dataset.vision_model, (SELECT uri, ML.RESIZE_IMAGE(ML.DECODE_IMAGE(data), 480, 480, FALSE) AS input FROM my_dataset.object_table))"
        )
        self.validate_identity(
            "SELECT * FROM ML.PREDICT(MODEL my_dataset.vision_model, (SELECT uri, ML.CONVERT_COLOR_SPACE(ML.RESIZE_IMAGE(ML.DECODE_IMAGE(data), 224, 280, TRUE), 'YIQ') AS input FROM my_dataset.object_table WHERE content_type = 'image/jpeg'))"
        )

        ast = self.validate_identity(
            "SELECT * FROM ML.GENERATE_EMBEDDING(MODEL mydataset.mymodel, (SELECT label, column1, column2 FROM mydataset.mytable))"
        )
        assert ast.find(exp.GenerateEmbedding)
        self.validate_identity(
            "SELECT * FROM ML.GENERATE_EMBEDDING(MODEL mydataset.mymodel, TABLE mydataset.mytable, STRUCT(TRUE AS flatten_json_output))"
        )

        ast = self.validate_identity("SELECT * FROM ML.FEATURES_AT_TIME((SELECT 1), num_rows => 1)")
        assert ast.find(exp.FeaturesAtTime)
        self.validate_identity(
            "SELECT * FROM ML.FEATURES_AT_TIME(TABLE mydataset.feature_table, time => '2022-06-11 10:00:00+00', num_rows => 1, ignore_feature_nulls => TRUE)"
        )

        ast = self.validate_identity(
            "SELECT * FROM VECTOR_SEARCH(TABLE mydataset.base_table, 'column_to_search', TABLE mydataset.query_table, 'query_column_to_search', top_k => 2, distance_type => 'cosine', options => '{\"fraction_lists_to_search\":0.15}')"
        )
        assert ast.find(exp.VectorSearch)
        self.validate_identity(
            "SELECT * FROM VECTOR_SEARCH(TABLE mydataset.base_table, 'column_to_search', TABLE mydataset.query_table, query_column_to_search => 'query_column_to_search', top_k => 2, distance_type => 'cosine', options => '{\"fraction_lists_to_search\":0.15}')"
        )
        self.validate_identity(
            "SELECT * FROM VECTOR_SEARCH((SELECT * FROM mydataset.base_table), 'column_to_search', (SELECT * FROM mydataset.query_table), 'query_column_to_search')"
        )
        self.validate_identity(
            "SELECT * FROM VECTOR_SEARCH(TABLE mydataset.base_table, 'column_to_search', TABLE mydataset.query_table)"
        )

    def test_merge(self):
        self.validate_all(
            """
            MERGE dataset.Inventory T
            USING dataset.NewArrivals S ON FALSE
            WHEN NOT MATCHED BY TARGET AND product LIKE '%a%'
            THEN DELETE
            WHEN NOT MATCHED BY SOURCE AND product LIKE '%b%'
            THEN DELETE""",
            write={
                "bigquery": "MERGE INTO dataset.Inventory AS T USING dataset.NewArrivals AS S ON FALSE WHEN NOT MATCHED AND product LIKE '%a%' THEN DELETE WHEN NOT MATCHED BY SOURCE AND product LIKE '%b%' THEN DELETE",
                "snowflake": "MERGE INTO dataset.Inventory AS T USING dataset.NewArrivals AS S ON FALSE WHEN NOT MATCHED AND product LIKE '%a%' THEN DELETE WHEN NOT MATCHED AND product LIKE '%b%' THEN DELETE",
            },
        )

    def test_rename_table(self):
        self.validate_all(
            "ALTER TABLE db.t1 RENAME TO db.t2",
            write={
                "snowflake": "ALTER TABLE db.t1 RENAME TO db.t2",
                "bigquery": "ALTER TABLE db.t1 RENAME TO t2",
            },
        )

    @mock.patch("sqlglot.dialects.bigquery.logger")
    def test_pushdown_cte_column_names(self, logger):
        with self.assertRaises(UnsupportedError):
            transpile(
                "WITH cte(foo) AS (SELECT * FROM tbl) SELECT foo FROM cte",
                read="spark",
                write="bigquery",
                unsupported_level=ErrorLevel.RAISE,
            )

        self.validate_all(
            "WITH cte AS (SELECT 1 AS foo) SELECT foo FROM cte",
            read={"spark": "WITH cte(foo) AS (SELECT 1) SELECT foo FROM cte"},
        )
        self.validate_all(
            "WITH cte AS (SELECT 1 AS foo) SELECT foo FROM cte",
            read={"spark": "WITH cte(foo) AS (SELECT 1 AS bar) SELECT foo FROM cte"},
        )
        self.validate_all(
            "WITH cte AS (SELECT 1 AS bar) SELECT bar FROM cte",
            read={"spark": "WITH cte AS (SELECT 1 AS bar) SELECT bar FROM cte"},
        )
        self.validate_all(
            "WITH cte AS (SELECT 1 AS foo, 2) SELECT foo FROM cte",
            read={"postgres": "WITH cte(foo) AS (SELECT 1, 2) SELECT foo FROM cte"},
        )
        self.validate_all(
            "WITH cte AS (SELECT 1 AS foo UNION ALL SELECT 2) SELECT foo FROM cte",
            read={"postgres": "WITH cte(foo) AS (SELECT 1 UNION ALL SELECT 2) SELECT foo FROM cte"},
        )

    def test_json_object(self):
        self.validate_identity("SELECT JSON_OBJECT() AS json_data")
        self.validate_identity("SELECT JSON_OBJECT('foo', 10, 'bar', TRUE) AS json_data")
        self.validate_identity("SELECT JSON_OBJECT('foo', 10, 'bar', ['a', 'b']) AS json_data")
        self.validate_identity("SELECT JSON_OBJECT('a', 10, 'a', 'foo') AS json_data")
        self.validate_identity(
            "SELECT JSON_OBJECT(['a', 'b'], [10, NULL]) AS json_data",
            "SELECT JSON_OBJECT('a', 10, 'b', NULL) AS json_data",
        )
        self.validate_identity(
            """SELECT JSON_OBJECT(['a', 'b'], [JSON '10', JSON '"foo"']) AS json_data""",
            """SELECT JSON_OBJECT('a', PARSE_JSON('10'), 'b', PARSE_JSON('"foo"')) AS json_data""",
        )
        self.validate_identity(
            "SELECT JSON_OBJECT(['a', 'b'], [STRUCT(10 AS id, 'Red' AS color), STRUCT(20 AS id, 'Blue' AS color)]) AS json_data",
            "SELECT JSON_OBJECT('a', STRUCT(10 AS id, 'Red' AS color), 'b', STRUCT(20 AS id, 'Blue' AS color)) AS json_data",
        )
        self.validate_identity(
            "SELECT JSON_OBJECT(['a', 'b'], [TO_JSON(10), TO_JSON(['foo', 'bar'])]) AS json_data",
            "SELECT JSON_OBJECT('a', TO_JSON(10), 'b', TO_JSON(['foo', 'bar'])) AS json_data",
        )

        with self.assertRaises(ParseError):
            transpile("SELECT JSON_OBJECT('a', 1, 'b') AS json_data", read="bigquery")

    def test_mod(self):
        for sql in ("MOD(a, b)", "MOD('a', b)", "MOD(5, 2)", "MOD((a + 1) * 8, 5 - 1)"):
            with self.subTest(f"Testing BigQuery roundtrip of modulo operation: {sql}"):
                self.validate_identity(sql)

        self.validate_identity("SELECT MOD((SELECT 1), 2)")
        self.validate_identity(
            "MOD((a + 1), b)",
            "MOD(a + 1, b)",
        )

    def test_inline_constructor(self):
        self.validate_identity(
            """SELECT STRUCT<ARRAY<STRING>>(["2023-01-17"])""",
            """SELECT CAST(STRUCT(['2023-01-17']) AS STRUCT<ARRAY<STRING>>)""",
        )
        self.validate_identity(
            """SELECT STRUCT<STRING>((SELECT 'foo')).*""",
            """SELECT CAST(STRUCT((SELECT 'foo')) AS STRUCT<STRING>).*""",
        )

        self.validate_all(
            "SELECT ARRAY<FLOAT64>[1, 2, 3]",
            write={
                "bigquery": "SELECT ARRAY<FLOAT64>[1, 2, 3]",
                "duckdb": "SELECT CAST([1, 2, 3] AS DOUBLE[])",
            },
        )
        self.validate_all(
            "CAST(STRUCT<a INT64>(1) AS STRUCT<a INT64>)",
            write={
                "bigquery": "CAST(CAST(STRUCT(1) AS STRUCT<a INT64>) AS STRUCT<a INT64>)",
                "duckdb": "CAST(CAST(ROW(1) AS STRUCT(a BIGINT)) AS STRUCT(a BIGINT))",
            },
        )
        self.validate_all(
            "SELECT * FROM UNNEST(ARRAY<STRUCT<x INT64>>[])",
            write={
                "bigquery": "SELECT * FROM UNNEST(ARRAY<STRUCT<x INT64>>[])",
                "duckdb": "SELECT * FROM (SELECT UNNEST(CAST([] AS STRUCT(x BIGINT)[]), max_depth => 2))",
            },
        )
        self.validate_all(
            "SELECT * FROM UNNEST(ARRAY<STRUCT<device_id INT64, time DATETIME, signal INT64, state STRING>>[STRUCT(1, DATETIME '2023-11-01 09:34:01', 74, 'INACTIVE'),STRUCT(4, DATETIME '2023-11-01 09:38:01', 80, 'ACTIVE')])",
            write={
                "bigquery": "SELECT * FROM UNNEST(ARRAY<STRUCT<device_id INT64, time DATETIME, signal INT64, state STRING>>[STRUCT(1, CAST('2023-11-01 09:34:01' AS DATETIME), 74, 'INACTIVE'), STRUCT(4, CAST('2023-11-01 09:38:01' AS DATETIME), 80, 'ACTIVE')])",
                "duckdb": "SELECT * FROM (SELECT UNNEST(CAST([ROW(1, CAST('2023-11-01 09:34:01' AS TIMESTAMP), 74, 'INACTIVE'), ROW(4, CAST('2023-11-01 09:38:01' AS TIMESTAMP), 80, 'ACTIVE')] AS STRUCT(device_id BIGINT, time TIMESTAMP, signal BIGINT, state TEXT)[]), max_depth => 2))",
            },
        )
        self.validate_all(
            "SELECT STRUCT<a INT64, b STRUCT<c STRING>>(1, STRUCT('c_str'))",
            write={
                "bigquery": "SELECT CAST(STRUCT(1, STRUCT('c_str')) AS STRUCT<a INT64, b STRUCT<c STRING>>)",
                "duckdb": "SELECT CAST(ROW(1, ROW('c_str')) AS STRUCT(a BIGINT, b STRUCT(c TEXT)))",
            },
        )

    def test_convert(self):
        for value, expected in [
            (datetime.datetime(2023, 1, 1), "CAST('2023-01-01 00:00:00' AS DATETIME)"),
            (datetime.datetime(2023, 1, 1, 12, 13, 14), "CAST('2023-01-01 12:13:14' AS DATETIME)"),
            (
                datetime.datetime(2023, 1, 1, 12, 13, 14, tzinfo=datetime.timezone.utc),
                "CAST('2023-01-01 12:13:14+00:00' AS TIMESTAMP)",
            ),
            (
                pytz.timezone("America/Los_Angeles").localize(
                    datetime.datetime(2023, 1, 1, 12, 13, 14)
                ),
                "CAST('2023-01-01 12:13:14-08:00' AS TIMESTAMP)",
            ),
        ]:
            with self.subTest(value):
                self.assertEqual(exp.convert(value).sql(dialect=self.dialect), expected)

    def test_unnest(self):
        self.validate_all(
            "SELECT name, laps FROM UNNEST([STRUCT('Rudisha' AS name, [23.4, 26.3, 26.4, 26.1] AS laps), STRUCT('Makhloufi' AS name, [24.5, 25.4, 26.6, 26.1] AS laps)])",
            write={
                "bigquery": "SELECT name, laps FROM UNNEST([STRUCT('Rudisha' AS name, [23.4, 26.3, 26.4, 26.1] AS laps), STRUCT('Makhloufi' AS name, [24.5, 25.4, 26.6, 26.1] AS laps)])",
                "duckdb": "SELECT name, laps FROM (SELECT UNNEST([{'name': 'Rudisha', 'laps': [23.4, 26.3, 26.4, 26.1]}, {'name': 'Makhloufi', 'laps': [24.5, 25.4, 26.6, 26.1]}], max_depth => 2))",
            },
        )
        self.validate_all(
            "WITH Races AS (SELECT '800M' AS race) SELECT race, name, laps FROM Races AS r CROSS JOIN UNNEST([STRUCT('Rudisha' AS name, [23.4, 26.3, 26.4, 26.1] AS laps)])",
            write={
                "bigquery": "WITH Races AS (SELECT '800M' AS race) SELECT race, name, laps FROM Races AS r CROSS JOIN UNNEST([STRUCT('Rudisha' AS name, [23.4, 26.3, 26.4, 26.1] AS laps)])",
                "duckdb": "WITH Races AS (SELECT '800M' AS race) SELECT race, name, laps FROM Races AS r CROSS JOIN (SELECT UNNEST([{'name': 'Rudisha', 'laps': [23.4, 26.3, 26.4, 26.1]}], max_depth => 2))",
            },
        )
        self.validate_all(
            "SELECT participant FROM UNNEST([STRUCT('Rudisha' AS name, [23.4, 26.3, 26.4, 26.1] AS laps)]) AS participant",
            write={
                "bigquery": "SELECT participant FROM UNNEST([STRUCT('Rudisha' AS name, [23.4, 26.3, 26.4, 26.1] AS laps)]) AS participant",
                "duckdb": "SELECT participant FROM (SELECT UNNEST([{'name': 'Rudisha', 'laps': [23.4, 26.3, 26.4, 26.1]}], max_depth => 2)) AS participant",
            },
        )
        self.validate_all(
            "WITH Races AS (SELECT '800M' AS race) SELECT race, participant FROM Races AS r CROSS JOIN UNNEST([STRUCT('Rudisha' AS name, [23.4, 26.3, 26.4, 26.1] AS laps)]) AS participant",
            write={
                "bigquery": "WITH Races AS (SELECT '800M' AS race) SELECT race, participant FROM Races AS r CROSS JOIN UNNEST([STRUCT('Rudisha' AS name, [23.4, 26.3, 26.4, 26.1] AS laps)]) AS participant",
                "duckdb": "WITH Races AS (SELECT '800M' AS race) SELECT race, participant FROM Races AS r CROSS JOIN (SELECT UNNEST([{'name': 'Rudisha', 'laps': [23.4, 26.3, 26.4, 26.1]}], max_depth => 2)) AS participant",
            },
        )

    def test_range_type(self):
        for type, value in (
            ("RANGE<DATE>", "'[2020-01-01, 2020-12-31)'"),
            ("RANGE<DATE>", "'[UNBOUNDED, 2020-12-31)'"),
            ("RANGE<DATETIME>", "'[2020-01-01 12:00:00, 2020-12-31 12:00:00)'"),
            ("RANGE<TIMESTAMP>", "'[2020-10-01 12:00:00+08, 2020-12-31 12:00:00+08)'"),
        ):
            with self.subTest(f"Testing BigQuery's RANGE<T> type: {type} {value}"):
                self.validate_identity(f"SELECT {type} {value}", f"SELECT CAST({value} AS {type})")

                self.assertEqual(self.parse_one(type), exp.DataType.build(type, dialect="bigquery"))

        self.validate_identity(
            "SELECT RANGE(CAST('2022-12-01' AS DATE), CAST('2022-12-31' AS DATE))"
        )
        self.validate_identity("SELECT RANGE(NULL, CAST('2022-12-31' AS DATE))")
        self.validate_identity(
            "SELECT RANGE(CAST('2022-10-01 14:53:27' AS DATETIME), CAST('2022-10-01 16:00:00' AS DATETIME))"
        )
        self.validate_identity(
            "SELECT RANGE(CAST('2022-10-01 14:53:27 America/Los_Angeles' AS TIMESTAMP), CAST('2022-10-01 16:00:00 America/Los_Angeles' AS TIMESTAMP))"
        )

    def test_null_ordering(self):
        # Aggregate functions allow "NULLS FIRST" only with ascending order and
        # "NULLS LAST" only with descending
        for sort_order, null_order in (("ASC", "NULLS LAST"), ("DESC", "NULLS FIRST")):
            self.validate_all(
                f"SELECT color, ARRAY_AGG(id ORDER BY id {sort_order}) AS ids FROM colors GROUP BY 1",
                read={
                    "": f"SELECT color, ARRAY_AGG(id ORDER BY id {sort_order} {null_order}) AS ids FROM colors GROUP BY 1"
                },
                write={
                    "bigquery": f"SELECT color, ARRAY_AGG(id ORDER BY id {sort_order}) AS ids FROM colors GROUP BY 1",
                },
            )

            self.validate_all(
                f"SELECT SUM(f1) OVER (ORDER BY f2 {sort_order}) FROM t",
                read={
                    "": f"SELECT SUM(f1) OVER (ORDER BY f2 {sort_order} {null_order}) FROM t",
                },
                write={
                    "bigquery": f"SELECT SUM(f1) OVER (ORDER BY f2 {sort_order}) FROM t",
                },
            )

    def test_json_extract(self):
        self.validate_all(
            """SELECT JSON_QUERY('{"class": {"students": []}}', '$.class')""",
            write={
                "bigquery": """SELECT JSON_QUERY('{"class": {"students": []}}', '$.class')""",
                "duckdb": """SELECT '{"class": {"students": []}}' -> '$.class'""",
                "snowflake": """SELECT GET_PATH(PARSE_JSON('{"class": {"students": []}}'), 'class')""",
            },
        )

        self.validate_all(
            """SELECT JSON_QUERY(foo, '$.class')""",
            write={
                "bigquery": """SELECT JSON_QUERY(foo, '$.class')""",
                "snowflake": """SELECT GET_PATH(PARSE_JSON(foo), 'class')""",
            },
        )

        for func in ("JSON_EXTRACT_SCALAR", "JSON_VALUE"):
            with self.subTest(f"Testing BigQuery's {func}"):
                self.validate_all(
                    f"SELECT {func}('5')",
                    write={
                        "bigquery": f"SELECT {func}('5', '$')",
                        "duckdb": """SELECT '5' ->> '$'""",
                    },
                )

                sql = f"""SELECT {func}('{{"name": "Jakob", "age": "6"}}', '$.age')"""
                self.validate_all(
                    sql,
                    write={
                        "bigquery": sql,
                        "duckdb": """SELECT '{"name": "Jakob", "age": "6"}' ->> '$.age'""",
                        "snowflake": """SELECT JSON_EXTRACT_PATH_TEXT('{"name": "Jakob", "age": "6"}', 'age')""",
                    },
                )

                self.assertEqual(
                    self.parse_one(sql).sql("bigquery", normalize_functions="upper"), sql
                )

        # Test double quote escaping
        for func in ("JSON_VALUE", "JSON_QUERY", "JSON_QUERY_ARRAY"):
            self.validate_identity(
                f"{func}(doc, '$. a b c .d')", f"""{func}(doc, '$." a b c ".d')"""
            )

        # Test single quote & bracket escaping
        for func in ("JSON_EXTRACT", "JSON_EXTRACT_SCALAR", "JSON_EXTRACT_ARRAY"):
            self.validate_identity(
                f"{func}(doc, '$. a b c .d')", f"""{func}(doc, '$[\\' a b c \\'].d')"""
            )

    def test_json_extract_array(self):
        for func in ("JSON_QUERY_ARRAY", "JSON_EXTRACT_ARRAY"):
            with self.subTest(f"Testing BigQuery's {func}"):
                sql = f"""SELECT {func}('{{"fruits": [1, "oranges"]}}', '$.fruits')"""
                self.validate_all(
                    sql,
                    write={
                        "bigquery": sql,
                        "duckdb": """SELECT CAST('{"fruits": [1, "oranges"]}' -> '$.fruits' AS JSON[])""",
                        "snowflake": """SELECT TRANSFORM(GET_PATH(PARSE_JSON('{"fruits": [1, "oranges"]}'), 'fruits'), x -> PARSE_JSON(TO_JSON(x)))""",
                    },
                )

                self.assertEqual(
                    self.parse_one(sql).sql("bigquery", normalize_functions="upper"), sql
                )

    def test_unix_seconds(self):
        self.validate_all(
            "SELECT UNIX_SECONDS('2008-12-25 15:30:00+00')",
            read={
                "bigquery": "SELECT UNIX_SECONDS('2008-12-25 15:30:00+00')",
                "spark": "SELECT UNIX_SECONDS('2008-12-25 15:30:00+00')",
                "databricks": "SELECT UNIX_SECONDS('2008-12-25 15:30:00+00')",
            },
            write={
                "spark": "SELECT UNIX_SECONDS('2008-12-25 15:30:00+00')",
                "databricks": "SELECT UNIX_SECONDS('2008-12-25 15:30:00+00')",
                "duckdb": "SELECT DATE_DIFF('SECONDS', CAST('1970-01-01 00:00:00+00' AS TIMESTAMPTZ), '2008-12-25 15:30:00+00')",
                "snowflake": "SELECT TIMESTAMPDIFF(SECONDS, CAST('1970-01-01 00:00:00+00' AS TIMESTAMPTZ), '2008-12-25 15:30:00+00')",
            },
        )

        for dialect in ("bigquery", "spark", "databricks"):
            parse_one("UNIX_SECONDS(col)", dialect=dialect).assert_is(exp.UnixSeconds)

    def test_regexp_extract(self):
        self.validate_identity("REGEXP_EXTRACT(x, '(?<)')")
        self.validate_identity("REGEXP_EXTRACT(`foo`, 'bar: (.+?)', 1, 1)")
        self.validate_identity(
            r"REGEXP_EXTRACT(svc_plugin_output, r'\\\((.*)')",
            r"REGEXP_EXTRACT(svc_plugin_output, '\\\\\\((.*)')",
        )
        self.validate_identity(
            r"REGEXP_SUBSTR(value, pattern, position, occurrence)",
            r"REGEXP_EXTRACT(value, pattern, position, occurrence)",
        )

        self.validate_all(
            "SELECT REGEXP_EXTRACT(abc, 'pattern(group)') FROM table",
            write={
                "bigquery": "SELECT REGEXP_EXTRACT(abc, 'pattern(group)') FROM table",
                "duckdb": '''SELECT REGEXP_EXTRACT(abc, 'pattern(group)', 1) FROM "table"''',
            },
        )

        # The pattern does not capture a group (entire regular expression is extracted)
        self.validate_all(
            "REGEXP_EXTRACT_ALL('a1_a2a3_a4A5a6', 'a[0-9]')",
            read={
                "bigquery": "REGEXP_EXTRACT_ALL('a1_a2a3_a4A5a6', 'a[0-9]')",
                "trino": "REGEXP_EXTRACT_ALL('a1_a2a3_a4A5a6', 'a[0-9]')",
                "presto": "REGEXP_EXTRACT_ALL('a1_a2a3_a4A5a6', 'a[0-9]')",
                "snowflake": "REGEXP_EXTRACT_ALL('a1_a2a3_a4A5a6', 'a[0-9]')",
                "duckdb": "REGEXP_EXTRACT_ALL('a1_a2a3_a4A5a6', 'a[0-9]', 0)",
                "spark": "REGEXP_EXTRACT_ALL('a1_a2a3_a4A5a6', 'a[0-9]', 0)",
                "databricks": "REGEXP_EXTRACT_ALL('a1_a2a3_a4A5a6', 'a[0-9]', 0)",
            },
            write={
                "bigquery": "REGEXP_EXTRACT_ALL('a1_a2a3_a4A5a6', 'a[0-9]')",
                "trino": "REGEXP_EXTRACT_ALL('a1_a2a3_a4A5a6', 'a[0-9]')",
                "presto": "REGEXP_EXTRACT_ALL('a1_a2a3_a4A5a6', 'a[0-9]')",
                "snowflake": "REGEXP_EXTRACT_ALL('a1_a2a3_a4A5a6', 'a[0-9]')",
                "duckdb": "REGEXP_EXTRACT_ALL('a1_a2a3_a4A5a6', 'a[0-9]', 0)",
                "spark": "REGEXP_EXTRACT_ALL('a1_a2a3_a4A5a6', 'a[0-9]', 0)",
                "databricks": "REGEXP_EXTRACT_ALL('a1_a2a3_a4A5a6', 'a[0-9]', 0)",
            },
        )

        # The pattern does capture >=1 group (the default is to extract the first instance)
        self.validate_all(
            "REGEXP_EXTRACT_ALL('a1_a2a3_a4A5a6', '(a)[0-9]')",
            write={
                "bigquery": "REGEXP_EXTRACT_ALL('a1_a2a3_a4A5a6', '(a)[0-9]')",
                "trino": "REGEXP_EXTRACT_ALL('a1_a2a3_a4A5a6', '(a)[0-9]', 1)",
                "presto": "REGEXP_EXTRACT_ALL('a1_a2a3_a4A5a6', '(a)[0-9]', 1)",
                "snowflake": "REGEXP_EXTRACT_ALL('a1_a2a3_a4A5a6', '(a)[0-9]', 1, 1, 'c', 1)",
                "duckdb": "REGEXP_EXTRACT_ALL('a1_a2a3_a4A5a6', '(a)[0-9]', 1)",
                "spark": "REGEXP_EXTRACT_ALL('a1_a2a3_a4A5a6', '(a)[0-9]')",
                "databricks": "REGEXP_EXTRACT_ALL('a1_a2a3_a4A5a6', '(a)[0-9]')",
            },
        )

    def test_format_temporal(self):
        self.validate_all(
            "SELECT FORMAT_DATE('%Y%m%d', '2023-12-25')",
            write={
                "bigquery": "SELECT FORMAT_DATE('%Y%m%d', '2023-12-25')",
                "duckdb": "SELECT STRFTIME(CAST('2023-12-25' AS DATE), '%Y%m%d')",
            },
        )
        self.validate_all(
            "SELECT FORMAT_DATETIME('%Y%m%d %H:%M:%S', DATETIME '2023-12-25 15:30:00')",
            write={
                "bigquery": "SELECT FORMAT_DATETIME('%Y%m%d %H:%M:%S', CAST('2023-12-25 15:30:00' AS DATETIME))",
                "duckdb": "SELECT STRFTIME(CAST('2023-12-25 15:30:00' AS TIMESTAMP), '%Y%m%d %H:%M:%S')",
            },
        )
        self.validate_all(
            "SELECT FORMAT_DATETIME('%x', '2023-12-25 15:30:00')",
            write={
                "bigquery": "SELECT FORMAT_DATETIME('%x', '2023-12-25 15:30:00')",
                "duckdb": "SELECT STRFTIME(CAST('2023-12-25 15:30:00' AS TIMESTAMP), '%x')",
            },
        )
        self.validate_all(
            """SELECT FORMAT_TIMESTAMP("%b-%d-%Y", TIMESTAMP "2050-12-25 15:30:55+00")""",
            write={
                "bigquery": "SELECT FORMAT_TIMESTAMP('%b-%d-%Y', CAST('2050-12-25 15:30:55+00' AS TIMESTAMP))",
                "duckdb": "SELECT STRFTIME(CAST(CAST('2050-12-25 15:30:55+00' AS TIMESTAMPTZ) AS TIMESTAMP), '%b-%d-%Y')",
                "snowflake": "SELECT TO_CHAR(CAST(CAST('2050-12-25 15:30:55+00' AS TIMESTAMPTZ) AS TIMESTAMP), 'mon-DD-yyyy')",
            },
        )

    def test_string_agg(self):
        self.validate_identity(
            "SELECT a, GROUP_CONCAT(b) FROM table GROUP BY a",
            "SELECT a, STRING_AGG(b, ',') FROM table GROUP BY a",
        )

        self.validate_identity("STRING_AGG(a, ' & ')")
        self.validate_identity("STRING_AGG(DISTINCT a, ' & ')")
        self.validate_identity("STRING_AGG(a, ' & ' ORDER BY LENGTH(a))")
        self.validate_identity("STRING_AGG(foo, b'|' ORDER BY bar)")

        self.validate_identity("STRING_AGG(a)", "STRING_AGG(a, ',')")
        self.validate_identity(
            "STRING_AGG(DISTINCT a ORDER BY b DESC, c DESC LIMIT 10)",
            "STRING_AGG(DISTINCT a, ',' ORDER BY b DESC, c DESC LIMIT 10)",
        )

    def test_annotate_timestamps(self):
        sql = """
        SELECT
          CURRENT_TIMESTAMP() AS curr_ts,
          TIMESTAMP_SECONDS(2) AS ts_seconds,
          PARSE_TIMESTAMP('%c', 'Thu Dec 25 07:30:00 2008', 'UTC') AS parsed_ts,
          TIMESTAMP_ADD(TIMESTAMP "2008-12-25 15:30:00+00", INTERVAL 10 MINUTE) AS ts_add,
          TIMESTAMP_SUB(TIMESTAMP "2008-12-25 15:30:00+00", INTERVAL 10 MINUTE) AS ts_sub,
        """

        annotated = annotate_types(self.parse_one(sql), dialect="bigquery")

        for select in annotated.selects:
            self.assertEqual(select.type.sql("bigquery"), "TIMESTAMP")

    def test_set_operations(self):
        self.validate_identity("SELECT 1 AS foo INNER UNION ALL SELECT 3 AS foo, 4 AS bar")

        for side in ("", " LEFT", " FULL"):
            for kind in ("", " OUTER"):
                for name in (
                    "",
                    " BY NAME",
                    " BY NAME ON (foo, bar)",
                ):
                    with self.subTest(f"Testing {side} {kind} {name} in test_set_operations"):
                        self.validate_identity(
                            f"SELECT 1 AS foo{side}{kind} UNION ALL{name} SELECT 3 AS foo, 4 AS bar",
                        )

        self.validate_identity(
            "SELECT 1 AS x UNION ALL CORRESPONDING SELECT 2 AS x",
            "SELECT 1 AS x INNER UNION ALL BY NAME SELECT 2 AS x",
        )

        self.validate_identity(
            "SELECT 1 AS x UNION ALL CORRESPONDING BY (foo, bar) SELECT 2 AS x",
            "SELECT 1 AS x INNER UNION ALL BY NAME ON (foo, bar) SELECT 2 AS x",
        )

        self.validate_identity(
            "SELECT 1 AS x LEFT UNION ALL CORRESPONDING SELECT 2 AS x",
            "SELECT 1 AS x LEFT UNION ALL BY NAME SELECT 2 AS x",
        )

        self.validate_identity(
            "SELECT 1 AS x UNION ALL STRICT CORRESPONDING SELECT 2 AS x",
            "SELECT 1 AS x UNION ALL BY NAME SELECT 2 AS x",
        )

        self.validate_identity(
            "SELECT 1 AS x UNION ALL STRICT CORRESPONDING BY (foo, bar) SELECT 2 AS x",
            "SELECT 1 AS x UNION ALL BY NAME ON (foo, bar) SELECT 2 AS x",
        )

    def test_with_offset(self):
        self.validate_identity(
            "SELECT * FROM UNNEST(x) WITH OFFSET EXCEPT DISTINCT SELECT * FROM UNNEST(y) WITH OFFSET",
            "SELECT * FROM UNNEST(x) WITH OFFSET AS offset EXCEPT DISTINCT SELECT * FROM UNNEST(y) WITH OFFSET AS offset",
        )

        for join_ops in ("LEFT", "RIGHT", "FULL", "NATURAL", "SEMI", "ANTI"):
            with self.subTest(f"Testing {join_ops} in test_with_offset"):
                self.validate_identity(
                    f"SELECT * FROM t1, UNNEST([1, 2]) AS hit WITH OFFSET {join_ops} JOIN foo",
                    f"SELECT * FROM t1 CROSS JOIN UNNEST([1, 2]) AS hit WITH OFFSET AS offset {join_ops} JOIN foo",
                )

    def test_identifier_meta(self):
        ast = parse_one(
            "SELECT a, b FROM test_schema.test_table_a UNION ALL SELECT c, d FROM test_catalog.test_schema.test_table_b",
            dialect="bigquery",
        )
        for identifier in ast.find_all(exp.Identifier):
            self.assertEqual(set(identifier.meta), {"line", "col", "start", "end"})

        self.assertEqual(
            ast.this.args["from"].this.args["this"].meta,
            {"line": 1, "col": 41, "start": 29, "end": 40},
        )
        self.assertEqual(
            ast.this.args["from"].this.args["db"].meta,
            {"line": 1, "col": 28, "start": 17, "end": 27},
        )
        self.assertEqual(
            ast.expression.args["from"].this.args["this"].meta,
            {"line": 1, "col": 106, "start": 94, "end": 105},
        )
        self.assertEqual(
            ast.expression.args["from"].this.args["db"].meta,
            {"line": 1, "col": 93, "start": 82, "end": 92},
        )
        self.assertEqual(
            ast.expression.args["from"].this.args["catalog"].meta,
            {"line": 1, "col": 81, "start": 69, "end": 80},
        )

        information_schema_sql = "SELECT a, b FROM region.INFORMATION_SCHEMA.COLUMNS"
        ast = parse_one(information_schema_sql, dialect="bigquery")
        meta = ast.args["from"].this.this.meta
        self.assertEqual(meta, {"line": 1, "col": 50, "start": 24, "end": 49})
        assert (
            information_schema_sql[meta["start"] : meta["end"] + 1] == "INFORMATION_SCHEMA.COLUMNS"
        )

    def test_quoted_identifier_meta(self):
        sql = "SELECT `a` FROM `test_schema`.`test_table_a`"
        ast = parse_one(sql, dialect="bigquery")
        db_meta = ast.args["from"].this.args["db"].meta
        self.assertEqual(sql[db_meta["start"] : db_meta["end"] + 1], "`test_schema`")
        table_meta = ast.args["from"].this.this.meta
        self.assertEqual(sql[table_meta["start"] : table_meta["end"] + 1], "`test_table_a`")

        information_schema_sql = "SELECT a, b FROM `region.INFORMATION_SCHEMA.COLUMNS`"
        ast = parse_one(information_schema_sql, dialect="bigquery")
        table_meta = ast.args["from"].this.this.meta
        assert (
            information_schema_sql[table_meta["start"] : table_meta["end"] + 1]
            == "`region.INFORMATION_SCHEMA.COLUMNS`"
        )

    def test_override_normalization_strategy(self):
        sql = "SELECT * FROM p.d.t"
        ast = self.parse_one(sql)
        qualified = qualify(ast.copy(), dialect="bigquery,normalization_strategy=uppercase")
        self.assertEqual(qualified.sql("bigquery"), "SELECT * FROM `P`.`D`.`T` AS `T`")

        from sqlglot.dialects import BigQuery
        from sqlglot.dialects.dialect import NormalizationStrategy

        try:
            BigQuery.NORMALIZATION_STRATEGY = NormalizationStrategy.UPPERCASE

            qualified = qualify(ast.copy(), dialect="bigquery,normalization_strategy=uppercase")
            self.assertEqual(qualified.sql("bigquery"), "SELECT * FROM `P`.`D`.`T` AS `T`")
        finally:
            BigQuery.NORMALIZATION_STRATEGY = NormalizationStrategy.CASE_INSENSITIVE

    def test_array_agg(self):
        for distinct in ("", "DISTINCT "):
            self.validate_all(
                f"SELECT ARRAY_AGG({distinct}x ORDER BY x)",
                write={
                    "bigquery": f"SELECT ARRAY_AGG({distinct}x ORDER BY x)",
                    "snowflake": f"SELECT ARRAY_AGG({distinct}x) WITHIN GROUP (ORDER BY x NULLS FIRST)",
                },
            )

        for nulls in ("", " IGNORE NULLS", " RESPECT NULLS"):
            self.validate_all(
                f"SELECT ARRAY_AGG(x{nulls} ORDER BY col1 ASC, col2 DESC)",
                write={
                    "bigquery": f"SELECT ARRAY_AGG(x{nulls} ORDER BY col1 ASC, col2 DESC)",
                    "snowflake": "SELECT ARRAY_AGG(x) WITHIN GROUP (ORDER BY col1 ASC NULLS FIRST, col2 DESC NULLS LAST)",
                },
            )

    def test_array_concat(self):
        self.validate_all(
            "WITH x AS ( SELECT 1 AS id), test_cte AS ( SELECT ARRAY_CONCAT(( SELECT id FROM x WHERE FALSE)) AS result ) SELECT * FROM test_cte;",
            write={
                "snowflake": "WITH x AS (SELECT 1 AS id), test_cte AS (SELECT ARRAY_CAT((SELECT id FROM x WHERE FALSE), []) AS result) SELECT * FROM test_cte",
            },
        )

    def test_select_as_struct(self):
        self.validate_all(
            "SELECT ARRAY(SELECT AS STRUCT x1 AS x1, x2 AS x2 FROM t) AS array_col",
            write={
                "bigquery": "SELECT ARRAY(SELECT AS STRUCT x1 AS x1, x2 AS x2 FROM t) AS array_col",
                "snowflake": "SELECT (SELECT ARRAY_AGG(OBJECT_CONSTRUCT('x1', x1, 'x2', x2)) FROM t) AS array_col",
            },
        )

        self.validate_all(
            "WITH t1 AS (SELECT ARRAY(SELECT AS STRUCT x1 AS alias_x1, x2 /* test */ FROM t2) AS array_col) SELECT array_col[0].alias_x1, array_col[0].x2 FROM t1",
            write={
                "bigquery": "WITH t1 AS (SELECT ARRAY(SELECT AS STRUCT x1 AS alias_x1, x2 /* test */ FROM t2) AS array_col) SELECT array_col[0].alias_x1, array_col[0].x2 FROM t1",
                "snowflake": "WITH t1 AS (SELECT (SELECT ARRAY_AGG(OBJECT_CONSTRUCT('alias_x1', x1, 'x2', x2 /* test */)) FROM t2) AS array_col) SELECT array_col[0].alias_x1, array_col[0].x2 FROM t1",
            },
        )

        self.validate_all(
            "WITH t1 AS (SELECT ARRAY(SELECT AS STRUCT 1 AS a, 2 AS b) AS array_col) SELECT array_col[0].a, array_col[0].b FROM t1",
            write={
                "bigquery": "WITH t1 AS (SELECT ARRAY(SELECT AS STRUCT 1 AS a, 2 AS b) AS array_col) SELECT array_col[0].a, array_col[0].b FROM t1",
                "snowflake": "WITH t1 AS (SELECT (SELECT ARRAY_AGG(OBJECT_CONSTRUCT('a', 1, 'b', 2))) AS array_col) SELECT array_col[0].a, array_col[0].b FROM t1",
            },
        )

        self.validate_all(
            "WITH t1 AS (SELECT ARRAY(SELECT AS STRUCT x1 AS alias_x1, x2 /* test */ FROM t2 WHERE x2 = 4) AS array_col) SELECT array_col[0].alias_x1, array_col[0].x2 FROM t1",
            write={
                "bigquery": "WITH t1 AS (SELECT ARRAY(SELECT AS STRUCT x1 AS alias_x1, x2 /* test */ FROM t2 WHERE x2 = 4) AS array_col) SELECT array_col[0].alias_x1, array_col[0].x2 FROM t1",
                "snowflake": "WITH t1 AS (SELECT (SELECT ARRAY_AGG(OBJECT_CONSTRUCT('alias_x1', x1, 'x2', x2 /* test */)) FROM t2 WHERE x2 = 4) AS array_col) SELECT array_col[0].alias_x1, array_col[0].x2 FROM t1",
            },
        )

    def test_avoid_generating_nested_comment(self):
        sql = """
        select
            id,
            foo,
            -- bar, /* the thing */
        from facts
        """
        expected = "SELECT\n  id,\n  foo\n/* bar, /* the thing * / */\nFROM facts"
        self.assertEqual(self.parse_one(sql).sql("bigquery", pretty=True), expected)

    def test_unnest_with_offset(self):
        for offset, alias in (("", "offset"), ("AS pos", "pos")):
            self.validate_all(
                f"SELECT * FROM tbl CROSS JOIN UNNEST(col) AS ref WITH OFFSET {offset}",
                write={
                    "bigquery": f"SELECT * FROM tbl CROSS JOIN UNNEST(col) AS ref WITH OFFSET AS {alias}",
                    "hive": f"SELECT * FROM tbl LATERAL VIEW POSEXPLODE(col) AS {alias}, ref",
                    "spark2": f"SELECT * FROM tbl LATERAL VIEW POSEXPLODE(col) AS {alias}, ref",
                    "spark": f"SELECT * FROM tbl LATERAL VIEW POSEXPLODE(col) AS {alias}, ref",
                    "databricks": f"SELECT * FROM tbl LATERAL VIEW POSEXPLODE(col) AS {alias}, ref",
                },
            )

    def test_generate_date_array(self):
        self.validate_all(
            "SELECT GENERATE_DATE_ARRAY('2016-10-05', '2016-10-08')",
            write={
                "bigquery": "SELECT GENERATE_DATE_ARRAY('2016-10-05', '2016-10-08', INTERVAL '1' DAY)",
                "duckdb": "SELECT CAST(GENERATE_SERIES(CAST('2016-10-05' AS DATE), CAST('2016-10-08' AS DATE), INTERVAL '1' DAY) AS DATE[])",
            },
        )
        self.validate_all(
            "SELECT GENERATE_DATE_ARRAY('2016-10-05', '2016-10-08', INTERVAL '1' MONTH)",
            write={
                "bigquery": "SELECT GENERATE_DATE_ARRAY('2016-10-05', '2016-10-08', INTERVAL '1' MONTH)",
                "duckdb": "SELECT CAST(GENERATE_SERIES(CAST('2016-10-05' AS DATE), CAST('2016-10-08' AS DATE), INTERVAL '1' MONTH) AS DATE[])",
            },
        )
        self.validate_all(
            "SELECT id, mnth FROM t CROSS JOIN UNNEST(GENERATE_DATE_ARRAY(start_month, DATE_TRUNC(CURRENT_DATE, MONTH), INTERVAL '1' MONTH)) AS mnth",
            write={
                "bigquery": "SELECT id, mnth FROM t CROSS JOIN UNNEST(GENERATE_DATE_ARRAY(start_month, DATE_TRUNC(CURRENT_DATE, MONTH), INTERVAL '1' MONTH)) AS mnth",
                "duckdb": "SELECT id, mnth FROM t CROSS JOIN UNNEST(CAST(GENERATE_SERIES(start_month, DATE_TRUNC('MONTH', CURRENT_DATE), INTERVAL '1' MONTH) AS DATE[])) AS _t0(mnth)",
                "snowflake": "SELECT id, DATEADD(MONTH, CAST(mnth AS INT), CAST(start_month AS DATE)) AS mnth FROM t, LATERAL FLATTEN(INPUT => ARRAY_GENERATE_RANGE(0, (DATEDIFF(MONTH, start_month, DATE_TRUNC('MONTH', CURRENT_DATE)) + 1 - 1) + 1)) AS _t0(seq, key, path, index, mnth, this)",
            },
        )
        self.validate_all(
            "SELECT id, mnth AS a_mnth FROM t CROSS JOIN UNNEST(GENERATE_DATE_ARRAY(start_month, DATE_TRUNC(CURRENT_DATE, MONTH), INTERVAL '1' MONTH)) AS mnth",
            write={
                "bigquery": "SELECT id, mnth AS a_mnth FROM t CROSS JOIN UNNEST(GENERATE_DATE_ARRAY(start_month, DATE_TRUNC(CURRENT_DATE, MONTH), INTERVAL '1' MONTH)) AS mnth",
                "duckdb": "SELECT id, mnth AS a_mnth FROM t CROSS JOIN UNNEST(CAST(GENERATE_SERIES(start_month, DATE_TRUNC('MONTH', CURRENT_DATE), INTERVAL '1' MONTH) AS DATE[])) AS _t0(mnth)",
                "snowflake": "SELECT id, DATEADD(MONTH, CAST(mnth AS INT), CAST(start_month AS DATE)) AS a_mnth FROM t, LATERAL FLATTEN(INPUT => ARRAY_GENERATE_RANGE(0, (DATEDIFF(MONTH, start_month, DATE_TRUNC('MONTH', CURRENT_DATE)) + 1 - 1) + 1)) AS _t0(seq, key, path, index, mnth, this)",
            },
        )
        self.validate_all(
            "SELECT id, mnth + 1 AS a_mnth FROM t CROSS JOIN UNNEST(GENERATE_DATE_ARRAY(start_month, DATE_TRUNC(CURRENT_DATE, MONTH), INTERVAL '1' MONTH)) AS mnth",
            write={
                "bigquery": "SELECT id, mnth + 1 AS a_mnth FROM t CROSS JOIN UNNEST(GENERATE_DATE_ARRAY(start_month, DATE_TRUNC(CURRENT_DATE, MONTH), INTERVAL '1' MONTH)) AS mnth",
                "duckdb": "SELECT id, mnth + 1 AS a_mnth FROM t CROSS JOIN UNNEST(CAST(GENERATE_SERIES(start_month, DATE_TRUNC('MONTH', CURRENT_DATE), INTERVAL '1' MONTH) AS DATE[])) AS _t0(mnth)",
                "snowflake": "SELECT id, DATEADD(MONTH, CAST(mnth AS INT), CAST(start_month AS DATE)) + 1 AS a_mnth FROM t, LATERAL FLATTEN(INPUT => ARRAY_GENERATE_RANGE(0, (DATEDIFF(MONTH, start_month, DATE_TRUNC('MONTH', CURRENT_DATE)) + 1 - 1) + 1)) AS _t0(seq, key, path, index, mnth, this)",
            },
        )

    def test_json_array(self):
        self.validate_identity("JSON_ARRAY()")
        self.validate_identity("JSON_ARRAY(10)")
        self.validate_identity("JSON_ARRAY([])")
        self.validate_identity("JSON_ARRAY(STRUCT(10 AS a, 'foo' AS b))")
        self.validate_identity("JSON_ARRAY(10, ['foo', 'bar'], [20, 30])")

    def test_declare(self):
        # supported cases
        self.validate_identity("DECLARE X INT64")
        self.validate_identity("DECLARE X INT64 DEFAULT 1")
        self.validate_identity("DECLARE X FLOAT64 DEFAULT 0.9")
        self.validate_identity("DECLARE X INT64 DEFAULT (SELECT MAX(col) FROM foo)")
        self.validate_identity("DECLARE X, Y, Z INT64")
        self.validate_identity("DECLARE X, Y, Z INT64 DEFAULT 42")
        self.validate_identity("DECLARE X, Y, Z INT64 DEFAULT (SELECT 42)")
        self.validate_identity("DECLARE START_DATE DATE DEFAULT CURRENT_DATE - 1")
        self.validate_identity(
            "DECLARE TS TIMESTAMP DEFAULT CURRENT_TIMESTAMP() - INTERVAL '1' HOUR"
        )

    def test_week(self):
        self.validate_identity("DATE_TRUNC(date, WEEK(MONDAY))")
        self.validate_identity(
            "LAST_DAY(DATETIME '2008-11-10 15:30:00', WEEK(SUNDAY))",
            "LAST_DAY(CAST('2008-11-10 15:30:00' AS DATETIME), WEEK(SUNDAY))",
        )
        self.validate_identity("DATE_DIFF('2017-12-18', '2017-12-17', WEEK(SATURDAY))")
        self.validate_identity("DATETIME_DIFF('2017-12-18', '2017-12-17', WEEK(MONDAY))")
        self.validate_identity(
            "EXTRACT(WEEK(THURSDAY) FROM DATE '2013-12-25')",
            "EXTRACT(WEEK(THURSDAY) FROM CAST('2013-12-25' AS DATE))",
        )

    def test_approx_qunatiles(self):
        self.validate_identity("APPROX_QUANTILES(foo, 2)")
        self.validate_identity("APPROX_QUANTILES(DISTINCT foo, 2 RESPECT NULLS)")
        self.validate_identity("APPROX_QUANTILES(DISTINCT foo, 2 IGNORE NULLS)")

    def test_json_lax(self):
        self.validate_identity("LAX_BOOL(PARSE_JSON('true'))")
        self.validate_identity("LAX_FLOAT64(PARSE_JSON('9.8'))")
        self.validate_identity("LAX_INT64(PARSE_JSON('10'))")
        self.validate_identity("""LAX_STRING(PARSE_JSON('"str"'))""")

<<<<<<< HEAD
    def test_utc_time(self):
        self.validate_identity("SELECT UTC_TIME()")
        self.validate_identity("SELECT UTC_TIME(6)")
        self.validate_identity("SELECT UTC_TIMESTAMP()")
        self.validate_identity("SELECT UTC_TIMESTAMP(6)")
=======
    def test_safe_math_funcs(self):
        self.validate_identity("SAFE_NEGATE(x)")
        self.validate_all(
            "SAFE_ADD(x, y)",
            read={
                "bigquery": "SAFE_ADD(x, y)",
                "spark": "TRY_ADD(x, y)",
                "databricks": "TRY_ADD(x, y)",
            },
            write={
                "spark": "TRY_ADD(x, y)",
                "databricks": "TRY_ADD(x, y)",
            },
        )
        self.validate_all(
            "SAFE_MULTIPLY(x, y)",
            read={
                "bigquery": "SAFE_MULTIPLY(x, y)",
                "spark": "TRY_MULTIPLY(x, y)",
                "databricks": "TRY_MULTIPLY(x, y)",
            },
            write={
                "spark": "TRY_MULTIPLY(x, y)",
                "databricks": "TRY_MULTIPLY(x, y)",
            },
        )
        self.validate_all(
            "SAFE_SUBTRACT(x, y)",
            read={
                "bigquery": "SAFE_SUBTRACT(x, y)",
                "spark": "TRY_SUBTRACT(x, y)",
                "databricks": "TRY_SUBTRACT(x, y)",
            },
            write={
                "spark": "TRY_SUBTRACT(x, y)",
                "databricks": "TRY_SUBTRACT(x, y)",
            },
        )
>>>>>>> 164fec1b
<|MERGE_RESOLUTION|>--- conflicted
+++ resolved
@@ -2877,13 +2877,12 @@
         self.validate_identity("LAX_INT64(PARSE_JSON('10'))")
         self.validate_identity("""LAX_STRING(PARSE_JSON('"str"'))""")
 
-<<<<<<< HEAD
     def test_utc_time(self):
         self.validate_identity("SELECT UTC_TIME()")
         self.validate_identity("SELECT UTC_TIME(6)")
         self.validate_identity("SELECT UTC_TIMESTAMP()")
         self.validate_identity("SELECT UTC_TIMESTAMP(6)")
-=======
+
     def test_safe_math_funcs(self):
         self.validate_identity("SAFE_NEGATE(x)")
         self.validate_all(
@@ -2921,5 +2920,4 @@
                 "spark": "TRY_SUBTRACT(x, y)",
                 "databricks": "TRY_SUBTRACT(x, y)",
             },
-        )
->>>>>>> 164fec1b
+        )