--- conflicted
+++ resolved
@@ -237,16 +237,16 @@
             },
         )
         self.validate_all(
-<<<<<<< HEAD
-            "SELECT * FROM (SELECT a, b, c FROM test) PIVOT(SUM(b) d, COUNT(*) e FOR c IN ('x', 'y'))",
-            write={
-                "bigquery": "SELECT * FROM (SELECT a, b, c FROM test) PIVOT(SUM(b) AS d, COUNT(*) AS e FOR c IN ('x', 'y'))",
-=======
             "SELECT cola, colb FROM (VALUES (1, 'test')) AS tab(cola, colb)",
             write={
                 "spark": "SELECT cola, colb FROM (VALUES (1, 'test')) AS tab(cola, colb)",
                 "bigquery": "SELECT cola, colb FROM UNNEST([STRUCT(1 AS cola, 'test' AS colb)])",
                 "snowflake": "SELECT cola, colb FROM (VALUES (1, 'test')) AS tab(cola, colb)",
->>>>>>> 77823778
+            },
+        )
+        self.validate_all(
+            "SELECT * FROM (SELECT a, b, c FROM test) PIVOT(SUM(b) d, COUNT(*) e FOR c IN ('x', 'y'))",
+            write={
+                "bigquery": "SELECT * FROM (SELECT a, b, c FROM test) PIVOT(SUM(b) AS d, COUNT(*) AS e FOR c IN ('x', 'y'))",
             },
         )