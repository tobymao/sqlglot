from datetime import date, datetime, timezone
from sqlglot import exp, parse_one
from sqlglot.dialects import ClickHouse
from sqlglot.expressions import convert
from sqlglot.helper import logger as helper_logger
from sqlglot.optimizer import traverse_scope
from sqlglot.optimizer.qualify_columns import quote_identifiers
from tests.dialects.test_dialect import Validator
from sqlglot.errors import ErrorLevel


class TestClickhouse(Validator):
    dialect = "clickhouse"

    def test_clickhouse(self):
        expr = quote_identifiers(self.parse_one("{start_date:String}"), dialect="clickhouse")
        self.assertEqual(expr.sql("clickhouse"), "{start_date: String}")

        for string_type_enum in ClickHouse.Generator.STRING_TYPE_MAPPING:
            self.validate_identity(f"CAST(x AS {string_type_enum.value})", "CAST(x AS String)")

        # Arrays, maps and tuples can't be Nullable in ClickHouse
        for non_nullable_type in ("ARRAY<INT>", "MAP<INT, INT>", "STRUCT(a: INT)"):
            try_cast = parse_one(f"TRY_CAST(x AS {non_nullable_type})")
            target_type = try_cast.to.sql("clickhouse")
            self.assertEqual(try_cast.sql("clickhouse"), f"CAST(x AS {target_type})")

        for nullable_type in ("INT", "UINT", "BIGINT", "FLOAT", "DOUBLE", "TEXT", "DATE", "UUID"):
            try_cast = parse_one(f"TRY_CAST(x AS {nullable_type})")
            target_type = exp.DataType.build(nullable_type, dialect="clickhouse").sql("clickhouse")
            self.assertEqual(try_cast.sql("clickhouse"), f"CAST(x AS Nullable({target_type}))")

        expr = parse_one("count(x)")
        self.assertEqual(expr.sql(dialect="clickhouse"), "COUNT(x)")
        self.assertIsNone(expr._meta)

        self.validate_identity('SELECT DISTINCT ON ("id") * FROM t')
        self.validate_identity("SELECT 1 OR (1 = 2)")
        self.validate_identity("SELECT 1 AND (1 = 2)")
        self.validate_identity("SELECT json.a.:Int64")
        self.validate_identity("SELECT json.a.:JSON.b.:Int64")
        self.validate_identity("WITH arrayJoin([(1, [2, 3])]) AS arr SELECT arr")
        self.validate_identity("CAST(1 AS Bool)")
        self.validate_identity("SELECT toString(CHAR(104.1, 101, 108.9, 108.9, 111, 32))")
        self.validate_identity("@macro").assert_is(exp.Parameter).this.assert_is(exp.Var)
        self.validate_identity("SELECT toFloat(like)")
        self.validate_identity("SELECT like")
        self.validate_identity("SELECT STR_TO_DATE(str, fmt, tz)")
        self.validate_identity("SELECT STR_TO_DATE('05 12 2000', '%d %m %Y')")
        self.validate_identity("SELECT EXTRACT(YEAR FROM toDateTime('2023-02-01'))")
        self.validate_identity("extract(haystack, pattern)")
        self.validate_identity("SELECT * FROM x LIMIT 1 UNION ALL SELECT * FROM y")
        self.validate_identity("SELECT CAST(x AS Tuple(String, Array(Nullable(Float64))))")
        self.validate_identity("countIf(x, y)")
        self.validate_identity("x = y")
        self.validate_identity("x <> y")
        self.validate_identity("SELECT * FROM (SELECT a FROM b SAMPLE 0.01)")
        self.validate_identity("SELECT * FROM (SELECT a FROM b SAMPLE 1 / 10 OFFSET 1 / 2)")
        self.validate_identity("SELECT sum(foo * bar) FROM bla SAMPLE 10000000")
        self.validate_identity("CAST(x AS Nested(ID UInt32, Serial UInt32, EventTime DateTime))")
        self.validate_identity("CAST(x AS Enum('hello' = 1, 'world' = 2))")
        self.validate_identity("CAST(x AS Enum('hello', 'world'))")
        self.validate_identity("CAST(x AS Enum('hello' = 1, 'world'))")
        self.validate_identity("CAST(x AS Enum8('hello' = -123, 'world'))")
        self.validate_identity("CAST(x AS FixedString(1))")
        self.validate_identity("CAST(x AS LowCardinality(FixedString))")
        self.validate_identity("SELECT isNaN(1.0)")
        self.validate_identity("SELECT startsWith('Spider-Man', 'Spi')")
        self.validate_identity("SELECT xor(TRUE, FALSE)")
        self.validate_identity("CAST(['hello'], 'Array(Enum8(''hello'' = 1))')")
        self.validate_identity("SELECT x, COUNT() FROM y GROUP BY x WITH TOTALS")
        self.validate_identity("SELECT INTERVAL t.days DAY")
        self.validate_identity("SELECT match('abc', '([a-z]+)')")
        self.validate_identity("dictGet(x, 'y')")
        self.validate_identity("WITH final AS (SELECT 1) SELECT * FROM final")
        self.validate_identity("SELECT * FROM x FINAL")
        self.validate_identity("SELECT * FROM x AS y FINAL")
        self.validate_identity("'a' IN mapKeys(map('a', 1, 'b', 2))")
        self.validate_identity("CAST((1, 2) AS Tuple(a Int8, b Int16))")
        self.validate_identity("SELECT * FROM foo LEFT ANY JOIN bla")
        self.validate_identity("SELECT * FROM foo LEFT ASOF JOIN bla")
        self.validate_identity("SELECT * FROM foo ASOF JOIN bla")
        self.validate_identity("SELECT * FROM foo ANY JOIN bla")
        self.validate_identity("SELECT * FROM foo GLOBAL ANY JOIN bla")
        self.validate_identity("SELECT * FROM foo GLOBAL LEFT ANY JOIN bla")
        self.validate_identity("SELECT quantile(0.5)(a)")
        self.validate_identity("SELECT quantiles(0.5)(a) AS x FROM t")
        self.validate_identity("SELECT quantilesIf(0.5)(a, a > 1) AS x FROM t")
        self.validate_identity("SELECT quantileState(0.5)(a) AS x FROM t")
        self.validate_identity("SELECT deltaSumMerge(a) AS x FROM t")
        self.validate_identity("SELECT quantiles(0.1, 0.2, 0.3)(a)")
        self.validate_identity("SELECT quantileTiming(0.5)(RANGE(100))")
        self.validate_identity("SELECT histogram(5)(a)")
        self.validate_identity("SELECT groupUniqArray(2)(a)")
        self.validate_identity("SELECT exponentialTimeDecayedAvg(60)(a, b)")
        self.validate_identity("levenshteinDistance(col1, col2)", "editDistance(col1, col2)")
        self.validate_identity("SELECT * FROM foo WHERE x GLOBAL IN (SELECT * FROM bar)")
        self.validate_identity("SELECT * FROM foo WHERE x GLOBAL NOT IN (SELECT * FROM bar)")
        self.validate_identity("POSITION(haystack, needle)")
        self.validate_identity("POSITION(haystack, needle, position)")
        self.validate_identity("CAST(x AS DATETIME)", "CAST(x AS DateTime)")
        self.validate_identity("CAST(x AS TIMESTAMPTZ)", "CAST(x AS DateTime)")
        self.validate_identity("CAST(x as MEDIUMINT)", "CAST(x AS Int32)")
        self.validate_identity("CAST(x AS DECIMAL(38, 2))", "CAST(x AS Decimal(38, 2))")
        self.validate_identity("SELECT arrayJoin([1, 2, 3] AS src) AS dst, 'Hello', src")
        self.validate_identity("""SELECT JSONExtractString('{"x": {"y": 1}}', 'x', 'y')""")
        self.validate_identity("SELECT * FROM table LIMIT 1 BY a, b")
        self.validate_identity("SELECT * FROM table LIMIT 2 OFFSET 1 BY a, b")
        self.validate_identity("TRUNCATE TABLE t1 ON CLUSTER test_cluster")
        self.validate_identity("TRUNCATE TABLE t1 ON CLUSTER '{cluster}'")
        self.validate_identity("TRUNCATE DATABASE db")
        self.validate_identity("TRUNCATE DATABASE db ON CLUSTER test_cluster")
        self.validate_identity("TRUNCATE DATABASE db ON CLUSTER '{cluster}'")
        self.validate_identity("EXCHANGE TABLES x.a AND y.b", check_command_warning=True)
        self.validate_identity("CREATE TABLE test (id UInt8) ENGINE=Null()")
        self.validate_identity(
            "SELECT * FROM foo ORDER BY bar OFFSET 0 ROWS FETCH NEXT 10 ROWS WITH TIES"
        )
        self.validate_identity(
            "SELECT DATE_BIN(toDateTime('2023-01-01 14:45:00'), INTERVAL '1' MINUTE, toDateTime('2023-01-01 14:35:30'), 'UTC')",
        )
        self.validate_identity(
            "SELECT CAST(1730098800 AS DateTime64) AS DATETIME, 'test' AS interp ORDER BY DATETIME WITH FILL FROM toDateTime64(1730098800, 3) - INTERVAL '7' HOUR TO toDateTime64(1730185140, 3) - INTERVAL '7' HOUR STEP toIntervalSecond(900) INTERPOLATE (interp)"
        )
        self.validate_identity(
            "SELECT number, COUNT() OVER (PARTITION BY number % 3) AS partition_count FROM numbers(10) WINDOW window_name AS (PARTITION BY number) QUALIFY partition_count = 4 ORDER BY number"
        )
        self.validate_identity(
            "SELECT id, quantileGK(100, 0.95)(reading) OVER (PARTITION BY id ORDER BY id RANGE BETWEEN 30000 PRECEDING AND CURRENT ROW) AS window FROM table"
        )
        self.validate_identity(
            "SELECT * FROM table LIMIT 1 BY CONCAT(datalayerVariantNo, datalayerProductId, warehouse)"
        )
        self.validate_identity(
            """SELECT JSONExtractString('{"a": "hello", "b": [-100, 200.0, 300]}', 'a')"""
        )
        self.validate_identity(
            "ATTACH DATABASE DEFAULT ENGINE = ORDINARY", check_command_warning=True
        )
        self.validate_identity(
            "SELECT n, source FROM (SELECT toFloat32(number % 10) AS n, 'original' AS source FROM numbers(10) WHERE number % 3 = 1) ORDER BY n WITH FILL"
        )
        self.validate_identity(
            "SELECT n, source FROM (SELECT toFloat32(number % 10) AS n, 'original' AS source FROM numbers(10) WHERE number % 3 = 1) ORDER BY n WITH FILL FROM 0 TO 5.51 STEP 0.5"
        )
        self.validate_identity(
            "SELECT toDate((number * 10) * 86400) AS d1, toDate(number * 86400) AS d2, 'original' AS source FROM numbers(10) WHERE (number % 3) = 1 ORDER BY d2 WITH FILL, d1 WITH FILL STEP 5"
        )
        self.validate_identity(
            "SELECT n, source, inter FROM (SELECT toFloat32(number % 10) AS n, 'original' AS source, number AS inter FROM numbers(10) WHERE number % 3 = 1) ORDER BY n WITH FILL FROM 0 TO 5.51 STEP 0.5 INTERPOLATE (inter AS inter + 1)"
        )
        self.validate_identity(
            "SELECT SUM(1) AS impressions, arrayJoin(cities) AS city, arrayJoin(browsers) AS browser FROM (SELECT ['Istanbul', 'Berlin', 'Bobruisk'] AS cities, ['Firefox', 'Chrome', 'Chrome'] AS browsers) GROUP BY 2, 3"
        )
        self.validate_identity(
            "SELECT sum(1) AS impressions, (arrayJoin(arrayZip(cities, browsers)) AS t).1 AS city, t.2 AS browser FROM (SELECT ['Istanbul', 'Berlin', 'Bobruisk'] AS cities, ['Firefox', 'Chrome', 'Chrome'] AS browsers) GROUP BY 2, 3"
        )
        self.validate_identity(
            'SELECT CAST(tuple(1 AS "a", 2 AS "b", 3.0 AS "c").2 AS Nullable(String))'
        )
        self.validate_identity(
            "CREATE TABLE test (id UInt8) ENGINE=AggregatingMergeTree() ORDER BY tuple()"
        )
        self.validate_identity(
            "CREATE TABLE test ON CLUSTER default (id UInt8) ENGINE=AggregatingMergeTree() ORDER BY tuple()"
        )
        self.validate_identity(
            "CREATE TABLE test ON CLUSTER '{cluster}' (id UInt8) ENGINE=AggregatingMergeTree() ORDER BY tuple()"
        )
        self.validate_identity(
            "CREATE MATERIALIZED VIEW test_view ON CLUSTER cl1 (id UInt8) ENGINE=AggregatingMergeTree() ORDER BY tuple() AS SELECT * FROM test_data"
        )
        self.validate_identity(
            "CREATE MATERIALIZED VIEW test_view ON CLUSTER '{cluster}' (id UInt8) ENGINE=AggregatingMergeTree() ORDER BY tuple() AS SELECT * FROM test_data"
        )
        self.validate_identity(
            "CREATE MATERIALIZED VIEW test_view ON CLUSTER cl1 TO table1 AS SELECT * FROM test_data"
        )
        self.validate_identity(
            "CREATE MATERIALIZED VIEW test_view ON CLUSTER '{cluster}' TO table1 AS SELECT * FROM test_data"
        )
        self.validate_identity(
            "CREATE MATERIALIZED VIEW test_view TO db.table1 (id UInt8) AS SELECT * FROM test_data"
        )
        self.validate_identity(
            "CREATE TABLE t (foo String CODEC(LZ4HC(9), ZSTD, DELTA), size String ALIAS formatReadableSize(size_bytes), INDEX idx1 a TYPE bloom_filter(0.001) GRANULARITY 1, INDEX idx2 a TYPE set(100) GRANULARITY 2, INDEX idx3 a TYPE minmax GRANULARITY 3)"
        )
        self.validate_identity(
            "SELECT generate_series FROM generate_series(0, 10) AS g(x)",
        )
        self.validate_identity(
            "SELECT t.c FROM (SELECT arrayJoin([1,2,3,4,5]) AS c) AS t WHERE (t.c + 0) NOT IN (1,2)",
            "SELECT t.c FROM (SELECT arrayJoin([1, 2, 3, 4, 5]) AS c) AS t WHERE NOT ((t.c + 0) IN (1, 2))",
        )
        self.validate_identity(
            "SELECT * FROM t1, t2",
            "SELECT * FROM t1 CROSS JOIN t2",
        )
        self.validate_identity(
            "SELECT and(1, 2)",
            "SELECT 1 AND 2",
        )
        self.validate_identity(
            "SELECT or(1, 2)",
            "SELECT 1 OR 2",
        )
        self.validate_identity(
            "SELECT generate_series FROM generate_series(0, 10) AS g",
            "SELECT generate_series FROM generate_series(0, 10) AS g(generate_series)",
        )
        self.validate_identity(
            "INSERT INTO tab VALUES ({'key1': 1, 'key2': 10}), ({'key1': 2, 'key2': 20}), ({'key1': 3, 'key2': 30})",
            "INSERT INTO tab VALUES ((map('key1', 1, 'key2', 10))), ((map('key1', 2, 'key2', 20))), ((map('key1', 3, 'key2', 30)))",
        )
        self.validate_identity(
            "SELECT (toUInt8('1') + toUInt8('2')) IS NOT NULL",
            "SELECT NOT ((toUInt8('1') + toUInt8('2')) IS NULL)",
        )
        self.validate_identity(
            "SELECT $1$foo$1$",
            "SELECT 'foo'",
        )
        self.validate_identity(
            "SELECT * FROM table LIMIT 1, 2 BY a, b",
            "SELECT * FROM table LIMIT 2 OFFSET 1 BY a, b",
        )
        self.validate_identity(
            "SELECT SUM(1) AS impressions FROM (SELECT ['Istanbul', 'Berlin', 'Bobruisk'] AS cities) WHERE arrayJoin(cities) IN ['Istanbul', 'Berlin']",
            "SELECT SUM(1) AS impressions FROM (SELECT ['Istanbul', 'Berlin', 'Bobruisk'] AS cities) WHERE arrayJoin(cities) IN ('Istanbul', 'Berlin')",
        )

        self.validate_identity("SELECT SUBSTRING_INDEX(str, delim, count)")
        self.validate_identity("SELECT SUBSTRING_INDEX('a.b.c.d', '.', 2)")
        self.validate_identity("SELECT SUBSTRING_INDEX('a.b.c.d', '.', -2)")

        self.validate_all(
            "SELECT SUBSTRING_INDEX('a.b.c.d', '.', 2)",
            write={
                "databricks": "SELECT SUBSTRING_INDEX('a.b.c.d', '.', 2)",
                "spark": "SELECT SUBSTRING_INDEX('a.b.c.d', '.', 2)",
                "mysql": "SELECT SUBSTRING_INDEX('a.b.c.d', '.', 2)",
            },
        )

        self.validate_all(
            "SELECT substringIndex('a.b.c.d', '.', 2)",
            write={
                "databricks": "SELECT SUBSTRING_INDEX('a.b.c.d', '.', 2)",
                "spark": "SELECT SUBSTRING_INDEX('a.b.c.d', '.', 2)",
                "mysql": "SELECT SUBSTRING_INDEX('a.b.c.d', '.', 2)",
                "clickhouse": "SELECT substringIndex('a.b.c.d', '.', 2)",
            },
        )

        self.validate_all(
            "SELECT CAST(STR_TO_DATE(SUBSTRING(a.eta, 1, 10), '%Y-%m-%d') AS Nullable(DATE))",
            read={
                "clickhouse": "SELECT CAST(STR_TO_DATE(SUBSTRING(a.eta, 1, 10), '%Y-%m-%d') AS Nullable(DATE))",
                "oracle": "SELECT to_date(substr(a.eta, 1,10), 'YYYY-MM-DD')",
            },
        )

        self.validate_all(
            "CHAR(67) || CHAR(65) || CHAR(84)",
            read={
                "clickhouse": "CHAR(67) || CHAR(65) || CHAR(84)",
                "oracle": "CHR(67) || CHR(65) || CHR(84)",
            },
        )
        self.validate_all(
            "SELECT lagInFrame(salary, 1, 0) OVER (ORDER BY hire_date) AS prev_sal FROM employees",
            read={
                "clickhouse": "SELECT lagInFrame(salary, 1, 0) OVER (ORDER BY hire_date) AS prev_sal FROM employees",
                "oracle": "SELECT LAG(salary, 1, 0) OVER (ORDER BY hire_date) AS prev_sal FROM employees",
            },
        )
        self.validate_all(
            "SELECT leadInFrame(salary, 1, 0) OVER (ORDER BY hire_date) AS prev_sal FROM employees",
            read={
                "clickhouse": "SELECT leadInFrame(salary, 1, 0) OVER (ORDER BY hire_date) AS prev_sal FROM employees",
                "oracle": "SELECT LEAD(salary, 1, 0) OVER (ORDER BY hire_date) AS prev_sal FROM employees",
            },
        )
        self.validate_all(
            "SELECT CAST(STR_TO_DATE('05 12 2000', '%d %m %Y') AS Nullable(DATE))",
            read={
                "clickhouse": "SELECT CAST(STR_TO_DATE('05 12 2000', '%d %m %Y') AS Nullable(DATE))",
                "postgres": "SELECT TO_DATE('05 12 2000', 'DD MM YYYY')",
            },
            write={
                "clickhouse": "SELECT CAST(STR_TO_DATE('05 12 2000', '%d %m %Y') AS Nullable(DATE))",
                "postgres": "SELECT CAST(CAST(TO_DATE('05 12 2000', 'DD MM YYYY') AS TIMESTAMP) AS DATE)",
            },
        )
        self.validate_all(
            "SELECT * FROM x PREWHERE y = 1 WHERE z = 2",
            write={
                "": "SELECT * FROM x WHERE z = 2",
                "clickhouse": "SELECT * FROM x PREWHERE y = 1 WHERE z = 2",
            },
        )
        self.validate_all(
            "SELECT * FROM x AS prewhere",
            read={
                "clickhouse": "SELECT * FROM x AS prewhere",
                "duckdb": "SELECT * FROM x prewhere",
            },
        )
        self.validate_all(
            "SELECT a, b FROM (SELECT * FROM x) AS t(a, b)",
            read={
                "clickhouse": "SELECT a, b FROM (SELECT * FROM x) AS t(a, b)",
                "duckdb": "SELECT a, b FROM (SELECT * FROM x) AS t(a, b)",
            },
        )
        self.validate_all(
            "SELECT arrayJoin([1,2,3])",
            write={
                "clickhouse": "SELECT arrayJoin([1, 2, 3])",
                "postgres": "SELECT UNNEST(ARRAY[1, 2, 3])",
            },
        )
        self.validate_all(
            "has([1], x)",
            read={
                "postgres": "x = any(array[1])",
            },
        )
        self.validate_all(
            "NOT has([1], x)",
            read={
                "postgres": "any(array[1]) <> x",
            },
        )
        self.validate_all(
            "has([1], x)",
            read={
                "clickhouse": "has([1], x)",
                "presto": "CONTAINS(ARRAY[1], x)",
                "spark": "ARRAY_CONTAINS(ARRAY(1), x)",
            },
            write={
                "presto": "CONTAINS(ARRAY[1], x)",
                "spark": "ARRAY_CONTAINS(ARRAY(1), x)",
            },
        )
        self.validate_all(
            "SELECT CAST('2020-01-01' AS Nullable(DateTime)) + INTERVAL '500' MICROSECOND",
            read={
                "duckdb": "SELECT TIMESTAMP '2020-01-01' + INTERVAL '500 us'",
                "postgres": "SELECT TIMESTAMP '2020-01-01' + INTERVAL '500 us'",
            },
            write={
                "clickhouse": "SELECT CAST('2020-01-01' AS Nullable(DateTime)) + INTERVAL '500' MICROSECOND",
                "duckdb": "SELECT CAST('2020-01-01' AS TIMESTAMP) + INTERVAL '500' MICROSECOND",
                "postgres": "SELECT CAST('2020-01-01' AS TIMESTAMP) + INTERVAL '500 MICROSECOND'",
            },
        )
        self.validate_all(
            "SELECT CURRENT_DATE()",
            read={
                "clickhouse": "SELECT CURRENT_DATE()",
                "postgres": "SELECT CURRENT_DATE",
            },
        )
        self.validate_all(
            "SELECT CURRENT_TIMESTAMP()",
            read={
                "clickhouse": "SELECT CURRENT_TIMESTAMP()",
                "postgres": "SELECT CURRENT_TIMESTAMP",
            },
        )
        self.validate_all(
            "SELECT match('ThOmAs', CONCAT('(?i)', 'thomas'))",
            read={
                "postgres": "SELECT 'ThOmAs' ~* 'thomas'",
            },
        )
        self.validate_all(
            "SELECT match('ThOmAs', CONCAT('(?i)', x)) FROM t",
            read={
                "postgres": "SELECT 'ThOmAs' ~* x FROM t",
            },
        )
        self.validate_all(
            "SELECT '\\0'",
            read={
                "mysql": "SELECT '\0'",
            },
            write={
                "clickhouse": "SELECT '\\0'",
                "mysql": "SELECT '\0'",
            },
        )
        self.validate_all(
            "DATE_ADD(DAY, 1, x)",
            read={
                "clickhouse": "dateAdd(DAY, 1, x)",
                "presto": "DATE_ADD('DAY', 1, x)",
            },
            write={
                "clickhouse": "DATE_ADD(DAY, 1, x)",
                "presto": "DATE_ADD('DAY', 1, x)",
                "": "DATE_ADD(x, 1, 'DAY')",
            },
        )
        self.validate_all(
            "DATE_DIFF(DAY, a, b)",
            read={
                "clickhouse": "dateDiff(DAY, a, b)",
                "presto": "DATE_DIFF('DAY', a, b)",
            },
            write={
                "clickhouse": "DATE_DIFF(DAY, a, b)",
                "presto": "DATE_DIFF('DAY', a, b)",
                "": "DATEDIFF(b, a, DAY)",
            },
        )
        self.validate_all(
            "SELECT xor(1, 0)",
            read={
                "clickhouse": "SELECT xor(1, 0)",
                "mysql": "SELECT 1 XOR 0",
            },
            write={
                "mysql": "SELECT 1 XOR 0",
            },
        )
        self.validate_all(
            "SELECT xor(0, 1, xor(1, 0, 0))",
            write={
                "clickhouse": "SELECT xor(0, 1, xor(1, 0, 0))",
                "mysql": "SELECT 0 XOR 1 XOR 1 XOR 0 XOR 0",
            },
        )
        self.validate_all(
            "SELECT xor(xor(1, 0), 1)",
            read={
                "clickhouse": "SELECT xor(xor(1, 0), 1)",
                "mysql": "SELECT 1 XOR 0 XOR 1",
            },
            write={
                "clickhouse": "SELECT xor(xor(1, 0), 1)",
                "mysql": "SELECT 1 XOR 0 XOR 1",
            },
        )
        self.validate_all(
            "CONCAT(a, b)",
            read={
                "clickhouse": "CONCAT(a, b)",
                "mysql": "CONCAT(a, b)",
            },
            write={
                "mysql": "CONCAT(a, b)",
                "postgres": "a || b",
            },
        )
        self.validate_all(
            r"'Enum8(\'Sunday\' = 0)'", write={"clickhouse": "'Enum8(''Sunday'' = 0)'"}
        )
        self.validate_all(
            "SELECT uniq(x) FROM (SELECT any(y) AS x FROM (SELECT 1 AS y))",
            read={
                "bigquery": "SELECT APPROX_COUNT_DISTINCT(x) FROM (SELECT ANY_VALUE(y) x FROM (SELECT 1 y))",
            },
            write={
                "bigquery": "SELECT APPROX_COUNT_DISTINCT(x) FROM (SELECT ANY_VALUE(y) AS x FROM (SELECT 1 AS y))",
            },
        )
        self.validate_all(
            "SELECT fname, lname, age FROM person ORDER BY age DESC NULLS FIRST, fname ASC NULLS LAST, lname",
            write={
                "clickhouse": "SELECT fname, lname, age FROM person ORDER BY age DESC NULLS FIRST, fname ASC, lname",
                "spark": "SELECT fname, lname, age FROM person ORDER BY age DESC NULLS FIRST, fname ASC NULLS LAST, lname NULLS LAST",
            },
        )
        self.validate_all(
            "CAST(1 AS NULLABLE(Int64))",
            write={
                "clickhouse": "CAST(1 AS Nullable(Int64))",
            },
        )
        self.validate_all(
            "CAST(1 AS Nullable(DateTime64(6, 'UTC')))",
            write={"clickhouse": "CAST(1 AS Nullable(DateTime64(6, 'UTC')))"},
        )
        self.validate_all(
            "SELECT x #! comment",
            write={"": "SELECT x /* comment */"},
        )
        self.validate_all(
            "SELECT quantileIf(0.5)(a, true)",
            write={
                "clickhouse": "SELECT quantileIf(0.5)(a, TRUE)",
            },
        )
        self.validate_identity(
            "SELECT POSITION(needle IN haystack)", "SELECT POSITION(haystack, needle)"
        )
        self.validate_identity(
            "SELECT * FROM x LIMIT 10 SETTINGS max_results = 100, result = 'break'"
        )
        self.validate_identity("SELECT * FROM x LIMIT 10 SETTINGS max_results = 100, result_")
        self.validate_identity("SELECT * FROM x FORMAT PrettyCompact")
        self.validate_identity(
            "SELECT * FROM x LIMIT 10 SETTINGS max_results = 100, result_ FORMAT PrettyCompact"
        )
        self.validate_all(
            "SELECT * FROM foo JOIN bar USING id, name",
            write={"clickhouse": "SELECT * FROM foo JOIN bar USING (id, name)"},
        )
        self.validate_all(
            "SELECT * FROM foo ANY LEFT JOIN bla ON foo.c1 = bla.c2",
            write={"clickhouse": "SELECT * FROM foo LEFT ANY JOIN bla ON foo.c1 = bla.c2"},
        )
        self.validate_all(
            "SELECT * FROM foo GLOBAL ANY LEFT JOIN bla ON foo.c1 = bla.c2",
            write={"clickhouse": "SELECT * FROM foo GLOBAL LEFT ANY JOIN bla ON foo.c1 = bla.c2"},
        )
        self.validate_all(
            """
            SELECT
                loyalty,
                count()
            FROM hits SEMI LEFT JOIN users USING (UserID)
            GROUP BY loyalty
            ORDER BY loyalty ASC
            """,
            write={
                "clickhouse": "SELECT loyalty, count() FROM hits LEFT SEMI JOIN users USING (UserID)"
                " GROUP BY loyalty ORDER BY loyalty ASC"
            },
        )
        self.validate_all(
            "SELECT quantile(0.5)(a)",
            read={
                "duckdb": "SELECT quantile(a, 0.5)",
                "clickhouse": "SELECT median(a)",
            },
            write={
                "clickhouse": "SELECT quantile(0.5)(a)",
            },
        )
        self.validate_all(
            "SELECT quantiles(0.5, 0.4)(a)",
            read={"duckdb": "SELECT quantile(a, [0.5, 0.4])"},
            write={"clickhouse": "SELECT quantiles(0.5, 0.4)(a)"},
        )
        self.validate_all(
            "SELECT quantiles(0.5)(a)",
            read={"duckdb": "SELECT quantile(a, [0.5])"},
            write={"clickhouse": "SELECT quantiles(0.5)(a)"},
        )

        self.validate_identity("SELECT isNaN(x)")
        self.validate_all(
            "SELECT IS_NAN(x), ISNAN(x)",
            write={"clickhouse": "SELECT isNaN(x), isNaN(x)"},
        )

        self.validate_identity("SELECT startsWith('a', 'b')")
        self.validate_all(
            "SELECT STARTS_WITH('a', 'b'), STARTSWITH('a', 'b')",
            write={"clickhouse": "SELECT startsWith('a', 'b'), startsWith('a', 'b')"},
        )
        self.validate_identity("SYSTEM STOP MERGES foo.bar", check_command_warning=True)

        self.validate_identity(
            "INSERT INTO FUNCTION s3('url', 'CSV', 'name String, value UInt32', 'gzip') SELECT name, value FROM existing_table"
        )
        self.validate_identity(
            "INSERT INTO FUNCTION remote('localhost', default.simple_table) VALUES (100, 'inserted via remote()')",
            "INSERT INTO FUNCTION remote('localhost', default.simple_table) VALUES ((100), ('inserted via remote()'))",
        )
        self.validate_identity(
            """INSERT INTO TABLE FUNCTION hdfs('hdfs://hdfs1:9000/test', 'TSV', 'name String, column2 UInt32, column3 UInt32') VALUES ('test', 1, 2)""",
            """INSERT INTO FUNCTION hdfs('hdfs://hdfs1:9000/test', 'TSV', 'name String, column2 UInt32, column3 UInt32') VALUES (('test'), (1), (2))""",
        )

        self.validate_identity("SELECT 1 FORMAT TabSeparated")
        self.validate_identity("SELECT * FROM t FORMAT TabSeparated")
        self.validate_identity("SELECT FORMAT")
        self.validate_identity("1 AS FORMAT").assert_is(exp.Alias)

        self.validate_identity("SELECT formatDateTime(NOW(), '%Y-%m-%d', '%T')")
        self.validate_all(
            "SELECT formatDateTime(NOW(), '%Y-%m-%d')",
            read={
                "clickhouse": "SELECT formatDateTime(NOW(), '%Y-%m-%d')",
                "mysql": "SELECT DATE_FORMAT(NOW(), '%Y-%m-%d')",
            },
            write={
                "clickhouse": "SELECT formatDateTime(NOW(), '%Y-%m-%d')",
                "mysql": "SELECT DATE_FORMAT(NOW(), '%Y-%m-%d')",
            },
        )

        self.validate_identity("ALTER TABLE visits DROP PARTITION 201901")
        self.validate_identity("ALTER TABLE visits DROP PARTITION ALL")
        self.validate_identity(
            "ALTER TABLE visits DROP PARTITION tuple(toYYYYMM(toDate('2019-01-25')))"
        )
        self.validate_identity("ALTER TABLE visits DROP PARTITION ID '201901'")

        self.validate_identity("ALTER TABLE visits REPLACE PARTITION 201901 FROM visits_tmp")
        self.validate_identity("ALTER TABLE visits REPLACE PARTITION ALL FROM visits_tmp")
        self.validate_identity(
            "ALTER TABLE visits REPLACE PARTITION tuple(toYYYYMM(toDate('2019-01-25'))) FROM visits_tmp"
        )
        self.validate_identity("ALTER TABLE visits REPLACE PARTITION ID '201901' FROM visits_tmp")
        self.validate_identity("ALTER TABLE visits ON CLUSTER test_cluster DROP COLUMN col1")
        self.validate_identity("ALTER TABLE visits ON CLUSTER '{cluster}' DROP COLUMN col1")
        self.validate_identity("DELETE FROM tbl ON CLUSTER test_cluster WHERE date = '2019-01-01'")
        self.validate_identity("DELETE FROM tbl ON CLUSTER '{cluster}' WHERE date = '2019-01-01'")

        self.assertIsInstance(
            parse_one("Tuple(select Int64)", into=exp.DataType, read="clickhouse"), exp.DataType
        )

        self.validate_identity(
            "INSERT INTO t (col1, col2) VALUES ('abcd', 1234)",
            "INSERT INTO t (col1, col2) VALUES (('abcd'), (1234))",
        )
        self.validate_all(
            "INSERT INTO t (col1, col2) VALUES ('abcd', 1234)",
            write={
                "clickhouse": "INSERT INTO t (col1, col2) VALUES (('abcd'), (1234))",
                "postgres": "INSERT INTO t (col1, col2) VALUES (('abcd'), (1234))",
            },
        )
        self.validate_identity("SELECT TRIM(TRAILING ')' FROM '(   Hello, world!   )')")
        self.validate_identity("SELECT TRIM(LEADING '(' FROM '(   Hello, world!   )')")
        self.validate_identity("current_timestamp").assert_is(exp.Column)

        self.validate_identity("SELECT * APPLY(sum) FROM columns_transformers")
        self.validate_identity("SELECT COLUMNS('[jk]') APPLY(toString) FROM columns_transformers")
        self.validate_identity(
            "SELECT COLUMNS('[jk]') APPLY(toString) APPLY(length) APPLY(max) FROM columns_transformers"
        )
        self.validate_identity("SELECT * APPLY(sum), COLUMNS('col') APPLY(sum) APPLY(avg) FROM t")
        self.validate_identity(
            "SELECT * FROM ABC WHERE hasAny(COLUMNS('.*field') APPLY(toUInt64) APPLY(to), (SELECT groupUniqArray(toUInt64(field))))"
        )
        self.validate_identity("SELECT col apply", "SELECT col AS apply")
        self.validate_identity(
            "SELECT name FROM data WHERE (SELECT DISTINCT name FROM data) IS NOT NULL",
            "SELECT name FROM data WHERE NOT ((SELECT DISTINCT name FROM data) IS NULL)",
        )

        self.validate_identity("SELECT 1_2_3_4_5")
        self.validate_identity("SELECT 1_b", "SELECT 1_b")
        self.validate_identity(
            "SELECT COUNT(1) FROM table SETTINGS additional_table_filters = {'a': 'b', 'c': 'd'}"
        )
        self.validate_identity("SELECT arrayConcat([1, 2], [3, 4])")

        self.validate_identity("SELECT parseDateTime('2021-01-04+23:00:00', '%Y-%m-%d+%H:%i:%s')")
        self.validate_identity(
            "SELECT parseDateTime('2021-01-04+23:00:00', '%Y-%m-%d+%H:%i:%s', 'Asia/Istanbul')"
        )

        self.validate_identity("farmFingerprint64(x1, x2, x3)")

        self.validate_identity("cosineDistance(x, y)")
        self.validate_identity("L2Distance(x, y)")
        self.validate_identity("tuple(1 = 1, 'foo' = 'foo')")

        self.validate_identity("SELECT LIKE(a, b)", "SELECT a LIKE b")
        self.validate_identity("SELECT notLike(a, b)", "SELECT NOT a LIKE b")
        self.validate_identity("SELECT ilike(a, b)", "SELECT a ILIKE b")

    def test_clickhouse_values(self):
        ast = self.parse_one("SELECT * FROM VALUES (1, 2, 3)")
        self.assertEqual(len(list(ast.find_all(exp.Tuple))), 4)

        values = exp.select("*").from_(
            exp.values([exp.tuple_(1, 2, 3)], alias="subq", columns=["a", "b", "c"])
        )
        self.assertEqual(
            values.sql("clickhouse"),
            "SELECT * FROM (SELECT 1 AS a, 2 AS b, 3 AS c) AS subq",
        )

        self.validate_identity("SELECT * FROM VALUES ((1, 1), (2, 1), (3, 1), (4, 1))")
        self.validate_identity(
            "SELECT type, id FROM VALUES ('id Int, type Int', (1, 1), (2, 1), (3, 1), (4, 1))"
        )

        self.validate_identity(
            "INSERT INTO t (col1, col2) VALUES ('abcd', 1234)",
            "INSERT INTO t (col1, col2) VALUES (('abcd'), (1234))",
        )
        self.validate_identity(
            "INSERT INTO t (col1, col2) FORMAT Values('abcd', 1234)",
            "INSERT INTO t (col1, col2) VALUES (('abcd'), (1234))",
        )

        self.validate_all(
            "SELECT col FROM (SELECT 1 AS col) AS _t",
            read={
                "duckdb": "SELECT col FROM (VALUES (1)) AS _t(col)",
            },
        )
        self.validate_all(
            "SELECT col1, col2 FROM (SELECT 1 AS col1, 2 AS col2 UNION ALL SELECT 3, 4) AS _t",
            read={
                "duckdb": "SELECT col1, col2 FROM (VALUES (1, 2), (3, 4)) AS _t(col1, col2)",
            },
        )

    def test_cte(self):
        self.validate_identity("WITH 'x' AS foo SELECT foo")
        self.validate_identity("WITH ['c'] AS field_names SELECT field_names")
        self.validate_identity("WITH SUM(bytes) AS foo SELECT foo FROM system.parts")
        self.validate_identity("WITH (SELECT foo) AS bar SELECT bar + 5")
        self.validate_identity("WITH test1 AS (SELECT i + 1, j + 1 FROM test1) SELECT * FROM test1")

        query = parse_one("""WITH (SELECT 1) AS y SELECT * FROM y""", read="clickhouse")
        self.assertIsInstance(query.args["with_"].expressions[0].this, exp.Subquery)
        self.assertEqual(query.args["with_"].expressions[0].alias, "y")

        query = "WITH 1 AS var SELECT var"
        for error_level in [ErrorLevel.IGNORE, ErrorLevel.RAISE, ErrorLevel.IMMEDIATE]:
            self.assertEqual(
                self.parse_one(query, error_level=error_level).sql(dialect=self.dialect),
                query,
            )

        self.validate_identity("arraySlice(x, 1)")

    def test_ternary(self):
        self.validate_all("x ? 1 : 2", write={"clickhouse": "CASE WHEN x THEN 1 ELSE 2 END"})
        self.validate_all(
            "IF(BAR(col), sign > 0 ? FOO() : 0, 1)",
            write={
                "clickhouse": "CASE WHEN BAR(col) THEN CASE WHEN sign > 0 THEN FOO() ELSE 0 END ELSE 1 END"
            },
        )
        self.validate_all(
            "x AND FOO() > 3 + 2 ? 1 : 2",
            write={"clickhouse": "CASE WHEN x AND FOO() > 3 + 2 THEN 1 ELSE 2 END"},
        )
        self.validate_all(
            "x ? (y ? 1 : 2) : 3",
            write={"clickhouse": "CASE WHEN x THEN (CASE WHEN y THEN 1 ELSE 2 END) ELSE 3 END"},
        )
        self.validate_all(
            "x AND (foo() ? FALSE : TRUE) ? (y ? 1 : 2) : 3",
            write={
                "clickhouse": "CASE WHEN x AND (CASE WHEN foo() THEN FALSE ELSE TRUE END) THEN (CASE WHEN y THEN 1 ELSE 2 END) ELSE 3 END"
            },
        )

        ternary = parse_one("x ? (y ? 1 : 2) : 3", read="clickhouse")

        self.assertIsInstance(ternary, exp.If)
        self.assertIsInstance(ternary.this, exp.Column)
        self.assertIsInstance(ternary.args["true"], exp.Paren)
        self.assertIsInstance(ternary.args["false"], exp.Literal)

        nested_ternary = ternary.args["true"].this

        self.assertIsInstance(nested_ternary.this, exp.Column)
        self.assertIsInstance(nested_ternary.args["true"], exp.Literal)
        self.assertIsInstance(nested_ternary.args["false"], exp.Literal)

        parse_one("a and b ? 1 : 2", read="clickhouse").assert_is(exp.If).this.assert_is(exp.And)

    def test_parameterization(self):
        self.validate_all(
            "SELECT {abc: UInt32}, {b: String}, {c: DateTime},{d: Map(String, Array(UInt8))}, {e: Tuple(UInt8, String)}",
            write={
                "clickhouse": "SELECT {abc: UInt32}, {b: String}, {c: DateTime}, {d: Map(String, Array(UInt8))}, {e: Tuple(UInt8, String)}",
                "": "SELECT :abc, :b, :c, :d, :e",
            },
        )
        self.validate_all(
            "SELECT * FROM {table: Identifier}",
            write={"clickhouse": "SELECT * FROM {table: Identifier}"},
        )

    def test_signed_and_unsigned_types(self):
        data_types = [
            "UInt8",
            "UInt16",
            "UInt32",
            "UInt64",
            "UInt128",
            "UInt256",
            "Int8",
            "Int16",
            "Int32",
            "Int64",
            "Int128",
            "Int256",
        ]
        for data_type in data_types:
            self.validate_all(
                f"pow(2, 32)::{data_type}",
                write={"clickhouse": f"CAST(pow(2, 32) AS {data_type})"},
            )

    def test_geom_types(self):
        data_types = ["Point", "Ring", "LineString", "MultiLineString", "Polygon", "MultiPolygon"]
        for data_type in data_types:
            with self.subTest(f"Casting to ClickHouse {data_type}"):
                self.validate_identity(f"SELECT CAST(val AS {data_type})")

    def test_nothing_type(self):
        data_types = ["Nothing", "Nullable(Nothing)"]
        for data_type in data_types:
            with self.subTest(f"Casting to ClickHouse {data_type}"):
                self.validate_identity(f"SELECT CAST(val AS {data_type})")

    def test_aggregate_function_column_with_any_keyword(self):
        # Regression test for https://github.com/tobymao/sqlglot/issues/4723
        self.validate_all(
            """
            CREATE TABLE my_db.my_table
            (
                someId UUID,
                aggregatedColumn AggregateFunction(any, String),
                aggregatedColumnWithParams AggregateFunction(any(somecolumn), String),
            )
            ENGINE = AggregatingMergeTree()
            ORDER BY (someId)
                    """,
            write={
                "clickhouse": """CREATE TABLE my_db.my_table (
  someId UUID,
  aggregatedColumn AggregateFunction(any, String),
  aggregatedColumnWithParams AggregateFunction(any(somecolumn), String)
)
ENGINE=AggregatingMergeTree()
ORDER BY (
  someId
)""",
            },
            pretty=True,
        )

    def test_create_table_as_alias(self):
        ctas_alias = "CREATE TABLE my_db.my_table AS another_db.another_table"

        expected = exp.Create(
            this=exp.to_table("my_db.my_table"),
            kind="TABLE",
            expression=exp.to_table("another_db.another_table"),
        )
        self.assertEqual(self.parse_one(ctas_alias), expected)
        self.validate_identity(ctas_alias)

    def test_ddl(self):
        db_table_expr = exp.Table(this=None, db=exp.to_identifier("foo"), catalog=None)
        create_with_cluster = exp.Create(
            this=db_table_expr,
            kind="DATABASE",
            properties=exp.Properties(expressions=[exp.OnCluster(this=exp.to_identifier("c"))]),
        )
        self.assertEqual(create_with_cluster.sql("clickhouse"), "CREATE DATABASE foo ON CLUSTER c")

        # Transpiled CREATE SCHEMA may have OnCluster property set
        create_with_cluster = exp.Create(
            this=db_table_expr,
            kind="SCHEMA",
            properties=exp.Properties(expressions=[exp.OnCluster(this=exp.to_identifier("c"))]),
        )
        self.assertEqual(create_with_cluster.sql("clickhouse"), "CREATE DATABASE foo ON CLUSTER c")

        ctas_with_comment = exp.Create(
            this=exp.table_("foo"),
            kind="TABLE",
            expression=exp.select("*").from_("db.other_table"),
            properties=exp.Properties(
                expressions=[
                    exp.EngineProperty(this=exp.var("Memory")),
                    exp.SchemaCommentProperty(this=exp.Literal.string("foo")),
                ],
            ),
        )
        self.assertEqual(
            ctas_with_comment.sql("clickhouse"),
            "CREATE TABLE foo ENGINE=Memory AS (SELECT * FROM db.other_table) COMMENT 'foo'",
        )

        self.validate_identity("CREATE FUNCTION linear_equation AS (x, k, b) -> k * x + b")
        self.validate_identity("CREATE MATERIALIZED VIEW a.b TO a.c (c Int32) AS SELECT * FROM a.d")
        self.validate_identity("""CREATE TABLE ip_data (ip4 IPv4, ip6 IPv6) ENGINE=TinyLog()""")
        self.validate_identity("""CREATE TABLE dates (dt1 Date32) ENGINE=TinyLog()""")
        self.validate_identity("CREATE TABLE named_tuples (a Tuple(select String, i Int64))")
        self.validate_identity("""CREATE TABLE t (a String) EMPTY AS SELECT * FROM dummy""")
        self.validate_identity(
            "CREATE TABLE t1 (a String EPHEMERAL, b String EPHEMERAL func(), c String MATERIALIZED func(), d String ALIAS func()) ENGINE=TinyLog()"
        )
        self.validate_identity(
            "CREATE TABLE t (a String, b String, c UInt64, PROJECTION p1 (SELECT a, sum(c) GROUP BY a, b), PROJECTION p2 (SELECT b, sum(c) GROUP BY b)) ENGINE=MergeTree()"
        )
        self.validate_identity(
            """CREATE TABLE xyz (ts DateTime, data String) ENGINE=MergeTree() ORDER BY ts SETTINGS index_granularity = 8192 COMMENT '{"key": "value"}'"""
        )
        self.validate_identity(
            "INSERT INTO FUNCTION s3('a', 'b', 'c', 'd', 'e') PARTITION BY CONCAT(s1, s2, s3, s4) SETTINGS set1 = 1, set2 = '2' SELECT * FROM some_table SETTINGS foo = 3"
        )
        self.validate_identity(
            'CREATE TABLE data5 ("x" UInt32, "y" UInt32) ENGINE=MergeTree ORDER BY (round(y / 1000000000), cityHash64(x)) SAMPLE BY cityHash64(x)'
        )
        self.validate_identity(
            "CREATE TABLE foo (x UInt32) TTL time_column + INTERVAL '1' MONTH DELETE WHERE column = 'value'"
        )
        self.validate_identity(
            "CREATE FUNCTION parity_str AS (n) -> IF(n % 2, 'odd', 'even')",
            "CREATE FUNCTION parity_str AS n -> CASE WHEN n % 2 THEN 'odd' ELSE 'even' END",
        )
        self.validate_identity(
            "CREATE TABLE a ENGINE=Memory AS SELECT 1 AS c COMMENT 'foo'",
            "CREATE TABLE a ENGINE=Memory AS (SELECT 1 AS c) COMMENT 'foo'",
        )
        self.validate_identity(
            'CREATE TABLE t1 ("x" UInt32, "y" Dynamic, "z" Dynamic(max_types = 10)) ENGINE=MergeTree ORDER BY x'
        )

        self.validate_all(
            "CREATE DATABASE x",
            read={
                "duckdb": "CREATE SCHEMA x",
            },
            write={
                "clickhouse": "CREATE DATABASE x",
                "duckdb": "CREATE SCHEMA x",
            },
        )
        self.validate_all(
            "DROP DATABASE x",
            read={
                "duckdb": "DROP SCHEMA x",
            },
            write={
                "clickhouse": "DROP DATABASE x",
                "duckdb": "DROP SCHEMA x",
            },
        )
        self.validate_all(
            """
            CREATE TABLE example1 (
               timestamp DateTime,
               x UInt32 TTL now() + INTERVAL 1 MONTH,
               y String TTL timestamp + INTERVAL 1 DAY,
               z String
            )
            ENGINE = MergeTree
            ORDER BY tuple()
            """,
            write={
                "clickhouse": """CREATE TABLE example1 (
  timestamp DateTime,
  x UInt32 TTL now() + INTERVAL '1' MONTH,
  y String TTL timestamp + INTERVAL '1' DAY,
  z String
)
ENGINE=MergeTree
ORDER BY tuple()""",
            },
            pretty=True,
        )
        self.validate_all(
            """
            CREATE TABLE test (id UInt64, timestamp DateTime64, data String, max_hits UInt64, sum_hits UInt64) ENGINE = MergeTree
            PRIMARY KEY (id, toStartOfDay(timestamp), timestamp)
            TTL timestamp + INTERVAL 1 DAY
            GROUP BY id, toStartOfDay(timestamp)
            SET
               max_hits = max(max_hits),
               sum_hits = sum(sum_hits)
            """,
            write={
                "clickhouse": """CREATE TABLE test (
  id UInt64,
  timestamp DateTime64,
  data String,
  max_hits UInt64,
  sum_hits UInt64
)
ENGINE=MergeTree
PRIMARY KEY (id, dateTrunc('DAY', timestamp), timestamp)
TTL
  timestamp + INTERVAL '1' DAY
GROUP BY
  id,
  dateTrunc('DAY', timestamp)
SET
  max_hits = max(max_hits),
  sum_hits = sum(sum_hits)""",
            },
            pretty=True,
        )
        self.validate_all(
            """
            CREATE TABLE test (id String, data String) ENGINE = AggregatingMergeTree()
                ORDER BY tuple()
            SETTINGS
                max_suspicious_broken_parts=500,
                parts_to_throw_insert=100
            """,
            write={
                "clickhouse": """CREATE TABLE test (
  id String,
  data String
)
ENGINE=AggregatingMergeTree()
ORDER BY tuple()
SETTINGS
  max_suspicious_broken_parts = 500,
  parts_to_throw_insert = 100""",
            },
            pretty=True,
        )
        self.validate_all(
            """
            CREATE TABLE example_table
            (
                d DateTime,
                a Int
            )
            ENGINE = MergeTree
            PARTITION BY toYYYYMM(d)
            ORDER BY d
            TTL d + INTERVAL 1 MONTH DELETE,
                d + INTERVAL 1 WEEK TO VOLUME 'aaa',
                d + INTERVAL 2 WEEK TO DISK 'bbb';
            """,
            write={
                "clickhouse": """CREATE TABLE example_table (
  d DateTime,
  a Int32
)
ENGINE=MergeTree
PARTITION BY toYYYYMM(d)
ORDER BY d
TTL
  d + INTERVAL '1' MONTH DELETE,
  d + INTERVAL '1' WEEK TO VOLUME 'aaa',
  d + INTERVAL '2' WEEK TO DISK 'bbb'""",
            },
            pretty=True,
        )
        self.validate_all(
            """
            CREATE TABLE table_with_where
            (
                d DateTime,
                a Int
            )
            ENGINE = MergeTree
            PARTITION BY toYYYYMM(d)
            ORDER BY d
            TTL d + INTERVAL 1 MONTH DELETE WHERE toDayOfWeek(d) = 1;
            """,
            write={
                "clickhouse": """CREATE TABLE table_with_where (
  d DateTime,
  a Int32
)
ENGINE=MergeTree
PARTITION BY toYYYYMM(d)
ORDER BY d
TTL
  d + INTERVAL '1' MONTH DELETE
WHERE
  toDayOfWeek(d) = 1""",
            },
            pretty=True,
        )
        self.validate_all(
            """
            CREATE TABLE table_for_recompression
            (
                d DateTime,
                key UInt64,
                value String
            ) ENGINE MergeTree()
            ORDER BY tuple()
            PARTITION BY key
            TTL d + INTERVAL 1 MONTH RECOMPRESS CODEC(ZSTD(17)), d + INTERVAL 1 YEAR RECOMPRESS CODEC(LZ4HC(10))
            SETTINGS min_rows_for_wide_part = 0, min_bytes_for_wide_part = 0;
            """,
            write={
                "clickhouse": """CREATE TABLE table_for_recompression (
  d DateTime,
  key UInt64,
  value String
)
ENGINE=MergeTree()
ORDER BY tuple()
PARTITION BY key
TTL
  d + INTERVAL '1' MONTH RECOMPRESS CODEC(ZSTD(17)),
  d + INTERVAL '1' YEAR RECOMPRESS CODEC(LZ4HC(10))
SETTINGS
  min_rows_for_wide_part = 0,
  min_bytes_for_wide_part = 0""",
            },
            pretty=True,
        )
        self.validate_all(
            """
            CREATE TABLE table_for_aggregation
            (
                d DateTime,
                k1 Int,
                k2 Int,
                x Int,
                y Int
            )
            ENGINE = MergeTree
            ORDER BY (k1, k2)
            TTL d + INTERVAL 1 MONTH GROUP BY k1, k2 SET x = max(x), y = min(y);
            """,
            write={
                "clickhouse": """CREATE TABLE table_for_aggregation (
  d DateTime,
  k1 Int32,
  k2 Int32,
  x Int32,
  y Int32
)
ENGINE=MergeTree
ORDER BY (k1, k2)
TTL
  d + INTERVAL '1' MONTH
GROUP BY
  k1,
  k2
SET
  x = max(x),
  y = min(y)""",
            },
            pretty=True,
        )
        self.validate_all(
            """
            CREATE DICTIONARY discounts_dict (
                advertiser_id UInt64,
                discount_start_date Date,
                discount_end_date Date,
                amount Float64
            )
            PRIMARY KEY id
            SOURCE(CLICKHOUSE(TABLE 'discounts'))
            LIFETIME(MIN 1 MAX 1000)
            LAYOUT(RANGE_HASHED(range_lookup_strategy 'max'))
            RANGE(MIN discount_start_date MAX discount_end_date)
            """,
            write={
                "clickhouse": """CREATE DICTIONARY discounts_dict (
  advertiser_id UInt64,
  discount_start_date DATE,
  discount_end_date DATE,
  amount Float64
)
PRIMARY KEY (id)
SOURCE(CLICKHOUSE(
  TABLE 'discounts'
))
LIFETIME(MIN 1 MAX 1000)
LAYOUT(RANGE_HASHED(
  range_lookup_strategy 'max'
))
RANGE(MIN discount_start_date MAX discount_end_date)""",
            },
            pretty=True,
        )
        self.validate_all(
            """
            CREATE DICTIONARY my_ip_trie_dictionary (
                prefix String,
                asn UInt32,
                cca2 String DEFAULT '??'
            )
            PRIMARY KEY prefix
            SOURCE(CLICKHOUSE(TABLE 'my_ip_addresses'))
            LAYOUT(IP_TRIE)
            LIFETIME(3600);
            """,
            write={
                "clickhouse": """CREATE DICTIONARY my_ip_trie_dictionary (
  prefix String,
  asn UInt32,
  cca2 String DEFAULT '??'
)
PRIMARY KEY (prefix)
SOURCE(CLICKHOUSE(
  TABLE 'my_ip_addresses'
))
LAYOUT(IP_TRIE())
LIFETIME(MIN 0 MAX 3600)""",
            },
            pretty=True,
        )
        self.validate_all(
            """
            CREATE DICTIONARY polygons_test_dictionary
            (
                key Array(Array(Array(Tuple(Float64, Float64)))),
                name String
            )
            PRIMARY KEY key
            SOURCE(CLICKHOUSE(TABLE 'polygons_test_table'))
            LAYOUT(POLYGON(STORE_POLYGON_KEY_COLUMN 1))
            LIFETIME(0);
            """,
            write={
                "clickhouse": """CREATE DICTIONARY polygons_test_dictionary (
  key Array(Array(Array(Tuple(Float64, Float64)))),
  name String
)
PRIMARY KEY (key)
SOURCE(CLICKHOUSE(
  TABLE 'polygons_test_table'
))
LAYOUT(POLYGON(
  STORE_POLYGON_KEY_COLUMN 1
))
LIFETIME(MIN 0 MAX 0)""",
            },
            pretty=True,
        )
        self.validate_all(
            """
            CREATE TABLE t (
                a AggregateFunction(quantiles(0.5, 0.9), UInt64),
                b AggregateFunction(quantiles, UInt64),
                c SimpleAggregateFunction(sum, Float64),
                d AggregateFunction(count)
            )""",
            write={
                "clickhouse": """CREATE TABLE t (
  a AggregateFunction(quantiles(0.5, 0.9), UInt64),
  b AggregateFunction(quantiles, UInt64),
  c SimpleAggregateFunction(sum, Float64),
  d AggregateFunction(count)
)"""
            },
            pretty=True,
        )

        self.assertIsNotNone(
            self.validate_identity("CREATE TABLE t1 (a String MATERIALIZED func())").find(
                exp.ColumnConstraint
            )
        )

        self.validate_all(
            """
            CREATE TABLE session_log
            (
                UserID UInt64,
                SessionID UUID
            )
            ENGINE = MergeTree
            PARTITION BY sipHash64(UserID) % 16
            ORDER BY tuple();
            """,
            pretty=True,
        )

        self.validate_all(
            """
            CREATE TABLE visits
            (
                VisitDate Date,
                Hour UInt8,
                ClientID UUID
            )
            ENGINE = MergeTree()
            PARTITION BY (toYYYYMM(VisitDate), Hour)
            ORDER BY Hour;
            """,
            pretty=True,
        )

    def test_agg_functions(self):
        def extract_agg_func(query):
            return parse_one(query, read="clickhouse").selects[0].this

        self.assertIsInstance(
            extract_agg_func("select quantileGK(100, 0.95) OVER (PARTITION BY id) FROM table"),
            exp.AnonymousAggFunc,
        )
        self.assertIsInstance(
            extract_agg_func(
                "select quantileGK(100, 0.95)(reading) OVER (PARTITION BY id) FROM table"
            ),
            exp.ParameterizedAgg,
        )
        self.assertIsInstance(
            extract_agg_func("select quantileGKIf(100, 0.95) OVER (PARTITION BY id) FROM table"),
            exp.CombinedAggFunc,
        )
        self.assertIsInstance(
            extract_agg_func(
                "select quantileGKIf(100, 0.95)(reading) OVER (PARTITION BY id) FROM table"
            ),
            exp.CombinedParameterizedAgg,
        )

        parse_one("foobar(x)").assert_is(exp.Anonymous)

        self.validate_identity("SELECT approx_top_sum(column, weight) FROM t").selects[0].assert_is(
            exp.AnonymousAggFunc
        )
        self.validate_identity("SELECT approx_top_sum(N)(column, weight) FROM t").selects[
            0
        ].assert_is(exp.ParameterizedAgg)
        self.validate_identity("SELECT approx_top_sum(N, reserved)(column, weight) FROM t").selects[
            0
        ].assert_is(exp.ParameterizedAgg)

    def test_drop_on_cluster(self):
        for creatable in ("DATABASE", "TABLE", "VIEW", "DICTIONARY", "FUNCTION"):
            with self.subTest(f"Test DROP {creatable} ON CLUSTER"):
                self.validate_identity(f"DROP {creatable} test ON CLUSTER test_cluster")
                self.validate_identity(f"DROP {creatable} test ON CLUSTER '{{cluster}}'")

    def test_datetime_funcs(self):
        # Each datetime func has an alias that is roundtripped to the original name e.g. (DATE_SUB, DATESUB) -> DATE_SUB
        datetime_funcs = (("DATE_SUB", "DATESUB"), ("DATE_ADD", "DATEADD"))

        # 2-arg functions of type <func>(date, unit)
        for func in (*datetime_funcs, ("TIMESTAMP_ADD", "TIMESTAMPADD")):
            func_name = func[0]
            for func_alias in func:
                self.validate_identity(
                    f"""SELECT {func_alias}(date, INTERVAL '3' YEAR)""",
                    f"""SELECT {func_name}(date, INTERVAL '3' YEAR)""",
                )

        # 3-arg functions of type <func>(unit, value, date)
        for func in (*datetime_funcs, ("DATE_DIFF", "DATEDIFF"), ("TIMESTAMP_SUB", "TIMESTAMPSUB")):
            func_name = func[0]
            for func_alias in func:
                with self.subTest(f"Test 3-arg date-time function {func_alias}"):
                    self.validate_identity(
                        f"SELECT {func_alias}(SECOND, 1, bar)",
                        f"SELECT {func_name}(SECOND, 1, bar)",
                    )
        # 4-arg functions of type <func>(unit, value, date, timezone)
        for func in (("DATE_DIFF", "DATEDIFF"),):
            func_name = func[0]
            for func_alias in func:
                with self.subTest(f"Test 4-arg date-time function {func_alias}"):
                    self.validate_identity(
                        f"SELECT {func_alias}(SECOND, 1, bar, 'UTC')",
                        f"SELECT {func_name}(SECOND, 1, bar, 'UTC')",
                    )

    def test_convert(self):
        self.assertEqual(
            convert(date(2020, 1, 1)).sql(dialect=self.dialect), "toDate('2020-01-01')"
        )

        # no fractional seconds
        self.assertEqual(
            convert(datetime(2020, 1, 1, 0, 0, 1)).sql(dialect=self.dialect),
            "CAST('2020-01-01 00:00:01' AS DateTime64(6))",
        )
        self.assertEqual(
            convert(datetime(2020, 1, 1, 0, 0, 1, tzinfo=timezone.utc)).sql(dialect=self.dialect),
            "CAST('2020-01-01 00:00:01' AS DateTime64(6, 'UTC'))",
        )

        # with fractional seconds
        self.assertEqual(
            convert(datetime(2020, 1, 1, 0, 0, 1, 1)).sql(dialect=self.dialect),
            "CAST('2020-01-01 00:00:01.000001' AS DateTime64(6))",
        )
        self.assertEqual(
            convert(datetime(2020, 1, 1, 0, 0, 1, 1, tzinfo=timezone.utc)).sql(
                dialect=self.dialect
            ),
            "CAST('2020-01-01 00:00:01.000001' AS DateTime64(6, 'UTC'))",
        )

    def test_timestr_to_time(self):
        # no fractional seconds
        time_strings = [
            "2020-01-01 00:00:01",
            "2020-01-01 00:00:01+01:00",
            " 2020-01-01 00:00:01-01:00 ",
            "2020-01-01T00:00:01+01:00",
        ]
        for time_string in time_strings:
            with self.subTest(f"'{time_string}'"):
                self.assertEqual(
                    exp.TimeStrToTime(this=exp.Literal.string(time_string)).sql(
                        dialect=self.dialect
                    ),
                    f"CAST('{time_string}' AS DateTime64(6))",
                )

        time_strings_no_utc = ["2020-01-01 00:00:01" for i in range(4)]
        for utc, no_utc in zip(time_strings, time_strings_no_utc):
            with self.subTest(f"'{time_string}' with UTC timezone"):
                self.assertEqual(
                    exp.TimeStrToTime(
                        this=exp.Literal.string(utc), zone=exp.Literal.string("UTC")
                    ).sql(dialect=self.dialect),
                    f"CAST('{no_utc}' AS DateTime64(6, 'UTC'))",
                )

        # with fractional seconds
        time_strings = [
            "2020-01-01 00:00:01.001",
            "2020-01-01 00:00:01.000001",
            "2020-01-01 00:00:01.001+00:00",
            "2020-01-01 00:00:01.000001-00:00",
            "2020-01-01 00:00:01.0001",
            "2020-01-01 00:00:01.1+00:00",
        ]

        for time_string in time_strings:
            with self.subTest(f"'{time_string}'"):
                self.assertEqual(
                    exp.TimeStrToTime(this=exp.Literal.string(time_string[0])).sql(
                        dialect=self.dialect
                    ),
                    f"CAST('{time_string[0]}' AS DateTime64(6))",
                )

        time_strings_no_utc = [
            "2020-01-01 00:00:01.001000",
            "2020-01-01 00:00:01.000001",
            "2020-01-01 00:00:01.001000",
            "2020-01-01 00:00:01.000001",
            "2020-01-01 00:00:01.000100",
            "2020-01-01 00:00:01.100000",
        ]

        for utc, no_utc in zip(time_strings, time_strings_no_utc):
            with self.subTest(f"'{time_string}' with UTC timezone"):
                self.assertEqual(
                    exp.TimeStrToTime(
                        this=exp.Literal.string(utc), zone=exp.Literal.string("UTC")
                    ).sql(dialect=self.dialect),
                    f"CAST('{no_utc}' AS DateTime64(6, 'UTC'))",
                )

    def test_grant(self):
        self.validate_identity("GRANT SELECT(x, y) ON db.table TO john WITH GRANT OPTION")
        self.validate_identity("GRANT INSERT(x, y) ON db.table TO john")

    def test_revoke(self):
        self.validate_identity("REVOKE SELECT(x, y) ON db.table FROM john")
        self.validate_identity("REVOKE INSERT(x, y) ON db.table FROM john")

    def test_array_join(self):
        expr = self.validate_identity(
            "SELECT * FROM arrays_test ARRAY JOIN arr1, arrays_test.arr2 AS foo, ['a', 'b', 'c'] AS elem"
        )
        joins = expr.args["joins"]
        self.assertEqual(len(joins), 1)

        join = joins[0]
        self.assertEqual(join.kind, "ARRAY")
        self.assertIsInstance(join.this, exp.Column)

        self.assertEqual(len(join.expressions), 2)
        self.assertIsInstance(join.expressions[0], exp.Alias)
        self.assertIsInstance(join.expressions[0].this, exp.Column)

        self.assertIsInstance(join.expressions[1], exp.Alias)
        self.assertIsInstance(join.expressions[1].this, exp.Array)

        self.validate_identity("SELECT s, arr FROM arrays_test ARRAY JOIN arr")
        self.validate_identity("SELECT s, arr, a FROM arrays_test LEFT ARRAY JOIN arr AS a")
        self.validate_identity(
            "SELECT s, arr_external FROM arrays_test ARRAY JOIN [1, 2, 3] AS arr_external"
        )
        self.validate_identity(
            "SELECT * FROM arrays_test ARRAY JOIN [1, 2, 3] AS arr_external1, ['a', 'b', 'c'] AS arr_external2, splitByString(',', 'asd,qwerty,zxc') AS arr_external3"
        )

    def test_traverse_scope(self):
        sql = "SELECT * FROM t FINAL"
        scopes = traverse_scope(parse_one(sql, dialect=self.dialect))
        self.assertEqual(len(scopes), 1)
        self.assertEqual(set(scopes[0].sources), {"t"})

    def test_window_functions(self):
        self.validate_identity(
            "SELECT row_number(column1) OVER (PARTITION BY column2 ORDER BY column3) FROM table"
        )
        self.validate_identity(
            "SELECT row_number() OVER (PARTITION BY column2 ORDER BY column3) FROM table"
        )

    def test_functions(self):
        self.validate_identity("SELECT TRANSFORM(foo, [1, 2], ['first', 'second']) FROM table")
        self.validate_identity(
            "SELECT TRANSFORM(foo, [1, 2], ['first', 'second'], 'default') FROM table"
        )

    def test_array_offset(self):
        with self.assertLogs(helper_logger) as cm:
            self.validate_all(
                "SELECT col[1]",
                write={
                    "bigquery": "SELECT col[0]",
                    "duckdb": "SELECT col[1]",
                    "hive": "SELECT col[0]",
                    "clickhouse": "SELECT col[1]",
                    "presto": "SELECT col[1]",
                },
            )

            self.assertEqual(
                cm.output,
                [
                    "INFO:sqlglot:Applying array index offset (-1)",
                    "INFO:sqlglot:Applying array index offset (1)",
                    "INFO:sqlglot:Applying array index offset (1)",
                    "INFO:sqlglot:Applying array index offset (1)",
                ],
            )

<<<<<<< HEAD
    def test_localtime(self):
        expr = self.validate_identity(
            "SELECT LOCALTIME",
            write_sql="SELECT LOCALTIME",
        )
        expr.expressions[0].assert_is(exp.Column)
=======
    def test_to_start_of(self):
        for unit in ("SECOND", "DAY", "YEAR"):
            self.validate_all(
                f"toStartOf{unit}(x)",
                write={
                    "databricks": f"DATE_TRUNC('{unit}', x)",
                    "duckdb": f"DATE_TRUNC('{unit}', x)",
                    "doris": f"DATE_TRUNC(x, '{unit}')",
                    "presto": f"DATE_TRUNC('{unit}', x)",
                    "spark": f"DATE_TRUNC('{unit}', x)",
                },
            )

        self.validate_all(
            "toMonday(x)",
            write={
                "databricks": "DATE_TRUNC('WEEK', x)",
                "duckdb": "DATE_TRUNC('WEEK', x)",
                "doris": "DATE_TRUNC(x, 'WEEK')",
                "presto": "DATE_TRUNC('WEEK', x)",
                "spark": "DATE_TRUNC('WEEK', x)",
            },
        )

    def test_string_split(self):
        self.validate_all(
            "splitByString('s', x)",
            read={
                "bigquery": "SPLIT(x, 's')",
                "duckdb": "STRING_SPLIT(x, 's')",
            },
            write={
                "clickhouse": "splitByString('s', x)",
                "doris": "SPLIT_BY_STRING(x, 's')",
                "duckdb": "STR_SPLIT(x, 's')",
                "hive": r"SPLIT(x, CONCAT('\\Q', 's', '\\E'))",
            },
        )
        self.validate_all(
            r"splitByRegexp('\\d+', x)",
            read={
                "duckdb": r"STRING_SPLIT_REGEX(x, '\d+')",
                "hive": r"SPLIT(x, '\\d+')",
            },
            write={
                "clickhouse": r"splitByRegexp('\\d+', x)",
                "duckdb": r"STR_SPLIT_REGEX(x, '\d+')",
                "hive": r"SPLIT(x, '\\d+')",
            },
        )
        self.validate_identity("splitByChar('', x)")
>>>>>>> 68e94147
<|MERGE_RESOLUTION|>--- conflicted
+++ resolved
@@ -1522,14 +1522,12 @@
                 ],
             )
 
-<<<<<<< HEAD
     def test_localtime(self):
         expr = self.validate_identity(
             "SELECT LOCALTIME",
             write_sql="SELECT LOCALTIME",
         )
         expr.expressions[0].assert_is(exp.Column)
-=======
     def test_to_start_of(self):
         for unit in ("SECOND", "DAY", "YEAR"):
             self.validate_all(
@@ -1580,5 +1578,4 @@
                 "hive": r"SPLIT(x, '\\d+')",
             },
         )
-        self.validate_identity("splitByChar('', x)")
->>>>>>> 68e94147
+        self.validate_identity("splitByChar('', x)")