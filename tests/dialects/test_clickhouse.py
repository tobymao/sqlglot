--- conflicted
+++ resolved
@@ -77,10 +77,10 @@
             "SELECT * FROM x LIMIT 10 SETTINGS max_results = 100, result_ FORMAT PrettyCompact"
         )
         self.validate_all(
-<<<<<<< HEAD
             "SELECT * FROM foo JOIN bar USING id, name",
             write={"clickhouse": "SELECT * FROM foo JOIN bar USING (id, name)"},
-=======
+        )
+        self.validate_all(
             "SELECT * FROM foo ANY LEFT JOIN bla ON foo.c1 = bla.c2",
             write={"clickhouse": "SELECT * FROM foo LEFT ANY JOIN bla ON foo.c1 = bla.c2"},
         )
@@ -101,7 +101,6 @@
                 "clickhouse": "SELECT loyalty, COUNT() FROM hits LEFT SEMI JOIN users USING (UserID)"
                 + " GROUP BY loyalty ORDER BY loyalty"
             },
->>>>>>> a67b2dea
         )
 
     def test_cte(self):
