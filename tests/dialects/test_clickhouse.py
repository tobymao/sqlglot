--- conflicted
+++ resolved
@@ -25,12 +25,9 @@
         self.assertEqual(expr.sql(dialect="clickhouse"), "COUNT(x)")
         self.assertIsNone(expr._meta)
 
-<<<<<<< HEAD
         self.validate_identity("SELECT EXTRACT(YEAR FROM toDateTime('2023-02-01'))")
-=======
         self.validate_identity("extract(haystack, pattern)")
         self.validate_identity("SELECT * FROM x LIMIT 1 UNION ALL SELECT * FROM y")
->>>>>>> f4a28721
         self.validate_identity("SELECT CAST(x AS Tuple(String, Array(Nullable(Float64))))")
         self.validate_identity("countIf(x, y)")
         self.validate_identity("x = y")
