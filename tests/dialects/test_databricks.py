from sqlglot import exp, transpile, parse_one
from sqlglot.errors import ParseError
from tests.dialects.test_dialect import Validator


class TestDatabricks(Validator):
    dialect = "databricks"

    def test_databricks(self):
        self.validate_identity("SELECT COSH(1.5)")
        null_type = exp.DataType.build("VOID", dialect="databricks")
        self.assertEqual(null_type.sql(), "NULL")
        self.assertEqual(null_type.sql("databricks"), "VOID")

        self.validate_identity("SELECT BITMAP_BIT_POSITION(10)")
        self.validate_identity("SELECT BITMAP_BUCKET_NUMBER(32769)")
        self.validate_identity("SELECT BITMAP_CONSTRUCT_AGG(value)")
        self.validate_identity("SELECT EXP(1)")
        self.validate_identity("SELECT MODE(category)")
        self.validate_identity("SELECT MODE(price, TRUE) AS deterministic_mode FROM products")
        self.validate_identity("REGEXP_LIKE(x, y)")
        self.validate_identity("SELECT CAST(NULL AS VOID)")
        self.validate_identity("SELECT void FROM t")
        self.validate_identity("SELECT * FROM stream")
        self.validate_identity("SELECT * FROM STREAM t")
        self.validate_identity("SELECT t.current_time FROM t")
        self.validate_identity("ALTER TABLE labels ADD COLUMN label_score FLOAT")
        self.validate_identity("DESCRIBE HISTORY a.b")
        self.validate_identity("DESCRIBE history.tbl")
        self.validate_identity("CREATE TABLE t (a STRUCT<c: MAP<STRING, STRING>>)")
        self.validate_identity("CREATE TABLE t (c STRUCT<interval: DOUBLE COMMENT 'aaa'>)")
        self.validate_identity("CREATE TABLE my_table TBLPROPERTIES (a.b=15)")
        self.validate_identity("CREATE TABLE my_table TBLPROPERTIES ('a.b'=15)")
        self.validate_identity("SELECT CAST('11 23:4:0' AS INTERVAL DAY TO HOUR)")
        self.validate_identity("SELECT CAST('11 23:4:0' AS INTERVAL DAY TO MINUTE)")
        self.validate_identity("SELECT CAST('11 23:4:0' AS INTERVAL DAY TO SECOND)")
        self.validate_identity("SELECT CAST('23:00:00' AS INTERVAL HOUR TO MINUTE)")
        self.validate_identity("SELECT CAST('23:00:00' AS INTERVAL HOUR TO SECOND)")
        self.validate_identity("SELECT CAST('23:00:00' AS INTERVAL MINUTE TO SECOND)")
        self.validate_identity("CREATE TABLE target SHALLOW CLONE source")
        self.validate_identity("INSERT INTO a REPLACE WHERE cond VALUES (1), (2)")
        self.validate_identity("CREATE FUNCTION a.b(x INT) RETURNS INT RETURN x + 1")
        self.validate_identity("CREATE FUNCTION a AS b")
        self.validate_identity("SELECT ${x} FROM ${y} WHERE ${z} > 1")
        self.validate_identity("CREATE TABLE foo (x DATE GENERATED ALWAYS AS (CAST(y AS DATE)))")
        self.validate_identity("TRUNCATE TABLE t1 PARTITION(age = 10, name = 'test', address)")
        self.validate_identity("SELECT PARSE_JSON('{}')")
        self.validate_identity("SELECT RANDSTR(123)")
        self.validate_identity("SELECT RANDSTR(123, 456)")

        self.validate_identity("PARSE_URL('https://example.com/path')")
        self.validate_identity("PARSE_URL('https://example.com/path', 'HOST')")
        self.validate_identity("PARSE_URL('https://example.com/path', 'QUERY', 'param')")
        self.validate_identity(
            "CREATE TABLE IF NOT EXISTS db.table (a TIMESTAMP, b BOOLEAN GENERATED ALWAYS AS (NOT a IS NULL)) USING DELTA"
        )
        self.validate_identity(
            "SELECT * FROM sales UNPIVOT INCLUDE NULLS (sales FOR quarter IN (q1 AS `Jan-Mar`))"
        )
        self.validate_identity(
            "SELECT * FROM sales UNPIVOT EXCLUDE NULLS (sales FOR quarter IN (q1 AS `Jan-Mar`))"
        )
        self.validate_identity(
            "CREATE FUNCTION add_one(x INT) RETURNS INT LANGUAGE PYTHON AS $$def add_one(x):\n  return x+1$$"
        )
        self.validate_identity(
            "CREATE FUNCTION add_one(x INT) RETURNS INT LANGUAGE PYTHON AS $FOO$def add_one(x):\n  return x+1$FOO$"
        )
        self.validate_identity(
            "TRUNCATE TABLE t1 PARTITION(age = 10, name = 'test', city LIKE 'LA')"
        )
        self.validate_identity(
            "COPY INTO target FROM `s3://link` FILEFORMAT = AVRO VALIDATE = ALL FILES = ('file1', 'file2') FORMAT_OPTIONS ('opt1'='true', 'opt2'='test') COPY_OPTIONS ('mergeSchema'='true')"
        )
        self.validate_identity(
            "SELECT * FROM t1, t2",
            "SELECT * FROM t1 CROSS JOIN t2",
        )
        self.validate_identity(
            "SELECT TIMESTAMP '2025-04-29 18.47.18'::DATE",
            "SELECT CAST(CAST('2025-04-29 18.47.18' AS DATE) AS TIMESTAMP)",
        )
        self.validate_identity(
            "SELECT DATE_FORMAT(CAST(FROM_UTC_TIMESTAMP(foo, 'America/Los_Angeles') AS TIMESTAMP), 'yyyy-MM-dd HH:mm:ss') AS foo FROM t",
            "SELECT DATE_FORMAT(CAST(FROM_UTC_TIMESTAMP(CAST(foo AS TIMESTAMP), 'America/Los_Angeles') AS TIMESTAMP), 'yyyy-MM-dd HH:mm:ss') AS foo FROM t",
        )
        self.validate_identity(
            "DATE_DIFF(day, created_at, current_date())",
            "DATEDIFF(DAY, created_at, CURRENT_DATE)",
        ).args["unit"].assert_is(exp.Var)
        self.validate_identity(
            r'SELECT r"\\foo.bar\"',
            r"SELECT '\\\\foo.bar\\'",
        )
        self.validate_identity(
            "FROM_UTC_TIMESTAMP(x::TIMESTAMP, tz)",
            "FROM_UTC_TIMESTAMP(CAST(x AS TIMESTAMP), tz)",
        )

        self.validate_identity("SELECT SUBSTRING_INDEX(str, delim, count)")
        self.validate_identity("BITMAP_OR_AGG(x)")

        self.validate_all(
            "SELECT SUBSTRING_INDEX('a.b.c.d', '.', 2)",
            write={
                "databricks": "SELECT SUBSTRING_INDEX('a.b.c.d', '.', 2)",
                "spark": "SELECT SUBSTRING_INDEX('a.b.c.d', '.', 2)",
                "mysql": "SELECT SUBSTRING_INDEX('a.b.c.d', '.', 2)",
            },
        )

        self.validate_all(
            "SELECT TYPEOF(1)",
            read={
                "databricks": "SELECT TYPEOF(1)",
                "snowflake": "SELECT TYPEOF(1)",
                "hive": "SELECT TYPEOF(1)",
                "clickhouse": "SELECT toTypeName(1)",
            },
            write={
                "clickhouse": "SELECT toTypeName(1)",
            },
        )

        self.validate_all(
            "SELECT c1:item[1].price",
            read={
                "spark": "SELECT GET_JSON_OBJECT(c1, '$.item[1].price')",
            },
            write={
                "databricks": "SELECT c1:item[1].price",
                "spark": "SELECT GET_JSON_OBJECT(c1, '$.item[1].price')",
            },
        )

        self.validate_all(
            "SELECT GET_JSON_OBJECT(c1, '$.item[1].price')",
            write={
                "databricks": "SELECT c1:item[1].price",
                "spark": "SELECT GET_JSON_OBJECT(c1, '$.item[1].price')",
            },
        )
        self.validate_all(
            "CREATE TABLE foo (x INT GENERATED ALWAYS AS (YEAR(y)))",
            write={
                "databricks": "CREATE TABLE foo (x INT GENERATED ALWAYS AS (YEAR(y)))",
                "tsql": "CREATE TABLE foo (x AS YEAR(CAST(y AS DATE)))",
            },
        )
        self.validate_all(
            "CREATE TABLE t1 AS (SELECT c FROM t2)",
            read={
                "teradata": "CREATE TABLE t1 AS (SELECT c FROM t2) WITH DATA",
            },
        )
        self.validate_all(
            "SELECT X'1A2B'",
            read={
                "spark2": "SELECT X'1A2B'",
                "spark": "SELECT X'1A2B'",
                "databricks": "SELECT x'1A2B'",
            },
            write={
                "spark2": "SELECT X'1A2B'",
                "spark": "SELECT X'1A2B'",
                "databricks": "SELECT X'1A2B'",
            },
        )

        with self.assertRaises(ParseError):
            transpile(
                "CREATE FUNCTION add_one(x INT) RETURNS INT LANGUAGE PYTHON AS $foo$def add_one(x):\n  return x+1$$",
                read="databricks",
            )

        with self.assertRaises(ParseError):
            transpile(
                "CREATE FUNCTION add_one(x INT) RETURNS INT LANGUAGE PYTHON AS $foo bar$def add_one(x):\n  return x+1$foo bar$",
                read="databricks",
            )

        self.validate_all(
            "CREATE OR REPLACE FUNCTION func(a BIGINT, b BIGINT) RETURNS TABLE (a INT) RETURN SELECT a",
            write={
                "databricks": "CREATE OR REPLACE FUNCTION func(a BIGINT, b BIGINT) RETURNS TABLE (a INT) RETURN SELECT a",
                "duckdb": "CREATE OR REPLACE FUNCTION func(a, b) AS TABLE SELECT a",
            },
        )

        self.validate_all(
            "CREATE OR REPLACE FUNCTION func(a BIGINT, b BIGINT) RETURNS BIGINT RETURN a",
            write={
                "databricks": "CREATE OR REPLACE FUNCTION func(a BIGINT, b BIGINT) RETURNS BIGINT RETURN a",
                "duckdb": "CREATE OR REPLACE FUNCTION func(a, b) AS a",
            },
        )

        self.validate_all(
            "SELECT ANY(col) FROM VALUES (TRUE), (FALSE) AS tab(col)",
            read={
                "databricks": "SELECT ANY(col) FROM VALUES (TRUE), (FALSE) AS tab(col)",
                "spark": "SELECT ANY(col) FROM VALUES (TRUE), (FALSE) AS tab(col)",
            },
            write={
                "spark": "SELECT ANY(col) FROM VALUES (TRUE), (FALSE) AS tab(col)",
            },
        )

        for option in ("", " (foo)", " MATCH FULL", " NOT ENFORCED"):
            with self.subTest(f"Databricks foreign key REFERENCES option: {option}."):
                self.validate_identity(
                    f"CREATE TABLE t1 (foo BIGINT NOT NULL CONSTRAINT foo_c FOREIGN KEY REFERENCES t2{option})"
                )
        self.validate_identity(
            "SELECT test, LISTAGG(email, '') AS Email FROM organizations GROUP BY test",
        )

        self.validate_identity(
            "WITH t AS (VALUES ('foo_val') AS t(foo1)) SELECT foo1 FROM t",
            "WITH t AS (SELECT * FROM VALUES ('foo_val') AS t(foo1)) SELECT foo1 FROM t",
        )
        self.validate_identity("NTILE() OVER (ORDER BY 1)")
        self.validate_identity("CURRENT_VERSION()")
        self.validate_all(
            "UNIFORM(1, 10, 5)",
            write={
                "snowflake": "UNIFORM(1, 10, RANDOM(5))",
                "databricks": "UNIFORM(1, 10, 5)",
            },
        )
        self.validate_all(
            "UNIFORM(1, 10)",
            write={
                "databricks": "UNIFORM(1, 10)",
                "snowflake": "UNIFORM(1, 10, RANDOM())",
            },
        )
<<<<<<< HEAD
        self.validate_identity("SELECT ELT(2, 'foo', 'bar', 'baz') AS Result")
=======
        self.validate_identity("GETDATE()", "CURRENT_TIMESTAMP()")
        self.validate_identity("NOW()", "CURRENT_TIMESTAMP()")
        self.validate_identity("CURRENT_TIMEZONE()")
>>>>>>> c118af2f

    # https://docs.databricks.com/sql/language-manual/functions/colonsign.html
    def test_json(self):
        self.validate_identity("SELECT c1:price, c1:price.foo, c1:price.bar[1]")
        self.validate_identity("SELECT TRY_CAST(c1:price AS ARRAY<VARIANT>)")
        self.validate_identity("""SELECT TRY_CAST(c1:["foo bar"]["baz qux"] AS ARRAY<VARIANT>)""")
        self.validate_identity(
            """SELECT c1:item[1].price FROM VALUES ('{ "item": [ { "model" : "basic", "price" : 6.12 }, { "model" : "medium", "price" : 9.24 } ] }') AS T(c1)"""
        )
        self.validate_identity(
            """SELECT c1:item[*].price FROM VALUES ('{ "item": [ { "model" : "basic", "price" : 6.12 }, { "model" : "medium", "price" : 9.24 } ] }') AS T(c1)"""
        )
        self.validate_identity(
            """SELECT FROM_JSON(c1:item[*].price, 'ARRAY<DOUBLE>')[0] FROM VALUES ('{ "item": [ { "model" : "basic", "price" : 6.12 }, { "model" : "medium", "price" : 9.24 } ] }') AS T(c1)"""
        )
        self.validate_identity(
            """SELECT INLINE(FROM_JSON(c1:item[*], 'ARRAY<STRUCT<model STRING, price DOUBLE>>')) FROM VALUES ('{ "item": [ { "model" : "basic", "price" : 6.12 }, { "model" : "medium", "price" : 9.24 } ] }') AS T(c1)"""
        )
        self.validate_identity(
            """SELECT c1:['price'] FROM VALUES ('{ "price": 5 }') AS T(c1)""",
            """SELECT c1:price FROM VALUES ('{ "price": 5 }') AS T(c1)""",
        )
        self.validate_identity(
            """SELECT GET_JSON_OBJECT(c1, '$.price') FROM VALUES ('{ "price": 5 }') AS T(c1)""",
            """SELECT c1:price FROM VALUES ('{ "price": 5 }') AS T(c1)""",
        )
        self.validate_identity(
            """SELECT raw:`zip code`, raw:`fb:testid`, raw:store['bicycle'], raw:store["zip code"]""",
            """SELECT raw:["zip code"], raw:["fb:testid"], raw:store.bicycle, raw:store["zip code"]""",
        )
        self.validate_all(
            "SELECT col:`fr'uit`",
            write={
                "databricks": """SELECT col:["fr'uit"]""",
                "postgres": "SELECT JSON_EXTRACT_PATH(col, 'fr''uit')",
            },
        )

    def test_datediff(self):
        self.validate_all(
            "SELECT DATEDIFF(year, 'start', 'end')",
            write={
                "tsql": "SELECT DATEDIFF(YEAR, 'start', 'end')",
                "databricks": "SELECT DATEDIFF(YEAR, 'start', 'end')",
            },
        )
        self.validate_all(
            "SELECT DATEDIFF(microsecond, 'start', 'end')",
            write={
                "databricks": "SELECT DATEDIFF(MICROSECOND, 'start', 'end')",
                "postgres": "SELECT CAST(EXTRACT(epoch FROM CAST('end' AS TIMESTAMP) - CAST('start' AS TIMESTAMP)) * 1000000 AS BIGINT)",
            },
        )
        self.validate_all(
            "SELECT DATEDIFF(millisecond, 'start', 'end')",
            write={
                "databricks": "SELECT DATEDIFF(MILLISECOND, 'start', 'end')",
                "postgres": "SELECT CAST(EXTRACT(epoch FROM CAST('end' AS TIMESTAMP) - CAST('start' AS TIMESTAMP)) * 1000 AS BIGINT)",
            },
        )
        self.validate_all(
            "SELECT DATEDIFF(second, 'start', 'end')",
            write={
                "databricks": "SELECT DATEDIFF(SECOND, 'start', 'end')",
                "postgres": "SELECT CAST(EXTRACT(epoch FROM CAST('end' AS TIMESTAMP) - CAST('start' AS TIMESTAMP)) AS BIGINT)",
            },
        )
        self.validate_all(
            "SELECT DATEDIFF(minute, 'start', 'end')",
            write={
                "databricks": "SELECT DATEDIFF(MINUTE, 'start', 'end')",
                "postgres": "SELECT CAST(EXTRACT(epoch FROM CAST('end' AS TIMESTAMP) - CAST('start' AS TIMESTAMP)) / 60 AS BIGINT)",
            },
        )
        self.validate_all(
            "SELECT DATEDIFF(hour, 'start', 'end')",
            write={
                "databricks": "SELECT DATEDIFF(HOUR, 'start', 'end')",
                "postgres": "SELECT CAST(EXTRACT(epoch FROM CAST('end' AS TIMESTAMP) - CAST('start' AS TIMESTAMP)) / 3600 AS BIGINT)",
            },
        )
        self.validate_all(
            "SELECT DATEDIFF(day, 'start', 'end')",
            write={
                "databricks": "SELECT DATEDIFF(DAY, 'start', 'end')",
                "postgres": "SELECT CAST(EXTRACT(epoch FROM CAST('end' AS TIMESTAMP) - CAST('start' AS TIMESTAMP)) / 86400 AS BIGINT)",
            },
        )
        self.validate_all(
            "SELECT DATEDIFF(week, 'start', 'end')",
            write={
                "databricks": "SELECT DATEDIFF(WEEK, 'start', 'end')",
                "postgres": "SELECT CAST(EXTRACT(days FROM (CAST('end' AS TIMESTAMP) - CAST('start' AS TIMESTAMP))) / 7 AS BIGINT)",
            },
        )
        self.validate_all(
            "SELECT DATEDIFF(month, 'start', 'end')",
            write={
                "databricks": "SELECT DATEDIFF(MONTH, 'start', 'end')",
                "postgres": "SELECT CAST(EXTRACT(year FROM AGE(CAST('end' AS TIMESTAMP), CAST('start' AS TIMESTAMP))) * 12 + EXTRACT(month FROM AGE(CAST('end' AS TIMESTAMP), CAST('start' AS TIMESTAMP))) AS BIGINT)",
            },
        )
        self.validate_all(
            "SELECT DATEDIFF(quarter, 'start', 'end')",
            write={
                "databricks": "SELECT DATEDIFF(QUARTER, 'start', 'end')",
                "postgres": "SELECT CAST(EXTRACT(year FROM AGE(CAST('end' AS TIMESTAMP), CAST('start' AS TIMESTAMP))) * 4 + EXTRACT(month FROM AGE(CAST('end' AS TIMESTAMP), CAST('start' AS TIMESTAMP))) / 3 AS BIGINT)",
            },
        )
        self.validate_all(
            "SELECT DATEDIFF(year, 'start', 'end')",
            write={
                "databricks": "SELECT DATEDIFF(YEAR, 'start', 'end')",
                "postgres": "SELECT CAST(EXTRACT(year FROM AGE(CAST('end' AS TIMESTAMP), CAST('start' AS TIMESTAMP))) AS BIGINT)",
            },
        )

    def test_add_date(self):
        self.validate_all(
            "SELECT DATEADD(year, 1, '2020-01-01')",
            write={
                "tsql": "SELECT DATEADD(YEAR, 1, '2020-01-01')",
                "databricks": "SELECT DATEADD(YEAR, 1, '2020-01-01')",
            },
        )
        self.validate_all(
            "SELECT DATEDIFF('end', 'start')",
            write={"databricks": "SELECT DATEDIFF(DAY, 'start', 'end')"},
        )
        self.validate_all(
            "SELECT DATE_ADD('2020-01-01', 1)",
            write={
                "tsql": "SELECT DATEADD(DAY, 1, '2020-01-01')",
                "databricks": "SELECT DATEADD(DAY, 1, '2020-01-01')",
            },
        )

    def test_without_as(self):
        self.validate_all(
            "CREATE TABLE x (SELECT 1)",
            write={
                "databricks": "CREATE TABLE x AS (SELECT 1)",
            },
        )

        self.validate_all(
            "WITH x (select 1) SELECT * FROM x",
            write={
                "databricks": "WITH x AS (SELECT 1) SELECT * FROM x",
            },
        )

    def test_streaming_tables(self):
        self.validate_identity(
            "CREATE STREAMING TABLE raw_data AS SELECT * FROM STREAM READ_FILES('abfss://container@storageAccount.dfs.core.windows.net/base/path')"
        )
        self.validate_identity(
            "CREATE OR REFRESH STREAMING TABLE csv_data (id INT, ts TIMESTAMP, event STRING) AS SELECT * FROM STREAM READ_FILES('s3://bucket/path', format => 'csv', schema => 'id int, ts timestamp, event string')"
        )

    def test_grant(self):
        self.validate_identity("GRANT CREATE ON SCHEMA my_schema TO `alf@melmak.et`")
        self.validate_identity("GRANT SELECT ON TABLE sample_data TO `alf@melmak.et`")
        self.validate_identity("GRANT ALL PRIVILEGES ON TABLE forecasts TO finance")
        self.validate_identity("GRANT SELECT ON TABLE t TO `fab9e00e-ca35-11ec-9d64-0242ac120002`")

    def test_revoke(self):
        self.validate_identity("REVOKE CREATE ON SCHEMA my_schema FROM `alf@melmak.et`")
        self.validate_identity("REVOKE SELECT ON TABLE sample_data FROM `alf@melmak.et`")
        self.validate_identity("REVOKE ALL PRIVILEGES ON TABLE forecasts FROM finance")
        self.validate_identity(
            "REVOKE SELECT ON TABLE t FROM `fab9e00e-ca35-11ec-9d64-0242ac120002`"
        )

    def test_analyze(self):
        self.validate_identity("ANALYZE TABLE tbl COMPUTE DELTA STATISTICS NOSCAN")
        self.validate_identity("ANALYZE TABLE tbl COMPUTE DELTA STATISTICS FOR ALL COLUMNS")
        self.validate_identity("ANALYZE TABLE tbl COMPUTE DELTA STATISTICS FOR COLUMNS foo, bar")
        self.validate_identity("ANALYZE TABLE ctlg.db.tbl COMPUTE DELTA STATISTICS NOSCAN")
        self.validate_identity("ANALYZE TABLES COMPUTE STATISTICS NOSCAN")
        self.validate_identity("ANALYZE TABLES FROM db COMPUTE STATISTICS")
        self.validate_identity("ANALYZE TABLES IN db COMPUTE STATISTICS")
        self.validate_identity(
            "ANALYZE TABLE ctlg.db.tbl PARTITION(foo = 'foo', bar = 'bar') COMPUTE STATISTICS NOSCAN"
        )

    def test_udf_environment_property(self):
        self.validate_identity(
            """CREATE FUNCTION a() ENVIRONMENT (dependencies = '["foo1==1", "foo2==2"]', environment_version = 'None')"""
        )

    def test_to_char_is_numeric_transpile_to_cast(self):
        # The input SQL simulates a TO_CHAR with is_numeric flag set (from dremio dialect)
        sql = "SELECT TO_CHAR(12345, '#')"
        expression = parse_one(sql, read="dremio")

        to_char_exp = expression.find(exp.ToChar)
        assert to_char_exp is not None
        assert to_char_exp.args.get("is_numeric") is True

        result = transpile(sql, read="dremio", write="databricks")[0]
        assert "CAST(12345 AS STRING)" in result

    def test_qdcolon(self):
        self.validate_identity("SELECT '20'?::INTEGER", "SELECT TRY_CAST('20' AS INTEGER)")

    def test_overlay(self):
        self.validate_identity(
            "SELECT OVERLAY('Spark SQL', 'ANSI ', 7, 0)",
            "SELECT OVERLAY('Spark SQL' PLACING 'ANSI ' FROM 7 FOR 0)",
        )
        self.validate_identity(
            "SELECT OVERLAY('Spark SQL' PLACING 'CORE' FROM 7)",
        )
        self.validate_identity(
            "SELECT OVERLAY(ENCODE('Spark SQL', 'utf-8') PLACING ENCODE('_', 'utf-8') FROM 6)",
        )
        self.validate_identity(
            "SELECT OVERLAY('Spark SQL' PLACING 'ANSI ' FROM 7 FOR 0)",
        )<|MERGE_RESOLUTION|>--- conflicted
+++ resolved
@@ -235,13 +235,10 @@
                 "snowflake": "UNIFORM(1, 10, RANDOM())",
             },
         )
-<<<<<<< HEAD
         self.validate_identity("SELECT ELT(2, 'foo', 'bar', 'baz') AS Result")
-=======
         self.validate_identity("GETDATE()", "CURRENT_TIMESTAMP()")
         self.validate_identity("NOW()", "CURRENT_TIMESTAMP()")
         self.validate_identity("CURRENT_TIMEZONE()")
->>>>>>> c118af2f
 
     # https://docs.databricks.com/sql/language-manual/functions/colonsign.html
     def test_json(self):
