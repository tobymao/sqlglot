from tests.dialects.test_dialect import Validator


class TestDoris(Validator):
    dialect = "doris"

    def test_doris(self):
        self.validate_all(
            "SELECT TO_DATE('2020-02-02 00:00:00')",
            write={
                "doris": "SELECT TO_DATE('2020-02-02 00:00:00')",
                "oracle": "SELECT CAST('2020-02-02 00:00:00' AS DATE)",
            },
        )
        self.validate_all(
            "SELECT MAX_BY(a, b), MIN_BY(c, d)",
            read={
                "clickhouse": "SELECT argMax(a, b), argMin(c, d)",
            },
        )
        self.validate_all(
            "SELECT ARRAY_SUM(x -> x * x, ARRAY(2, 3))",
            read={
                "clickhouse": "SELECT arraySum(x -> x*x, [2, 3])",
            },
            write={
                "clickhouse": "SELECT arraySum(x -> x * x, [2, 3])",
                "doris": "SELECT ARRAY_SUM(x -> x * x, ARRAY(2, 3))",
            },
        )
        self.validate_all(
            "MONTHS_ADD(d, n)",
            read={
                "oracle": "ADD_MONTHS(d, n)",
            },
            write={
                "doris": "MONTHS_ADD(d, n)",
                "oracle": "ADD_MONTHS(d, n)",
            },
        )
        self.validate_all(
            """SELECT JSON_EXTRACT(CAST('{"key": 1}' AS JSONB), '$.key')""",
            read={
                "postgres": """SELECT '{"key": 1}'::jsonb ->> 'key'""",
            },
            write={
                "doris": """SELECT JSON_EXTRACT(CAST('{"key": 1}' AS JSONB), '$.key')""",
                "postgres": """SELECT JSON_EXTRACT_PATH(CAST('{"key": 1}' AS JSONB), 'key')""",
            },
        )
        self.validate_all(
            "SELECT GROUP_CONCAT('aa', ',')",
            read={
                "doris": "SELECT GROUP_CONCAT('aa', ',')",
                "mysql": "SELECT GROUP_CONCAT('aa' SEPARATOR ',')",
                "postgres": "SELECT STRING_AGG('aa', ',')",
<<<<<<< HEAD
            }
=======
            },
>>>>>>> 3e38912c
        )

    def test_identity(self):
        self.validate_identity("COALECSE(a, b, c, d)")
        self.validate_identity("SELECT CAST(`a`.`b` AS INT) FROM foo")
        self.validate_identity("SELECT APPROX_COUNT_DISTINCT(a) FROM x")

    def test_time(self):
        self.validate_identity("TIMESTAMP('2022-01-01')")

    def test_regex(self):
        self.validate_all(
            "SELECT REGEXP_LIKE(abc, '%foo%')",
            write={
                "doris": "SELECT REGEXP(abc, '%foo%')",
            },
        )<|MERGE_RESOLUTION|>--- conflicted
+++ resolved
@@ -54,11 +54,7 @@
                 "doris": "SELECT GROUP_CONCAT('aa', ',')",
                 "mysql": "SELECT GROUP_CONCAT('aa' SEPARATOR ',')",
                 "postgres": "SELECT STRING_AGG('aa', ',')",
-<<<<<<< HEAD
-            }
-=======
             },
->>>>>>> 3e38912c
         )
 
     def test_identity(self):
