--- conflicted
+++ resolved
@@ -190,11 +190,10 @@
             "SELECT CURRENT_DATE_UTC",
         )
 
-<<<<<<< HEAD
     def test_repeatstr(self):
         self.validate_identity("SELECT REPEAT(x, 5)")
         self.validate_identity("SELECT REPEATSTR(x, 5)", "SELECT REPEAT(x, 5)")
-=======
+
     def test_regexp_like(self):
         self.validate_all(
             "REGEXP_MATCHES(x, y)",
@@ -206,5 +205,4 @@
                 "spark": "x RLIKE y",
             },
         )
-        self.validate_identity("REGEXP_MATCHES(x, y)", "REGEXP_LIKE(x, y)")
->>>>>>> cf63d0df
+        self.validate_identity("REGEXP_MATCHES(x, y)", "REGEXP_LIKE(x, y)")