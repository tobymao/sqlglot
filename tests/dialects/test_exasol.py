from sqlglot import exp
from sqlglot.dialects.exasol import Exasol
from tests.dialects.test_dialect import Validator


class TestExasol(Validator):
    dialect = "exasol"


    def test_identity_schema_creation(self):
        # this is a valid exasol schema creation
        # we can parse the queries
        # TODO test still fails - need to check what is generated and adapt accordingly
        self.maxDiff = None
        queries = [
            ('DROP SCHEMA IF EXISTS "test_schema" CASCADE', None),
            ("CREATE SCHEMA IF NOT EXISTS test_schema", None),
            ("CREATE TABLE test_schema.t1 (a INTEGER NOT NULL PRIMARY KEY,  b VARCHAR(200) UTF8 DEFAULT 'Default Product',  c DATE DEFAULT CURRENT_DATE,  d DECIMAL(15, 3) DEFAULT 0.00,  e BOOLEAN DEFAULT FALSE,  f DOUBLE PRECISION,  g CHAR(10),  h CHAR(20),  i GEOMETRY(4326),  j INTERVAL YEAR(2) TO MONTH,  k HASHTYPE(20 BYTE) )", None),
            ("CREATE TABLE test_schema.t2 (a INTEGER NOT NULL PRIMARY KEY,  b INTEGER,  c VARCHAR(100) ascii,  d TIMESTAMP,  e INTERVAL DAY TO SECOND(3),  ref_t1_id INTEGER,  CONSTRAINT fk_t2_t1 FOREIGN KEY (ref_t1_id) REFERENCES test_schema.t1(a) )", None),
            ("CREATE TABLE test_schema.t3 (a SMALLINT NOT NULL PRIMARY KEY,  b VARCHAR(50) NOT NULL,  c CHAR(5) DEFAULT 'N/A',  d BOOLEAN DEFAULT FALSE )", None),
            ("CREATE TABLE test_schema.t4 (a BIGINT IDENTITY,  b TIMESTAMP WITH LOCAL TIME ZONE DEFAULT CURRENT_TIMESTAMP,  c DOUBLE PRECISION,  d CLOB,  e CLOB(100),  f INTERVAL DAY(2) TO SECOND(3),  ref_t1_id INTEGER,  CONSTRAINT fk_t4_t1 FOREIGN KEY (ref_t1_id) REFERENCES test_schema.t1(a) )", None),
            ("CREATE TABLE test_schema.t5 (a INTEGER,  b VARCHAR(20),  c DECIMAL(5, 0) DEFAULT 0,  d DATE )", None),
            ("CREATE TABLE test_schema.t6 (a INTEGER)", None)
        ]
        for read, write in queries:
            self.validate_identity(read,write)

    def test_integration_identity(self):
        ######### STRING FUNCTIONS ###########
        # self.validate_identity("SELECT ASCII('X')")
        self.validate_identity("SELECT BIT_LENGTH('aou') BIT_LENGTH")
        # currently CHARACTER_LENGTH allows more than 1 arg (3)
        self.validate_identity(
            "SELECT CHARACTER_LENGTH('aeiouäöü') C_LENGTH",
            "SELECT LENGTH('aeiouäöü') C_LENGTH",
        )
        self.validate_identity("SELECT CHAR(88) CHR", "SELECT CHR(88) CHR")
        self.validate_identity("SELECT COLOGNE_PHONETIC('schmitt'), COLOGNE_PHONETIC('Schmidt')")
        self.validate_identity("SELECT CONCAT('abc', 'def', 'g') CONCAT")

        # dumps = [
        #     "SELECT DUMP('123abc') DUMP",
        #     "SELECT DUMP('üäö45', 16) DUMP",
        #     "SELECT DUMP('üäö45', 16, 1) DUMP",
        #     "SELECT DUMP('üäö45', 16, 1, 3) DUMP",
        # ]
        # for d in dumps:
        #     self.validate_identity(d)

        self.validate_identity("SELECT EDIT_DISTANCE('schmitt', 'Schmidt')")
        self.validate_identity("SELECT INITCAP('ExAsOl is great')")
        self.validate_identity("SELECT INSERT('abc', 2, 2, 'xxx'), INSERT('abcdef', 3, 2, 'CD')")

        instrs = [
            (
                "SELECT INSTR('abcabcabc', 'cab') INSTR1",
                "SELECT POSITION('cab' IN 'abcabcabc') INSTR1",
            ),
            (
                "SELECT INSTR('abcabcabc', 'cab', 1, 1) INSTR1",
                "SELECT INSTR('abcabcabc', 'cab') INSTR1",
            ),
            (
                "SELECT LOCATE('cab', 'abcabcabc', 1) INSTR1",
                "SELECT LOCATE('cab', 'abcabcabc') INSTR1",
            ),
            (
                "SELECT INSTR('user1,user2,user3,user4,user5', 'user', -1) INSTR2",
                "SELECT LOCATE('user', 'user1,user2,user3,user4,user5', -1) INSTR2",
            ),
            (
                "SELECT INSTR('user1,user2,user3,user4,user5', 'user', -1, 2) INSTR3",
                None,
            ),
        ]
        for sql, write_sql in instrs:
            self.validate_identity(sql, write_sql)

        self.validate_identity("SELECT LOCATE('cab', 'abcabcabc', -1) LOC")
        self.validate_identity("SELECT POSITION('cab' IN 'abcabcabc') POS")
        self.validate_identity("SELECT LCASE('AbCdEf') LCASE", "SELECT LOWER('AbCdEf') LCASE")
        self.validate_identity("SELECT LOWER('AbCdEf') LCASE")
        self.validate_identity("SELECT LEFT('abcdef', 3) LEFT_SUBSTR")
        self.validate_identity("SELECT LENGTH('abc') LENGTH")
        self.validate_identity("SELECT LTRIM('ab cdef', ' ab') LTRIM", "SELECT TRIM(LEADING ' ab' FROM 'ab cdef') LTRIM")
        self.validate_identity("SELECT RTRIM('ab cdef', ' efd') RTRIM", "SELECT TRIM(TRAILING ' efd' FROM 'ab cdef') RTRIM")
        self.validate_identity(
            "SELECT MID('abcdef', 2, 3) S1, MID('abcdef', -3) S2, MID('abcdef', 7) S3, MID('abcdef', -7) S4"
        )
        # self.validate_identity("SELECT OCTET_LENGTH('abcd') OCT_LENGTH")
        self.validate_identity(
            r"SELECT REGEXP_REPLACE('From: my_mail@yahoo.com', '(?i)^From: ([a-z0-9._%+-]+)@([a-z0-9.-]+\.[a-z]{2,4}$)', 'Name: \1 - Domain: \2') REGEXP_REPLACE"
        )
        self.validate_identity(
            r"SELECT REGEXP_SUBSTR('My mail address is my_mail@yahoo.com', '(?i)[a-z0-9._%+-]+@[a-z0-9.-]+\.[a-z]{2,4}') EMAIL"
        )
        self.validate_identity("SELECT REPEAT('abc', 3)")
        self.validate_identity(
            "SELECT REPLACE('Apple juice is great', 'Apple', 'Orange') REPLACE_1"
        )
        # self.validate_identity("SELECT REVERSE('abcde') REVERSE")
        self.validate_identity("SELECT RIGHT('abcdef', 3) RIGHT_SUBSTR")
        self.validate_identity("SELECT RPAD('abc', 5, 'X')")
        self.validate_identity("SELECT LPAD('abc', 5, 'X')")

        self.validate_identity(
            "SELECT SUBSTR('abcdef', 2, 3) S1, SUBSTRING('abcdef' FROM 4 FOR 2) S2, SUBSTRING('abcdef' FROM -3) S3, SUBSTR('abcdef', 7) S4",
            "SELECT SUBSTR('abcdef', 2, 3) S1, SUBSTR('abcdef', 4, 2) S2, SUBSTR('abcdef', -3) S3, SUBSTR('abcdef', 7) S4",
        )
        self.validate_identity("SELECT UPPER('AbCdEf') UPPER")
        self.validate_identity("SELECT UCASE('bCdEf') UCASE", "SELECT UPPER('bCdEf') UCASE")

        self.validate_all(
            "SELECT LENGTH('aeiouäöü') C_LENGTH",
            read={
                "exasol": "SELECT CHARACTER_LENGTH('aeiouäöü') C_LENGTH",
                "databricks": "SELECT char_length('aeiouäöü') C_LENGTH",
                "clickhouse": "SELECT length('aeiouäöü') C_LENGTH",
            },
            write={
                "exasol": "SELECT LENGTH('aeiouäöü') C_LENGTH",
                "databricks": "SELECT LENGTH('aeiouäöü') AS C_LENGTH",
                "clickhouse": "SELECT CHAR_LENGTH('aeiouäöü') AS C_LENGTH",
            },
        )

        self.validate_all(
            "SELECT CHR(88) CHR",
            read={
                "exasol": "SELECT CHAR(88) CHR",
                "databricks": "SELECT char(88) AS CHR",
                "mysql": "SELECT CHAR(88) AS CHR",
            },
            write={
                "exasol": "SELECT CHR(88) CHR",
                "mysql": "SELECT CHAR(88) AS CHR",
                "databricks": "SELECT CHR(88) AS CHR",
            },
        )

        self.validate_all(
            "SELECT CONCAT('abc', 'def', 'g') CONCAT",
            read={
                "exasol": "SELECT CONCAT('abc', 'def', 'g') CONCAT",
                "databricks": "SELECT CONCAT('abc', 'def', 'g') AS CONCAT",
                "clickhouse": "SELECT CONCAT('abc', 'def', 'g') AS CONCAT",
            },
            write={
                "exasol": "SELECT CONCAT('abc', 'def', 'g') CONCAT",
                "databricks": "SELECT CONCAT('abc', 'def', 'g') AS CONCAT",
                "clickhouse": "SELECT CONCAT('abc', 'def', 'g') AS CONCAT",
            },
        )

        self.validate_all(
            "SELECT EDIT_DISTANCE('schmitt', 'Schmidt')",
            read={
                "exasol": "SELECT EDIT_DISTANCE('schmitt', 'Schmidt')",
                "databricks": "SELECT levenshtein('schmitt', 'Schmidt')",
                "clickhouse": "SELECT editDistance('schmitt', 'Schmidt')",
            },
            write={
                "exasol": "SELECT EDIT_DISTANCE('schmitt', 'Schmidt')",
                "databricks": "SELECT LEVENSHTEIN('schmitt', 'Schmidt')",
                "clickhouse": "SELECT editDistance('schmitt', 'Schmidt')",
            },
        )

        self.validate_all(
            "SELECT INSERT('abc', 2, 2, 'xxx'), INSERT('abcdef', 3, 2, 'CD')",
            read={
                "exasol": "SELECT INSERT('abc', 2, 2, 'xxx'), INSERT('abcdef', 3, 2, 'CD')",
                "mysql": "SELECT INSERT('abc', 2, 2, 'xxx'), INSERT('abcdef', 3, 2, 'CD')",
                "snowflake": "SELECT INSERT('abc', 2, 2, 'xxx'), INSERT('abcdef', 3, 2, 'CD')",
            },
            write={
                "exasol": "SELECT INSERT('abc', 2, 2, 'xxx'), INSERT('abcdef', 3, 2, 'CD')",
                "mysql": "SELECT INSERT('abc', 2, 2, 'xxx'), INSERT('abcdef', 3, 2, 'CD')",
                "snowflake": "SELECT INSERT('abc', 2, 2, 'xxx'), INSERT('abcdef', 3, 2, 'CD')",
            },
        )

        self.validate_all(
            "SELECT LOWER('AbCdEf') LCASE",
            read={
                "exasol": "SELECT LCASE('AbCdEf') LCASE",
                "databricks": "SELECT LCASE('AbCdEf') AS LCASE",
                "clickhouse": "SELECT lower('AbCdEf') AS LCASE",
            },
            write={
                "exasol": "SELECT LOWER('AbCdEf') LCASE",
                "databricks": "SELECT LOWER('AbCdEf') AS LCASE",
                "clickhouse": "SELECT LOWER('AbCdEf') AS LCASE",
            },
        )

        self.validate_all(
            "SELECT UPPER('AbCdEf') UPPER",
            read={
                "exasol": "SELECT UCASE('AbCdEf') UPPER",
                "databricks": "SELECT UCASE('AbCdEf') AS UPPER",
                "clickhouse": "SELECT upper('AbCdEf') AS UPPER",
            },
            write={
                "exasol": "SELECT UPPER('AbCdEf') UPPER",
                "databricks": "SELECT UPPER('AbCdEf') AS UPPER",
                "clickhouse": "SELECT UPPER('AbCdEf') AS UPPER",
            },
        )

        self.validate_all(
            "SELECT SUBSTR('abcdef', 2, 3) S1, SUBSTR('abcdef', 4, 2) S2, SUBSTR('abcdef', -3) S3, SUBSTR('abcdef', 7) S4",
            read={
                "exasol": "SELECT SUBSTR('abcdef', 2, 3) S1, SUBSTRING('abcdef' FROM 4 FOR 2) S2, SUBSTRING('abcdef' FROM -3) S3, SUBSTR('abcdef', 7) S4",
                "databricks": "SELECT SUBSTR('abcdef', 2, 3) S1, SUBSTRING('abcdef' FROM 4 FOR 2) S2, SUBSTRING('abcdef' FROM -3) S3, SUBSTR('abcdef', 7) S4",
                "clickhouse": "SELECT SUBSTR('abcdef', 2, 3) S1, SUBSTRING('abcdef' FROM 4 FOR 2) S2, SUBSTRING('abcdef' FROM -3) S3, SUBSTR('abcdef', 7) S4",
            },
            write={
                "exasol": "SELECT SUBSTR('abcdef', 2, 3) S1, SUBSTR('abcdef', 4, 2) S2, SUBSTR('abcdef', -3) S3, SUBSTR('abcdef', 7) S4",
                "databricks": "SELECT SUBSTRING('abcdef', 2, 3) AS S1, SUBSTRING('abcdef', 4, 2) AS S2, SUBSTRING('abcdef', -3) AS S3, SUBSTRING('abcdef', 7) AS S4",
                "clickhouse": "SELECT SUBSTRING('abcdef', 2, 3) AS S1, SUBSTRING('abcdef', 4, 2) AS S2, SUBSTRING('abcdef', -3) AS S3, SUBSTRING('abcdef', 7) AS S4",
            },
        )

        self.validate_all(
            "SELECT LOCATE('cab', 'abcabcabc', -1) LOC",
            write={
                "exasol": "SELECT LOCATE('cab', 'abcabcabc', -1) LOC",
                "duckdb": "SELECT CASE WHEN STRPOS(SUBSTRING('abcabcabc', -1), 'cab') = 0 THEN 0 ELSE STRPOS(SUBSTRING('abcabcabc', -1), 'cab') + -1 - 1 END AS LOC",
                "presto": "SELECT IF(STRPOS(SUBSTRING('abcabcabc', -1), 'cab') = 0, 0, STRPOS(SUBSTRING('abcabcabc', -1), 'cab') + -1 - 1) AS LOC",
                "hive": "SELECT LOCATE('cab', 'abcabcabc', -1) AS LOC",
                "spark": "SELECT LOCATE('cab', 'abcabcabc', -1) AS LOC",
            },
        )

        self.validate_all(
            "SELECT INITCAP('ExAsOl is great')",
            write={
                "exasol": "SELECT INITCAP('ExAsOl is great')",
                "duckdb": "SELECT INITCAP('ExAsOl is great')",
                "presto": r"SELECT REGEXP_REPLACE('ExAsOl is great', '(\w)(\w*)', x -> UPPER(x[1]) || LOWER(x[2]))",
                "hive": "SELECT INITCAP('ExAsOl is great')",
                "spark": "SELECT INITCAP('ExAsOl is great')",
            },
        )
        # self.validate_identity(
        #     "SELECT TO_CHAR(DATE '2013-12-16', 'DD. MON YYYY', 'NLS_DATE_LANGUAGE=DEU') TO_CHAR"
        # )
        # , SUBSTRING('abcdef FROM -3) S3
        ######### STRING FUNCTIONS ###########

        # print("yay")

        # def test_tokenizer_hashtype_variants(self):
        #     sql = "HASHTYPE(256 BIT), HASHTYPE(64 BYTE)"
        #     tokenizer = Exasol.Tokenizer()
        #     tokens = tokenizer.tokenize(sql)
        #     token_data = [(token.token_type, token.text) for token in tokens]
        #     expected = [
        #         (ExasolTokenType.HASHTYPE, "HASHTYPE"),
        #         (TokenType.L_PAREN, "("),
        #         (TokenType.NUMBER, "256"),
        #         (TokenType.BIT, "BIT"),
        #         (TokenType.R_PAREN, ")"),
        #         (TokenType.COMMA, ","),
        #         (ExasolTokenType.HASHTYPE, "HASHTYPE"),
        #         (TokenType.L_PAREN, "("),
        #         (TokenType.NUMBER, "64"),
        #         (ExasolTokenType.BYTE, "BYTE"),
        #         (TokenType.R_PAREN, ")"),
        #     ]
        #     self.assertEqual(token_data, expected)

        # def test_tokenizer_timestamp_with_local_time_zone(self):
        #     sql = "TIMESTAMP(3) WITH LOCAL TIME ZONE"
        #     tokenizer = Tokenizer()
        #     tokens = tokenizer.tokenize(sql)
        #     token_data = [(token.token_type, token.text) for token in tokens]
        #     expected = [
        #         (TokenType.TIMESTAMP, "TIMESTAMP"),
        #         (TokenType.L_PAREN, "("),
        #         (TokenType.NUMBER, "3"),
        #         (TokenType.R_PAREN, ")"),
        #         (ExasolTokenType.WITH_LOCAL_TIME_ZONE, "WITH LOCAL TIME ZONE"),
        #     ]
        #     self.assertEqual(token_data, expected)

        # def test_tokenizer_interval_year_to_month(self):
        #     sql = "INTERVAL YEAR(2) TO MONTH"
        #     tokenizer = Tokenizer()
        #     tokens = tokenizer.tokenize(sql)
        #     token_data = [(token.token_type, token.text) for token in tokens]

        #     expected = [
        #         (TokenType.INTERVAL, "INTERVAL"),
        #         (TokenType.YEAR, "YEAR"),
        #         (TokenType.L_PAREN, "("),
        #         (TokenType.NUMBER, "2"),
        #         (TokenType.R_PAREN, ")"),
        #         (ExasolTokenType.TO, "TO"),
        #         (ExasolTokenType.MONTH, "MONTH"),
        #     ]

        #     self.assertEqual(token_data, expected)

        # def test_tokenizer_interval_day_to_second(self):
        #     sql = "INTERVAL DAY(3) TO SECOND(2)"
        #     tokenizer = Tokenizer()
        #     tokens = tokenizer.tokenize(sql)
        #     token_data = [(token.token_type, token.text) for token in tokens]

        #     expected = [
        #         (TokenType.INTERVAL, "INTERVAL"),
        #         (ExasolTokenType.DAY, "DAY"),
        #         (TokenType.L_PAREN, "("),
        #         (TokenType.NUMBER, "3"),
        #         (TokenType.R_PAREN, ")"),
        #         (ExasolTokenType.TO, "TO"),
        #         (ExasolTokenType.SECOND, "SECOND"),
        #         (TokenType.L_PAREN, "("),
        #         (TokenType.NUMBER, "2"),
        #         (TokenType.R_PAREN, ")"),
        #     ]

        #     self.assertEqual(token_data, expected)

        # --- Generator tests (newly added) ---

    # def test_convert_tz(self):
    #         self.validate_identity(
    #             "CONVERT_TZ(TIMESTAMP '2012-05-10 12:00:00', 'UTC', 'Europe/Berlin')",
    #             exp.ConvertTZ(
    #                 this=exp.Literal.string("TIMESTAMP '2012-05-10 12:00:00'"),
    #                 from_tz=exp.Literal.string("UTC"),
    #                 to_tz=exp.Literal.string("Europe/Berlin")
    #             )
    #         )

    #         self.validate_identity(
    #             "CONVERT_TZ(TIMESTAMP '2012-03-25 02:30:00', 'Europe/Berlin', 'UTC', 'INVALID REJECT AMBIGUOUS REJECT')",
    #             exp.ConvertTZ(
    #                 this=exp.Literal.string("TIMESTAMP '2012-03-25 02:30:00'"),
    #                 from_tz=exp.Literal.string("Europe/Berlin"),
    #                 to_tz=exp.Literal.string("UTC"),
    #                 options=exp.Literal.string("INVALID REJECT AMBIGUOUS REJECT")
    #             )
    #         )

    def test_generator_transforms(self):
        generator = Exasol.Generator()
        generator.dialect.NULL_ORDERING = None
        tests = [
            (exp.Abs(this=exp.Column(this="x")), "ABS(x)"),
            (exp.Anonymous(this="ACOS", expressions=[exp.Column(this="x")]), "ACOS(x)"),
            (
                exp.Alias(
                    this=exp.DateAdd(
                        this=exp.Date(this=exp.Literal.string("2000-02-28")),
                        expression=exp.Literal.number(1),
                        unit=exp.to_identifier("DAY"),
                    ),
                    alias=exp.to_identifier("AD1"),
                ),
                "ADD_DAYS(DATE '2000-02-28', 1) AD1",
            ),
            (
                exp.Alias(
                    this=exp.DateAdd(
                        this=exp.Timestamp(this=exp.Literal.string("2001-02-28 12:00:00")),
                        expression=exp.Literal.number(1),
                        unit=exp.to_identifier("DAY"),
                    ),
                    alias=exp.to_identifier("AD2"),
                ),
                "ADD_DAYS(TIMESTAMP '2001-02-28 12:00:00', 1) AD2",
            ),
            (
                exp.Alias(
                    this=exp.DateAdd(
                        this=exp.Timestamp(this=exp.Literal.string("2001-02-28 12:00:00")),
                        expression=exp.Literal.number(-1),
                        unit=exp.to_identifier("HOUR"),
                    ),
                    alias=exp.to_identifier("AD1"),
                ),
                "ADD_HOURS(TIMESTAMP '2001-02-28 12:00:00', -1) AD1",
            ),
            (
                exp.Alias(
                    this=exp.DateAdd(
                        this=exp.Timestamp(this=exp.Literal.string("2001-02-28 12:00:00")),
                        expression=exp.Literal.number(-1),
                        unit=exp.to_identifier("MINUTE"),
                    ),
                    alias=exp.to_identifier("AD1"),
                ),
                "ADD_MINUTES(TIMESTAMP '2001-02-28 12:00:00', -1) AD1",
            ),
            (
                exp.Alias(
                    this=exp.AddMonths(
                        this=exp.Timestamp(this=exp.Literal.string("2001-02-28 12:00:00")),
                        expression=exp.Literal.number(2),
                    ),
                    alias=exp.to_identifier("AM1"),
                ),
                "ADD_MONTHS(TIMESTAMP '2001-02-28 12:00:00', 2) AM1",
            ),
            (
                exp.Alias(
                    this=exp.AddMonths(
                        this=exp.Date(this=exp.Literal.string("2001-02-28")),
                        expression=exp.Literal.number(2),
                    ),
                    alias=exp.to_identifier("AM2"),
                ),
                "ADD_MONTHS(DATE '2001-02-28', 2) AM2",
            ),
            (
                exp.Alias(
                    this=exp.DateAdd(
                        this=exp.Timestamp(this=exp.Literal.string("2000-01-01 00:00:00")),
                        expression=exp.Literal.number(1.234),
                        unit=exp.to_identifier("SECOND"),
                    ),
                    alias=exp.to_identifier("AS2"),
                ),
                "ADD_SECONDS(TIMESTAMP '2000-01-01 00:00:00', 1.234) AS2",
            ),
            (
                exp.Alias(
                    this=exp.DateAdd(
                        this=exp.Timestamp(this=exp.Literal.string("2000-01-01 00:00:00")),
                        expression=exp.Literal.number(-1),
                        unit=exp.to_identifier("WEEK"),
                    ),
                    alias=exp.to_identifier("AW1"),
                ),
                "ADD_WEEKS(TIMESTAMP '2000-01-01 00:00:00', -1) AW1",
            ),
            (
                exp.Alias(
                    this=exp.DateAdd(
                        this=exp.Timestamp(this=exp.Literal.string("2000-01-01 00:00:00")),
                        expression=exp.Literal.number(1),
                        unit=exp.to_identifier("YEAR"),
                    ),
                    alias=exp.to_identifier("AY1"),
                ),
                "ADD_YEARS(TIMESTAMP '2000-01-01 00:00:00', 1) AY1",
            ),
            (
                exp.Alias(
                    this=exp.Any(
                        this=exp.LT(
                            this=exp.Column(this="age"),
                            expression=exp.Literal.number(30),
                        ),
                        over=exp.Window(
                            partition_by=[exp.Column(this="department")],
                            order=exp.Order(
                                expressions=[
                                    exp.Ordered(
                                        this=exp.Column(this="age", desc=False, nulls_first=None)
                                    )
                                ]
                            ),
                        ),
                    ),
                    alias=exp.to_identifier("ANY_"),
                ),
                "ANY(age < 30) OVER (PARTITION BY department ORDER BY age) ANY_",
            ),
            (
                exp.ApproxDistinct(this=exp.Column(this="x")),
                "APPROXIMATE_COUNT_DISTINCT(x)",
            ),
            (
                exp.Unicode(
                    this=exp.Column(this="x"),
                    sql_name="ASCII",
                ),
                "ASCII(x)",
            ),
            (exp.Anonymous(this="ASIN", expressions=[exp.Column(this="x")]), "ASIN(x)"),
            (exp.Anonymous(this="ATAN", expressions=[exp.Column(this="x")]), "ATAN(x)"),
            (
                exp.Select(
                    expressions=[
                        exp.Alias(
                            this=exp.Anonymous(
                                this="ATAN2",
                                expressions=[
                                    exp.Literal.number(1),
                                    exp.Literal.number(1),
                                ],
                            ),
                            alias=exp.to_identifier("ATAN2"),
                        )
                    ]
                ),
                "SELECT ATAN2(1, 1) ATAN2",
            ),
            (exp.Avg(this=exp.Column(this="x")), "AVG(x)"),
            (
                exp.Alias(
                    this=exp.Avg(this=exp.Column(this="starting_salary")),
                    alias=exp.to_identifier("AVG"),
                ),
                "AVG(starting_salary) AVG",
            ),
            (
                exp.Alias(
                    this=exp.Avg(
                        this=exp.Column(this="starting_salary"),
                        over=exp.Window(
                            partition_by=[exp.Column(this="department")],
                            order=exp.Order(
                                expressions=[exp.Ordered(this=exp.Column(this="hire_date"))]
                            ),
                        ),
                    ),
                    alias=exp.to_identifier("AVG"),
                ),
                "AVG(starting_salary) OVER (PARTITION BY department ORDER BY hire_date) AVG",
            ),
            (
                exp.BitwiseAnd(this=exp.Column(this="a"), expression=exp.Column(this="b")),
                "BIT_AND(a, b)",
            ),
            # (
            #     exp.BitCheck(
            #         this=exp.Column(this="a"), expression=exp.Column(this="b")
            #     ),
            #     "BIT_CHECK(a, b)",
            # ),
            # (
            #     exp.Alias(
            #         this=exp.BitLength(this=exp.Literal.string("äöü")),
            #         alias=exp.to_identifier("BIT_LENGTH"),
            #     ),
            #     "BIT_LENGTH('äöü') BIT_LENGTH",
            # ),
            # (
            #     exp.Select(
            #         expressions=[
            #             exp.BitLRotate(
            #                 this=exp.Column(this="1024"),
            #                 expression=exp.Column(this="63"),
            #             )
            #         ]
            #     ),
            #     "SELECT BIT_LROTATE(1024, 63)",
            # ),
            (
                exp.Select(
                    expressions=[
                        exp.BitwiseLeftShift(
                            this=exp.Column(this="1"), expression=exp.Column(this="10")
                        )
                    ]
                ),
                "SELECT BIT_LSHIFT(1, 10)",
            ),
            (
                exp.Select(
                    expressions=[
                        exp.BitwiseRightShift(
                            this=exp.Column(this="1"), expression=exp.Column(this="10")
                        )
                    ]
                ),
                "SELECT BIT_RSHIFT(1, 10)",
            ),
            # (
            #     exp.Select(
            #         expressions=[
            #             exp.BitSet(
            #                 this=exp.Column(this="1"), expression=exp.Column(this="10")
            #             )
            #         ]
            #     ),
            #     "SELECT BIT_SET(1, 10)",
            # ),
            # (
            #     exp.Select(
            #         expressions=[
            #             exp.BitToNum(
            #                 expressions=[
            #                     exp.Literal.number(1),
            #                     exp.Literal.number(1),
            #                     exp.Literal.number(0),
            #                     exp.Literal.number(0),
            #                 ]
            #             )
            #         ]
            #     ),
            #     "SELECT BIT_TO_NUM(1, 1, 0, 0)",
            # ),
            (
                exp.BitwiseOr(this=exp.Column(this="a"), expression=exp.Column(this="b")),
                "BIT_OR(a, b)",
            ),
            (exp.BitwiseNot(this=exp.Column(this="a")), "BIT_NOT(a)"),
            (
                exp.BitwiseXor(this=exp.Column(this="a"), expression=exp.Column(this="b")),
                "BIT_XOR(a, b)",
            ),
            (
                exp.Select(
                    expressions=[
                        exp.Column(this="name"),
                        exp.Alias(
                            this=exp.Case(
                                this=exp.Column(this="grade"),
                                ifs=[
                                    exp.When(
                                        this=exp.Literal.number(1),
                                        true=exp.Literal.string("VERY GOOD"),
                                    ),
                                    exp.When(
                                        this=exp.Literal.number(2),
                                        true=exp.Literal.string("GOOD"),
                                    ),
                                    exp.When(
                                        this=exp.Literal.number(3),
                                        true=exp.Literal.string("SATISFACTORY"),
                                    ),
                                    exp.When(
                                        this=exp.Literal.number(4),
                                        true=exp.Literal.string("FAIR"),
                                    ),
                                    exp.When(
                                        this=exp.Literal.number(5),
                                        true=exp.Literal.string("UNSATISFACTORY"),
                                    ),
                                    exp.When(
                                        this=exp.Literal.number(6),
                                        true=exp.Literal.string("POOR"),
                                    ),
                                ],
                                default=exp.Literal.string("INVALID"),
                            ),
                            alias=exp.to_identifier("GRADE"),
                        ),
                    ]
                ),
                "SELECT name, CASE grade WHEN 1 THEN 'VERY GOOD' WHEN 2 THEN 'GOOD' WHEN 3 THEN 'SATISFACTORY' WHEN 4 THEN 'FAIR' WHEN 5 THEN 'UNSATISFACTORY' WHEN 6 THEN 'POOR' ELSE 'INVALID' END GRADE",
            ),
            # (
            #     exp.Select(
            #         expressions=[
            #             exp.Alias(
            #                 this=exp.Length(
            #                     this=exp.Literal.string("aeiouäöü")
            #                 ),
            #                 alias=exp.to_identifier("C_LENGTH"),
            #             )
            #         ]
            #     ),
            #     "SELECT CHARACTER_LENGTH('aeiouäöü') C_LENGTH",
            # ),
            (
                exp.Select(
                    expressions=[
                        exp.Anonymous(
                            this="COLOGNE_PHONETIC",
                            expressions=[
                                exp.Literal.string("schmitt"),
                            ],
                        ),
                        exp.Anonymous(
                            this="COLOGNE_PHONETIC",
                            expressions=[
                                exp.Literal.string("Schmidt"),
                            ],
                        ),
                    ]
                ),
                "SELECT COLOGNE_PHONETIC('schmitt'), COLOGNE_PHONETIC('Schmidt')",
            ),
            # (
            #     exp.Select(
            #         expressions=[
            #             exp.Anonymous(this="CONNECT_BY_ISCYCLE"),
            #             exp.Alias(
            #                 this=exp.SysConnectByPath(
            #                     this=exp.Column(this="last_name"),
            #                     expressions=[exp.Literal.string("/")],
            #                 ),
            #                 alias=exp.to_identifier("PATH"),
            #             ),
            #         ],
            #     )
            #     .from_("employees")
            #     .where("last_name='clark'"),
            #     "SELECT CONNECT_BY_ISCYCLE, SYS_CONNECT_BY_PATH(last_name, '/') PATH FROM employees WHERE last_name = 'clark'",
            # ),
            # (
            #     exp.Select(
            #         expressions=[
            #             exp.ConnectByIsLeaf(),
            #             exp.Alias(
            #                 this=exp.SysConnectByPath(
            #                     this=exp.Column(this="last_name"),
            #                     expressions=[exp.Literal.string("/")],
            #                 ),
            #                 alias=exp.to_identifier("PATH"),
            #             ),
            #         ],
            #     )
            #     .from_("employees")
            #     .where("last_name='clark'"),
            #     "SELECT CONNECT_BY_ISLEAF, SYS_CONNECT_BY_PATH(last_name, '/') PATH FROM employees WHERE last_name = 'clark'",
            # ),
            (
<<<<<<< HEAD
                exp.Convert(
                    this=exp.Var(this="CHAR(15)"), expression=exp.Literal.string("ABC")
                ),
=======
                exp.Convert(this=exp.Var(this="CHAR(15)"), expression=exp.Literal.string("ABC")),
>>>>>>> 3e1bf7cb
                "CONVERT(CHAR(15), 'ABC')",
            ),
            (
                exp.Convert(
                    this=exp.Var(this="DATE"),
                    expression=exp.Literal.string("2006-01-01"),
                ),
                "CONVERT(DATE, '2006-01-01')",
            ),
            # (
            #     exp.ConvertTZ(
            #         this=exp.Timestamp(this=exp.Literal.string("2012-05-10 12:00:00")),
            #         from_tz=exp.Literal.string("UTC"),
            #         to_tz=exp.Literal.string("Europe/Berlin"),
            #     ),
            #     "CONVERT_TZ(TIMESTAMP '2012-05-10 12:00:00', 'UTC', 'Europe/Berlin')",
            # ),
            # (
            #     exp.ConvertTZ(
            #         this=exp.Timestamp(this=exp.Literal.string("2012-03-25 02:30:00")),
            #         from_tz=exp.Literal.string("Europe/Berlin"),
            #         to_tz=exp.Literal.string("UTC"),
            #         options=exp.Literal.string("INVALID REJECT AMBIGUOUS REJECT"),
            #     ),
            #     "CONVERT_TZ(TIMESTAMP '2012-03-25 02:30:00', 'Europe/Berlin', 'UTC', 'INVALID REJECT AMBIGUOUS REJECT')",
            # ),
<<<<<<< HEAD
            # (
            #     exp.Select(
            #         expressions=[
            #             exp.Column(this="department"),
            #             exp.Alias(
            #                 this=exp.Corr(
            #                     this=exp.Column(this="age"),
            #                     expression=exp.Column(this="current_salary"),
            #                 ),
            #                 alias=exp.to_identifier("CORR"),
            #             ),
            #         ],
            #     )
            #     .from_("employee_table")
            #     .group_by("department"),
            #     "SELECT department, CORR(age, current_salary) CORR FROM employee_table GROUP BY department",
            # ),
=======
            (
                exp.Select(
                    expressions=[
                        exp.Column(this="department"),
                        exp.Alias(
                            this=exp.Corr(
                                this=exp.Column(this="age"),
                                expression=exp.Column(this="current_salary"),
                            ),
                            alias=exp.to_identifier("CORR"),
                        ),
                    ],
                )
                .from_("employee_table")
                .group_by("department"),
                "SELECT department, CORR(age, current_salary) CORR FROM employee_table GROUP BY department",
            ),
>>>>>>> 3e1bf7cb
            (
                exp.Select(
                    expressions=[
                        exp.Column(this="id"),
                        exp.Column(this="department"),
                        exp.Alias(
                            this=exp.Window(
                                this=exp.Count(this=exp.Star()),
                                partition_by=[exp.Column(this="department")],
                                order=exp.Order(
                                    expressions=[exp.Ordered(this=exp.Column(this="age"))]
                                ),
                            ),
                            alias=exp.to_identifier("COUNT"),
                        ),
                    ],
                    order=exp.Order(
                        expressions=[
                            exp.Ordered(this=exp.Column(this="department")),
                            exp.Ordered(this=exp.Column(this="age")),
                        ]
                    ),
                ).from_("employee_table"),
                "SELECT id, department, COUNT(*) OVER (PARTITION BY department ORDER BY age) COUNT FROM employee_table ORDER BY department, age",
            ),
            (
                exp.CovarPop(this=exp.Column(this="a"), expression=exp.Column(this="b")),
                "COVAR_POP(a, b)",
            ),
            (
                exp.CovarSamp(this=exp.Column(this="a"), expression=exp.Column(this="b")),
                "COVAR_SAMP(a, b)",
            ),
            (
                exp.Select(
                    expressions=[
                        exp.Column(this="id"),
                        exp.Column(this="department"),
                        exp.Column(this="age"),
                        exp.Column(this="current_salary"),
                        exp.Alias(
                            this=exp.Window(
                                this=exp.CovarSamp(
                                    this=exp.Column(this="age"),
                                    expression=exp.Column(this="current_salary"),
                                ),
                                partition_by=[exp.Column(this="department")],
                                order=exp.Order(
                                    expressions=[exp.Ordered(this=exp.Column(this="age"))]
                                ),
                            ),
                            alias=exp.to_identifier("COVAR_SAMP"),
                        ),
                    ],
                    order=exp.Order(
                        expressions=[
                            exp.Ordered(this=exp.Column(this="department")),
                            exp.Ordered(this=exp.Column(this="age")),
                        ]
                    ),
                ).from_("employee_table"),
                "SELECT id, department, age, current_salary, COVAR_SAMP(age, current_salary) OVER (PARTITION BY department ORDER BY age) COVAR_SAMP FROM employee_table ORDER BY department, age",
            ),
            (
                exp.Select(
                    expressions=[
                        exp.Anonymous(
                            this="COS",
                            expressions=[
                                exp.Div(
                                    this=exp.Anonymous(this="PI"),
                                    expression=exp.Literal.number(3),
                                )
                            ],
                        )
                    ]
                ),
                "SELECT COS(PI() / 3)",
            ),
            (
                exp.Select(
                    expressions=[exp.Anonymous(this="COSH", expressions=[exp.Literal.number(1)])]
                ),
                "SELECT COSH(1)",
            ),
            (
                exp.Select(
                    expressions=[exp.Anonymous(this="COT", expressions=[exp.Literal.number(1)])]
                ),
                "SELECT COT(1)",
            ),
            (
                exp.Select(
                    expressions=[
                        exp.Column(this="id"),
                        exp.Column(this="department"),
                        exp.Column(this="current_salary"),
                        exp.Alias(
                            this=exp.Window(
                                this=exp.Anonymous(this="CUME_DIST"),
                                partition_by=[exp.Column(this="department")],
                                order=exp.Order(
                                    expressions=[
                                        exp.Ordered(this=exp.Column(this="current_salary"))
                                    ]
                                ),
                            ),
                            alias=exp.to_identifier("CUME_DIST"),
                        ),
                    ],
                    order=exp.Order(
                        expressions=[
                            exp.Ordered(this=exp.Column(this="department")),
                            exp.Ordered(this=exp.Column(this="current_salary")),
                        ]
                    ),
                ).from_("employee_table"),
                "SELECT id, department, current_salary, CUME_DIST() OVER (PARTITION BY department ORDER BY current_salary) CUME_DIST FROM employee_table ORDER BY department, current_salary",
            ),
            # (exp.Select(expressions=[exp.CurrentCluster()]), "SELECT CURRENT_CLUSTER"),
            (exp.CurrentDate(), "CURDATE()"),
            (exp.CurrentSchema(), "CURRENT_SCHEMA"),
            # (exp.Select(expressions=[exp.CurrentSession()]), "SELECT CURRENT_SESSION"),
            # (
            #     exp.Select(expressions=[exp.CurrentStatement()]),
            #     "SELECT CURRENT_STATEMENT",
            # ),
            (exp.Select(expressions=[exp.CurrentUser()]), "SELECT CURRENT_USER"),
            (exp.CurrentTimestamp(), "CURRENT_TIMESTAMP"),
            (exp.CurrentTimestamp(this=exp.Literal.number(6)), "CURRENT_TIMESTAMP(6)"),
            (
                exp.DateTrunc(
                    this=exp.Literal.string("minute"),
                    expression=exp.Timestamp(this=exp.Literal.string("2006-12-31 23:59:59")),
                ),
                "DATE_TRUNC('minute', TIMESTAMP '2006-12-31 23:59:59')",
            ),
            (
                exp.DateTrunc(
                    this=exp.Literal.string("month"),
                    expression=exp.Date(this=exp.Literal.string("2006-12-31")),
                ),
                "DATE_TRUNC('month', DATE '2006-12-31')",
            ),
            # (
            #     exp.Select(
            #         expressions=[
            #             exp.Alias(
            #                 this=exp.DaysBetween(
            #                     this=exp.Date(this=exp.Literal.string("1999-12-31")),
            #                     expression=exp.Date(this=exp.Literal.string("2000-01-01")),
            #                 ),
            #                 alias=exp.to_identifier("DB1"),
            #             ),
            #             exp.Alias(
            #                 this=exp.DaysBetween(
            #                     this=exp.Timestamp(this=exp.Literal.string("2000-01-01 12:00:00")),
            #                     expression=exp.Timestamp(
            #                         this=exp.Literal.string("1999-12-31 00:00:00")
            #                     ),
            #                 ),
            #                 alias=exp.to_identifier("DB2"),
            #             ),
            #         ]
            #     ),
            #     "SELECT DAYS_BETWEEN(DATE '1999-12-31', DATE '2000-01-01') DB1, DAYS_BETWEEN(TIMESTAMP '2000-01-01 12:00:00', TIMESTAMP '1999-12-31 00:00:00') DB2",
            # ),
            # (exp.Select(expressions=[exp.DBTimezone()]), "SELECT DBTIMEZONE"),
            (
                exp.Select(
                    expressions=[
                        exp.Decode(
                            expressions=[
                                exp.Literal.string("abc"),
                                exp.Literal.string("xyz"),
                                exp.Literal.number(1),
                                exp.Literal.string("abc"),
                                exp.Literal.number(2),
                                exp.Literal.number(3),
                            ]
                        )
                    ]
                ),
                "SELECT DECODE('abc', 'xyz', 1, 'abc', 2, 3)",
            ),
            # (
            #     exp.Select(expressions=[exp.Degrees(this=exp.Anonymous(this="PI"))]),
            #     "SELECT DEGREES(PI())",
            # ),
            # (
            #     exp.Select(
            #         expressions=[
            #             exp.Column(this="id"),
            #             exp.Column(this="department"),
            #             exp.Column(this="current_salary"),
            #             exp.Alias(
            #                 this=exp.Window(
            #                     this=exp.DenseRank(),
            #                     partition_by=[exp.Column(this="department")],
            #                     order=exp.Order(
            #                         expressions=[
            #                             exp.Ordered(this=exp.Column(this="current_salary"))
            #                         ]
            #                     ),
            #                 ),
            #                 alias=exp.to_identifier("DENSE_RANK"),
            #             ),
            #         ],
            #         order=exp.Order(
            #             expressions=[
            #                 exp.Ordered(this=exp.Column(this="department")),
            #                 exp.Ordered(this=exp.Column(this="current_salary")),
            #             ]
            #         ),
            #     ).from_("employee_table"),
            #     "SELECT id, department, current_salary, DENSE_RANK() OVER (PARTITION BY department ORDER BY current_salary) DENSE_RANK FROM employee_table ORDER BY department, current_salary",
            # ),
            # (
            #     exp.Select(
            #         expressions=[
            #             exp.Alias(
            #                 this=exp.Func(
            #                     this="DUMP",
            #                     args={
            #                         "expressions": [
            #                             exp.Literal.string("üäö45"),
            #                             exp.Literal.number(1010),
            #                             exp.Literal.number(1),
            #                             exp.Literal.number(3),
            #                         ]
            #                     },
            #                 ),
            #                 alias=exp.to_identifier("D"),
            #             )
            #         ]
            #     ),
            #     "SELECT DUMP('üäö45', 1010, 1, 3) D",
            # ),
            # (
            #     exp.Select(
            #         expressions=[
            #             exp.Alias(
            #                 this=exp.Dump(
            #                     this=exp.Literal.string("üäö45"),
            #                     format=exp.Literal.number(1010),
            #                     start_position=exp.Literal.number(1),
            #                     length=exp.Literal.number(3),
            #                 ),
            #                 alias=exp.to_identifier("D"),
            #             )
            #         ]
            #     ),
            #     "SELECT DUMP('üäö45', 1010, 1, 3) D",
            # ),
            # (
            #     exp.Select(
            #         expressions=[
            #             exp.Column(this="department"),
            #             exp.Alias(
            #                 this=exp.Every(this=exp.Column(this="age >= 30")),
            #                 alias=exp.to_identifier("EVERY"),
            #             ),
            #         ]
            #     )
            #     .from_("employee_table")
            #     .group_by("department"),
            #     "SELECT department, EVERY(age >= 30) EVERY FROM employee_table GROUP BY department",
            # ),
            (
                exp.Select(
                    expressions=[
                        exp.Alias(
                            this=exp.Extract(
                                this=exp.Timestamp(
                                    this=exp.Literal.string("2000-10-01 12:22:59.123")
                                ),
                                expression=exp.Var(this="SECOND"),
                            ),
                            alias=exp.to_identifier("EXS"),
                        ),
                        exp.Alias(
                            this=exp.Extract(
                                this=exp.Date(this=exp.Literal.string("2000-10-01")),
                                expression=exp.Var(this="MONTH"),
                            ),
                            alias=exp.to_identifier("EXM"),
                        ),
                        exp.Alias(
                            this=exp.Extract(
                                this=exp.Literal(
                                    this="1 23:59:30.123",
                                    is_string=True,
                                    prefix="INTERVAL DAY TO SECOND",
                                ),
                                expression=exp.Var(this="HOUR"),
                            ),
                            alias=exp.to_identifier("EXH"),
                        ),
                    ]
                ),
                "SELECT EXTRACT(SECOND FROM TIMESTAMP '2000-10-01 12:22:59.123') EXS, "
                "EXTRACT(MONTH FROM DATE '2000-10-01') EXM, "
                "EXTRACT(HOUR FROM INTERVAL DAY TO SECOND '1 23:59:30.123') EXH",
            ),
            (
                exp.Select(
                    expressions=[
                        exp.Alias(
                            this=exp.FirstValue(
                                this=exp.Column(this="x"),
                                over=exp.Window(
                                    partition_by=[exp.Column(this="department")],
                                    order=exp.Order(
                                        expressions=[exp.Ordered(this=exp.Column(this="x"))]
                                    ),
                                ),
                            ),
                            alias=exp.to_identifier("fv"),
                        )
                    ]
                ),
                "SELECT FIRST_VALUE(x) OVER (PARTITION BY department ORDER BY x) fv",
            ),
            # (
            #     exp.Select(
            #         expressions=[
            #             exp.Alias(
            #                 this=exp.FromPosixTime(this=exp.Column(this="x")),
            #                 alias=exp.to_identifier("FPT1"),
            #             )
            #         ]
            #     ),
            #     "SELECT FROM_POSIX_TIME(x) FPT1",
            # ),
            (
                exp.Select(
                    expressions=[
                        exp.Alias(
                            this=exp.Greatest(
                                expressions=[
                                    exp.Column(this="x"),
                                    exp.Column(this="y"),
                                    exp.Column(this="z"),
                                ]
                            ),
                            alias=exp.to_identifier("GREATEST"),
                        )
                    ]
                ),
                "SELECT GREATEST(x, y, z) GREATEST",
            ),
            # (
            #     exp.Select(expressions=[exp.Grouping(expressions=[exp.Column(this="region")])]),
            #     "SELECT GROUPING(region)",
            # ),
            # (
            #     exp.Select(
            #         expressions=[
            #             exp.Grouping(expressions=[exp.Column(this="y"), exp.Column(this="m")])
            #         ]
            #     ),
            #     "SELECT GROUPING(y, m)",
            # ),
            (
                exp.Alias(
                    this=exp.GroupConcat(
                        this=exp.Column(this="id"),
                        order=[exp.Ordered(this=exp.Column(this="hire_date"))],
                        separator=exp.Literal.string(", "),
                    ),
                    alias=exp.to_identifier("GROUP_CONCAT_RESULT"),
                ),
                "GROUP_CONCAT(id ORDER BY hire_date SEPARATOR ', ') GROUP_CONCAT_RESULT",
            ),
            (
                exp.Select(expressions=[exp.MD5(expressions=[exp.Column(this="abc")])]),
                "SELECT HASH_MD5(abc)",
            ),
            (
                exp.Select(
                    expressions=[
                        exp.MD5(expressions=[exp.Column(this="c1"), exp.Column(this="c2")])
                    ]
                ),
                "SELECT HASH_MD5(c1, c2)",
            ),
            (
                exp.Select(expressions=[exp.SHA(expressions=[exp.Column(this="abc")])]),
                "SELECT HASH_SHA1(abc)",
            ),
            (
                exp.Select(
                    expressions=[
                        exp.SHA(expressions=[exp.Column(this="c1"), exp.Column(this="c2")])
                    ]
                ),
                "SELECT HASH_SHA1(c1, c2)",
            ),
            # (
            #     exp.Select(expressions=[exp.HashSha256(expressions=[exp.Column(this="abc")])]),
            #     "SELECT HASH_SHA256(abc)",
            # ),
            # (
            #     exp.Select(
            #         expressions=[
            #             exp.HashSha256(expressions=[exp.Column(this="c1"), exp.Column(this="c2")])
            #         ]
            #     ),
            #     "SELECT HASH_SHA256(c1, c2)",
            # ),
            # (
            #     exp.Select(expressions=[exp.HashSha512(expressions=[exp.Column(this="abc")])]),
            #     "SELECT HASH_SHA512(abc)",
            # ),
            # (
            #     exp.Select(
            #         expressions=[
            #             exp.HashSha512(expressions=[exp.Column(this="c1"), exp.Column(this="c2")])
            #         ]
            #     ),
            #     "SELECT HASH_SHA512(c1, c2)",
            # ),
            # (
            #     exp.Select(expressions=[exp.HashTiger(expressions=[exp.Column(this="abc")])]),
            #     "SELECT HASH_TIGER(abc)",
            # ),
            # (
            #     exp.Select(
            #         expressions=[
            #             exp.HashTiger(expressions=[exp.Column(this="c1"), exp.Column(this="c2")])
            #         ]
            #     ),
            #     "SELECT HASH_TIGER(c1, c2)",
            # ),
            # (
            #     exp.Select(expressions=[exp.HashTypeMd5(expressions=[exp.Column(this="abc")])]),
            #     "SELECT HASHTYPE_MD5(abc)",
            # ),
            # (
            #     exp.Select(
            #         expressions=[
            #             exp.HashTypeMd5(expressions=[exp.Column(this="c1"), exp.Column(this="c2")])
            #         ]
            #     ),
            #     "SELECT HASHTYPE_MD5(c1, c2)",
            # ),
            # (
            #     exp.Select(expressions=[exp.HashTypeSha1(expressions=[exp.Column(this="abc")])]),
            #     "SELECT HASHTYPE_SHA1(abc)",
            # ),
            # (
            #     exp.Select(
            #         expressions=[
            #             exp.HashTypeSha1(expressions=[exp.Column(this="c1"), exp.Column(this="c2")])
            #         ]
            #     ),
            #     "SELECT HASHTYPE_SHA1(c1, c2)",
            # ),
            # (
            #     exp.Select(expressions=[exp.HashTypeSha256(expressions=[exp.Column(this="abc")])]),
            #     "SELECT HASHTYPE_SHA256(abc)",
            # ),
            # (
            #     exp.Select(
            #         expressions=[
            #             exp.HashTypeSha256(
            #                 expressions=[exp.Column(this="c1"), exp.Column(this="c2")]
            #             )
            #         ]
            #     ),
            #     "SELECT HASHTYPE_SHA256(c1, c2)",
            # ),
            # (
            #     exp.Select(expressions=[exp.HashTypeSha512(expressions=[exp.Column(this="abc")])]),
            #     "SELECT HASHTYPE_SHA512(abc)",
            # ),
            # (
            #     exp.Select(
            #         expressions=[
            #             exp.HashTypeSha512(
            #                 expressions=[exp.Column(this="c1"), exp.Column(this="c2")]
            #             )
            #         ]
            #     ),
            #     "SELECT HASHTYPE_SHA512(c1, c2)",
            # ),
            # (
            #     exp.Select(expressions=[exp.HashTypeTiger(expressions=[exp.Column(this="abc")])]),
            #     "SELECT HASHTYPE_TIGER(abc)",
            # ),
            # (
            #     exp.Select(
            #         expressions=[
            #             exp.HashTypeTiger(
            #                 expressions=[exp.Column(this="c1"), exp.Column(this="c2")]
            #             )
            #         ]
            #     ),
            #     "SELECT HASHTYPE_TIGER(c1, c2)",
            # ),
            # (
            #     exp.Select(
            #         expressions=[
            #             exp.Hour(
            #                 this=exp.Timestamp(this=exp.Literal.string("2001-02-28 12:00:00"))
            #             ),
            #         ]
            #     ),
            #     "SELECT HOUR(TIMESTAMP '2001-02-28 12:00:00')",
            # ),
            # (
            #     exp.Select(
            #         expressions=[
            #             exp.Alias(
            #                 this=exp.HoursBetween(
            #                     this=exp.Timestamp(this=exp.Literal.string("2000-01-01 12:00:00")),
            #                     expression=exp.Timestamp(
            #                         this=exp.Literal.string("2000-01-01 11:01:05")
            #                     ),
            #                 ),
            #                 alias=exp.to_identifier("HB"),
            #             )
            #         ]
            #     ),
            #     "SELECT HOURS_BETWEEN(TIMESTAMP '2000-01-01 12:00:00', TIMESTAMP '2000-01-01 11:01:05') HB",
            # ),
            (
                exp.Select(
                    expressions=[
                        exp.Column(this="name"),
                        exp.Column(this="age"),
                        exp.Alias(
                            this=exp.If(
                                this=exp.LT(
                                    this=exp.Column(this="age"),
                                    expression=exp.Literal.number(18),
                                ),
                                true=exp.Literal.string("underaged"),
                                false=exp.Literal.string("adult"),
                            ),
                            alias=exp.to_identifier("LEGALITY"),
                        ),
                    ],
                ).from_("persons"),
                "SELECT name, age, IF age < 18 THEN 'underaged' ELSE 'adult' ENDIF LEGALITY FROM persons",
            ),
            (
                exp.Select(
                    expressions=[
                        exp.Alias(
                            this=exp.Initcap(this=exp.Literal.string("ExAsOl is great")),
                            alias=exp.to_identifier("INITCAP"),
                        )
                    ]
                ),
                "SELECT INITCAP('ExAsOl is great') INITCAP",
            ),
            (
                exp.Select(
                    expressions=[
                        exp.Stuff(
                            this=exp.Literal.string("abc"),
                            start=exp.Literal.number(2),
                            length=exp.Literal.number(2),
                            expression=exp.Literal.string("xxx"),
                        )
                    ]
                ),
                "SELECT INSERT('abc', 2, 2, 'xxx')",
            ),
            (
                exp.Select(
                    expressions=[
                        exp.Alias(
                            this=exp.StrPosition(
                                this=exp.Literal.string("abcabcabc"),
                                substr=exp.Literal.string("cab"),
                                position=exp.Literal.number(1),
                                occurrence=exp.Literal.number(1),
                            ),
                            alias="INSTR1",
                        ),
                        exp.Alias(
                            this=exp.StrPosition(
                                this=exp.Literal.string("user1,user2,user3,user4,user5"),
                                substr=exp.Literal.string("user"),
                                position=exp.Literal.number(-1),
                                occurrence=exp.Literal.number(2),
                            ),
                            alias="INSTR2",
                        ),
                    ]
                ),
                "SELECT INSTR('abcabcabc', 'cab') INSTR1, "
                "INSTR('user1,user2,user3,user4,user5', 'user', -1, 2) INSTR2",
            ),
            (
                exp.Select(
                    expressions=[
                        exp.Identifier(this="c1"),
                        exp.Alias(
                            this=exp.Anonymous(this="IPROC"),
                            alias=exp.to_identifier("IPROC"),
                        ),
                    ],
                    order=exp.Order(expressions=[exp.Ordered(this=exp.Identifier(this="c1"))]),
                ).from_("t"),
                "SELECT c1, IPROC() IPROC FROM t ORDER BY c1",
            ),
            (
                exp.Select(
                    expressions=[
                        exp.Alias(
                            this=exp.Is(
                                this=exp.Literal.string("xyz"),
                                type=exp.to_identifier("BOOLEAN"),
                            ),
                            alias=exp.to_identifier("IS_BOOLEAN"),
                        ),
                        exp.Alias(
                            this=exp.Is(
                                this=exp.Literal.string("+12.34"),
                                type=exp.to_identifier("NUMBER"),
                            ),
                            alias=exp.to_identifier("IS_NUMBER"),
                        ),
                        exp.Alias(
                            this=exp.Is(
                                this=exp.Literal.string("12.13.2011"),
                                expression=exp.Literal.string("DD.MM.YYYY"),
                                type=exp.to_identifier("DATE"),
                            ),
                            alias=exp.to_identifier("IS_DATE"),
                        ),
                    ]
                ),
                "SELECT IS_BOOLEAN('xyz') IS_BOOLEAN, IS_NUMBER('+12.34') IS_NUMBER, IS_DATE('12.13.2011', 'DD.MM.YYYY') IS_DATE",
            ),
            # (exp.FirstValue(this=exp.Column(this="x")), "FIRST_VALUE(x)"),
            (
                exp.Alias(
                    this=exp.JSONBExtract(
                        this=exp.Column(this="json"),
                        expressions=[
                            exp.Literal.string("$.firstname"),
                            exp.Literal.string("$.surname"),
                            exp.Literal.string("$.age"),
                            exp.Literal.string("$.error()"),
                        ],
                        emits=[
                            ("forename", "VARCHAR(100)"),
                            ("surname", "VARCHAR(100)"),
                            ("age", "INT"),
                            ("error_column", "VARCHAR(2000000)"),
                        ],
                    ),
                    alias=exp.to_identifier("extracted_json"),
                ),
                "JSON_EXTRACT(json, '$.firstname', '$.surname', '$.age', '$.error()') "
                "EMITS(forename VARCHAR(100), surname VARCHAR(100), age INT, error_column VARCHAR(2000000)) extracted_json",
            ),
            (
                exp.JSONValue(
                    this=exp.Column(this="json"),
                    path=exp.Literal.string("$.name"),
                    null_on_empty=True,
                    default=exp.Literal.string("invalid name"),
                    on_error=True,  # or make this a separate flag if needed
                ),
                "JSON_VALUE(json, '$.name' NULL ON EMPTY DEFAULT 'invalid name' ON ERROR)",
            ),
            (
                exp.JSONValue(
                    this=exp.Column(this="json"),
                    path=exp.Literal.string("$.name"),
                    null_on_empty=True,
                    default=exp.Literal.string("invalid name"),
                    on_error=True,  # or make this a separate flag if needed
                ),
                "JSON_VALUE(json, '$.name' NULL ON EMPTY DEFAULT 'invalid name' ON ERROR)",
            ),
            (
                exp.Select(
                    expressions=[
                        exp.to_identifier("id"),
                        exp.to_identifier("department"),
                        exp.to_identifier("hire_date"),
                        exp.Alias(
                            this=exp.Window(
                                this=exp.Lag(
                                    this=exp.to_identifier("id"),
                                    expression=exp.Literal.number(1),
                                ),
                                partition_by=[exp.to_identifier("department")],
                                order=exp.Order(
                                    expressions=[exp.Ordered(this=exp.to_identifier("hire_date"))]
                                ),
                            ),
                            alias=exp.to_identifier("LAG"),
                        ),
                    ],
                    order=exp.Order(
                        expressions=[
                            exp.Ordered(this=exp.to_identifier("department")),
                            exp.Ordered(this=exp.to_identifier("hire_date")),
                        ]
                    ),
                ).from_("employee_table"),
                "SELECT id, department, hire_date, LAG(id, 1) OVER (PARTITION BY department ORDER BY hire_date) LAG FROM employee_table ORDER BY department, hire_date",
            ),
            (
                exp.Select(
                    expressions=[
                        exp.to_identifier("id"),
                        exp.to_identifier("department"),
                        exp.to_identifier("hire_date"),
                        exp.Alias(
                            this=exp.Window(
                                this=exp.LastValue(this=exp.Column(this="id")),
                                partition_by=[exp.to_identifier("department")],
                                order=exp.Order(
                                    expressions=[exp.Ordered(this=exp.to_identifier("hire_date"))]
                                ),
                            ),
                            alias=exp.to_identifier("LAST_"),
                        ),
                    ],
                    order=exp.Order(
                        expressions=[
                            exp.Ordered(this=exp.to_identifier("department")),
                            exp.Ordered(this=exp.to_identifier("hire_date")),
                        ]
                    ),
                ).from_("employee_table"),
                "SELECT id, department, hire_date, LAST_VALUE(id) OVER (PARTITION BY department ORDER BY hire_date) LAST_ FROM employee_table ORDER BY department, hire_date",
            ),
            # (
            #     exp.Select(
            #         expressions=[
            #             exp.Alias(
            #                 this=exp.LCase(this=exp.Literal.string("AbCdEf")),
            #                 alias=exp.to_identifier("LCASE"),
            #             )
            #         ]
            #     ),
            #     "SELECT LCASE('AbCdEf') LCASE",
            # ),
            (
                exp.Select(
                    expressions=[
                        exp.to_identifier("id"),
                        exp.to_identifier("department"),
                        exp.to_identifier("hire_date"),
                        exp.Alias(
                            this=exp.Window(
                                this=exp.Lead(
                                    this=exp.to_identifier("id"),
                                    expression=exp.Literal.number(1),
                                ),
                                partition_by=[exp.to_identifier("department")],
                                order=exp.Order(
                                    expressions=[exp.Ordered(this=exp.to_identifier("hire_date"))]
                                ),
                            ),
                            alias=exp.to_identifier("LEAD"),
                        ),
                    ],
                    order=exp.Order(
                        expressions=[
                            exp.Ordered(this=exp.to_identifier("department")),
                            exp.Ordered(this=exp.to_identifier("hire_date")),
                        ]
                    ),
                ).from_("employee_table"),
                "SELECT id, department, hire_date, LEAD(id, 1) OVER (PARTITION BY department ORDER BY hire_date) LEAD FROM employee_table ORDER BY department, hire_date",
            ),
            (
                exp.Select(
                    expressions=[
                        exp.Alias(
                            this=exp.Least(
                                expressions=[
                                    exp.Literal.number(3),
                                    exp.Literal.number(1),
                                    exp.Literal.number(5),
                                ]
                            ),
                            alias=exp.to_identifier("LEAST"),
                        )
                    ]
                ),
                "SELECT LEAST(3, 1, 5) LEAST",
            ),
            (
                exp.Select(
                    expressions=[
                        exp.Alias(
                            this=exp.Left(
                                this=exp.Literal.string("abcdef"),
                                expression=exp.Literal.number(3),
                            ),
                            alias=exp.to_identifier("LEFT_SUBSTR"),
                        )
                    ]
                ),
                "SELECT LEFT('abcdef', 3) LEFT_SUBSTR",
            ),
            (
                exp.Select(
                    expressions=[
                        exp.Alias(
                            this=exp.Length(this=exp.Literal.string("abc")),
                            alias=exp.to_identifier("LENGTH"),
                        )
                    ]
                ),
                "SELECT LENGTH('abc') LENGTH",
            ),
            # (
            #     exp.Command(
            #         expressions=[
            #             exp.Select(
            #                 expressions=[
            #                     exp.column("last_name"),
            #                     exp.Level(),
            #                     exp.Alias(
            #                         this=exp.SysConnectByPath(
            #                             this=exp.column("last_name"),
            #                             expressions=[exp.Literal.string("/")],
            #                         ),
            #                         alias=exp.to_identifier("PATH"),
            #                     ),
            #                 ]
            #             ).from_("employees"),
            #             exp.StartWith(
            #                 this=exp.EQ(
            #                     this=exp.column("last_name"),
            #                     expression=exp.Literal.string("Clark"),
            #                 )
            #             ),
            #             exp.Connect(
            #                 this=exp.EQ(
            #                     this=exp.column("employee_id"),
            #                     expression=exp.column("manager_id"),
            #                 ),
            #                 prior=True,
            #             ),
            #         ]
            #     ),
            #     "SELECT last_name, LEVEL, SYS_CONNECT_BY_PATH(last_name, '/') PATH FROM employees START WITH last_name = 'Clark'  CONNECT BY PRIOR employee_id = manager_id",
            # ),
            # (
            #     exp.Command(
            #         expressions=[
            #             exp.Select(
            #                 expressions=[
            #                     exp.column("last_name"),
            #                     exp.Level(),
            #                     exp.Alias(
            #                         this=exp.SysConnectByPath(
            #                             this=exp.column("last_name"),
            #                             expressions=[exp.Literal.string("/")],
            #                         ),
            #                         alias=exp.to_identifier("PATH"),
            #                     ),
            #                 ]
            #             ).from_("employees"),
            #             exp.Connect(
            #                 this=exp.EQ(
            #                     this=exp.column("employee_id"),
            #                     expression=exp.column("manager_id"),
            #                 ),
            #                 prior=True,
            #             ),
            #             exp.StartWith(
            #                 this=exp.EQ(
            #                     this=exp.column("last_name"),
            #                     expression=exp.Literal.string("Clark"),
            #                 )
            #             ),
            #         ]
            #     ),
            #     "SELECT last_name, LEVEL, SYS_CONNECT_BY_PATH(last_name, '/') PATH FROM employees CONNECT BY PRIOR employee_id = manager_id START WITH last_name = 'Clark'",
            # ),
            # (
            #     exp.Select(
            #         expressions=[
            #             exp.Alias(
            #                 this=exp.ListAgg(
            #                     this=exp.Column(this="name"),
            #                     separator=exp.Literal.string(", "),
            #                     order=exp.Column(this="name"),
            #                 ),
            #                 alias=exp.to_identifier("names_list"),
            #             )
            #         ]
            #     ),
            #     "SELECT LISTAGG(name, ', ') WITHIN GROUP (ORDER BY name) names_list",
            # ),
            (
                exp.Select(
                    expressions=[
                        exp.Alias(
                            this=exp.Ln(this=exp.Literal.number(10)),
                            alias=exp.to_identifier("LN"),
                        )
                    ]
                ),
                "SELECT LN(10) LN",
            ),
            # (
            #     exp.Select(
            #         expressions=[
            #             exp.LocalTimestamp(),
            #             exp.LocalTimestamp(precision=exp.Literal.number(6)),
            #         ]
            #     ),
            #     "SELECT LOCALTIMESTAMP, LOCALTIMESTAMP(6)",
            # ),
            # (
            #     exp.Select(
            #         expressions=[
            #             exp.Alias(
            #                 this=exp.Locate(
            #                     this=exp.Literal.string("cab"),
            #                     expression=exp.Literal.string("abcabcabc"),
            #                 ),
            #                 alias=exp.to_identifier("LOCATE1"),
            #             ),
            #             exp.Alias(
            #                 this=exp.Locate(
            #                     this=exp.Literal.string("user"),
            #                     expression=exp.Literal.string("user1,user2,user3,user4,user5"),
            #                     start=exp.Literal.number(-1),
            #                 ),
            #                 alias=exp.to_identifier("LOCATE2"),
            #             ),
            #         ]
            #     ),
            #     "SELECT LOCATE('cab', 'abcabcabc') LOCATE1, LOCATE('user', 'user1,user2,user3,user4,user5', -1) LOCATE2",
            # ),
            # (
            #     exp.Select(
            #         expressions=[
            #             exp.Alias(
            #                 this=exp.Log(
            #                     this=exp.Literal.number(1000),
            #                     base=exp.Literal.number(10),
            #                 ),
            #                 alias="LOG_RESULT",
            #             ),
            #             exp.Alias(
            #                 this=exp.Log2(this=exp.Literal.number(256)),
            #                 alias="LOG2_RESULT",
            #             ),
            #             exp.Alias(
            #                 this=exp.Log10(this=exp.Literal.number(10000)),
            #                 alias="LOG10_RESULT",
            #             ),
            #         ]
            #     ),
            #     "SELECT LOG(1000, 10) LOG_RESULT, LOG2(256) LOG2_RESULT, LOG10(10000) LOG10_RESULT",
            # ),
            (
                exp.Select(expressions=[exp.Lower(this=exp.Literal.string("HELLO"))]),
                "SELECT LOWER('HELLO')",
            ),
            (
                exp.Select(
                    expressions=[
                        exp.Pad(
                            this=exp.Literal.string("abc"),
                            expression=exp.Literal.number(5),
                            fill_pattern=exp.Literal.string("X"),
                            is_left=True,
                        ),
                    ]
                ),
                "SELECT LPAD('abc', 5, 'X')",
            ),
            (
                exp.Select(
                    expressions=[
                        exp.Trim(
                            this=exp.Literal.string("  abc"),
                            expression=exp.Literal.string(" "),
                            position=exp.to_identifier("LEADING"),
                        )
                    ]
                ),
                "SELECT TRIM(LEADING ' ' FROM '  abc')",
            ),
            # (
            #     exp.Select(
            #         expressions=[
            #             exp.Alias(
            #                 this=exp.Trim(
            #                     this=exp.Literal.string("  sql  "),
            #                     position=exp.to_identifier("LEADING"),
            #                 ),
            #                 alias="TRIMMED",
            #             )
            #         ]
            #     ),
            #     "SELECT LTRIM('  sql  ') TRIMMED",
            # ),
            (
                exp.Mod(this=exp.Column(this="15"), expression=exp.Column(this="6")),
                "MOD(15, 6)",
            ),
            # (
            #     exp.Select(
            #         expressions=[
            #             exp.Alias(
            #                 this=exp.Mid(
            #                     this=exp.Literal.string("abcdef"),
            #                     start=exp.Literal.number(2),
            #                 ),
            #                 alias="MID_COL",
            #             )
            #         ]
            #     ),
            #     "SELECT MID('abcdef', 2) MID_COL",
            # ),
            # (
            #     exp.Select(
            #         expressions=[
            #             exp.Alias(
            #                 this=exp.Mid(
            #                     this=exp.Literal.string("abcdef"),
            #                     start=exp.Literal.number(2),
            #                     length=exp.Literal.number(3),
            #                 ),
            #                 alias="MID_COL",
            #             )
            #         ]
            #     ),
            #     "SELECT MID('abcdef', 2, 3) MID_COL",
            # ),
            # (
            #     exp.Select(
            #         expressions=[
            #             exp.Alias(
            #                 this=exp.MinScale(this=exp.Literal.number("123.00000")),
            #                 alias="S1",
            #             ),
            #             exp.Alias(
            #                 this=exp.MinScale(this=exp.Literal.number("9.99999999999")),
            #                 alias="S2",
            #             ),
            #             exp.Alias(
            #                 this=exp.MinScale(this=exp.Literal.number("-0.0045600")),
            #                 alias="S3",
            #             ),
            #         ]
            #     ),
            #     "SELECT MIN_SCALE(123.00000) S1, MIN_SCALE(9.99999999999) S2, MIN_SCALE(-0.0045600) S3",
            # ),
            (
                exp.Select(
                    expressions=[
                        exp.Alias(
                            this=exp.Anonymous(
                                this="MINUTES_BETWEEN",
                                expressions=[
                                    exp.Timestamp(this=exp.Literal.string("2012-03-25 02:30:00")),
                                    exp.Timestamp(this=exp.Literal.string("2000-01-01 12:00:02")),
                                ],
                            ),
                            alias="MINUTES",
                        )
                    ]
                ),
                "SELECT MINUTES_BETWEEN(TIMESTAMP '2012-03-25 02:30:00', TIMESTAMP '2000-01-01 12:00:02') MINUTES",
            ),
            (
                exp.Select(
                    expressions=[exp.Alias(this=exp.Anonymous(this="NOW"), alias="NOW_TIME")]
                ),
                "SELECT NOW() NOW_TIME",
            ),
            (
                exp.Select(
                    expressions=[exp.Alias(this=exp.Anonymous(this="NPROC"), alias="PROC_COUNT")]
                ),
                "SELECT NPROC() PROC_COUNT",
            ),
            (
                exp.Alias(
                    this=exp.NthValue(
                        this=exp.Column(this="id"),
                        expression=exp.Literal.number(3),
                        from_last=True,
                        respect_nulls=True,
                        over=exp.Window(
                            partition_by=[exp.Column(this="department")],
                            order=exp.Order(
                                expressions=[exp.Ordered(this=exp.Column(this="hire_date"))]
                            ),
                        ),
                    ),
                    alias=exp.to_identifier("NTH_VAL"),
                ),
                "NTH_VALUE(id, 3) FROM LAST RESPECT NULLS OVER (PARTITION BY department ORDER BY hire_date) NTH_VAL",
            ),
            (
                exp.Select(
                    expressions=[
                        exp.to_identifier("id"),
                        exp.to_identifier("department"),
                        exp.to_identifier("hire_date"),
                        exp.Alias(
                            this=exp.Window(
                                this=exp.Anonymous(
                                    this="NTILE", expressions=[exp.Literal.number(4)]
                                ),
                                partition_by=[exp.to_identifier("department")],
                                order=exp.Order(
                                    expressions=[exp.Ordered(this=exp.to_identifier("hire_date"))]
                                ),
                            ),
                            alias=exp.to_identifier("NTILE"),
                        ),
                    ],
                    order=exp.Order(
                        expressions=[
                            exp.Ordered(this=exp.to_identifier("department")),
                            exp.Ordered(this=exp.to_identifier("hire_date")),
                        ]
                    ),
                ).from_("employee_table"),
                "SELECT id, department, hire_date, NTILE(4) OVER (PARTITION BY department ORDER BY hire_date) NTILE FROM employee_table ORDER BY department, hire_date",
            ),
            (
                exp.Select(
                    expressions=[
                        exp.Alias(
                            this=exp.Anonymous(
                                this="NULLIF",
                                expressions=[
                                    exp.Column(this="1"),
                                    exp.Column(this="2"),
                                ],
                            ),
                            alias="NULLIF1",
                        ),
                        exp.Alias(
                            this=exp.Anonymous(
                                this="NULLIF",
                                expressions=[
                                    exp.Column(this="1"),
                                    exp.Column(this="1"),
                                ],
                            ),
                            alias="NULLIF2",
                        ),
                    ]
                ),
                "SELECT NULLIF(1, 2) NULLIF1, NULLIF(1, 1) NULLIF2",
            ),
            (
                exp.Select(
                    expressions=[
                        exp.Alias(
                            this=exp.Anonymous(
                                this="NULLIFZERO",
                                expressions=[
                                    exp.Column(this="0"),
                                ],
                            ),
                            alias="NIZ1",
                        ),
                        exp.Alias(
                            this=exp.Anonymous(
                                this="NULLIFZERO",
                                expressions=[
                                    exp.Column(this="1"),
                                ],
                            ),
                            alias="NIZ2",
                        ),
                    ]
                ),
                "SELECT NULLIFZERO(0) NIZ1, NULLIFZERO(1) NIZ2",
            ),
            (
                exp.Select(
                    expressions=[
                        exp.Alias(
                            this=exp.Anonymous(
                                this="NUMTODSINTERVAL",
                                expressions=[
                                    exp.Column(this="3.2"),
                                    exp.Literal.string("HOUR"),
                                ],
                            ),
                            alias="NUMTODSINTERVAL",
                        )
                    ]
                ),
                "SELECT NUMTODSINTERVAL(3.2, 'HOUR') NUMTODSINTERVAL",
            ),
            (
                exp.Select(
                    expressions=[
                        exp.Alias(
                            this=exp.Anonymous(
                                this="NUMTOYMINTERVAL",
                                expressions=[
                                    exp.Column(this="3.5"),
                                    exp.Literal.string("YEAR"),
                                ],
                            ),
                            alias="NUMTOYMINTERVAL",
                        )
                    ]
                ),
                "SELECT NUMTOYMINTERVAL(3.5, 'YEAR') NUMTOYMINTERVAL",
            ),
            (
                exp.Select(
                    expressions=[
                        exp.Alias(
                            this=exp.Anonymous(
                                this="NVL",
                                expressions=[
                                    exp.Column(this="NULL"),
                                    exp.Literal.string("abc"),
                                ],
                            ),
                            alias="NVL_1",
                        ),
                        exp.Alias(
                            this=exp.Anonymous(
                                this="NVL",
                                expressions=[
                                    exp.Literal.string("xyz"),
                                    exp.Literal.string("abc"),
                                ],
                            ),
                            alias="NVL_2",
                        ),
                    ]
                ),
                "SELECT NVL(NULL, 'abc') NVL_1, NVL('xyz', 'abc') NVL_2",
            ),
            (
                exp.Select(
                    expressions=[
                        exp.Alias(
                            this=exp.Anonymous(
                                this="NVL2",
                                expressions=[
                                    exp.Column(this="NULL"),
                                    exp.Literal.number(2),
                                    exp.Literal.number(3),
                                ],
                            ),
                            alias="NVL_1",
                        ),
                        exp.Alias(
                            this=exp.Anonymous(
                                this="NVL2",
                                expressions=[
                                    exp.Literal.number(1),
                                    exp.Literal.number(2),
                                    exp.Literal.number(3),
                                ],
                            ),
                            alias="NVL_2",
                        ),
                    ]
                ),
                "SELECT NVL2(NULL, 2, 3) NVL_1, NVL2(1, 2, 3) NVL_2",
            ),
            (
                exp.Select(
                    expressions=[
                        exp.Alias(
                            this=exp.Anonymous(
                                this="OCTET_LENGTH",
                                expressions=[exp.Literal.string("äöü")],
                            ),
                            alias="OCT_LENGTH",
                        )
                    ]
                ),
                "SELECT OCTET_LENGTH('äöü') OCT_LENGTH",
            ),
            (
                exp.Select(expressions=[exp.Alias(this=exp.Anonymous(this="PI"), alias="PI_VAL")]),
                "SELECT PI() PI_VAL",
            ),
            (
                exp.Select(
                    expressions=[
                        exp.to_identifier("id"),
                        exp.to_identifier("department"),
                        exp.to_identifier("current_salary"),
                        exp.Alias(
                            this=exp.Window(
                                this=exp.Anonymous(this="PERCENT_RANK"),
                                partition_by=[exp.to_identifier("department")],
                                order=exp.Order(
                                    expressions=[
                                        exp.Ordered(this=exp.Column(this="current_salary"))
                                    ]
                                ),
                            ),
                            alias=exp.to_identifier("PERCENT_RANK"),
                        ),
                    ],
                    order=exp.Order(
                        expressions=[
                            exp.Ordered(this=exp.to_identifier("department")),
                            exp.Ordered(this=exp.to_identifier("current_salary")),
                        ]
                    ),
                ).from_("employee_table"),
                "SELECT id, department, current_salary, PERCENT_RANK() OVER (PARTITION BY department ORDER BY current_salary) PERCENT_RANK FROM employee_table ORDER BY department, current_salary",
            ),
            (
                exp.Alias(
                    this=exp.PercentileDisc(
                        this=exp.Literal.number(0.7),
                        order=exp.Order(
                            expressions=[exp.Ordered(this=exp.Column(this="current_salary"))]
                        ),
                        over=exp.Window(partition_by=[exp.Column(this="department")]),
                    ),
                    alias=exp.to_identifier("PERCENTILE_DISC"),
                ),
                "PERCENTILE_DISC(0.7) WITHIN GROUP (ORDER BY current_salary) OVER (PARTITION BY department) PERCENTILE_DISC",
            ),
            (
                exp.Alias(
                    this=exp.PercentileCont(
                        this=exp.Literal.number(0.7),
                        order=exp.Order(
                            expressions=[exp.Ordered(this=exp.Column(this="current_salary"))]
                        ),
                        over=exp.Window(partition_by=[exp.Column(this="department")]),
                    ),
                    alias=exp.to_identifier("PERCENTILE_CONT"),
                ),
                "PERCENTILE_CONT(0.7) WITHIN GROUP (ORDER BY current_salary) OVER (PARTITION BY department) PERCENTILE_CONT",
            ),
            (
                exp.Alias(
                    this=exp.StrPosition(
                        this=exp.Literal.string("abcabcabc"),
                        substr=exp.Literal.string("cab"),
                    ),
                    alias=exp.to_identifier("POS"),
                ),
                "POSITION('cab' IN 'abcabcabc') POS",
            ),
            (
                exp.Alias(
                    this=exp.Pow(this=exp.Literal.number(2), expression=exp.Literal.number(10)),
                    alias=exp.to_identifier("POWER"),
                ),
                "POWER(2, 10) POWER",
            ),
            (
                exp.Select(
                    expressions=[
                        exp.Alias(
                            this=exp.Anonymous(
                                this="POSIX_TIME",
                                expressions=[exp.Literal.string("1970-01-01 00:00:01")],
                            ),
                            alias="PT1",
                        ),
                        exp.Alias(
                            this=exp.Anonymous(
                                this="POSIX_TIME",
                                expressions=[exp.Literal.string("2009-02-13 23:31:30")],
                            ),
                            alias="PT2",
                        ),
                    ]
                ),
                "SELECT POSIX_TIME('1970-01-01 00:00:01') PT1, POSIX_TIME('2009-02-13 23:31:30') PT2",
            ),
            (
                exp.Select(
                    expressions=[
                        exp.Alias(
                            this=exp.Rand(),
                            alias="RANDOM_1",
                        ),
                        exp.Alias(
                            this=exp.Rand(
                                expressions=[
                                    exp.Literal.number(5),
                                    exp.Literal.number(20),
                                ],
                            ),
                            alias="RANDOM_2",
                        ),
                    ]
                ),
                "SELECT RANDOM() RANDOM_1, RANDOM(5, 20) RANDOM_2",
            ),
            (
                exp.Select(
                    expressions=[
                        exp.to_identifier("id"),
                        exp.to_identifier("department"),
                        exp.to_identifier("current_salary"),
                        exp.Alias(
                            this=exp.Window(
                                this=exp.Anonymous(this="RANK"),
                                partition_by=[exp.to_identifier("department")],
                                order=exp.Order(
                                    expressions=[
                                        exp.Ordered(this=exp.Column(this="current_salary"))
                                    ]
                                ),
                            ),
                            alias=exp.to_identifier("RANK"),
                        ),
                    ],
                    order=exp.Order(
                        expressions=[
                            exp.Ordered(this=exp.to_identifier("department")),
                            exp.Ordered(this=exp.to_identifier("current_salary")),
                        ]
                    ),
                ).from_("employee_table"),
                "SELECT id, department, current_salary, RANK() OVER (PARTITION BY department ORDER BY current_salary) RANK FROM employee_table ORDER BY department, current_salary",
            ),
            (
                exp.Select(
                    expressions=[
                        exp.to_identifier("id"),
                        exp.to_identifier("department"),
                        exp.to_identifier("current_salary"),
                        exp.Alias(
                            this=exp.Window(
                                this=exp.Anonymous(
                                    this="RATIO_TO_REPORT",
                                    expressions=[exp.Column(this="current_salary")],
                                ),
                                partition_by=[exp.to_identifier("department")],
                            ),
                            alias=exp.to_identifier("RATIO_TO_REPORT"),
                        ),
                    ],
                    order=exp.Order(
                        expressions=[
                            exp.Ordered(this=exp.to_identifier("department")),
                            exp.Ordered(this=exp.to_identifier("current_salary")),
                        ]
                    ),
                ).from_("employee_table"),
                "SELECT id, department, current_salary, RATIO_TO_REPORT(current_salary) OVER (PARTITION BY department) RATIO_TO_REPORT FROM employee_table ORDER BY department, current_salary",
            ),
            (
                exp.Select(
                    expressions=[
                        exp.Alias(
                            this=exp.Anonymous(
                                this="REGEXP_INSTR",
                                expressions=[
                                    exp.Literal.string("Phone: +497003927877678"),
                                    exp.Literal.string(r"\+?\d+"),
                                ],
                            ),
                            alias="REGEXP_INSTR1",
                        ),
                        exp.Alias(
                            this=exp.Anonymous(
                                this="REGEXP_INSTR",
                                expressions=[
                                    exp.Literal.string(
                                        "From: my_mail@yahoo.com - To: SERVICE@EXASOL.COM"
                                    ),
                                    exp.Literal.string(
                                        r"(?i)[a-z0-9._%+-]+@[a-z0-9.-]+\.[a-z]{2,4}"
                                    ),
                                    exp.Literal.number(1),
                                    exp.Literal.number(2),
                                ],
                            ),
                            alias="REGEXP_INSTR2",
                        ),
                    ]
                ),
                r"SELECT REGEXP_INSTR('Phone: +497003927877678', '\+?\d+') REGEXP_INSTR1, REGEXP_INSTR('From: my_mail@yahoo.com - To: SERVICE@EXASOL.COM', '(?i)[a-z0-9._%+-]+@[a-z0-9.-]+\.[a-z]{2,4}', 1, 2) REGEXP_INSTR2",
            ),
            (
                exp.Alias(
                    this=exp.RegexpExtract(
                        this=exp.Literal.string("My mail address is my_mail@yahoo.com"),
                        expression=exp.Literal.string(
                            "(?i)[a-z0-9._%+-]+@[a-z0-9.-]+\\.[a-z]{2,4}"
                        ),
                    ),
                    alias=exp.to_identifier("EMAIL"),
                ),
                "REGEXP_SUBSTR('My mail address is my_mail@yahoo.com', '(?i)[a-z0-9._%+-]+@[a-z0-9.-]+\\.[a-z]{2,4}') EMAIL",
            ),
            (
                exp.Alias(
                    this=exp.RegexpReplace(
                        this=exp.Literal.string("From: my_mail@yahoo.com"),
                        expression=exp.Literal.string(
                            "(?i)^From: ([a-z0-9._%+-]+)@([a-z0-9.-]+\\.[a-z]{2,4}$)"
                        ),
                        replacement=exp.Literal.string("Name: \\1 - Domain: \\2"),
                    ),
                    alias=exp.to_identifier("REGEXP_REPLACE"),
                ),
                "REGEXP_REPLACE('From: my_mail@yahoo.com', '(?i)^From: ([a-z0-9._%+-]+)@([a-z0-9.-]+\\.[a-z]{2,4}$)', 'Name: \\1 - Domain: \\2') REGEXP_REPLACE",
            ),
            (
                exp.Select(
                    expressions=[
                        exp.to_identifier("id"),
                        exp.to_identifier("department"),
                        exp.to_identifier("hire_date"),
                        exp.Alias(
                            this=exp.Window(
                                this=exp.Anonymous(
                                    this="REGR_SLOPE",
                                    expressions=[
                                        exp.Column(this="starting_salary"),
                                        exp.Column(this="current_salary"),
                                    ],
                                ),
                                partition_by=[exp.to_identifier("department")],
                                order=exp.Order(
                                    expressions=[exp.Ordered(this=exp.to_identifier("hire_date"))]
                                ),
                            ),
                            alias=exp.to_identifier("REGR_SLOPE"),
                        ),
                    ],
                    order=exp.Order(
                        expressions=[
                            exp.Ordered(this=exp.to_identifier("department")),
                            exp.Ordered(this=exp.to_identifier("hire_date")),
                        ]
                    ),
                ).from_("employee_table"),
                "SELECT id, department, hire_date, REGR_SLOPE(starting_salary, current_salary) OVER (PARTITION BY department ORDER BY hire_date) REGR_SLOPE FROM employee_table ORDER BY department, hire_date",
            ),
            (
                exp.Select(
                    expressions=[
                        exp.Repeat(this=exp.Literal.string("abc"), times=exp.Literal.number(3))
                    ]
                ),
                "SELECT REPEAT('abc', 3)",
            ),
            (
                exp.Select(
                    expressions=[
                        exp.Alias(
                            this=exp.Anonymous(
                                this="REPLACE",
                                expressions=[
                                    exp.Literal.string("Apple juice is great"),
                                    exp.Literal.string("Apple"),
                                    exp.Literal.string("Orange"),
                                ],
                            ),
                            alias=exp.to_identifier("REPLACE_1"),
                        )
                    ]
                ),
                "SELECT REPLACE('Apple juice is great', 'Apple', 'Orange') REPLACE_1",
            ),
            (
                exp.Select(
                    expressions=[
                        exp.Alias(
                            this=exp.Right(
                                this=exp.Literal.string("abcdef"),
                                expression=exp.Literal.number(3),
                            ),
                            alias="RIGHT_SUBSTR",
                        )
                    ]
                ),
                "SELECT RIGHT('abcdef', 3) RIGHT_SUBSTR",
            ),
            (
                exp.Select(
                    expressions=[
                        exp.Alias(
                            this=exp.Right(
                                this=exp.Literal.string("abcdef"),
                                expression=exp.Literal.number(3),
                            ),
                            alias="RIGHT_SUBSTR",
                        )
                    ]
                ),
                "SELECT RIGHT('abcdef', 3) RIGHT_SUBSTR",
            ),
            (
                exp.Select(expressions=[exp.Round(this=exp.Literal.number(42.678))]),
                "SELECT ROUND(42.678)",
            ),
            (
                exp.Select(
                    expressions=[
                        exp.Round(
                            this=exp.Literal.number(42.678),
                            decimals=exp.Literal.number(2),
                        )
                    ]
                ),
                "SELECT ROUND(42.678, 2)",
            ),
            (
                exp.Select(
                    expressions=[
                        exp.Round(
                            this=exp.Date(this=exp.Literal.string("2023-01-01")),
                            decimals=exp.Literal.string("YYYY"),
                        )
                    ]
                ),
                "SELECT ROUND(DATE '2023-01-01', 'YYYY')",
            ),
            (
                exp.Select(
                    expressions=[
                        exp.Round(
                            this=exp.Date(this=exp.Literal.string("2023-01-01")),
                            decimals=exp.Literal.string("Q"),
                        )
                    ]
                ),
                "SELECT ROUND(DATE '2023-01-01', 'Q')",
            ),
            (
                exp.Select(
                    expressions=[
                        exp.Round(
                            this=exp.Timestamp(this=exp.Literal.string("2023-01-01 10:00:00")),
                            decimals=exp.Literal.string("HH"),
                        )
                    ]
                ),
                "SELECT ROUND(TIMESTAMP '2023-01-01 10:00:00', 'HH')",
            ),
            (
                exp.select(
                    "SALES_ID",
                    exp.Anonymous(this="ROWNUM"),
                )
                .from_("SALES")
                .where(
                    exp.LT(
                        this=exp.Anonymous(this="ROWNUM"),
                        expression=exp.Literal.number(10),
                    )
                ),
                "SELECT SALES_ID, ROWNUM FROM SALES WHERE ROWNUM < 10",
            ),
            (
                exp.Select(
                    expressions=[
                        exp.to_identifier("id"),
                        exp.to_identifier("department"),
                        exp.to_identifier("hire_date"),
                        exp.Alias(
                            this=exp.Window(
                                this=exp.Anonymous(
                                    this="ROW_NUMBER",
                                    # expressions=[
                                    #     exp.Column(this="starting_salary"),
                                    #     exp.Column(this="current_salary"),
                                    # ],
                                ),
                                partition_by=[exp.to_identifier("department")],
                                order=exp.Order(
                                    expressions=[exp.Ordered(this=exp.to_identifier("hire_date"))]
                                ),
                            ),
                            alias=exp.to_identifier("ROW_NUMBER"),
                        ),
                    ],
                    order=exp.Order(
                        expressions=[
                            exp.Ordered(this=exp.to_identifier("department")),
                            exp.Ordered(this=exp.to_identifier("hire_date")),
                        ]
                    ),
                ).from_("employee_table"),
                "SELECT id, department, hire_date, ROW_NUMBER() OVER (PARTITION BY department ORDER BY hire_date) ROW_NUMBER FROM employee_table ORDER BY department, hire_date",
            ),
            (
                exp.select(
                    exp.Anonymous(this="ROWID"),
                    "i",
                ).from_("t"),
                "SELECT ROWID, i FROM t",
            ),
            (
                exp.Select(
                    expressions=[
                        exp.Pad(
                            this=exp.Literal.string("abc"),
                            expression=exp.Literal.number(5),
                            fill_pattern=exp.Literal.string("X"),
                            is_left=False,
                        ),
                    ]
                ),
                "SELECT RPAD('abc', 5, 'X')",
            ),
            # (
            #     exp.Select(
            #         expressions=[
            #             exp.Anonymous(
            #                 this="RPAD",
            #                 expressions=[
            #                     exp.Literal.string("abc"),
            #                     exp.Literal.number(5),
            #                     exp.Literal.string("X"),
            #                 ],
            #             )
            #         ]
            #     ),
            #     "SELECT RPAD('abc', 5, 'X')",
            # ),
            (
                exp.Select(
                    expressions=[
                        exp.Anonymous(
                            this="RTRIM",
                            expressions=[
                                exp.Literal.string("abcdef"),
                                exp.Literal.string("afe"),
                            ],
                        )
                    ]
                ),
                "SELECT RTRIM('abcdef', 'afe')",
            ),
            (
                exp.Create(
                    this=exp.to_table("scope_view"),
                    kind="VIEW",
                    expression=exp.Select(expressions=[exp.Anonymous(this="SCOPE_USER")]),
                ),
                "CREATE VIEW scope_view AS SELECT SCOPE_USER",
            ),
            (
                exp.Select(
                    expressions=[
                        exp.Anonymous(
                            this="SECOND",
                            expressions=[
                                exp.Timestamp(this=exp.Literal.string("2010-10-20 11:59:40.123")),
                                exp.Literal.number(2),
                            ],
                        )
                    ]
                ),
                "SELECT SECOND(TIMESTAMP '2010-10-20 11:59:40.123', 2)",
            ),
            (
                exp.Select(
                    expressions=[
                        exp.Alias(
                            this=exp.Anonymous(
                                this="SECONDS_BETWEEN",
                                expressions=[
                                    exp.Timestamp(
                                        this=exp.Literal.string("2000-01-01 12:01:02.345")
                                    ),
                                    exp.Timestamp(this=exp.Literal.string("2000-01-01 12:00:00")),
                                ],
                            ),
                            alias=exp.to_identifier("SB"),
                        )
                    ]
                ),
                "SELECT SECONDS_BETWEEN(TIMESTAMP '2000-01-01 12:01:02.345', TIMESTAMP '2000-01-01 12:00:00') SB",
            ),
            (
                exp.Select(
                    expressions=[
                        exp.Alias(
                            this=exp.SessionParameter(
                                this=exp.Identifier(this="current_session"),
                                kind=exp.Literal.string("NLS_FIRST_DAY_OF_WEEK"),
                            ),
                            alias="SESSION_VALUE",
                        )
                    ]
                ),
                "SELECT SESSION_PARAMETER(current_session, 'NLS_FIRST_DAY_OF_WEEK') SESSION_VALUE",
            ),
            (
                exp.select(
                    exp.Anonymous(this="SESSIONTIMEZONE"),
                ),
                "SELECT SESSIONTIMEZONE",
            ),
            (
                exp.Select(
                    expressions=[
                        exp.Sign(this=exp.Literal.number(-123)),
                    ]
                ),
                "SELECT SIGN(-123)",
            ),
            (
                exp.Select(
                    expressions=[
                        exp.Anonymous(
                            this="SIN",
                            expressions=[
                                exp.Div(
                                    this=exp.Anonymous(this="PI"),
                                    expression=exp.Literal.number(3),
                                )
                            ],
                        )
                    ]
                ),
                "SELECT SIN(PI() / 3)",
            ),
            (
                exp.Select(
                    expressions=[
                        exp.Alias(
                            this=exp.Anonymous(
                                this="SINH",
                                expressions=[
                                    exp.Literal.number(0),
                                ],
                            ),
                            alias="SINH",
                        )
                    ]
                ),
                "SELECT SINH(0) SINH",
            ),
            (
                exp.Select(
                    expressions=[
                        exp.Anonymous(
                            this="SOUNDEX",
                            expressions=[
                                exp.Literal.string("smythe"),
                            ],
                        ),
                    ]
                ),
                "SELECT SOUNDEX('smythe')",
            ),
            (
                exp.Select(
                    expressions=[
                        exp.Anonymous(
                            this="SPACE",
                            expressions=[
                                exp.Literal.number(5),
                            ],
                        ),
                    ]
                ),
                "SELECT SPACE(5)",
            ),
            (
                exp.Select(
                    expressions=[
                        exp.Sqrt(
                            this=exp.Literal.number(2),
                        ),
                    ]
                ),
                "SELECT SQRT(2)",
            ),
            (
                exp.Select(
                    expressions=[
                        exp.Anonymous(
                            this="ST_EQUALS",
                            expressions=[
                                exp.Identifier(this="geom1"),
                                exp.Identifier(this="geom2"),
                            ],
                        )
                    ]
                ),
                "SELECT ST_EQUALS(geom1, geom2)",
            ),
            (
                exp.Select(
                    expressions=[
                        exp.to_identifier("id"),
                        exp.to_identifier("department"),
                        exp.to_identifier("hire_date"),
                        exp.to_identifier("current_salary"),
                        exp.Alias(
                            this=exp.Window(
                                this=exp.Stddev(
                                    this=exp.to_identifier("current_salary"),
                                ),
                                partition_by=[exp.to_identifier("department")],
                                order=exp.Order(
                                    expressions=[exp.Ordered(this=exp.to_identifier("hire_date"))]
                                ),
                            ),
                            alias=exp.to_identifier("STDDEV"),
                        ),
                    ],
                    order=exp.Order(
                        expressions=[
                            exp.Ordered(this=exp.to_identifier("department")),
                            exp.Ordered(this=exp.to_identifier("hire_date")),
                        ]
                    ),
                ).from_("employee_table"),
                "SELECT id, department, hire_date, current_salary, STDDEV(current_salary) OVER (PARTITION BY department ORDER BY hire_date) STDDEV FROM employee_table ORDER BY department, hire_date",
            ),
            (
                exp.Select(
                    expressions=[
                        exp.to_identifier("id"),
                        exp.to_identifier("department"),
                        exp.to_identifier("hire_date"),
                        exp.to_identifier("current_salary"),
                        exp.Alias(
                            this=exp.Window(
                                this=exp.StddevPop(
                                    this=exp.to_identifier("current_salary"),
                                ),
                                partition_by=[exp.to_identifier("department")],
                                order=exp.Order(
                                    expressions=[exp.Ordered(this=exp.to_identifier("hire_date"))]
                                ),
                            ),
                            alias=exp.to_identifier("STDDEV_POP"),
                        ),
                    ],
                    order=exp.Order(
                        expressions=[
                            exp.Ordered(this=exp.to_identifier("department")),
                            exp.Ordered(this=exp.to_identifier("hire_date")),
                        ]
                    ),
                ).from_("employee_table"),
                "SELECT id, department, hire_date, current_salary, STDDEV_POP(current_salary) OVER (PARTITION BY department ORDER BY hire_date) STDDEV_POP FROM employee_table ORDER BY department, hire_date",
            ),
            (
                exp.Select(
                    expressions=[
                        exp.to_identifier("id"),
                        exp.to_identifier("department"),
                        exp.to_identifier("hire_date"),
                        exp.to_identifier("current_salary"),
                        exp.Alias(
                            this=exp.Window(
                                this=exp.StddevSamp(
                                    this=exp.to_identifier("current_salary"),
                                ),
                                partition_by=[exp.to_identifier("department")],
                                order=exp.Order(
                                    expressions=[exp.Ordered(this=exp.to_identifier("hire_date"))]
                                ),
                            ),
                            alias=exp.to_identifier("STDDEV_SAMP"),
                        ),
                    ],
                    order=exp.Order(
                        expressions=[
                            exp.Ordered(this=exp.to_identifier("department")),
                            exp.Ordered(this=exp.to_identifier("hire_date")),
                        ]
                    ),
                ).from_("employee_table"),
                "SELECT id, department, hire_date, current_salary, STDDEV_SAMP(current_salary) OVER (PARTITION BY department ORDER BY hire_date) STDDEV_SAMP FROM employee_table ORDER BY department, hire_date",
            ),
            (
                exp.Select(
                    expressions=[
                        exp.Alias(
                            this=exp.Substring(
                                this=exp.Literal.string("abcdef"),
                                start=exp.Literal.number(4),
                                length=exp.Literal.number(2),
                            ),
                            alias="S2",
                        )
                    ]
                ),
                "SELECT SUBSTR('abcdef', 4, 2) S2",
                # "SELECT SUBSTRING('abcdef' FROM 4 FOR 2) S2",
            ),
            (
                exp.Select(
                    expressions=[
                        exp.to_identifier("id"),
                        exp.to_identifier("department"),
                        exp.to_identifier("hire_date"),
                        exp.to_identifier("current_salary"),
                        exp.Alias(
                            this=exp.Window(
                                this=exp.Sum(
                                    this=exp.to_identifier("current_salary"),
                                ),
                                partition_by=[exp.to_identifier("department")],
                                order=exp.Order(
                                    expressions=[exp.Ordered(this=exp.to_identifier("hire_date"))]
                                ),
                            ),
                            alias=exp.to_identifier("SUM_SALARY"),
                        ),
                    ],
                    order=exp.Order(
                        expressions=[
                            exp.Ordered(this=exp.to_identifier("department")),
                            exp.Ordered(this=exp.to_identifier("hire_date")),
                        ]
                    ),
                ).from_("employee_table"),
                "SELECT id, department, hire_date, current_salary, SUM(current_salary) OVER (PARTITION BY department ORDER BY hire_date) SUM_SALARY FROM employee_table ORDER BY department, hire_date",
            ),
            (
                exp.Select(expressions=[exp.Alias(this=exp.Anonymous(this="SYS_GUID"))]),
                "SELECT SYS_GUID() ",
            ),
            (
                exp.Select(
                    expressions=[
                        exp.Anonymous(this="SYSTIMESTAMP"),
                        exp.Anonymous(
                            this="SYSTIMESTAMP",
                            expressions=[exp.Literal.number(6)],
                        ),
                    ]
                ),
                "SELECT SYSTIMESTAMP, SYSTIMESTAMP(6)",
            ),
            (
                exp.Select(
                    expressions=[
                        exp.Anonymous(
                            this="TAN",
                            expressions=[
                                exp.Div(
                                    this=exp.Anonymous(this="PI"),
                                    expression=exp.Literal.number(4),
                                )
                            ],
                        )
                    ]
                ),
                "SELECT TAN(PI() / 4)",
            ),
            (
                exp.Select(
                    expressions=[
                        exp.Alias(
                            this=exp.Anonymous(this="TANH", expressions=[exp.Literal.number(0)]),
                            alias="TANH",
                        )
                    ]
                ),
                "SELECT TANH(0) TANH",
            ),
            (
                exp.Select(
                    expressions=[
                        exp.Alias(
                            this=exp.ToChar(
                                expressions=[
                                    exp.Date(this=exp.Literal.string("1999-12-31")),
                                ],
                            ),
                            alias="TO_CHAR",
                        )
                    ]
                ),
                "SELECT TO_CHAR(DATE '1999-12-31') TO_CHAR",
            ),
            (
                exp.Select(
                    expressions=[
                        exp.Alias(
                            this=exp.ToChar(
                                expressions=[
                                    exp.Timestamp(this=exp.Literal.string("1999-12-31 23:59:00")),
                                    exp.Literal.string("HH24:MI:SS DD-MM-YYYY"),
                                ],
                            ),
                            alias="TO_CHAR",
                        )
                    ]
                ),
                "SELECT TO_CHAR(TIMESTAMP '1999-12-31 23:59:00', 'HH24:MI:SS DD-MM-YYYY') TO_CHAR",
            ),
            (
                exp.Select(
                    expressions=[
                        exp.Alias(
                            this=exp.ToChar(
                                expressions=[
                                    exp.Date(this=exp.Literal.string("2013-12-16")),
                                    exp.Literal.string("DD. MON YYYY"),
                                    exp.Literal.string("NLS_DATE_LANGUAGE=DEU"),
                                ],
                            ),
                            alias="TO_CHAR",
                        )
                    ]
                ),
                "SELECT TO_CHAR(DATE '2013-12-16', 'DD. MON YYYY', 'NLS_DATE_LANGUAGE=DEU') TO_CHAR",
            ),
            (
                exp.Select(
                    expressions=[
                        exp.Alias(
                            this=exp.ToChar(
                                expressions=[
                                    exp.Literal(this="-12345.67890", is_string=False),
                                    exp.Literal.string("000G000G000D000000MI"),
                                ],
                            ),
                            alias="TO_CHAR",
                        )
                    ]
                ),
                "SELECT TO_CHAR(-12345.67890, '000G000G000D000000MI') TO_CHAR",
            ),
            (
                exp.Select(
                    expressions=[
                        exp.Alias(
                            this=exp.StrToDate(
                                expressions=[
                                    exp.Literal.string("1999-12-31"),
                                ],
                            ),
                            alias="TO_DATE",
                        )
                    ]
                ),
                "SELECT TO_DATE('1999-12-31') TO_DATE",
            ),
            (
                exp.Select(
                    expressions=[
                        exp.Alias(
                            this=exp.StrToDate(
                                expressions=[
                                    exp.Literal.string("31-12-1999"),
                                    exp.Literal.string("DD-MM-YYYY"),
                                ],
                            ),
                            alias="TO_DATE",
                        )
                    ]
                ),
                "SELECT TO_DATE('31-12-1999', 'DD-MM-YYYY') TO_DATE",
            ),
            (
                exp.Select(
                    expressions=[
                        exp.Alias(
                            this=exp.Anonymous(
                                this="TO_DSINTERVAL",
                                expressions=[exp.Literal.string("3 10:59:59.123")],
                            ),
                            alias="TO_DSINTERVAL",
                        )
                    ]
                ),
                "SELECT TO_DSINTERVAL('3 10:59:59.123') TO_DSINTERVAL",
            ),
            (
                exp.Select(
                    expressions=[
                        exp.Alias(
                            this=exp.ToNumber(
                                expressions=[
                                    exp.Literal.string("+123"),
                                ],
                            ),
                            alias="TO_NUMBER1",
                        ),
                        exp.Alias(
                            this=exp.ToNumber(
                                expressions=[
                                    exp.Literal.string("-123.45"),
                                    exp.Literal.string("99999.999"),
                                ],
                            ),
                            alias="TO_NUMBER2",
                        ),
                    ]
                ),
                "SELECT TO_NUMBER('+123') TO_NUMBER1, TO_NUMBER('-123.45', '99999.999') TO_NUMBER2",
            ),
            (
                exp.Select(
                    expressions=[
                        exp.Alias(
                            this=exp.TsOrDsToTimestamp(
                                expressions=[exp.Literal.string("1999-12-31 23:59:00")],
                            ),
                            alias="TO_TIMESTAMP",
                        )
                    ]
                ),
                "SELECT TO_TIMESTAMP('1999-12-31 23:59:00') TO_TIMESTAMP",
            ),
            (
                exp.Select(
                    expressions=[
                        exp.Alias(
                            this=exp.TsOrDsToTimestamp(
                                expressions=[
                                    exp.Literal.string("23:59:00 31-12-1999"),
                                    exp.Literal.string("HH24:MI:SS DD-MM-YYYY"),
                                ],
                            ),
                            alias="TO_TIMESTAMP",
                        )
                    ]
                ),
                "SELECT TO_TIMESTAMP('23:59:00 31-12-1999', 'HH24:MI:SS DD-MM-YYYY') TO_TIMESTAMP",
            ),
            (
                exp.Select(
                    expressions=[
                        exp.Alias(
                            this=exp.Anonymous(
                                this="TO_YMINTERVAL",
                                expressions=[exp.Literal.string("3-11")],
                            ),
                            alias="TO_YMINTERVAL",
                        )
                    ]
                ),
                "SELECT TO_YMINTERVAL('3-11') TO_YMINTERVAL",
            ),
            (
                exp.Select(
                    expressions=[
                        exp.Alias(
                            this=exp.Anonymous(
                                this="TRANSLATE",
                                expressions=[
                                    exp.Literal.string("abcd"),
                                    exp.Literal.string("abc"),
                                    exp.Literal.string("xy"),
                                ],
                            ),
                            alias="TRANSLATE",
                        )
                    ]
                ),
                "SELECT TRANSLATE('abcd', 'abc', 'xy') TRANSLATE",
            ),
            (
                exp.Select(
                    expressions=[
                        exp.Alias(
                            this=exp.Trim(
                                this=exp.Literal.string("abcdef"),
                                expression=exp.Literal.string("acf"),
                                position=False
                            ),
                            alias="TRIM",
                        )
                    ]
                ),
                "SELECT TRIM('acf' FROM 'abcdef') TRIM",
            ),
            (
                exp.Select(
                    expressions=[
                        exp.Trim(
                            this=exp.Literal.string("1234567891"),
                            expression=exp.Literal.string("1"),
                            position="LEADING",
                        )
                    ]
                ),
                "SELECT TRIM(LEADING '1' FROM '1234567891')",
            ),
            (
                exp.Select(
                    expressions=[
                        exp.Trim(
                            this=exp.Literal.string("1234567891"),
                            expression=exp.Literal.string("1"),
                            position="TRAILING",
                        )
                    ]
                ),
                "SELECT TRIM(TRAILING '1' FROM '1234567891')",
            ),
            (
                exp.Select(
                    expressions=[
                        exp.Trim(
                            this=exp.Literal.string("1234567891"),
                            expression=exp.Literal.string("1"),
                            position="BOTH",
                        )
                    ]
                ),
                "SELECT TRIM(BOTH '1' FROM '1234567891')",
            ),
            (
                exp.Select(
                    expressions=[
                        exp.Alias(
                            this=exp.Anonymous(
                                this="TRUNC",
                                expressions=[
                                    exp.Date(this=exp.Literal.string("2006-12-31")),
                                    exp.Literal.string("MM"),
                                ],
                            ),
                            alias=exp.to_identifier("TRUNC"),
                        )
                    ]
                ),
                "SELECT TRUNC(DATE '2006-12-31', 'MM') TRUNC",
            ),
            (
                exp.Select(
                    expressions=[
                        exp.Alias(
                            this=exp.Anonymous(
                                this="TRUNC",
                                expressions=[
                                    exp.Timestamp(this=exp.Literal.string("2006-12-31 23:59:59")),
                                    exp.Literal.string("MI"),
                                ],
                            ),
                            alias=exp.to_identifier("TRUNC"),
                        )
                    ]
                ),
                "SELECT TRUNC(TIMESTAMP '2006-12-31 23:59:59', 'MI') TRUNC",
            ),
            (
                exp.Select(
                    expressions=[
                        exp.Alias(
                            this=exp.Anonymous(
                                this="TRUNC",
                                expressions=[
                                    exp.Literal(
                                        this="123.456",
                                        is_string=False,
                                    ),
                                    exp.Literal.number(2),
                                ],
                            ),
                            alias=exp.to_identifier("TRUNC"),
                        )
                    ]
                ),
                "SELECT TRUNC(123.456, 2) TRUNC",
            ),
            (
                exp.Select(
                    expressions=[
                        exp.Anonymous(
                            this="TYPEOF",
                            expressions=[
                                exp.Anonymous(
                                    this="TYPEOF",
                                    expressions=[exp.Column(this=exp.to_identifier("int_col"))],
                                )
                            ],
                        )
                    ],
                ).from_("TYPE_TABLE"),
                "SELECT TYPEOF(TYPEOF(int_col)) FROM TYPE_TABLE",
            ),
            (
                exp.Select(
                    expressions=[
                        exp.Anonymous(
                            this="TYPEOF",
                            expressions=[
                                exp.Mul(
                                    this=exp.Literal.number(1),
                                    expression=exp.Literal.number(0.1),
                                )
                            ],
                        ),
                        exp.Anonymous(
                            this="TYPEOF",
                            expressions=[
                                exp.Mul(
                                    this=exp.Literal.number(0.1),
                                    expression=exp.Literal.number(1),
                                )
                            ],
                        ),
                    ]
                ),
                "SELECT TYPEOF(1 * 0.1), TYPEOF(0.1 * 1)",
            ),
            (
                exp.Select(
                    expressions=[
                        exp.Alias(
                            this=exp.Anonymous(
                                this="UCASE",
                                expressions=[
                                    exp.Literal.string("AbCdEf"),
                                ],
                            ),
                            alias="UCASE",
                        )
                    ]
                ),
                "SELECT UCASE('AbCdEf') UCASE",
            ),
            (
                exp.Select(
                    expressions=[
                        exp.Alias(
                            this=exp.Unicode(this=exp.Literal.string("ä")),
                            alias="UNICODE",
                        )
                    ]
                ),
                "SELECT UNICODE('ä') UNICODE",
            ),
            (
                exp.Select(
                    expressions=[
                        exp.Alias(
                            this=exp.Anonymous(
                                this="UNICODECHR",
                                expressions=[
                                    exp.Literal.number(252),
                                ],
                            ),
                            alias="UNICODECHR",
                        )
                    ]
                ),
                "SELECT UNICODECHR(252) UNICODECHR",
            ),
            (
                exp.Select(
                    expressions=[
                        exp.Alias(
                            this=exp.Upper(
                                this=exp.Literal.string("AbCdEf"),
                            ),
                            alias="UPPER",
                        )
                    ]
                ),
                "SELECT UPPER('AbCdEf') UPPER",
            ),
            (
                exp.Select(
                    expressions=[
                        exp.Anonymous(this="IPROC"),
                        exp.Identifier(this="c1"),
                        exp.Alias(
                            this=exp.Anonymous(
                                this="VALUE2PROC",
                                expressions=[
                                    exp.to_identifier("c1"),
                                ],
                            ),
                            alias="V2P_1",
                        ),
                        exp.Identifier(this="c2"),
                        exp.Alias(
                            this=exp.Anonymous(
                                this="VALUE2PROC",
                                expressions=[
                                    exp.to_identifier("c2"),
                                ],
                            ),
                            alias="V2P_2",
                        ),
                    ]
                ).from_("t"),
                "SELECT IPROC(), c1, VALUE2PROC(c1) V2P_1, c2, VALUE2PROC(c2) V2P_2 FROM t",
            ),
            (
                exp.Select(
                    expressions=[
                        exp.to_identifier("id"),
                        exp.to_identifier("department"),
                        exp.to_identifier("hire_date"),
                        exp.to_identifier("current_salary"),
                        exp.Alias(
                            this=exp.Window(
                                this=exp.VariancePop(
                                    this=exp.to_identifier("current_salary"),
                                ),
                                partition_by=[exp.to_identifier("department")],
                                order=exp.Order(
                                    expressions=[exp.Ordered(this=exp.to_identifier("hire_date"))]
                                ),
                            ),
                            alias=exp.to_identifier("VAR_POP"),
                        ),
                    ],
                    order=exp.Order(
                        expressions=[
                            exp.Ordered(this=exp.to_identifier("department")),
                            exp.Ordered(this=exp.to_identifier("hire_date")),
                        ]
                    ),
                ).from_("employee_table"),
                "SELECT id, department, hire_date, current_salary, VAR_POP(current_salary) OVER (PARTITION BY department ORDER BY hire_date) VAR_POP FROM employee_table ORDER BY department, hire_date",
            ),
            (
                exp.Select(
                    expressions=[
                        exp.to_identifier("id"),
                        exp.to_identifier("department"),
                        exp.to_identifier("hire_date"),
                        exp.to_identifier("current_salary"),
                        exp.Alias(
                            this=exp.Window(
                                this=exp.Variance(
                                    this=exp.to_identifier("current_salary"),
                                    sql_name="VAR_SAMP",
                                ),
                                partition_by=[exp.to_identifier("department")],
                                order=exp.Order(
                                    expressions=[exp.Ordered(this=exp.to_identifier("hire_date"))]
                                ),
                            ),
                            alias=exp.to_identifier("VAR_SAMP"),
                        ),
                    ],
                    order=exp.Order(
                        expressions=[
                            exp.Ordered(this=exp.to_identifier("department")),
                            exp.Ordered(this=exp.to_identifier("hire_date")),
                        ]
                    ),
                ).from_("employee_table"),
                "SELECT id, department, hire_date, current_salary, VAR_SAMP(current_salary) OVER (PARTITION BY department ORDER BY hire_date) VAR_SAMP FROM employee_table ORDER BY department, hire_date",
            ),
            (
                exp.Select(
                    expressions=[
                        exp.to_identifier("id"),
                        exp.to_identifier("department"),
                        exp.to_identifier("hire_date"),
                        exp.to_identifier("current_salary"),
                        exp.Alias(
                            this=exp.Window(
                                this=exp.Variance(
                                    this=exp.to_identifier("current_salary"),
                                ),
                                partition_by=[exp.to_identifier("department")],
                                order=exp.Order(
                                    expressions=[exp.Ordered(this=exp.to_identifier("hire_date"))]
                                ),
                            ),
                            alias=exp.to_identifier("VARIANCE"),
                        ),
                    ],
                    order=exp.Order(
                        expressions=[
                            exp.Ordered(this=exp.to_identifier("department")),
                            exp.Ordered(this=exp.to_identifier("hire_date")),
                        ]
                    ),
                ).from_("employee_table"),
                "SELECT id, department, hire_date, current_salary, VARIANCE(current_salary) OVER (PARTITION BY department ORDER BY hire_date) VARIANCE FROM employee_table ORDER BY department, hire_date",
            ),
            (
                exp.Select(
                    expressions=[
                        exp.Alias(
                            this=exp.Week(this=exp.Date(this=exp.Literal.string("2012-01-05"))),
                            alias=exp.to_identifier("WEEK"),
                        )
                    ]
                ),
                "SELECT WEEK(DATE '2012-01-05') WEEK",
            ),
            (
                exp.Select(
                    expressions=[
                        exp.Alias(
                            this=exp.Anonymous(
                                this="WIDTH_BUCKET",
                                expressions=[
                                    exp.Literal.number("-0.1"),
                                    exp.Literal.number("0"),
                                    exp.Literal.number("1"),
                                    exp.Literal.number("2"),
                                ],
                            ),
                            alias=exp.to_identifier("E1"),
                        ),
                        exp.Alias(
                            this=exp.Anonymous(
                                this="WIDTH_BUCKET",
                                expressions=[
                                    exp.Literal.number("0"),
                                    exp.Literal.number("0"),
                                    exp.Literal.number("1"),
                                    exp.Literal.number("2"),
                                ],
                            ),
                            alias=exp.to_identifier("E2"),
                        ),
                        exp.Alias(
                            this=exp.Anonymous(
                                this="WIDTH_BUCKET",
                                expressions=[
                                    exp.Literal.number("0.49"),
                                    exp.Literal.number("0"),
                                    exp.Literal.number("1"),
                                    exp.Literal.number("2"),
                                ],
                            ),
                            alias=exp.to_identifier("E3"),
                        ),
                        exp.Alias(
                            this=exp.Anonymous(
                                this="WIDTH_BUCKET",
                                expressions=[
                                    exp.Literal.number("0.5"),
                                    exp.Literal.number("0"),
                                    exp.Literal.number("1"),
                                    exp.Literal.number("2"),
                                ],
                            ),
                            alias=exp.to_identifier("E4"),
                        ),
                        exp.Alias(
                            this=exp.Anonymous(
                                this="WIDTH_BUCKET",
                                expressions=[
                                    exp.Literal.number("0.9"),
                                    exp.Literal.number("0"),
                                    exp.Literal.number("1"),
                                    exp.Literal.number("2"),
                                ],
                            ),
                            alias=exp.to_identifier("E5"),
                        ),
                        exp.Alias(
                            this=exp.Anonymous(
                                this="WIDTH_BUCKET",
                                expressions=[
                                    exp.Literal.number("1"),
                                    exp.Literal.number("0"),
                                    exp.Literal.number("1"),
                                    exp.Literal.number("2"),
                                ],
                            ),
                            alias=exp.to_identifier("E6"),
                        ),
                        exp.Alias(
                            this=exp.Anonymous(
                                this="WIDTH_BUCKET",
                                expressions=[
                                    exp.Literal.number("1.1"),
                                    exp.Literal.number("1"),
                                    exp.Literal.number("0"),
                                    exp.Literal.number("2"),
                                ],
                            ),
                            alias=exp.to_identifier("E7"),
                        ),
                        exp.Alias(
                            this=exp.Anonymous(
                                this="WIDTH_BUCKET",
                                expressions=[
                                    exp.Literal.number("1"),
                                    exp.Literal.number("1"),
                                    exp.Literal.number("0"),
                                    exp.Literal.number("2"),
                                ],
                            ),
                            alias=exp.to_identifier("E8"),
                        ),
                        exp.Alias(
                            this=exp.Anonymous(
                                this="WIDTH_BUCKET",
                                expressions=[
                                    exp.Literal.number("0.5"),
                                    exp.Literal.number("1"),
                                    exp.Literal.number("0"),
                                    exp.Literal.number("2"),
                                ],
                            ),
                            alias=exp.to_identifier("E9"),
                        ),
                        exp.Alias(
                            this=exp.Anonymous(
                                this="WIDTH_BUCKET",
                                expressions=[
                                    exp.Literal.number("0.1"),
                                    exp.Literal.number("1"),
                                    exp.Literal.number("0"),
                                    exp.Literal.number("2"),
                                ],
                            ),
                            alias=exp.to_identifier("E10"),
                        ),
                        exp.Alias(
                            this=exp.Anonymous(
                                this="WIDTH_BUCKET",
                                expressions=[
                                    exp.Literal.number("0"),
                                    exp.Literal.number("1"),
                                    exp.Literal.number("0"),
                                    exp.Literal.number("2"),
                                ],
                            ),
                            alias=exp.to_identifier("E11"),
                        ),
                        exp.Alias(
                            this=exp.Anonymous(
                                this="WIDTH_BUCKET",
                                expressions=[
                                    exp.Null(),
                                    exp.Literal.number("0"),
                                    exp.Literal.number("1"),
                                    exp.Literal.number("2"),
                                ],
                            ),
                            alias=exp.to_identifier("E12"),
                        ),
                    ]
                ),
                "SELECT "
                "WIDTH_BUCKET(-0.1, 0, 1, 2) E1, "
                "WIDTH_BUCKET(0, 0, 1, 2) E2, "
                "WIDTH_BUCKET(0.49, 0, 1, 2) E3, "
                "WIDTH_BUCKET(0.5, 0, 1, 2) E4, "
                "WIDTH_BUCKET(0.9, 0, 1, 2) E5, "
                "WIDTH_BUCKET(1, 0, 1, 2) E6, "
                "WIDTH_BUCKET(1.1, 1, 0, 2) E7, "
                "WIDTH_BUCKET(1, 1, 0, 2) E8, "
                "WIDTH_BUCKET(0.5, 1, 0, 2) E9, "
                "WIDTH_BUCKET(0.1, 1, 0, 2) E10, "
                "WIDTH_BUCKET(0, 1, 0, 2) E11, "
                "WIDTH_BUCKET(NULL, 0, 1, 2) E12",
            ),
            (
                exp.Select(
                    expressions=[exp.Year(this=exp.Date(this=exp.Literal.string("2010-10-20")))]
                ),
                "SELECT YEAR(DATE '2010-10-20')",
            ),
            (
                exp.Select(
                    expressions=[
                        exp.Alias(
                            this=exp.Anonymous(
                                this="YEARS_BETWEEN",
                                expressions=[
                                    exp.Date(this=exp.Literal.string("2001-01-01")),
                                    exp.Date(this=exp.Literal.string("2000-06-15")),
                                ],
                            ),
                            alias=exp.to_identifier("YB1"),
                        ),
                        exp.Alias(
                            this=exp.Anonymous(
                                this="YEARS_BETWEEN",
                                expressions=[
                                    exp.Timestamp(this=exp.Literal.string("2001-01-01 12:00:00")),
                                    exp.Timestamp(this=exp.Literal.string("2000-01-01 00:00:00")),
                                ],
                            ),
                            alias=exp.to_identifier("YB2"),
                        ),
                    ]
                ),
                "SELECT YEARS_BETWEEN(DATE '2001-01-01', DATE '2000-06-15') YB1, "
                "YEARS_BETWEEN(TIMESTAMP '2001-01-01 12:00:00', TIMESTAMP '2000-01-01 00:00:00') YB2",
            ),
            (
                exp.Select(
                    expressions=[
                        exp.Alias(
                            this=exp.Anonymous(
                                this="ZEROIFNULL",
                                expressions=[exp.Null()],
                            ),
                            alias=exp.to_identifier("ZIN1"),
                        ),
                        exp.Alias(
                            this=exp.Anonymous(
                                this="ZEROIFNULL",
                                expressions=[exp.Literal.number("1")],
                            ),
                            alias=exp.to_identifier("ZIN2"),
                        ),
                    ]
                ),
                "SELECT ZEROIFNULL(NULL) ZIN1, ZEROIFNULL(1) ZIN2",
            ),
            # (
            #     exp.Select(
            #         expressions=[
            #             exp.Alias(
            #                 this=exp.Anonymous(
            #                     this="SYS_CONNECT_BY_PATH",
            #                     expressions=[
            #                         exp.Identifier(this="last_name"),
            #                         exp.Literal.string("/"),
            #                     ],
            #                 ),
            #                 alias="PATH",
            #             )
            #         ],
            #         where=exp.Where(
            #             this=exp.EQ(
            #                 this=exp.Identifier(this="last_name"),
            #                 expression=exp.Literal.string("Johnson"),
            #             )
            #         ),
            #         connect_by=exp.ConnectBy(
            #             this=exp.EQ(
            #                 this=exp.Identifier(this="employee_id"),
            #                 expression=exp.Identifier(this="manager_id"),
            #             ),
            #             prior=True,
            #         ),
            #         start_with=exp.StartWith(
            #             this=exp.EQ(
            #                 this=exp.Identifier(this="last_name"),
            #                 expression=exp.Literal.string("Clark"),
            #             )
            #         ),
            #     ),
            #     "SELECT SYS_CONNECT_BY_PATH(last_name, '/') PATH FROM employees WHERE last_name = 'Johnson' CONNECT BY PRIOR employee_id = manager_id START WITH last_name = 'Clark'",
            # ),
        ]

        for expression, expected_sql in tests:
            with self.subTest(sql=expected_sql):
                print(generator.sql(expression))
                print(expected_sql)
                self.assertEqual(generator.sql(expression), expected_sql)
                self.assertEqual(generator.sql(expression), expected_sql)<|MERGE_RESOLUTION|>--- conflicted
+++ resolved
@@ -6,24 +6,6 @@
 class TestExasol(Validator):
     dialect = "exasol"
 
-
-    def test_identity_schema_creation(self):
-        # this is a valid exasol schema creation
-        # we can parse the queries
-        # TODO test still fails - need to check what is generated and adapt accordingly
-        self.maxDiff = None
-        queries = [
-            ('DROP SCHEMA IF EXISTS "test_schema" CASCADE', None),
-            ("CREATE SCHEMA IF NOT EXISTS test_schema", None),
-            ("CREATE TABLE test_schema.t1 (a INTEGER NOT NULL PRIMARY KEY,  b VARCHAR(200) UTF8 DEFAULT 'Default Product',  c DATE DEFAULT CURRENT_DATE,  d DECIMAL(15, 3) DEFAULT 0.00,  e BOOLEAN DEFAULT FALSE,  f DOUBLE PRECISION,  g CHAR(10),  h CHAR(20),  i GEOMETRY(4326),  j INTERVAL YEAR(2) TO MONTH,  k HASHTYPE(20 BYTE) )", None),
-            ("CREATE TABLE test_schema.t2 (a INTEGER NOT NULL PRIMARY KEY,  b INTEGER,  c VARCHAR(100) ascii,  d TIMESTAMP,  e INTERVAL DAY TO SECOND(3),  ref_t1_id INTEGER,  CONSTRAINT fk_t2_t1 FOREIGN KEY (ref_t1_id) REFERENCES test_schema.t1(a) )", None),
-            ("CREATE TABLE test_schema.t3 (a SMALLINT NOT NULL PRIMARY KEY,  b VARCHAR(50) NOT NULL,  c CHAR(5) DEFAULT 'N/A',  d BOOLEAN DEFAULT FALSE )", None),
-            ("CREATE TABLE test_schema.t4 (a BIGINT IDENTITY,  b TIMESTAMP WITH LOCAL TIME ZONE DEFAULT CURRENT_TIMESTAMP,  c DOUBLE PRECISION,  d CLOB,  e CLOB(100),  f INTERVAL DAY(2) TO SECOND(3),  ref_t1_id INTEGER,  CONSTRAINT fk_t4_t1 FOREIGN KEY (ref_t1_id) REFERENCES test_schema.t1(a) )", None),
-            ("CREATE TABLE test_schema.t5 (a INTEGER,  b VARCHAR(20),  c DECIMAL(5, 0) DEFAULT 0,  d DATE )", None),
-            ("CREATE TABLE test_schema.t6 (a INTEGER)", None)
-        ]
-        for read, write in queries:
-            self.validate_identity(read,write)
 
     def test_integration_identity(self):
         ######### STRING FUNCTIONS ###########
@@ -713,14 +695,44 @@
             #     .where("last_name='clark'"),
             #     "SELECT CONNECT_BY_ISLEAF, SYS_CONNECT_BY_PATH(last_name, '/') PATH FROM employees WHERE last_name = 'clark'",
             # ),
-            (
-<<<<<<< HEAD
+            # (
+            #     exp.Select(
+            #         expressions=[
+            #             exp.Anonymous(this="CONNECT_BY_ISCYCLE"),
+            #             exp.Alias(
+            #                 this=exp.SysConnectByPath(
+            #                     this=exp.Column(this="last_name"),
+            #                     expressions=[exp.Literal.string("/")],
+            #                 ),
+            #                 alias=exp.to_identifier("PATH"),
+            #             ),
+            #         ],
+            #     )
+            #     .from_("employees")
+            #     .where("last_name='clark'"),
+            #     "SELECT CONNECT_BY_ISCYCLE, SYS_CONNECT_BY_PATH(last_name, '/') PATH FROM employees WHERE last_name = 'clark'",
+            # ),
+            # (
+            #     exp.Select(
+            #         expressions=[
+            #             exp.ConnectByIsLeaf(),
+            #             exp.Alias(
+            #                 this=exp.SysConnectByPath(
+            #                     this=exp.Column(this="last_name"),
+            #                     expressions=[exp.Literal.string("/")],
+            #                 ),
+            #                 alias=exp.to_identifier("PATH"),
+            #             ),
+            #         ],
+            #     )
+            #     .from_("employees")
+            #     .where("last_name='clark'"),
+            #     "SELECT CONNECT_BY_ISLEAF, SYS_CONNECT_BY_PATH(last_name, '/') PATH FROM employees WHERE last_name = 'clark'",
+            # ),
+            (
                 exp.Convert(
                     this=exp.Var(this="CHAR(15)"), expression=exp.Literal.string("ABC")
                 ),
-=======
-                exp.Convert(this=exp.Var(this="CHAR(15)"), expression=exp.Literal.string("ABC")),
->>>>>>> 3e1bf7cb
                 "CONVERT(CHAR(15), 'ABC')",
             ),
             (
@@ -747,7 +759,6 @@
             #     ),
             #     "CONVERT_TZ(TIMESTAMP '2012-03-25 02:30:00', 'Europe/Berlin', 'UTC', 'INVALID REJECT AMBIGUOUS REJECT')",
             # ),
-<<<<<<< HEAD
             # (
             #     exp.Select(
             #         expressions=[
@@ -765,25 +776,6 @@
             #     .group_by("department"),
             #     "SELECT department, CORR(age, current_salary) CORR FROM employee_table GROUP BY department",
             # ),
-=======
-            (
-                exp.Select(
-                    expressions=[
-                        exp.Column(this="department"),
-                        exp.Alias(
-                            this=exp.Corr(
-                                this=exp.Column(this="age"),
-                                expression=exp.Column(this="current_salary"),
-                            ),
-                            alias=exp.to_identifier("CORR"),
-                        ),
-                    ],
-                )
-                .from_("employee_table")
-                .group_by("department"),
-                "SELECT department, CORR(age, current_salary) CORR FROM employee_table GROUP BY department",
-            ),
->>>>>>> 3e1bf7cb
             (
                 exp.Select(
                     expressions=[
@@ -904,6 +896,7 @@
                 "SELECT id, department, current_salary, CUME_DIST() OVER (PARTITION BY department ORDER BY current_salary) CUME_DIST FROM employee_table ORDER BY department, current_salary",
             ),
             # (exp.Select(expressions=[exp.CurrentCluster()]), "SELECT CURRENT_CLUSTER"),
+            # (exp.Select(expressions=[exp.CurrentCluster()]), "SELECT CURRENT_CLUSTER"),
             (exp.CurrentDate(), "CURDATE()"),
             (exp.CurrentSchema(), "CURRENT_SCHEMA"),
             # (exp.Select(expressions=[exp.CurrentSession()]), "SELECT CURRENT_SESSION"),
@@ -911,6 +904,11 @@
             #     exp.Select(expressions=[exp.CurrentStatement()]),
             #     "SELECT CURRENT_STATEMENT",
             # ),
+            # (exp.Select(expressions=[exp.CurrentSession()]), "SELECT CURRENT_SESSION"),
+            # (
+            #     exp.Select(expressions=[exp.CurrentStatement()]),
+            #     "SELECT CURRENT_STATEMENT",
+            # ),
             (exp.Select(expressions=[exp.CurrentUser()]), "SELECT CURRENT_USER"),
             (exp.CurrentTimestamp(), "CURRENT_TIMESTAMP"),
             (exp.CurrentTimestamp(this=exp.Literal.number(6)), "CURRENT_TIMESTAMP(6)"),
@@ -928,6 +926,30 @@
                 ),
                 "DATE_TRUNC('month', DATE '2006-12-31')",
             ),
+            # (
+            #     exp.Select(
+            #         expressions=[
+            #             exp.Alias(
+            #                 this=exp.DaysBetween(
+            #                     this=exp.Date(this=exp.Literal.string("1999-12-31")),
+            #                     expression=exp.Date(this=exp.Literal.string("2000-01-01")),
+            #                 ),
+            #                 alias=exp.to_identifier("DB1"),
+            #             ),
+            #             exp.Alias(
+            #                 this=exp.DaysBetween(
+            #                     this=exp.Timestamp(this=exp.Literal.string("2000-01-01 12:00:00")),
+            #                     expression=exp.Timestamp(
+            #                         this=exp.Literal.string("1999-12-31 00:00:00")
+            #                     ),
+            #                 ),
+            #                 alias=exp.to_identifier("DB2"),
+            #             ),
+            #         ]
+            #     ),
+            #     "SELECT DAYS_BETWEEN(DATE '1999-12-31', DATE '2000-01-01') DB1, DAYS_BETWEEN(TIMESTAMP '2000-01-01 12:00:00', TIMESTAMP '1999-12-31 00:00:00') DB2",
+            # ),
+            # (exp.Select(expressions=[exp.DBTimezone()]), "SELECT DBTIMEZONE"),
             # (
             #     exp.Select(
             #         expressions=[
@@ -1002,6 +1024,38 @@
             #     "SELECT id, department, current_salary, DENSE_RANK() OVER (PARTITION BY department ORDER BY current_salary) DENSE_RANK FROM employee_table ORDER BY department, current_salary",
             # ),
             # (
+            #     exp.Select(expressions=[exp.Degrees(this=exp.Anonymous(this="PI"))]),
+            #     "SELECT DEGREES(PI())",
+            # ),
+            # (
+            #     exp.Select(
+            #         expressions=[
+            #             exp.Column(this="id"),
+            #             exp.Column(this="department"),
+            #             exp.Column(this="current_salary"),
+            #             exp.Alias(
+            #                 this=exp.Window(
+            #                     this=exp.DenseRank(),
+            #                     partition_by=[exp.Column(this="department")],
+            #                     order=exp.Order(
+            #                         expressions=[
+            #                             exp.Ordered(this=exp.Column(this="current_salary"))
+            #                         ]
+            #                     ),
+            #                 ),
+            #                 alias=exp.to_identifier("DENSE_RANK"),
+            #             ),
+            #         ],
+            #         order=exp.Order(
+            #             expressions=[
+            #                 exp.Ordered(this=exp.Column(this="department")),
+            #                 exp.Ordered(this=exp.Column(this="current_salary")),
+            #             ]
+            #         ),
+            #     ).from_("employee_table"),
+            #     "SELECT id, department, current_salary, DENSE_RANK() OVER (PARTITION BY department ORDER BY current_salary) DENSE_RANK FROM employee_table ORDER BY department, current_salary",
+            # ),
+            # (
             #     exp.Select(
             #         expressions=[
             #             exp.Alias(
@@ -1052,6 +1106,20 @@
             #     .group_by("department"),
             #     "SELECT department, EVERY(age >= 30) EVERY FROM employee_table GROUP BY department",
             # ),
+            # (
+            #     exp.Select(
+            #         expressions=[
+            #             exp.Column(this="department"),
+            #             exp.Alias(
+            #                 this=exp.Every(this=exp.Column(this="age >= 30")),
+            #                 alias=exp.to_identifier("EVERY"),
+            #             ),
+            #         ]
+            #     )
+            #     .from_("employee_table")
+            #     .group_by("department"),
+            #     "SELECT department, EVERY(age >= 30) EVERY FROM employee_table GROUP BY department",
+            # ),
             (
                 exp.Select(
                     expressions=[
@@ -1118,6 +1186,17 @@
             #     ),
             #     "SELECT FROM_POSIX_TIME(x) FPT1",
             # ),
+            # (
+            #     exp.Select(
+            #         expressions=[
+            #             exp.Alias(
+            #                 this=exp.FromPosixTime(this=exp.Column(this="x")),
+            #                 alias=exp.to_identifier("FPT1"),
+            #             )
+            #         ]
+            #     ),
+            #     "SELECT FROM_POSIX_TIME(x) FPT1",
+            # ),
             (
                 exp.Select(
                     expressions=[
@@ -1135,6 +1214,18 @@
                 ),
                 "SELECT GREATEST(x, y, z) GREATEST",
             ),
+            # (
+            #     exp.Select(expressions=[exp.Grouping(expressions=[exp.Column(this="region")])]),
+            #     "SELECT GROUPING(region)",
+            # ),
+            # (
+            #     exp.Select(
+            #         expressions=[
+            #             exp.Grouping(expressions=[exp.Column(this="y"), exp.Column(this="m")])
+            #         ]
+            #     ),
+            #     "SELECT GROUPING(y, m)",
+            # ),
             # (
             #     exp.Select(expressions=[exp.Grouping(expressions=[exp.Column(this="region")])]),
             #     "SELECT GROUPING(region)",
@@ -1182,6 +1273,134 @@
                 ),
                 "SELECT HASH_SHA1(c1, c2)",
             ),
+            # (
+            #     exp.Select(expressions=[exp.HashSha256(expressions=[exp.Column(this="abc")])]),
+            #     "SELECT HASH_SHA256(abc)",
+            # ),
+            # (
+            #     exp.Select(
+            #         expressions=[
+            #             exp.HashSha256(expressions=[exp.Column(this="c1"), exp.Column(this="c2")])
+            #         ]
+            #     ),
+            #     "SELECT HASH_SHA256(c1, c2)",
+            # ),
+            # (
+            #     exp.Select(expressions=[exp.HashSha512(expressions=[exp.Column(this="abc")])]),
+            #     "SELECT HASH_SHA512(abc)",
+            # ),
+            # (
+            #     exp.Select(
+            #         expressions=[
+            #             exp.HashSha512(expressions=[exp.Column(this="c1"), exp.Column(this="c2")])
+            #         ]
+            #     ),
+            #     "SELECT HASH_SHA512(c1, c2)",
+            # ),
+            # (
+            #     exp.Select(expressions=[exp.HashTiger(expressions=[exp.Column(this="abc")])]),
+            #     "SELECT HASH_TIGER(abc)",
+            # ),
+            # (
+            #     exp.Select(
+            #         expressions=[
+            #             exp.HashTiger(expressions=[exp.Column(this="c1"), exp.Column(this="c2")])
+            #         ]
+            #     ),
+            #     "SELECT HASH_TIGER(c1, c2)",
+            # ),
+            # (
+            #     exp.Select(expressions=[exp.HashTypeMd5(expressions=[exp.Column(this="abc")])]),
+            #     "SELECT HASHTYPE_MD5(abc)",
+            # ),
+            # (
+            #     exp.Select(
+            #         expressions=[
+            #             exp.HashTypeMd5(expressions=[exp.Column(this="c1"), exp.Column(this="c2")])
+            #         ]
+            #     ),
+            #     "SELECT HASHTYPE_MD5(c1, c2)",
+            # ),
+            # (
+            #     exp.Select(expressions=[exp.HashTypeSha1(expressions=[exp.Column(this="abc")])]),
+            #     "SELECT HASHTYPE_SHA1(abc)",
+            # ),
+            # (
+            #     exp.Select(
+            #         expressions=[
+            #             exp.HashTypeSha1(expressions=[exp.Column(this="c1"), exp.Column(this="c2")])
+            #         ]
+            #     ),
+            #     "SELECT HASHTYPE_SHA1(c1, c2)",
+            # ),
+            # (
+            #     exp.Select(expressions=[exp.HashTypeSha256(expressions=[exp.Column(this="abc")])]),
+            #     "SELECT HASHTYPE_SHA256(abc)",
+            # ),
+            # (
+            #     exp.Select(
+            #         expressions=[
+            #             exp.HashTypeSha256(
+            #                 expressions=[exp.Column(this="c1"), exp.Column(this="c2")]
+            #             )
+            #         ]
+            #     ),
+            #     "SELECT HASHTYPE_SHA256(c1, c2)",
+            # ),
+            # (
+            #     exp.Select(expressions=[exp.HashTypeSha512(expressions=[exp.Column(this="abc")])]),
+            #     "SELECT HASHTYPE_SHA512(abc)",
+            # ),
+            # (
+            #     exp.Select(
+            #         expressions=[
+            #             exp.HashTypeSha512(
+            #                 expressions=[exp.Column(this="c1"), exp.Column(this="c2")]
+            #             )
+            #         ]
+            #     ),
+            #     "SELECT HASHTYPE_SHA512(c1, c2)",
+            # ),
+            # (
+            #     exp.Select(expressions=[exp.HashTypeTiger(expressions=[exp.Column(this="abc")])]),
+            #     "SELECT HASHTYPE_TIGER(abc)",
+            # ),
+            # (
+            #     exp.Select(
+            #         expressions=[
+            #             exp.HashTypeTiger(
+            #                 expressions=[exp.Column(this="c1"), exp.Column(this="c2")]
+            #             )
+            #         ]
+            #     ),
+            #     "SELECT HASHTYPE_TIGER(c1, c2)",
+            # ),
+            # (
+            #     exp.Select(
+            #         expressions=[
+            #             exp.Hour(
+            #                 this=exp.Timestamp(this=exp.Literal.string("2001-02-28 12:00:00"))
+            #             ),
+            #         ]
+            #     ),
+            #     "SELECT HOUR(TIMESTAMP '2001-02-28 12:00:00')",
+            # ),
+            # (
+            #     exp.Select(
+            #         expressions=[
+            #             exp.Alias(
+            #                 this=exp.HoursBetween(
+            #                     this=exp.Timestamp(this=exp.Literal.string("2000-01-01 12:00:00")),
+            #                     expression=exp.Timestamp(
+            #                         this=exp.Literal.string("2000-01-01 11:01:05")
+            #                     ),
+            #                 ),
+            #                 alias=exp.to_identifier("HB"),
+            #             )
+            #         ]
+            #     ),
+            #     "SELECT HOURS_BETWEEN(TIMESTAMP '2000-01-01 12:00:00', TIMESTAMP '2000-01-01 11:01:05') HB",
+            # ),
             # (
             #     exp.Select(expressions=[exp.HashSha256(expressions=[exp.Column(this="abc")])]),
             #     "SELECT HASH_SHA256(abc)",
@@ -1651,6 +1870,39 @@
             #                     ),
             #                 ]
             #             ).from_("employees"),
+            #             exp.StartWith(
+            #                 this=exp.EQ(
+            #                     this=exp.column("last_name"),
+            #                     expression=exp.Literal.string("Clark"),
+            #                 )
+            #             ),
+            #             exp.Connect(
+            #                 this=exp.EQ(
+            #                     this=exp.column("employee_id"),
+            #                     expression=exp.column("manager_id"),
+            #                 ),
+            #                 prior=True,
+            #             ),
+            #         ]
+            #     ),
+            #     "SELECT last_name, LEVEL, SYS_CONNECT_BY_PATH(last_name, '/') PATH FROM employees START WITH last_name = 'Clark'  CONNECT BY PRIOR employee_id = manager_id",
+            # ),
+            # (
+            #     exp.Command(
+            #         expressions=[
+            #             exp.Select(
+            #                 expressions=[
+            #                     exp.column("last_name"),
+            #                     exp.Level(),
+            #                     exp.Alias(
+            #                         this=exp.SysConnectByPath(
+            #                             this=exp.column("last_name"),
+            #                             expressions=[exp.Literal.string("/")],
+            #                         ),
+            #                         alias=exp.to_identifier("PATH"),
+            #                     ),
+            #                 ]
+            #             ).from_("employees"),
             #             exp.Connect(
             #                 this=exp.EQ(
             #                     this=exp.column("employee_id"),
@@ -1683,6 +1935,21 @@
             #     ),
             #     "SELECT LISTAGG(name, ', ') WITHIN GROUP (ORDER BY name) names_list",
             # ),
+            # (
+            #     exp.Select(
+            #         expressions=[
+            #             exp.Alias(
+            #                 this=exp.ListAgg(
+            #                     this=exp.Column(this="name"),
+            #                     separator=exp.Literal.string(", "),
+            #                     order=exp.Column(this="name"),
+            #                 ),
+            #                 alias=exp.to_identifier("names_list"),
+            #             )
+            #         ]
+            #     ),
+            #     "SELECT LISTAGG(name, ', ') WITHIN GROUP (ORDER BY name) names_list",
+            # ),
             (
                 exp.Select(
                     expressions=[
@@ -1747,6 +2014,59 @@
             #     ),
             #     "SELECT LOG(1000, 10) LOG_RESULT, LOG2(256) LOG2_RESULT, LOG10(10000) LOG10_RESULT",
             # ),
+            # (
+            #     exp.Select(
+            #         expressions=[
+            #             exp.LocalTimestamp(),
+            #             exp.LocalTimestamp(precision=exp.Literal.number(6)),
+            #         ]
+            #     ),
+            #     "SELECT LOCALTIMESTAMP, LOCALTIMESTAMP(6)",
+            # ),
+            # (
+            #     exp.Select(
+            #         expressions=[
+            #             exp.Alias(
+            #                 this=exp.Locate(
+            #                     this=exp.Literal.string("cab"),
+            #                     expression=exp.Literal.string("abcabcabc"),
+            #                 ),
+            #                 alias=exp.to_identifier("LOCATE1"),
+            #             ),
+            #             exp.Alias(
+            #                 this=exp.Locate(
+            #                     this=exp.Literal.string("user"),
+            #                     expression=exp.Literal.string("user1,user2,user3,user4,user5"),
+            #                     start=exp.Literal.number(-1),
+            #                 ),
+            #                 alias=exp.to_identifier("LOCATE2"),
+            #             ),
+            #         ]
+            #     ),
+            #     "SELECT LOCATE('cab', 'abcabcabc') LOCATE1, LOCATE('user', 'user1,user2,user3,user4,user5', -1) LOCATE2",
+            # ),
+            # (
+            #     exp.Select(
+            #         expressions=[
+            #             exp.Alias(
+            #                 this=exp.Log(
+            #                     this=exp.Literal.number(1000),
+            #                     base=exp.Literal.number(10),
+            #                 ),
+            #                 alias="LOG_RESULT",
+            #             ),
+            #             exp.Alias(
+            #                 this=exp.Log2(this=exp.Literal.number(256)),
+            #                 alias="LOG2_RESULT",
+            #             ),
+            #             exp.Alias(
+            #                 this=exp.Log10(this=exp.Literal.number(10000)),
+            #                 alias="LOG10_RESULT",
+            #             ),
+            #         ]
+            #     ),
+            #     "SELECT LOG(1000, 10) LOG_RESULT, LOG2(256) LOG2_RESULT, LOG10(10000) LOG10_RESULT",
+            # ),
             (
                 exp.Select(expressions=[exp.Lower(this=exp.Literal.string("HELLO"))]),
                 "SELECT LOWER('HELLO')",
@@ -1822,6 +2142,25 @@
             #         ]
             #     ),
             #     "SELECT MID('abcdef', 2, 3) MID_COL",
+            # ),
+            # (
+            #     exp.Select(
+            #         expressions=[
+            #             exp.Alias(
+            #                 this=exp.MinScale(this=exp.Literal.number("123.00000")),
+            #                 alias="S1",
+            #             ),
+            #             exp.Alias(
+            #                 this=exp.MinScale(this=exp.Literal.number("9.99999999999")),
+            #                 alias="S2",
+            #             ),
+            #             exp.Alias(
+            #                 this=exp.MinScale(this=exp.Literal.number("-0.0045600")),
+            #                 alias="S3",
+            #             ),
+            #         ]
+            #     ),
+            #     "SELECT MIN_SCALE(123.00000) S1, MIN_SCALE(9.99999999999) S2, MIN_SCALE(-0.0045600) S3",
             # ),
             # (
             #     exp.Select(
