from datetime import date, datetime, timezone
from sqlglot import exp, parse_one
from sqlglot.dialects.exasol import Exasol, ExasolTokenType
from sqlglot.expressions import convert
from sqlglot.optimizer import traverse_scope
from sqlglot.optimizer.qualify_columns import quote_identifiers
from sqlglot.tokens import TokenType
from tests.dialects.test_dialect import Validator
from sqlglot.errors import ErrorLevel


class TestExasol(Validator):
    dialect = "exasol"

    def test_integration_cross(self):
        pass

    def test_integration_identity(self):
        ########## STRING FUNCTIONS ###########
        # self.validate_identity("SELECT ASCII('X')")
        self.validate_identity("SELECT BIT_LENGTH('aou') BIT_LENGTH")
            # currently CHARACTER_LENGTH allows more than 1 arg (3)
        self.validate_identity(
                "SELECT CHARACTER_LENGTH('aeiouäöü') C_LENGTH",
                "SELECT LENGTH('aeiouäöü') C_LENGTH",
            )
        self.validate_identity("SELECT CHAR(88) CHR", "SELECT CHR(88) CHR")
        self.validate_identity(
            "SELECT COLOGNE_PHONETIC('schmitt'), COLOGNE_PHONETIC('Schmidt')"
        )
        self.validate_identity("SELECT CONCAT('abc', 'def', 'g') CONCAT")

        # dumps = [
        #     "SELECT DUMP('123abc') DUMP",
        #     "SELECT DUMP('üäö45', 16) DUMP",
        #     "SELECT DUMP('üäö45', 16, 1) DUMP",
        #     "SELECT DUMP('üäö45', 16, 1, 3) DUMP",
        # ]
        # for d in dumps:
        #     self.validate_identity(d)

        self.validate_identity("SELECT EDIT_DISTANCE('schmitt', 'Schmidt')")
        # self.validate_identity("SELECT INITCAP('ExAsOl is great') INITCAP")
        self.validate_identity(
            "SELECT INSERT('abc', 2, 2, 'xxx'), INSERT('abcdef', 3, 2, 'CD')"
        )

        instrs = [
            (
                "SELECT INSTR('abcabcabc', 'cab') INSTR1",
                "SELECT POSITION('cab' IN 'abcabcabc') INSTR1",
            ),
            (
                "SELECT INSTR('abcabcabc', 'cab', 1, 1) INSTR1",
                "SELECT INSTR('abcabcabc', 'cab') INSTR1",
            ),
            (
                "SELECT LOCATE('cab', 'abcabcabc', 1) INSTR1",
                "SELECT LOCATE('cab', 'abcabcabc') INSTR1",
            ),
            (
                "SELECT INSTR('user1,user2,user3,user4,user5', 'user', -1) INSTR2",
                "SELECT LOCATE('user', 'user1,user2,user3,user4,user5', -1) INSTR2",
            ),
            (
                "SELECT INSTR('user1,user2,user3,user4,user5', 'user', -1, 2) INSTR3",
                None,
            ),
        ]
        for sql, write_sql in instrs:
            self.validate_identity(sql, write_sql)

        self.validate_identity("SELECT LOCATE('cab', 'abcabcabc', -1) LOC")
        self.validate_identity("SELECT POSITION('cab' IN 'abcabcabc') POS")
        self.validate_identity(
            "SELECT LCASE('AbCdEf') LCASE", "SELECT LOWER('AbCdEf') LCASE"
        )
        self.validate_identity("SELECT LOWER('AbCdEf') LCASE")
        self.validate_identity("SELECT LEFT('abcdef', 3) LEFT_SUBSTR")
        self.validate_identity("SELECT LENGTH('abc') LENGTH")
        self.validate_identity("SELECT LTRIM('ab cdef', ' ab') LTRIM")
        self.validate_identity("SELECT RTRIM('ab cdef', ' efd') RTRIM")
        self.validate_identity(
            "SELECT MID('abcdef', 2, 3) S1, MID('abcdef', -3) S2, MID('abcdef', 7) S3, MID('abcdef', -7) S4"
        )
        # self.validate_identity("SELECT OCTET_LENGTH('abcd') OCT_LENGTH")
        self.validate_identity(
            r"SELECT REGEXP_REPLACE('From: my_mail@yahoo.com', '(?i)^From: ([a-z0-9._%+-]+)@([a-z0-9.-]+\.[a-z]{2,4}$)', 'Name: \1 - Domain: \2') REGEXP_REPLACE"
        )
        self.validate_identity(
            r"SELECT REGEXP_SUBSTR('My mail address is my_mail@yahoo.com', '(?i)[a-z0-9._%+-]+@[a-z0-9.-]+\.[a-z]{2,4}') EMAIL"
        )
        self.validate_identity("SELECT REPEAT('abc', 3)")
        self.validate_identity(
            "SELECT REPLACE('Apple juice is great', 'Apple', 'Orange') REPLACE_1"
        )
        # self.validate_identity("SELECT REVERSE('abcde') REVERSE")
        self.validate_identity("SELECT RIGHT('abcdef', 3) RIGHT_SUBSTR")
        self.validate_identity("SELECT RPAD('abc', 5, 'X')")
        self.validate_identity("SELECT LPAD('abc', 5, 'X')")
<<<<<<< HEAD
        self.validate_identity(
            "SELECT SUBSTR('abcdef', 2, 3) S1, SUBSTRING('abcdef' FROM 4 FOR 2) S2, SUBSTRING('abcdef' FROM -3) S3, SUBSTR('abcdef', 7) S4",
            "SELECT SUBSTR('abcdef', 2, 3) S1, SUBSTR('abcdef', 4, 2) S2, SUBSTR('abcdef', -3) S3, SUBSTR('abcdef', 7) S4",
        )
        self.validate_identity(
            "SELECT TO_CHAR(DATE '2013-12-16', 'DD. MON YYYY', 'NLS_DATE_LANGUAGE=DEU') TO_CHAR",
            "SELECT TO_CHAR(CAST('2013-12-16' AS DATE), 'DD. MON YYYY', 'NLS_DATE_LANGUAGE=DEU') TO_CHAR",
        )
=======
        # self.validate_identity(
        #     "SELECT SUBSTR('abcdef', 2, 3) S1, SUBSTRING('abcdef' FROM 4 FOR 2) S2, SUBSTRING('abcdef' FROM -3) S3, SUBSTR('abcdef', 7) S4",
        #     "SELECT SUBSTR('abcdef', 2, 3) S1, SUBSTR('abcdef', 4, 2) S2, SUBSTR('abcdef', -3) S3, SUBSTR('abcdef', 7) S4",
        # )
        # self.validate_identity(
        #     "SELECT TO_CHAR(DATE '2013-12-16', 'DD. MON YYYY', 'NLS_DATE_LANGUAGE=DEU') TO_CHAR"
        # )
>>>>>>> 53c1cc0d
        # , SUBSTRING('abcdef FROM -3) S3
        ########## STRING FUNCTIONS ###########

        # print("yay")

        # def test_tokenizer_hashtype_variants(self):
        #     sql = "HASHTYPE(256 BIT), HASHTYPE(64 BYTE)"
        #     tokenizer = Exasol.Tokenizer()
        #     tokens = tokenizer.tokenize(sql)
        #     token_data = [(token.token_type, token.text) for token in tokens]
        #     expected = [
        #         (ExasolTokenType.HASHTYPE, "HASHTYPE"),
        #         (TokenType.L_PAREN, "("),
        #         (TokenType.NUMBER, "256"),
        #         (TokenType.BIT, "BIT"),
        #         (TokenType.R_PAREN, ")"),
        #         (TokenType.COMMA, ","),
        #         (ExasolTokenType.HASHTYPE, "HASHTYPE"),
        #         (TokenType.L_PAREN, "("),
        #         (TokenType.NUMBER, "64"),
        #         (ExasolTokenType.BYTE, "BYTE"),
        #         (TokenType.R_PAREN, ")"),
        #     ]
        #     self.assertEqual(token_data, expected)

        # def test_tokenizer_timestamp_with_local_time_zone(self):
        #     sql = "TIMESTAMP(3) WITH LOCAL TIME ZONE"
        #     tokenizer = Tokenizer()
        #     tokens = tokenizer.tokenize(sql)
        #     token_data = [(token.token_type, token.text) for token in tokens]
        #     expected = [
        #         (TokenType.TIMESTAMP, "TIMESTAMP"),
        #         (TokenType.L_PAREN, "("),
        #         (TokenType.NUMBER, "3"),
        #         (TokenType.R_PAREN, ")"),
        #         (ExasolTokenType.WITH_LOCAL_TIME_ZONE, "WITH LOCAL TIME ZONE"),
        #     ]
        #     self.assertEqual(token_data, expected)

        # def test_tokenizer_interval_year_to_month(self):
        #     sql = "INTERVAL YEAR(2) TO MONTH"
        #     tokenizer = Tokenizer()
        #     tokens = tokenizer.tokenize(sql)
        #     token_data = [(token.token_type, token.text) for token in tokens]

        #     expected = [
        #         (TokenType.INTERVAL, "INTERVAL"),
        #         (TokenType.YEAR, "YEAR"),
        #         (TokenType.L_PAREN, "("),
        #         (TokenType.NUMBER, "2"),
        #         (TokenType.R_PAREN, ")"),
        #         (ExasolTokenType.TO, "TO"),
        #         (ExasolTokenType.MONTH, "MONTH"),
        #     ]

        #     self.assertEqual(token_data, expected)

        # def test_tokenizer_interval_day_to_second(self):
        #     sql = "INTERVAL DAY(3) TO SECOND(2)"
        #     tokenizer = Tokenizer()
        #     tokens = tokenizer.tokenize(sql)
        #     token_data = [(token.token_type, token.text) for token in tokens]

        #     expected = [
        #         (TokenType.INTERVAL, "INTERVAL"),
        #         (ExasolTokenType.DAY, "DAY"),
        #         (TokenType.L_PAREN, "("),
        #         (TokenType.NUMBER, "3"),
        #         (TokenType.R_PAREN, ")"),
        #         (ExasolTokenType.TO, "TO"),
        #         (ExasolTokenType.SECOND, "SECOND"),
        #         (TokenType.L_PAREN, "("),
        #         (TokenType.NUMBER, "2"),
        #         (TokenType.R_PAREN, ")"),
        #     ]

        #     self.assertEqual(token_data, expected)

        # --- Generator tests (newly added) ---
        # def test_convert_tz(self):
        #     self.validate_identity(
        #         "CONVERT_TZ(TIMESTAMP '2012-05-10 12:00:00', 'UTC', 'Europe/Berlin')",
        #         exp.ConvertTZ(
        #             this=exp.Literal.string("TIMESTAMP '2012-05-10 12:00:00'"),
        #             from_tz=exp.Literal.string("UTC"),
        #             to_tz=exp.Literal.string("Europe/Berlin")
        #         )
        #     )

        #     self.validate_identity(
        #         "CONVERT_TZ(TIMESTAMP '2012-03-25 02:30:00', 'Europe/Berlin', 'UTC', 'INVALID REJECT AMBIGUOUS REJECT')",
        #         exp.ConvertTZ(
        #             this=exp.Literal.string("TIMESTAMP '2012-03-25 02:30:00'"),
        #             from_tz=exp.Literal.string("Europe/Berlin"),
        #             to_tz=exp.Literal.string("UTC"),
        #             options=exp.Literal.string("INVALID REJECT AMBIGUOUS REJECT")
        #         )
        #     )

    def test_generator_transforms(self):
        generator = Exasol.Generator()
        generator.dialect.NULL_ORDERING = None
        tests = [
            (exp.Abs(this=exp.Column(this="x")), "ABS(x)"),
            (exp.Anonymous(this="ACOS", expressions=[exp.Column(this="x")]), "ACOS(x)"),
            (
                exp.Alias(
                    this=exp.DateAdd(
                        this=exp.Date(this=exp.Literal.string("2000-02-28")),
                        expression=exp.Literal.number(1),
                        unit=exp.to_identifier("DAY"),
                    ),
                    alias=exp.to_identifier("AD1"),
                ),
                "ADD_DAYS(DATE '2000-02-28', 1) AD1",
            ),
            (
                exp.Alias(
                    this=exp.DateAdd(
                        this=exp.Timestamp(
                            this=exp.Literal.string("2001-02-28 12:00:00")
                        ),
                        expression=exp.Literal.number(1),
                        unit=exp.to_identifier("DAY"),
                    ),
                    alias=exp.to_identifier("AD2"),
                ),
                "ADD_DAYS(TIMESTAMP '2001-02-28 12:00:00', 1) AD2",
            ),
            (
                exp.Alias(
                    this=exp.DateAdd(
                        this=exp.Timestamp(
                            this=exp.Literal.string("2001-02-28 12:00:00")
                        ),
                        expression=exp.Literal.number(-1),
                        unit=exp.to_identifier("HOUR"),
                    ),
                    alias=exp.to_identifier("AD1"),
                ),
                "ADD_HOURS(TIMESTAMP '2001-02-28 12:00:00', -1) AD1",
            ),
            (
                exp.Alias(
                    this=exp.DateAdd(
                        this=exp.Timestamp(
                            this=exp.Literal.string("2001-02-28 12:00:00")
                        ),
                        expression=exp.Literal.number(-1),
                        unit=exp.to_identifier("MINUTE"),
                    ),
                    alias=exp.to_identifier("AD1"),
                ),
                "ADD_MINUTES(TIMESTAMP '2001-02-28 12:00:00', -1) AD1",
            ),
            (
                exp.Alias(
                    this=exp.AddMonths(
                        this=exp.Timestamp(
                            this=exp.Literal.string("2001-02-28 12:00:00")
                        ),
                        expression=exp.Literal.number(2),
                    ),
                    alias=exp.to_identifier("AM1"),
                ),
                "ADD_MONTHS(TIMESTAMP '2001-02-28 12:00:00', 2) AM1",
            ),
            (
                exp.Alias(
                    this=exp.AddMonths(
                        this=exp.Date(this=exp.Literal.string("2001-02-28")),
                        expression=exp.Literal.number(2),
                    ),
                    alias=exp.to_identifier("AM2"),
                ),
                "ADD_MONTHS(DATE '2001-02-28', 2) AM2",
            ),
            (
                exp.Alias(
                    this=exp.DateAdd(
                        this=exp.Timestamp(
                            this=exp.Literal.string("2000-01-01 00:00:00")
                        ),
                        expression=exp.Literal.number(1.234),
                        unit=exp.to_identifier("SECOND"),
                    ),
                    alias=exp.to_identifier("AS2"),
                ),
                "ADD_SECONDS(TIMESTAMP '2000-01-01 00:00:00', 1.234) AS2",
            ),
            (
                exp.Alias(
                    this=exp.DateAdd(
                        this=exp.Timestamp(
                            this=exp.Literal.string("2000-01-01 00:00:00")
                        ),
                        expression=exp.Literal.number(-1),
                        unit=exp.to_identifier("WEEK"),
                    ),
                    alias=exp.to_identifier("AW1"),
                ),
                "ADD_WEEKS(TIMESTAMP '2000-01-01 00:00:00', -1) AW1",
            ),
            (
                exp.Alias(
                    this=exp.DateAdd(
                        this=exp.Timestamp(
                            this=exp.Literal.string("2000-01-01 00:00:00")
                        ),
                        expression=exp.Literal.number(1),
                        unit=exp.to_identifier("YEAR"),
                    ),
                    alias=exp.to_identifier("AY1"),
                ),
                "ADD_YEARS(TIMESTAMP '2000-01-01 00:00:00', 1) AY1",
            ),
            (
                exp.Alias(
                    this=exp.AnyValue(
                        this=exp.LT(
                            this=exp.Column(this="age"),
                            expression=exp.Literal.number(30),
                        ),
                        over=exp.Window(
                            partition_by=[exp.Column(this="department")],
                            order=exp.Order(
                                expressions=[
                                    exp.Ordered(
                                        this=exp.Column(
                                            this="age", desc=False, nulls_first=None
                                        )
                                    )
                                ]
                            ),
                        ),
                    ),
                    alias=exp.to_identifier("ANY_"),
                ),
                "ANY(age < 30) OVER (PARTITION BY department ORDER BY age) ANY_",
            ),
            (
                exp.ApproxDistinct(this=exp.Column(this="x")),
                "APPROXIMATE_COUNT_DISTINCT(x)",
            ),
            (
                exp.Unicode(
                    this=exp.Column(this="x"),
                    sql_name="ASCII",
                ),
                "ASCII(x)",
            ),
            (exp.Anonymous(this="ASIN", expressions=[exp.Column(this="x")]), "ASIN(x)"),
            (exp.Anonymous(this="ATAN", expressions=[exp.Column(this="x")]), "ATAN(x)"),
            (
                exp.Select(
                    expressions=[
                        exp.Alias(
                            this=exp.Anonymous(
                                this="ATAN2",
                                expressions=[
                                    exp.Literal.number(1),
                                    exp.Literal.number(1),
                                ],
                            ),
                            alias=exp.to_identifier("ATAN2"),
                        )
                    ]
                ),
                "SELECT ATAN2(1, 1) ATAN2",
            ),
            (exp.Avg(this=exp.Column(this="x")), "AVG(x)"),
            (
                exp.Alias(
                    this=exp.Avg(this=exp.Column(this="starting_salary")),
                    alias=exp.to_identifier("AVG"),
                ),
                "AVG(starting_salary) AVG",
            ),
            (
                exp.Alias(
                    this=exp.Avg(
                        this=exp.Column(this="starting_salary"),
                        over=exp.Window(
                            partition_by=[exp.Column(this="department")],
                            order=exp.Order(
                                expressions=[
                                    exp.Ordered(this=exp.Column(this="hire_date"))
                                ]
                            ),
                        ),
                    ),
                    alias=exp.to_identifier("AVG"),
                ),
                "AVG(starting_salary) OVER (PARTITION BY department ORDER BY hire_date) AVG",
            ),
            (
                exp.BitwiseAnd(
                    this=exp.Column(this="a"), expression=exp.Column(this="b")
                ),
                "BIT_AND(a, b)",
            ),
            # (
            #     exp.BitCheck(
            #         this=exp.Column(this="a"), expression=exp.Column(this="b")
            #     ),
            #     "BIT_CHECK(a, b)",
            # ),
            # (
            #     exp.Alias(
            #         this=exp.BitLength(this=exp.Literal.string("äöü")),
            #         alias=exp.to_identifier("BIT_LENGTH"),
            #     ),
            #     "BIT_LENGTH('äöü') BIT_LENGTH",
            # ),
            # (
            #     exp.Select(
            #         expressions=[
            #             exp.BitLRotate(
            #                 this=exp.Column(this="1024"),
            #                 expression=exp.Column(this="63"),
            #             )
            #         ]
            #     ),
            #     "SELECT BIT_LROTATE(1024, 63)",
            # ),
            (
                exp.Select(
                    expressions=[
                        exp.BitwiseLeftShift(
                            this=exp.Column(this="1"), expression=exp.Column(this="10")
                        )
                    ]
                ),
                "SELECT BIT_LSHIFT(1, 10)",
            ),
            (
                exp.Select(
                    expressions=[
                        exp.BitwiseRightShift(
                            this=exp.Column(this="1"), expression=exp.Column(this="10")
                        )
                    ]
                ),
                "SELECT BIT_RSHIFT(1, 10)",
            ),
            # (
            #     exp.Select(
            #         expressions=[
            #             exp.BitSet(
            #                 this=exp.Column(this="1"), expression=exp.Column(this="10")
            #             )
            #         ]
            #     ),
            #     "SELECT BIT_SET(1, 10)",
            # ),
            # (
            #     exp.Select(
            #         expressions=[
            #             exp.BitToNum(
            #                 expressions=[
            #                     exp.Literal.number(1),
            #                     exp.Literal.number(1),
            #                     exp.Literal.number(0),
            #                     exp.Literal.number(0),
            #                 ]
            #             )
            #         ]
            #     ),
            #     "SELECT BIT_TO_NUM(1, 1, 0, 0)",
            # ),
            (
                exp.BitwiseOr(
                    this=exp.Column(this="a"), expression=exp.Column(this="b")
                ),
                "BIT_OR(a, b)",
            ),
            (exp.BitwiseNot(this=exp.Column(this="a")), "BIT_NOT(a)"),
            (
                exp.BitwiseXor(
                    this=exp.Column(this="a"), expression=exp.Column(this="b")
                ),
                "BIT_XOR(a, b)",
            ),
            (
                exp.Select(
                    expressions=[
                        exp.Column(this="name"),
                        exp.Alias(
                            this=exp.Case(
                                this=exp.Column(this="grade"),
                                ifs=[
                                    exp.When(
                                        this=exp.Literal.number(1),
                                        true=exp.Literal.string("VERY GOOD"),
                                    ),
                                    exp.When(
                                        this=exp.Literal.number(2),
                                        true=exp.Literal.string("GOOD"),
                                    ),
                                    exp.When(
                                        this=exp.Literal.number(3),
                                        true=exp.Literal.string("SATISFACTORY"),
                                    ),
                                    exp.When(
                                        this=exp.Literal.number(4),
                                        true=exp.Literal.string("FAIR"),
                                    ),
                                    exp.When(
                                        this=exp.Literal.number(5),
                                        true=exp.Literal.string("UNSATISFACTORY"),
                                    ),
                                    exp.When(
                                        this=exp.Literal.number(6),
                                        true=exp.Literal.string("POOR"),
                                    ),
                                ],
                                default=exp.Literal.string("INVALID"),
                            ),
                            alias=exp.to_identifier("GRADE"),
                        ),
                    ]
                ),
                "SELECT name, CASE grade WHEN 1 THEN 'VERY GOOD' WHEN 2 THEN 'GOOD' WHEN 3 THEN 'SATISFACTORY' WHEN 4 THEN 'FAIR' WHEN 5 THEN 'UNSATISFACTORY' WHEN 6 THEN 'POOR' ELSE 'INVALID' END GRADE",
            ),
            # (
            #     exp.Select(
            #         expressions=[
            #             exp.Alias(
            #                 this=exp.Length(
            #                     this=exp.Literal.string("aeiouäöü")
            #                 ),
            #                 alias=exp.to_identifier("C_LENGTH"),
            #             )
            #         ]
            #     ),
            #     "SELECT CHARACTER_LENGTH('aeiouäöü') C_LENGTH",
            # ),
            (
                exp.Select(
                    expressions=[
                        exp.Anonymous(
                            this="COLOGNE_PHONETIC",
                            expressions=[
                                exp.Literal.string("schmitt"),
                            ],
                        ),
                        exp.Anonymous(
                            this="COLOGNE_PHONETIC",
                            expressions=[
                                exp.Literal.string("Schmidt"),
                            ],
                        ),
                    ]
                ),
                "SELECT COLOGNE_PHONETIC('schmitt'), COLOGNE_PHONETIC('Schmidt')",
            ),
            (
                exp.Select(
                    expressions=[
                        exp.Anonymous(this="CONNECT_BY_ISCYCLE"),
                        exp.Alias(
                            this=exp.SysConnectByPath(
                                this=exp.Column(this="last_name"),
                                expressions=[exp.Literal.string("/")],
                            ),
                            alias=exp.to_identifier("PATH"),
                        ),
                    ],
                )
                .from_("employees")
                .where("last_name='clark'"),
                "SELECT CONNECT_BY_ISCYCLE, SYS_CONNECT_BY_PATH(last_name, '/') PATH FROM employees WHERE last_name = 'clark'",
            ),
            (
                exp.Select(
                    expressions=[
                        exp.ConnectByIsLeaf(),
                        exp.Alias(
                            this=exp.SysConnectByPath(
                                this=exp.Column(this="last_name"),
                                expressions=[exp.Literal.string("/")],
                            ),
                            alias=exp.to_identifier("PATH"),
                        ),
                    ],
                )
                .from_("employees")
                .where("last_name='clark'"),
                "SELECT CONNECT_BY_ISLEAF, SYS_CONNECT_BY_PATH(last_name, '/') PATH FROM employees WHERE last_name = 'clark'",
            ),
            (
                exp.Convert(
                    this=exp.Var(this="CHAR(15)"), expression=exp.Literal.string("ABC")
                ),
                "CONVERT(CHAR(15), 'ABC')",
            ),
            (
                exp.Convert(
                    this=exp.Var(this="DATE"),
                    expression=exp.Literal.string("2006-01-01"),
                ),
                "CONVERT(DATE, '2006-01-01')",
            ),
            (
                exp.ConvertTZ(
                    this=exp.Timestamp(this=exp.Literal.string("2012-05-10 12:00:00")),
                    from_tz=exp.Literal.string("UTC"),
                    to_tz=exp.Literal.string("Europe/Berlin"),
                ),
                "CONVERT_TZ(TIMESTAMP '2012-05-10 12:00:00', 'UTC', 'Europe/Berlin')",
            ),
            (
                exp.ConvertTZ(
                    this=exp.Timestamp(this=exp.Literal.string("2012-03-25 02:30:00")),
                    from_tz=exp.Literal.string("Europe/Berlin"),
                    to_tz=exp.Literal.string("UTC"),
                    options=exp.Literal.string("INVALID REJECT AMBIGUOUS REJECT"),
                ),
                "CONVERT_TZ(TIMESTAMP '2012-03-25 02:30:00', 'Europe/Berlin', 'UTC', 'INVALID REJECT AMBIGUOUS REJECT')",
            ),
            (
                exp.Select(
                    expressions=[
                        exp.Column(this="department"),
                        exp.Alias(
                            this=exp.Corr(
                                this=exp.Column(this="age"),
                                expression=exp.Column(this="current_salary"),
                            ),
                            alias=exp.to_identifier("CORR"),
                        ),
                    ],
                )
                .from_("employee_table")
                .group_by("department"),
                "SELECT department, CORR(age, current_salary) CORR FROM employee_table GROUP BY department",
            ),
            (
                exp.Select(
                    expressions=[
                        exp.Column(this="id"),
                        exp.Column(this="department"),
                        exp.Alias(
                            this=exp.Window(
                                this=exp.Count(this=exp.Star()),
                                partition_by=[exp.Column(this="department")],
                                order=exp.Order(
                                    expressions=[
                                        exp.Ordered(this=exp.Column(this="age"))
                                    ]
                                ),
                            ),
                            alias=exp.to_identifier("COUNT"),
                        ),
                    ],
                    order=exp.Order(
                        expressions=[
                            exp.Ordered(this=exp.Column(this="department")),
                            exp.Ordered(this=exp.Column(this="age")),
                        ]
                    ),
                ).from_("employee_table"),
                "SELECT id, department, COUNT(*) OVER (PARTITION BY department ORDER BY age) COUNT FROM employee_table ORDER BY department, age",
            ),
            (
                exp.CovarPop(
                    this=exp.Column(this="a"), expression=exp.Column(this="b")
                ),
                "COVAR_POP(a, b)",
            ),
            (
                exp.CovarSamp(
                    this=exp.Column(this="a"), expression=exp.Column(this="b")
                ),
                "COVAR_SAMP(a, b)",
            ),
            (
                exp.Select(
                    expressions=[
                        exp.Column(this="id"),
                        exp.Column(this="department"),
                        exp.Column(this="age"),
                        exp.Column(this="current_salary"),
                        exp.Alias(
                            this=exp.Window(
                                this=exp.CovarSamp(
                                    this=exp.Column(this="age"),
                                    expression=exp.Column(this="current_salary"),
                                ),
                                partition_by=[exp.Column(this="department")],
                                order=exp.Order(
                                    expressions=[
                                        exp.Ordered(this=exp.Column(this="age"))
                                    ]
                                ),
                            ),
                            alias=exp.to_identifier("COVAR_SAMP"),
                        ),
                    ],
                    order=exp.Order(
                        expressions=[
                            exp.Ordered(this=exp.Column(this="department")),
                            exp.Ordered(this=exp.Column(this="age")),
                        ]
                    ),
                ).from_("employee_table"),
                "SELECT id, department, age, current_salary, COVAR_SAMP(age, current_salary) OVER (PARTITION BY department ORDER BY age) COVAR_SAMP FROM employee_table ORDER BY department, age",
            ),
            (
                exp.Select(
                    expressions=[
                        exp.Anonymous(
                            this="COS",
                            expressions=[
                                exp.Div(
                                    this=exp.Anonymous(this="PI"),
                                    expression=exp.Literal.number(3),
                                )
                            ],
                        )
                    ]
                ),
                "SELECT COS(PI() / 3)",
            ),
            (
                exp.Select(
                    expressions=[
                        exp.Anonymous(this="COSH", expressions=[exp.Literal.number(1)])
                    ]
                ),
                "SELECT COSH(1)",
            ),
            (
                exp.Select(
                    expressions=[
                        exp.Anonymous(this="COT", expressions=[exp.Literal.number(1)])
                    ]
                ),
                "SELECT COT(1)",
            ),
            (
                exp.Select(
                    expressions=[
                        exp.Column(this="id"),
                        exp.Column(this="department"),
                        exp.Column(this="current_salary"),
                        exp.Alias(
                            this=exp.Window(
                                this=exp.Anonymous(this="CUME_DIST"),
                                partition_by=[exp.Column(this="department")],
                                order=exp.Order(
                                    expressions=[
                                        exp.Ordered(
                                            this=exp.Column(this="current_salary")
                                        )
                                    ]
                                ),
                            ),
                            alias=exp.to_identifier("CUME_DIST"),
                        ),
                    ],
                    order=exp.Order(
                        expressions=[
                            exp.Ordered(this=exp.Column(this="department")),
                            exp.Ordered(this=exp.Column(this="current_salary")),
                        ]
                    ),
                ).from_("employee_table"),
                "SELECT id, department, current_salary, CUME_DIST() OVER (PARTITION BY department ORDER BY current_salary) CUME_DIST FROM employee_table ORDER BY department, current_salary",
            ),
            (exp.Select(expressions=[exp.CurrentCluster()]), "SELECT CURRENT_CLUSTER"),
            (exp.CurrentDate(), "CURDATE()"),
            (exp.CurrentSchema(), "CURRENT_SCHEMA"),
            (exp.Select(expressions=[exp.CurrentSession()]), "SELECT CURRENT_SESSION"),
            (
                exp.Select(expressions=[exp.CurrentStatement()]),
                "SELECT CURRENT_STATEMENT",
            ),
            (exp.Select(expressions=[exp.CurrentUser()]), "SELECT CURRENT_USER"),
            (exp.CurrentTimestamp(), "CURRENT_TIMESTAMP"),
            (exp.CurrentTimestamp(this=exp.Literal.number(6)), "CURRENT_TIMESTAMP(6)"),
            (
                exp.DateTrunc(
                    this=exp.Literal.string("minute"),
                    expression=exp.Timestamp(
                        this=exp.Literal.string("2006-12-31 23:59:59")
                    ),
                ),
                "DATE_TRUNC('minute', TIMESTAMP '2006-12-31 23:59:59')",
            ),
            (
                exp.DateTrunc(
                    this=exp.Literal.string("month"),
                    expression=exp.Date(this=exp.Literal.string("2006-12-31")),
                ),
                "DATE_TRUNC('month', DATE '2006-12-31')",
            ),
            (
                exp.Select(
                    expressions=[
                        exp.Alias(
                            this=exp.DaysBetween(
                                this=exp.Date(this=exp.Literal.string("1999-12-31")),
                                expression=exp.Date(
                                    this=exp.Literal.string("2000-01-01")
                                ),
                            ),
                            alias=exp.to_identifier("DB1"),
                        ),
                        exp.Alias(
                            this=exp.DaysBetween(
                                this=exp.Timestamp(
                                    this=exp.Literal.string("2000-01-01 12:00:00")
                                ),
                                expression=exp.Timestamp(
                                    this=exp.Literal.string("1999-12-31 00:00:00")
                                ),
                            ),
                            alias=exp.to_identifier("DB2"),
                        ),
                    ]
                ),
                "SELECT DAYS_BETWEEN(DATE '1999-12-31', DATE '2000-01-01') DB1, DAYS_BETWEEN(TIMESTAMP '2000-01-01 12:00:00', TIMESTAMP '1999-12-31 00:00:00') DB2",
            ),
            (exp.Select(expressions=[exp.DBTimezone()]), "SELECT DBTIMEZONE"),
            (
                exp.Select(
                    expressions=[
                        exp.Decode(
                            expressions=[
                                exp.Literal.string("abc"),
                                exp.Literal.string("xyz"),
                                exp.Literal.number(1),
                                exp.Literal.string("abc"),
                                exp.Literal.number(2),
                                exp.Literal.number(3),
                            ]
                        )
                    ]
                ),
                "SELECT DECODE('abc', 'xyz', 1, 'abc', 2, 3)",
            ),
            (
                exp.Select(expressions=[exp.Degrees(this=exp.Anonymous(this="PI"))]),
                "SELECT DEGREES(PI())",
            ),
            (
                exp.Select(
                    expressions=[
                        exp.Column(this="id"),
                        exp.Column(this="department"),
                        exp.Column(this="current_salary"),
                        exp.Alias(
                            this=exp.Window(
                                this=exp.DenseRank(),
                                partition_by=[exp.Column(this="department")],
                                order=exp.Order(
                                    expressions=[
                                        exp.Ordered(
                                            this=exp.Column(this="current_salary")
                                        )
                                    ]
                                ),
                            ),
                            alias=exp.to_identifier("DENSE_RANK"),
                        ),
                    ],
                    order=exp.Order(
                        expressions=[
                            exp.Ordered(this=exp.Column(this="department")),
                            exp.Ordered(this=exp.Column(this="current_salary")),
                        ]
                    ),
                ).from_("employee_table"),
                "SELECT id, department, current_salary, DENSE_RANK() OVER (PARTITION BY department ORDER BY current_salary) DENSE_RANK FROM employee_table ORDER BY department, current_salary",
            ),
            # (
            #     exp.Select(
            #         expressions=[
            #             exp.Alias(
            #                 this=exp.Func(
            #                     this="DUMP",
            #                     args={
            #                         "expressions": [
            #                             exp.Literal.string("üäö45"),
            #                             exp.Literal.number(1010),
            #                             exp.Literal.number(1),
            #                             exp.Literal.number(3),
            #                         ]
            #                     },
            #                 ),
            #                 alias=exp.to_identifier("D"),
            #             )
            #         ]
            #     ),
            #     "SELECT DUMP('üäö45', 1010, 1, 3) D",
            # ),
            # (
            #     exp.Select(
            #         expressions=[
            #             exp.Alias(
            #                 this=exp.Dump(
            #                     this=exp.Literal.string("üäö45"),
            #                     format=exp.Literal.number(1010),
            #                     start_position=exp.Literal.number(1),
            #                     length=exp.Literal.number(3),
            #                 ),
            #                 alias=exp.to_identifier("D"),
            #             )
            #         ]
            #     ),
            #     "SELECT DUMP('üäö45', 1010, 1, 3) D",
            # ),
            (
                exp.Select(
                    expressions=[
                        exp.Column(this="department"),
                        exp.Alias(
                            this=exp.Every(this=exp.Column(this="age >= 30")),
                            alias=exp.to_identifier("EVERY"),
                        ),
                    ]
                )
                .from_("employee_table")
                .group_by("department"),
                "SELECT department, EVERY(age >= 30) EVERY FROM employee_table GROUP BY department",
            ),
            (
                exp.Select(
                    expressions=[
                        exp.Alias(
                            this=exp.Extract(
                                this=exp.Timestamp(
                                    this=exp.Literal.string("2000-10-01 12:22:59.123")
                                ),
                                expression=exp.Var(this="SECOND"),
                            ),
                            alias=exp.to_identifier("EXS"),
                        ),
                        exp.Alias(
                            this=exp.Extract(
                                this=exp.Date(this=exp.Literal.string("2000-10-01")),
                                expression=exp.Var(this="MONTH"),
                            ),
                            alias=exp.to_identifier("EXM"),
                        ),
                        exp.Alias(
                            this=exp.Extract(
                                this=exp.Literal(
                                    this="1 23:59:30.123",
                                    is_string=True,
                                    prefix="INTERVAL DAY TO SECOND",
                                ),
                                expression=exp.Var(this="HOUR"),
                            ),
                            alias=exp.to_identifier("EXH"),
                        ),
                    ]
                ),
                "SELECT EXTRACT(SECOND FROM TIMESTAMP '2000-10-01 12:22:59.123') EXS, "
                "EXTRACT(MONTH FROM DATE '2000-10-01') EXM, "
                "EXTRACT(HOUR FROM INTERVAL DAY TO SECOND '1 23:59:30.123') EXH",
            ),
            (
                exp.Select(
                    expressions=[
                        exp.Alias(
                            this=exp.FirstValue(
                                this=exp.Column(this="x"),
                                over=exp.Window(
                                    partition_by=[exp.Column(this="department")],
                                    order=exp.Order(
                                        expressions=[
                                            exp.Ordered(this=exp.Column(this="x"))
                                        ]
                                    ),
                                ),
                            ),
                            alias=exp.to_identifier("fv"),
                        )
                    ]
                ),
                "SELECT FIRST_VALUE(x) OVER (PARTITION BY department ORDER BY x) fv",
            ),
            (
                exp.Select(
                    expressions=[
                        exp.Alias(
                            this=exp.FromPosixTime(this=exp.Column(this="x")),
                            alias=exp.to_identifier("FPT1"),
                        )
                    ]
                ),
                "SELECT FROM_POSIX_TIME(x) FPT1",
            ),
            (
                exp.Select(
                    expressions=[
                        exp.Alias(
                            this=exp.Greatest(
                                expressions=[
                                    exp.Column(this="x"),
                                    exp.Column(this="y"),
                                    exp.Column(this="z"),
                                ]
                            ),
                            alias=exp.to_identifier("GREATEST"),
                        )
                    ]
                ),
                "SELECT GREATEST(x, y, z) GREATEST",
            ),
            (
                exp.Select(
                    expressions=[exp.Grouping(expressions=[exp.Column(this="region")])]
                ),
                "SELECT GROUPING(region)",
            ),
            (
                exp.Select(
                    expressions=[
                        exp.Grouping(
                            expressions=[exp.Column(this="y"), exp.Column(this="m")]
                        )
                    ]
                ),
                "SELECT GROUPING(y, m)",
            ),
            (
                exp.Alias(
                    this=exp.GroupConcat(
                        this=exp.Column(this="id"),
                        order=[exp.Ordered(this=exp.Column(this="hire_date"))],
                        separator=exp.Literal.string(", "),
                    ),
                    alias=exp.to_identifier("GROUP_CONCAT_RESULT"),
                ),
                "GROUP_CONCAT(id ORDER BY hire_date SEPARATOR ', ') GROUP_CONCAT_RESULT",
            ),
            (
                exp.Select(expressions=[exp.MD5(expressions=[exp.Column(this="abc")])]),
                "SELECT HASH_MD5(abc)",
            ),
            (
                exp.Select(
                    expressions=[
                        exp.MD5(
                            expressions=[exp.Column(this="c1"), exp.Column(this="c2")]
                        )
                    ]
                ),
                "SELECT HASH_MD5(c1, c2)",
            ),
            (
                exp.Select(expressions=[exp.SHA(expressions=[exp.Column(this="abc")])]),
                "SELECT HASH_SHA1(abc)",
            ),
            (
                exp.Select(
                    expressions=[
                        exp.SHA(
                            expressions=[exp.Column(this="c1"), exp.Column(this="c2")]
                        )
                    ]
                ),
                "SELECT HASH_SHA1(c1, c2)",
            ),
            (
                exp.Select(
                    expressions=[exp.HashSha256(expressions=[exp.Column(this="abc")])]
                ),
                "SELECT HASH_SHA256(abc)",
            ),
            (
                exp.Select(
                    expressions=[
                        exp.HashSha256(
                            expressions=[exp.Column(this="c1"), exp.Column(this="c2")]
                        )
                    ]
                ),
                "SELECT HASH_SHA256(c1, c2)",
            ),
            (
                exp.Select(
                    expressions=[exp.HashSha512(expressions=[exp.Column(this="abc")])]
                ),
                "SELECT HASH_SHA512(abc)",
            ),
            (
                exp.Select(
                    expressions=[
                        exp.HashSha512(
                            expressions=[exp.Column(this="c1"), exp.Column(this="c2")]
                        )
                    ]
                ),
                "SELECT HASH_SHA512(c1, c2)",
            ),
            (
                exp.Select(
                    expressions=[exp.HashTiger(expressions=[exp.Column(this="abc")])]
                ),
                "SELECT HASH_TIGER(abc)",
            ),
            (
                exp.Select(
                    expressions=[
                        exp.HashTiger(
                            expressions=[exp.Column(this="c1"), exp.Column(this="c2")]
                        )
                    ]
                ),
                "SELECT HASH_TIGER(c1, c2)",
            ),
            (
                exp.Select(
                    expressions=[exp.HashTypeMd5(expressions=[exp.Column(this="abc")])]
                ),
                "SELECT HASHTYPE_MD5(abc)",
            ),
            (
                exp.Select(
                    expressions=[
                        exp.HashTypeMd5(
                            expressions=[exp.Column(this="c1"), exp.Column(this="c2")]
                        )
                    ]
                ),
                "SELECT HASHTYPE_MD5(c1, c2)",
            ),
            (
                exp.Select(
                    expressions=[exp.HashTypeSha1(expressions=[exp.Column(this="abc")])]
                ),
                "SELECT HASHTYPE_SHA1(abc)",
            ),
            (
                exp.Select(
                    expressions=[
                        exp.HashTypeSha1(
                            expressions=[exp.Column(this="c1"), exp.Column(this="c2")]
                        )
                    ]
                ),
                "SELECT HASHTYPE_SHA1(c1, c2)",
            ),
            (
                exp.Select(
                    expressions=[
                        exp.HashTypeSha256(expressions=[exp.Column(this="abc")])
                    ]
                ),
                "SELECT HASHTYPE_SHA256(abc)",
            ),
            (
                exp.Select(
                    expressions=[
                        exp.HashTypeSha256(
                            expressions=[exp.Column(this="c1"), exp.Column(this="c2")]
                        )
                    ]
                ),
                "SELECT HASHTYPE_SHA256(c1, c2)",
            ),
            (
                exp.Select(
                    expressions=[
                        exp.HashTypeSha512(expressions=[exp.Column(this="abc")])
                    ]
                ),
                "SELECT HASHTYPE_SHA512(abc)",
            ),
            (
                exp.Select(
                    expressions=[
                        exp.HashTypeSha512(
                            expressions=[exp.Column(this="c1"), exp.Column(this="c2")]
                        )
                    ]
                ),
                "SELECT HASHTYPE_SHA512(c1, c2)",
            ),
            (
                exp.Select(
                    expressions=[
                        exp.HashTypeTiger(expressions=[exp.Column(this="abc")])
                    ]
                ),
                "SELECT HASHTYPE_TIGER(abc)",
            ),
            (
                exp.Select(
                    expressions=[
                        exp.HashTypeTiger(
                            expressions=[exp.Column(this="c1"), exp.Column(this="c2")]
                        )
                    ]
                ),
                "SELECT HASHTYPE_TIGER(c1, c2)",
            ),
            (
                exp.Select(
                    expressions=[
                        exp.Hour(
                            this=exp.Timestamp(
                                this=exp.Literal.string("2001-02-28 12:00:00")
                            )
                        ),
                    ]
                ),
                "SELECT HOUR(TIMESTAMP '2001-02-28 12:00:00')",
            ),
            (
                exp.Select(
                    expressions=[
                        exp.Alias(
                            this=exp.HoursBetween(
                                this=exp.Timestamp(
                                    this=exp.Literal.string("2000-01-01 12:00:00")
                                ),
                                expression=exp.Timestamp(
                                    this=exp.Literal.string("2000-01-01 11:01:05")
                                ),
                            ),
                            alias=exp.to_identifier("HB"),
                        )
                    ]
                ),
                "SELECT HOURS_BETWEEN(TIMESTAMP '2000-01-01 12:00:00', TIMESTAMP '2000-01-01 11:01:05') HB",
            ),
            (
                exp.Select(
                    expressions=[
                        exp.Column(this="name"),
                        exp.Column(this="age"),
                        exp.Alias(
                            this=exp.If(
                                this=exp.LT(
                                    this=exp.Column(this="age"),
                                    expression=exp.Literal.number(18),
                                ),
                                true=exp.Literal.string("underaged"),
                                false=exp.Literal.string("adult"),
                            ),
                            alias=exp.to_identifier("LEGALITY"),
                        ),
                    ],
                ).from_("persons"),
                "SELECT name, age, IF age < 18 THEN 'underaged' ELSE 'adult' ENDIF LEGALITY FROM persons",
            ),
            (
                exp.Select(
                    expressions=[
                        exp.Alias(
                            this=exp.Initcap(
                                this=exp.Literal.string("ExAsOl is great")
                            ),
                            alias=exp.to_identifier("INITCAP"),
                        )
                    ]
                ),
                "SELECT INITCAP('ExAsOl is great') INITCAP",
            ),
            (
                exp.Select(
                    expressions=[
                        exp.Stuff(
                            this=exp.Literal.string("abc"),
                            start=exp.Literal.number(2),
                            length=exp.Literal.number(2),
                            expression=exp.Literal.string("xxx"),
                        )
                    ]
                ),
                "SELECT INSERT('abc', 2, 2, 'xxx')",
            ),
            (
                exp.Select(
                    expressions=[
                        exp.Alias(
                            this=exp.StrPosition(
                                this=exp.Literal.string("abcabcabc"),
                                substr=exp.Literal.string("cab"),
                                position=exp.Literal.number(1),
                                occurrence=exp.Literal.number(1),
                            ),
                            alias="INSTR1",
                        ),
                        exp.Alias(
                            this=exp.StrPosition(
                                this=exp.Literal.string(
                                    "user1,user2,user3,user4,user5"
                                ),
                                substr=exp.Literal.string("user"),
                                position=exp.Literal.number(-1),
                                occurrence=exp.Literal.number(2),
                            ),
                            alias="INSTR2",
                        ),
                    ]
                ),
                "SELECT INSTR('abcabcabc', 'cab') INSTR1, "
                "INSTR('user1,user2,user3,user4,user5', 'user', -1, 2) INSTR2",
            ),
            (
                exp.Select(
                    expressions=[
                        exp.Identifier(this="c1"),
                        exp.Alias(
                            this=exp.Anonymous(this="IPROC"),
                            alias=exp.to_identifier("IPROC"),
                        ),
                    ],
                    order=exp.Order(
                        expressions=[exp.Ordered(this=exp.Identifier(this="c1"))]
                    ),
                ).from_("t"),
                "SELECT c1, IPROC() IPROC FROM t ORDER BY c1",
            ),
            (
                exp.Select(
                    expressions=[
                        exp.Alias(
                            this=exp.Is(
                                this=exp.Literal.string("xyz"),
                                type=exp.to_identifier("BOOLEAN"),
                            ),
                            alias=exp.to_identifier("IS_BOOLEAN"),
                        ),
                        exp.Alias(
                            this=exp.Is(
                                this=exp.Literal.string("+12.34"),
                                type=exp.to_identifier("NUMBER"),
                            ),
                            alias=exp.to_identifier("IS_NUMBER"),
                        ),
                        exp.Alias(
                            this=exp.Is(
                                this=exp.Literal.string("12.13.2011"),
                                expression=exp.Literal.string("DD.MM.YYYY"),
                                type=exp.to_identifier("DATE"),
                            ),
                            alias=exp.to_identifier("IS_DATE"),
                        ),
                    ]
                ),
                "SELECT IS_BOOLEAN('xyz') IS_BOOLEAN, IS_NUMBER('+12.34') IS_NUMBER, IS_DATE('12.13.2011', 'DD.MM.YYYY') IS_DATE",
            ),
            # (exp.FirstValue(this=exp.Column(this="x")), "FIRST_VALUE(x)"),
            (
                exp.Alias(
                    this=exp.JSONBExtract(
                        this=exp.Column(this="json"),
                        expressions=[
                            exp.Literal.string("$.firstname"),
                            exp.Literal.string("$.surname"),
                            exp.Literal.string("$.age"),
                            exp.Literal.string("$.error()"),
                        ],
                        emits=[
                            ("forename", "VARCHAR(100)"),
                            ("surname", "VARCHAR(100)"),
                            ("age", "INT"),
                            ("error_column", "VARCHAR(2000000)"),
                        ],
                    ),
                    alias=exp.to_identifier("extracted_json"),
                ),
                "JSON_EXTRACT(json, '$.firstname', '$.surname', '$.age', '$.error()') "
                "EMITS(forename VARCHAR(100), surname VARCHAR(100), age INT, error_column VARCHAR(2000000)) extracted_json",
            ),
            (
                exp.JSONValue(
                    this=exp.Column(this="json"),
                    path=exp.Literal.string("$.name"),
                    null_on_empty=True,
                    default=exp.Literal.string("invalid name"),
                    on_error=True,  # or make this a separate flag if needed
                ),
                "JSON_VALUE(json, '$.name' NULL ON EMPTY DEFAULT 'invalid name' ON ERROR)",
            ),
            (
                exp.JSONValue(
                    this=exp.Column(this="json"),
                    path=exp.Literal.string("$.name"),
                    null_on_empty=True,
                    default=exp.Literal.string("invalid name"),
                    on_error=True,  # or make this a separate flag if needed
                ),
                "JSON_VALUE(json, '$.name' NULL ON EMPTY DEFAULT 'invalid name' ON ERROR)",
            ),
            (
                exp.Select(
                    expressions=[
                        exp.to_identifier("id"),
                        exp.to_identifier("department"),
                        exp.to_identifier("hire_date"),
                        exp.Alias(
                            this=exp.Window(
                                this=exp.Lag(
                                    this=exp.to_identifier("id"),
                                    expression=exp.Literal.number(1),
                                ),
                                partition_by=[exp.to_identifier("department")],
                                order=exp.Order(
                                    expressions=[
                                        exp.Ordered(this=exp.to_identifier("hire_date"))
                                    ]
                                ),
                            ),
                            alias=exp.to_identifier("LAG"),
                        ),
                    ],
                    order=exp.Order(
                        expressions=[
                            exp.Ordered(this=exp.to_identifier("department")),
                            exp.Ordered(this=exp.to_identifier("hire_date")),
                        ]
                    ),
                ).from_("employee_table"),
                "SELECT id, department, hire_date, LAG(id, 1) OVER (PARTITION BY department ORDER BY hire_date) LAG FROM employee_table ORDER BY department, hire_date",
            ),
            (
                exp.Select(
                    expressions=[
                        exp.to_identifier("id"),
                        exp.to_identifier("department"),
                        exp.to_identifier("hire_date"),
                        exp.Alias(
                            this=exp.Window(
                                this=exp.LastValue(this=exp.Column(this="id")),
                                partition_by=[exp.to_identifier("department")],
                                order=exp.Order(
                                    expressions=[
                                        exp.Ordered(this=exp.to_identifier("hire_date"))
                                    ]
                                ),
                            ),
                            alias=exp.to_identifier("LAST_"),
                        ),
                    ],
                    order=exp.Order(
                        expressions=[
                            exp.Ordered(this=exp.to_identifier("department")),
                            exp.Ordered(this=exp.to_identifier("hire_date")),
                        ]
                    ),
                ).from_("employee_table"),
                "SELECT id, department, hire_date, LAST_VALUE(id) OVER (PARTITION BY department ORDER BY hire_date) LAST_ FROM employee_table ORDER BY department, hire_date",
            ),
            # (
            #     exp.Select(
            #         expressions=[
            #             exp.Alias(
            #                 this=exp.LCase(this=exp.Literal.string("AbCdEf")),
            #                 alias=exp.to_identifier("LCASE"),
            #             )
            #         ]
            #     ),
            #     "SELECT LCASE('AbCdEf') LCASE",
            # ),
            (
                exp.Select(
                    expressions=[
                        exp.to_identifier("id"),
                        exp.to_identifier("department"),
                        exp.to_identifier("hire_date"),
                        exp.Alias(
                            this=exp.Window(
                                this=exp.Lead(
                                    this=exp.to_identifier("id"),
                                    expression=exp.Literal.number(1),
                                ),
                                partition_by=[exp.to_identifier("department")],
                                order=exp.Order(
                                    expressions=[
                                        exp.Ordered(this=exp.to_identifier("hire_date"))
                                    ]
                                ),
                            ),
                            alias=exp.to_identifier("LEAD"),
                        ),
                    ],
                    order=exp.Order(
                        expressions=[
                            exp.Ordered(this=exp.to_identifier("department")),
                            exp.Ordered(this=exp.to_identifier("hire_date")),
                        ]
                    ),
                ).from_("employee_table"),
                "SELECT id, department, hire_date, LEAD(id, 1) OVER (PARTITION BY department ORDER BY hire_date) LEAD FROM employee_table ORDER BY department, hire_date",
            ),
            (
                exp.Select(
                    expressions=[
                        exp.Alias(
                            this=exp.Least(
                                expressions=[
                                    exp.Literal.number(3),
                                    exp.Literal.number(1),
                                    exp.Literal.number(5),
                                ]
                            ),
                            alias=exp.to_identifier("LEAST"),
                        )
                    ]
                ),
                "SELECT LEAST(3, 1, 5) LEAST",
            ),
            (
                exp.Select(
                    expressions=[
                        exp.Alias(
                            this=exp.Left(
                                this=exp.Literal.string("abcdef"),
                                expression=exp.Literal.number(3),
                            ),
                            alias=exp.to_identifier("LEFT_SUBSTR"),
                        )
                    ]
                ),
                "SELECT LEFT('abcdef', 3) LEFT_SUBSTR",
            ),
            (
                exp.Select(
                    expressions=[
                        exp.Alias(
                            this=exp.Length(this=exp.Literal.string("abc")),
                            alias=exp.to_identifier("LENGTH"),
                        )
                    ]
                ),
                "SELECT LENGTH('abc') LENGTH",
            ),
            (
                exp.Command(
                    expressions=[
                        exp.Select(
                            expressions=[
                                exp.column("last_name"),
                                exp.Level(),
                                exp.Alias(
                                    this=exp.SysConnectByPath(
                                        this=exp.column("last_name"),
                                        expressions=[exp.Literal.string("/")],
                                    ),
                                    alias=exp.to_identifier("PATH"),
                                ),
                            ]
                        ).from_("employees"),
                        exp.StartWith(
                            this=exp.EQ(
                                this=exp.column("last_name"),
                                expression=exp.Literal.string("Clark"),
                            )
                        ),
                        exp.Connect(
                            this=exp.EQ(
                                this=exp.column("employee_id"),
                                expression=exp.column("manager_id"),
                            ),
                            prior=True,
                        ),
                    ]
                ),
                "SELECT last_name, LEVEL, SYS_CONNECT_BY_PATH(last_name, '/') PATH FROM employees START WITH last_name = 'Clark'  CONNECT BY PRIOR employee_id = manager_id",
            ),
            # (
            #     exp.Command(
            #         expressions=[
            #             exp.Select(
            #                 expressions=[
            #                     exp.column("last_name"),
            #                     exp.Level(),
            #                     exp.Alias(
            #                         this=exp.SysConnectByPath(
            #                             this=exp.column("last_name"),
            #                             expressions=[exp.Literal.string("/")],
            #                         ),
            #                         alias=exp.to_identifier("PATH"),
            #                     ),
            #                 ]
            #             ).from_("employees"),
            #             exp.Connect(
            #                 this=exp.EQ(
            #                     this=exp.column("employee_id"),
            #                     expression=exp.column("manager_id"),
            #                 ),
            #                 prior=True,
            #             ),
            #             exp.StartWith(
            #                 this=exp.EQ(
            #                     this=exp.column("last_name"),
            #                     expression=exp.Literal.string("Clark"),
            #                 )
            #             ),
            #         ]
            #     ),
            #     "SELECT last_name, LEVEL, SYS_CONNECT_BY_PATH(last_name, '/') PATH FROM employees CONNECT BY PRIOR employee_id = manager_id START WITH last_name = 'Clark'",
            # ),
            (
                exp.Select(
                    expressions=[
                        exp.Alias(
                            this=exp.ListAgg(
                                this=exp.Column(this="name"),
                                separator=exp.Literal.string(", "),
                                order=exp.Column(this="name"),
                            ),
                            alias=exp.to_identifier("names_list"),
                        )
                    ]
                ),
                "SELECT LISTAGG(name, ', ') WITHIN GROUP (ORDER BY name) names_list",
            ),
            (
                exp.Select(
                    expressions=[
                        exp.Alias(
                            this=exp.Ln(this=exp.Literal.number(10)),
                            alias=exp.to_identifier("LN"),
                        )
                    ]
                ),
                "SELECT LN(10) LN",
            ),
            (
                exp.Select(
                    expressions=[
                        exp.LocalTimestamp(),
                        exp.LocalTimestamp(precision=exp.Literal.number(6)),
                    ]
                ),
                "SELECT LOCALTIMESTAMP, LOCALTIMESTAMP(6)",
            ),
            (
                exp.Select(
                    expressions=[
                        exp.Alias(
                            this=exp.Locate(
                                this=exp.Literal.string("cab"),
                                expression=exp.Literal.string("abcabcabc"),
                            ),
                            alias=exp.to_identifier("LOCATE1"),
                        ),
                        exp.Alias(
                            this=exp.Locate(
                                this=exp.Literal.string("user"),
                                expression=exp.Literal.string(
                                    "user1,user2,user3,user4,user5"
                                ),
                                start=exp.Literal.number(-1),
                            ),
                            alias=exp.to_identifier("LOCATE2"),
                        ),
                    ]
                ),
                "SELECT LOCATE('cab', 'abcabcabc') LOCATE1, LOCATE('user', 'user1,user2,user3,user4,user5', -1) LOCATE2",
            ),
            (
                exp.Select(
                    expressions=[
                        exp.Alias(
                            this=exp.Log(
                                this=exp.Literal.number(1000),
                                base=exp.Literal.number(10),
                            ),
                            alias="LOG_RESULT",
                        ),
                        exp.Alias(
                            this=exp.Log2(this=exp.Literal.number(256)),
                            alias="LOG2_RESULT",
                        ),
                        exp.Alias(
                            this=exp.Log10(this=exp.Literal.number(10000)),
                            alias="LOG10_RESULT",
                        ),
                    ]
                ),
                "SELECT LOG(1000, 10) LOG_RESULT, LOG2(256) LOG2_RESULT, LOG10(10000) LOG10_RESULT",
            ),
            (
                exp.Select(expressions=[exp.Lower(this=exp.Literal.string("HELLO"))]),
                "SELECT LOWER('HELLO')",
            ),
            (
                exp.Select(
                    expressions=[
                        exp.Pad(
                            this=exp.Literal.string("abc"),
                            expression=exp.Literal.number(5),
                            fill_pattern=exp.Literal.string("X"),
                            is_left=True,
                        ),
                    ]
                ),
                "SELECT LPAD('abc', 5, 'X')",
            ),
            (
                exp.Select(
                    expressions=[
                        exp.Trim(
                            this=exp.Literal.string("  abc"),
                            expression=exp.Literal.string(" "),
                            position=exp.to_identifier("LEADING"),
                        )
                    ]
                ),
                "SELECT LTRIM('  abc', ' ')",
            ),
            (
                exp.Select(
                    expressions=[
                        exp.Alias(
                            this=exp.Trim(
                                this=exp.Literal.string("  sql  "),
                                position=exp.to_identifier("LEADING"),
                            ),
                            alias="TRIMMED",
                        )
                    ]
                ),
                "SELECT LTRIM('  sql  ') TRIMMED",
            ),
            (
                exp.Mod(this=exp.Column(this="15"), expression=exp.Column(this="6")),
                "MOD(15, 6)",
            ),
            (
                exp.Select(
                    expressions=[
                        exp.Alias(
                            this=exp.Mid(
                                this=exp.Literal.string("abcdef"),
                                start=exp.Literal.number(2),
                            ),
                            alias="MID_COL",
                        )
                    ]
                ),
                "SELECT MID('abcdef', 2) MID_COL",
            ),
            (
                exp.Select(
                    expressions=[
                        exp.Alias(
                            this=exp.Mid(
                                this=exp.Literal.string("abcdef"),
                                start=exp.Literal.number(2),
                                length=exp.Literal.number(3),
                            ),
                            alias="MID_COL",
                        )
                    ]
                ),
                "SELECT MID('abcdef', 2, 3) MID_COL",
            ),
            (
                exp.Select(
                    expressions=[
                        exp.Alias(
                            this=exp.MinScale(this=exp.Literal.number("123.00000")),
                            alias="S1",
                        ),
                        exp.Alias(
                            this=exp.MinScale(this=exp.Literal.number("9.99999999999")),
                            alias="S2",
                        ),
                        exp.Alias(
                            this=exp.MinScale(this=exp.Literal.number("-0.0045600")),
                            alias="S3",
                        ),
                    ]
                ),
                "SELECT MIN_SCALE(123.00000) S1, MIN_SCALE(9.99999999999) S2, MIN_SCALE(-0.0045600) S3",
            ),
            (
                exp.Select(
                    expressions=[
                        exp.Alias(
                            this=exp.Anonymous(
                                this="MINUTES_BETWEEN",
                                expressions=[
                                    exp.Timestamp(
                                        this=exp.Literal.string("2012-03-25 02:30:00")
                                    ),
                                    exp.Timestamp(
                                        this=exp.Literal.string("2000-01-01 12:00:02")
                                    ),
                                ],
                            ),
                            alias="MINUTES",
                        )
                    ]
                ),
                "SELECT MINUTES_BETWEEN(TIMESTAMP '2012-03-25 02:30:00', TIMESTAMP '2000-01-01 12:00:02') MINUTES",
            ),
            (
                exp.Select(
                    expressions=[
                        exp.Alias(this=exp.Anonymous(this="NOW"), alias="NOW_TIME")
                    ]
                ),
                "SELECT NOW() NOW_TIME",
            ),
            (
                exp.Select(
                    expressions=[
                        exp.Alias(this=exp.Anonymous(this="NPROC"), alias="PROC_COUNT")
                    ]
                ),
                "SELECT NPROC() PROC_COUNT",
            ),
            (
                exp.Alias(
                    this=exp.NthValue(
                        this=exp.Column(this="id"),
                        expression=exp.Literal.number(3),
                        from_last=True,
                        respect_nulls=True,
                        over=exp.Window(
                            partition_by=[exp.Column(this="department")],
                            order=exp.Order(
                                expressions=[
                                    exp.Ordered(this=exp.Column(this="hire_date"))
                                ]
                            ),
                        ),
                    ),
                    alias=exp.to_identifier("NTH_VAL"),
                ),
                "NTH_VALUE(id, 3) FROM LAST RESPECT NULLS OVER (PARTITION BY department ORDER BY hire_date) NTH_VAL",
            ),
            (
                exp.Select(
                    expressions=[
                        exp.to_identifier("id"),
                        exp.to_identifier("department"),
                        exp.to_identifier("hire_date"),
                        exp.Alias(
                            this=exp.Window(
                                this=exp.Anonymous(
                                    this="NTILE", expressions=[exp.Literal.number(4)]
                                ),
                                partition_by=[exp.to_identifier("department")],
                                order=exp.Order(
                                    expressions=[
                                        exp.Ordered(this=exp.to_identifier("hire_date"))
                                    ]
                                ),
                            ),
                            alias=exp.to_identifier("NTILE"),
                        ),
                    ],
                    order=exp.Order(
                        expressions=[
                            exp.Ordered(this=exp.to_identifier("department")),
                            exp.Ordered(this=exp.to_identifier("hire_date")),
                        ]
                    ),
                ).from_("employee_table"),
                "SELECT id, department, hire_date, NTILE(4) OVER (PARTITION BY department ORDER BY hire_date) NTILE FROM employee_table ORDER BY department, hire_date",
            ),
            (
                exp.Select(
                    expressions=[
                        exp.Alias(
                            this=exp.Anonymous(
                                this="NULLIF",
                                expressions=[
                                    exp.Column(this="1"),
                                    exp.Column(this="2"),
                                ],
                            ),
                            alias="NULLIF1",
                        ),
                        exp.Alias(
                            this=exp.Anonymous(
                                this="NULLIF",
                                expressions=[
                                    exp.Column(this="1"),
                                    exp.Column(this="1"),
                                ],
                            ),
                            alias="NULLIF2",
                        ),
                    ]
                ),
                "SELECT NULLIF(1, 2) NULLIF1, NULLIF(1, 1) NULLIF2",
            ),
            (
                exp.Select(
                    expressions=[
                        exp.Alias(
                            this=exp.Anonymous(
                                this="NULLIFZERO",
                                expressions=[
                                    exp.Column(this="0"),
                                ],
                            ),
                            alias="NIZ1",
                        ),
                        exp.Alias(
                            this=exp.Anonymous(
                                this="NULLIFZERO",
                                expressions=[
                                    exp.Column(this="1"),
                                ],
                            ),
                            alias="NIZ2",
                        ),
                    ]
                ),
                "SELECT NULLIFZERO(0) NIZ1, NULLIFZERO(1) NIZ2",
            ),
            (
                exp.Select(
                    expressions=[
                        exp.Alias(
                            this=exp.Anonymous(
                                this="NUMTODSINTERVAL",
                                expressions=[
                                    exp.Column(this="3.2"),
                                    exp.Literal.string("HOUR"),
                                ],
                            ),
                            alias="NUMTODSINTERVAL",
                        )
                    ]
                ),
                "SELECT NUMTODSINTERVAL(3.2, 'HOUR') NUMTODSINTERVAL",
            ),
            (
                exp.Select(
                    expressions=[
                        exp.Alias(
                            this=exp.Anonymous(
                                this="NUMTOYMINTERVAL",
                                expressions=[
                                    exp.Column(this="3.5"),
                                    exp.Literal.string("YEAR"),
                                ],
                            ),
                            alias="NUMTOYMINTERVAL",
                        )
                    ]
                ),
                "SELECT NUMTOYMINTERVAL(3.5, 'YEAR') NUMTOYMINTERVAL",
            ),
            (
                exp.Select(
                    expressions=[
                        exp.Alias(
                            this=exp.Anonymous(
                                this="NVL",
                                expressions=[
                                    exp.Column(this="NULL"),
                                    exp.Literal.string("abc"),
                                ],
                            ),
                            alias="NVL_1",
                        ),
                        exp.Alias(
                            this=exp.Anonymous(
                                this="NVL",
                                expressions=[
                                    exp.Literal.string("xyz"),
                                    exp.Literal.string("abc"),
                                ],
                            ),
                            alias="NVL_2",
                        ),
                    ]
                ),
                "SELECT NVL(NULL, 'abc') NVL_1, NVL('xyz', 'abc') NVL_2",
            ),
            (
                exp.Select(
                    expressions=[
                        exp.Alias(
                            this=exp.Anonymous(
                                this="NVL2",
                                expressions=[
                                    exp.Column(this="NULL"),
                                    exp.Literal.number(2),
                                    exp.Literal.number(3),
                                ],
                            ),
                            alias="NVL_1",
                        ),
                        exp.Alias(
                            this=exp.Anonymous(
                                this="NVL2",
                                expressions=[
                                    exp.Literal.number(1),
                                    exp.Literal.number(2),
                                    exp.Literal.number(3),
                                ],
                            ),
                            alias="NVL_2",
                        ),
                    ]
                ),
                "SELECT NVL2(NULL, 2, 3) NVL_1, NVL2(1, 2, 3) NVL_2",
            ),
            (
                exp.Select(
                    expressions=[
                        exp.Alias(
                            this=exp.Anonymous(
                                this="OCTET_LENGTH",
                                expressions=[exp.Literal.string("äöü")],
                            ),
                            alias="OCT_LENGTH",
                        )
                    ]
                ),
                "SELECT OCTET_LENGTH('äöü') OCT_LENGTH",
            ),
            (
                exp.Select(
                    expressions=[
                        exp.Alias(this=exp.Anonymous(this="PI"), alias="PI_VAL")
                    ]
                ),
                "SELECT PI() PI_VAL",
            ),
            (
                exp.Select(
                    expressions=[
                        exp.to_identifier("id"),
                        exp.to_identifier("department"),
                        exp.to_identifier("current_salary"),
                        exp.Alias(
                            this=exp.Window(
                                this=exp.Anonymous(this="PERCENT_RANK"),
                                partition_by=[exp.to_identifier("department")],
                                order=exp.Order(
                                    expressions=[
                                        exp.Ordered(
                                            this=exp.Column(this="current_salary")
                                        )
                                    ]
                                ),
                            ),
                            alias=exp.to_identifier("PERCENT_RANK"),
                        ),
                    ],
                    order=exp.Order(
                        expressions=[
                            exp.Ordered(this=exp.to_identifier("department")),
                            exp.Ordered(this=exp.to_identifier("current_salary")),
                        ]
                    ),
                ).from_("employee_table"),
                "SELECT id, department, current_salary, PERCENT_RANK() OVER (PARTITION BY department ORDER BY current_salary) PERCENT_RANK FROM employee_table ORDER BY department, current_salary",
            ),
            (
                exp.Alias(
                    this=exp.PercentileDisc(
                        this=exp.Literal.number(0.7),
                        order=exp.Order(
                            expressions=[
                                exp.Ordered(this=exp.Column(this="current_salary"))
                            ]
                        ),
                        over=exp.Window(partition_by=[exp.Column(this="department")]),
                    ),
                    alias=exp.to_identifier("PERCENTILE_DISC"),
                ),
                "PERCENTILE_DISC(0.7) WITHIN GROUP (ORDER BY current_salary) OVER (PARTITION BY department) PERCENTILE_DISC",
            ),
            (
                exp.Alias(
                    this=exp.PercentileCont(
                        this=exp.Literal.number(0.7),
                        order=exp.Order(
                            expressions=[
                                exp.Ordered(this=exp.Column(this="current_salary"))
                            ]
                        ),
                        over=exp.Window(partition_by=[exp.Column(this="department")]),
                    ),
                    alias=exp.to_identifier("PERCENTILE_CONT"),
                ),
                "PERCENTILE_CONT(0.7) WITHIN GROUP (ORDER BY current_salary) OVER (PARTITION BY department) PERCENTILE_CONT",
            ),
            (
                exp.Alias(
                    this=exp.StrPosition(
                        this=exp.Literal.string("abcabcabc"),
                        substr=exp.Literal.string("cab"),
                    ),
                    alias=exp.to_identifier("POS"),
                ),
                "POSITION('cab' IN 'abcabcabc') POS",
            ),
            (
                exp.Alias(
                    this=exp.Pow(
                        this=exp.Literal.number(2), expression=exp.Literal.number(10)
                    ),
                    alias=exp.to_identifier("POWER"),
                ),
                "POWER(2, 10) POWER",
            ),
            (
                exp.Select(
                    expressions=[
                        exp.Alias(
                            this=exp.Anonymous(
                                this="POSIX_TIME",
                                expressions=[exp.Literal.string("1970-01-01 00:00:01")],
                            ),
                            alias="PT1",
                        ),
                        exp.Alias(
                            this=exp.Anonymous(
                                this="POSIX_TIME",
                                expressions=[exp.Literal.string("2009-02-13 23:31:30")],
                            ),
                            alias="PT2",
                        ),
                    ]
                ),
                "SELECT POSIX_TIME('1970-01-01 00:00:01') PT1, POSIX_TIME('2009-02-13 23:31:30') PT2",
            ),
            (
                exp.Select(
                    expressions=[
                        exp.Alias(
                            this=exp.Rand(),
                            alias="RANDOM_1",
                        ),
                        exp.Alias(
                            this=exp.Rand(
                                expressions=[
                                    exp.Literal.number(5),
                                    exp.Literal.number(20),
                                ],
                            ),
                            alias="RANDOM_2",
                        ),
                    ]
                ),
                "SELECT RANDOM() RANDOM_1, RANDOM(5, 20) RANDOM_2",
            ),
            (
                exp.Select(
                    expressions=[
                        exp.to_identifier("id"),
                        exp.to_identifier("department"),
                        exp.to_identifier("current_salary"),
                        exp.Alias(
                            this=exp.Window(
                                this=exp.Anonymous(this="RANK"),
                                partition_by=[exp.to_identifier("department")],
                                order=exp.Order(
                                    expressions=[
                                        exp.Ordered(
                                            this=exp.Column(this="current_salary")
                                        )
                                    ]
                                ),
                            ),
                            alias=exp.to_identifier("RANK"),
                        ),
                    ],
                    order=exp.Order(
                        expressions=[
                            exp.Ordered(this=exp.to_identifier("department")),
                            exp.Ordered(this=exp.to_identifier("current_salary")),
                        ]
                    ),
                ).from_("employee_table"),
                "SELECT id, department, current_salary, RANK() OVER (PARTITION BY department ORDER BY current_salary) RANK FROM employee_table ORDER BY department, current_salary",
            ),
            (
                exp.Select(
                    expressions=[
                        exp.to_identifier("id"),
                        exp.to_identifier("department"),
                        exp.to_identifier("current_salary"),
                        exp.Alias(
                            this=exp.Window(
                                this=exp.Anonymous(
                                    this="RATIO_TO_REPORT",
                                    expressions=[exp.Column(this="current_salary")],
                                ),
                                partition_by=[exp.to_identifier("department")],
                            ),
                            alias=exp.to_identifier("RATIO_TO_REPORT"),
                        ),
                    ],
                    order=exp.Order(
                        expressions=[
                            exp.Ordered(this=exp.to_identifier("department")),
                            exp.Ordered(this=exp.to_identifier("current_salary")),
                        ]
                    ),
                ).from_("employee_table"),
                "SELECT id, department, current_salary, RATIO_TO_REPORT(current_salary) OVER (PARTITION BY department) RATIO_TO_REPORT FROM employee_table ORDER BY department, current_salary",
            ),
            (
                exp.Select(
                    expressions=[
                        exp.Alias(
                            this=exp.Anonymous(
                                this="REGEXP_INSTR",
                                expressions=[
                                    exp.Literal.string("Phone: +497003927877678"),
                                    exp.Literal.string(r"\+?\d+"),
                                ],
                            ),
                            alias="REGEXP_INSTR1",
                        ),
                        exp.Alias(
                            this=exp.Anonymous(
                                this="REGEXP_INSTR",
                                expressions=[
                                    exp.Literal.string(
                                        "From: my_mail@yahoo.com - To: SERVICE@EXASOL.COM"
                                    ),
                                    exp.Literal.string(
                                        r"(?i)[a-z0-9._%+-]+@[a-z0-9.-]+\.[a-z]{2,4}"
                                    ),
                                    exp.Literal.number(1),
                                    exp.Literal.number(2),
                                ],
                            ),
                            alias="REGEXP_INSTR2",
                        ),
                    ]
                ),
                r"SELECT REGEXP_INSTR('Phone: +497003927877678', '\+?\d+') REGEXP_INSTR1, REGEXP_INSTR('From: my_mail@yahoo.com - To: SERVICE@EXASOL.COM', '(?i)[a-z0-9._%+-]+@[a-z0-9.-]+\.[a-z]{2,4}', 1, 2) REGEXP_INSTR2",
            ),
            (
                exp.Alias(
                    this=exp.RegexpExtract(
                        this=exp.Literal.string("My mail address is my_mail@yahoo.com"),
                        expression=exp.Literal.string(
                            "(?i)[a-z0-9._%+-]+@[a-z0-9.-]+\\.[a-z]{2,4}"
                        ),
                    ),
                    alias=exp.to_identifier("EMAIL"),
                ),
                "REGEXP_SUBSTR('My mail address is my_mail@yahoo.com', '(?i)[a-z0-9._%+-]+@[a-z0-9.-]+\\.[a-z]{2,4}') EMAIL",
            ),
            (
                exp.Alias(
                    this=exp.RegexpReplace(
                        this=exp.Literal.string("From: my_mail@yahoo.com"),
                        expression=exp.Literal.string(
                            "(?i)^From: ([a-z0-9._%+-]+)@([a-z0-9.-]+\\.[a-z]{2,4}$)"
                        ),
                        replacement=exp.Literal.string("Name: \\1 - Domain: \\2"),
                    ),
                    alias=exp.to_identifier("REGEXP_REPLACE"),
                ),
                "REGEXP_REPLACE('From: my_mail@yahoo.com', '(?i)^From: ([a-z0-9._%+-]+)@([a-z0-9.-]+\\.[a-z]{2,4}$)', 'Name: \\1 - Domain: \\2') REGEXP_REPLACE",
            ),
            (
                exp.Select(
                    expressions=[
                        exp.to_identifier("id"),
                        exp.to_identifier("department"),
                        exp.to_identifier("hire_date"),
                        exp.Alias(
                            this=exp.Window(
                                this=exp.Anonymous(
                                    this="REGR_SLOPE",
                                    expressions=[
                                        exp.Column(this="starting_salary"),
                                        exp.Column(this="current_salary"),
                                    ],
                                ),
                                partition_by=[exp.to_identifier("department")],
                                order=exp.Order(
                                    expressions=[
                                        exp.Ordered(this=exp.to_identifier("hire_date"))
                                    ]
                                ),
                            ),
                            alias=exp.to_identifier("REGR_SLOPE"),
                        ),
                    ],
                    order=exp.Order(
                        expressions=[
                            exp.Ordered(this=exp.to_identifier("department")),
                            exp.Ordered(this=exp.to_identifier("hire_date")),
                        ]
                    ),
                ).from_("employee_table"),
                "SELECT id, department, hire_date, REGR_SLOPE(starting_salary, current_salary) OVER (PARTITION BY department ORDER BY hire_date) REGR_SLOPE FROM employee_table ORDER BY department, hire_date",
            ),
            (
                exp.Select(
                    expressions=[
                        exp.Repeat(
                            this=exp.Literal.string("abc"), times=exp.Literal.number(3)
                        )
                    ]
                ),
                "SELECT REPEAT('abc', 3)",
            ),
            (
                exp.Select(
                    expressions=[
                        exp.Alias(
                            this=exp.Anonymous(
                                this="REPLACE",
                                expressions=[
                                    exp.Literal.string("Apple juice is great"),
                                    exp.Literal.string("Apple"),
                                    exp.Literal.string("Orange"),
                                ],
                            ),
                            alias=exp.to_identifier("REPLACE_1"),
                        )
                    ]
                ),
                "SELECT REPLACE('Apple juice is great', 'Apple', 'Orange') REPLACE_1",
            ),
            (
                exp.Select(
                    expressions=[
                        exp.Alias(
                            this=exp.Right(
                                this=exp.Literal.string("abcdef"),
                                expression=exp.Literal.number(3),
                            ),
                            alias="RIGHT_SUBSTR",
                        )
                    ]
                ),
                "SELECT RIGHT('abcdef', 3) RIGHT_SUBSTR",
            ),
            (
                exp.Select(
                    expressions=[
                        exp.Alias(
                            this=exp.Right(
                                this=exp.Literal.string("abcdef"),
                                expression=exp.Literal.number(3),
                            ),
                            alias="RIGHT_SUBSTR",
                        )
                    ]
                ),
                "SELECT RIGHT('abcdef', 3) RIGHT_SUBSTR",
            ),
            (
                exp.Select(expressions=[exp.Round(this=exp.Literal.number(42.678))]),
                "SELECT ROUND(42.678)",
            ),
            (
                exp.Select(
                    expressions=[
                        exp.Round(
                            this=exp.Literal.number(42.678),
                            decimals=exp.Literal.number(2),
                        )
                    ]
                ),
                "SELECT ROUND(42.678, 2)",
            ),
            (
                exp.Select(
                    expressions=[
                        exp.Round(
                            this=exp.Date(this=exp.Literal.string("2023-01-01")),
                            decimals=exp.Literal.string("YYYY"),
                        )
                    ]
                ),
                "SELECT ROUND(DATE '2023-01-01', 'YYYY')",
            ),
            (
                exp.Select(
                    expressions=[
                        exp.Round(
                            this=exp.Date(this=exp.Literal.string("2023-01-01")),
                            decimals=exp.Literal.string("Q"),
                        )
                    ]
                ),
                "SELECT ROUND(DATE '2023-01-01', 'Q')",
            ),
            (
                exp.Select(
                    expressions=[
                        exp.Round(
                            this=exp.Timestamp(
                                this=exp.Literal.string("2023-01-01 10:00:00")
                            ),
                            decimals=exp.Literal.string("HH"),
                        )
                    ]
                ),
                "SELECT ROUND(TIMESTAMP '2023-01-01 10:00:00', 'HH')",
            ),
            (
                exp.select(
                    "SALES_ID",
                    exp.Anonymous(this="ROWNUM"),
                )
                .from_("SALES")
                .where(
                    exp.LT(
                        this=exp.Anonymous(this="ROWNUM"),
                        expression=exp.Literal.number(10),
                    )
                ),
                "SELECT SALES_ID, ROWNUM FROM SALES WHERE ROWNUM < 10",
            ),
            (
                exp.Select(
                    expressions=[
                        exp.to_identifier("id"),
                        exp.to_identifier("department"),
                        exp.to_identifier("hire_date"),
                        exp.Alias(
                            this=exp.Window(
                                this=exp.Anonymous(
                                    this="ROW_NUMBER",
                                    # expressions=[
                                    #     exp.Column(this="starting_salary"),
                                    #     exp.Column(this="current_salary"),
                                    # ],
                                ),
                                partition_by=[exp.to_identifier("department")],
                                order=exp.Order(
                                    expressions=[
                                        exp.Ordered(this=exp.to_identifier("hire_date"))
                                    ]
                                ),
                            ),
                            alias=exp.to_identifier("ROW_NUMBER"),
                        ),
                    ],
                    order=exp.Order(
                        expressions=[
                            exp.Ordered(this=exp.to_identifier("department")),
                            exp.Ordered(this=exp.to_identifier("hire_date")),
                        ]
                    ),
                ).from_("employee_table"),
                "SELECT id, department, hire_date, ROW_NUMBER() OVER (PARTITION BY department ORDER BY hire_date) ROW_NUMBER FROM employee_table ORDER BY department, hire_date",
            ),
            (
                exp.select(
                    exp.Anonymous(this="ROWID"),
                    "i",
                ).from_("t"),
                "SELECT ROWID, i FROM t",
            ),
            (
                exp.Select(
                    expressions=[
                        exp.Pad(
                            this=exp.Literal.string("abc"),
                            expression=exp.Literal.number(5),
                            fill_pattern=exp.Literal.string("X"),
                            is_left=False,
                        ),
                    ]
                ),
                "SELECT RPAD('abc', 5, 'X')",
            ),
            # (
            #     exp.Select(
            #         expressions=[
            #             exp.Anonymous(
            #                 this="RPAD",
            #                 expressions=[
            #                     exp.Literal.string("abc"),
            #                     exp.Literal.number(5),
            #                     exp.Literal.string("X"),
            #                 ],
            #             )
            #         ]
            #     ),
            #     "SELECT RPAD('abc', 5, 'X')",
            # ),
            (
                exp.Select(
                    expressions=[
                        exp.Anonymous(
                            this="RTRIM",
                            expressions=[
                                exp.Literal.string("abcdef"),
                                exp.Literal.string("afe"),
                            ],
                        )
                    ]
                ),
                "SELECT RTRIM('abcdef', 'afe')",
            ),
            (
                exp.Create(
                    this=exp.to_table("scope_view"),
                    kind="VIEW",
                    expression=exp.Select(
                        expressions=[exp.Anonymous(this="SCOPE_USER")]
                    ),
                ),
                "CREATE VIEW scope_view AS SELECT SCOPE_USER",
            ),
            (
                exp.Select(
                    expressions=[
                        exp.Anonymous(
                            this="SECOND",
                            expressions=[
                                exp.Timestamp(
                                    this=exp.Literal.string("2010-10-20 11:59:40.123")
                                ),
                                exp.Literal.number(2),
                            ],
                        )
                    ]
                ),
                "SELECT SECOND(TIMESTAMP '2010-10-20 11:59:40.123', 2)",
            ),
            (
                exp.Select(
                    expressions=[
                        exp.Alias(
                            this=exp.Anonymous(
                                this="SECONDS_BETWEEN",
                                expressions=[
                                    exp.Timestamp(
                                        this=exp.Literal.string(
                                            "2000-01-01 12:01:02.345"
                                        )
                                    ),
                                    exp.Timestamp(
                                        this=exp.Literal.string("2000-01-01 12:00:00")
                                    ),
                                ],
                            ),
                            alias=exp.to_identifier("SB"),
                        )
                    ]
                ),
                "SELECT SECONDS_BETWEEN(TIMESTAMP '2000-01-01 12:01:02.345', TIMESTAMP '2000-01-01 12:00:00') SB",
            ),
            (
                exp.Select(
                    expressions=[
                        exp.Alias(
                            this=exp.SessionParameter(
                                this=exp.Identifier(this="current_session"),
                                kind=exp.Literal.string("NLS_FIRST_DAY_OF_WEEK"),
                            ),
                            alias="SESSION_VALUE",
                        )
                    ]
                ),
                "SELECT SESSION_PARAMETER(current_session, 'NLS_FIRST_DAY_OF_WEEK') SESSION_VALUE",
            ),
            (
                exp.select(
                    exp.Anonymous(this="SESSIONTIMEZONE"),
                ),
                "SELECT SESSIONTIMEZONE",
            ),
            (
                exp.Select(
                    expressions=[
                        exp.Sign(this=exp.Literal.number(-123)),
                    ]
                ),
                "SELECT SIGN(-123)",
            ),
            (
                exp.Select(
                    expressions=[
                        exp.Anonymous(
                            this="SIN",
                            expressions=[
                                exp.Div(
                                    this=exp.Anonymous(this="PI"),
                                    expression=exp.Literal.number(3),
                                )
                            ],
                        )
                    ]
                ),
                "SELECT SIN(PI() / 3)",
            ),
            (
                exp.Select(
                    expressions=[
                        exp.Alias(
                            this=exp.Anonymous(
                                this="SINH",
                                expressions=[
                                    exp.Literal.number(0),
                                ],
                            ),
                            alias="SINH",
                        )
                    ]
                ),
                "SELECT SINH(0) SINH",
            ),
            (
                exp.Select(
                    expressions=[
                        exp.Anonymous(
                            this="SOUNDEX",
                            expressions=[
                                exp.Literal.string("smythe"),
                            ],
                        ),
                    ]
                ),
                "SELECT SOUNDEX('smythe')",
            ),
            (
                exp.Select(
                    expressions=[
                        exp.Anonymous(
                            this="SPACE",
                            expressions=[
                                exp.Literal.number(5),
                            ],
                        ),
                    ]
                ),
                "SELECT SPACE(5)",
            ),
            (
                exp.Select(
                    expressions=[
                        exp.Sqrt(
                            this=exp.Literal.number(2),
                        ),
                    ]
                ),
                "SELECT SQRT(2)",
            ),
            (
                exp.Select(
                    expressions=[
                        exp.Anonymous(
                            this="ST_EQUALS",
                            expressions=[
                                exp.Identifier(this="geom1"),
                                exp.Identifier(this="geom2"),
                            ],
                        )
                    ]
                ),
                "SELECT ST_EQUALS(geom1, geom2)",
            ),
            (
                exp.Select(
                    expressions=[
                        exp.to_identifier("id"),
                        exp.to_identifier("department"),
                        exp.to_identifier("hire_date"),
                        exp.to_identifier("current_salary"),
                        exp.Alias(
                            this=exp.Window(
                                this=exp.Stddev(
                                    this=exp.to_identifier("current_salary"),
                                ),
                                partition_by=[exp.to_identifier("department")],
                                order=exp.Order(
                                    expressions=[
                                        exp.Ordered(this=exp.to_identifier("hire_date"))
                                    ]
                                ),
                            ),
                            alias=exp.to_identifier("STDDEV"),
                        ),
                    ],
                    order=exp.Order(
                        expressions=[
                            exp.Ordered(this=exp.to_identifier("department")),
                            exp.Ordered(this=exp.to_identifier("hire_date")),
                        ]
                    ),
                ).from_("employee_table"),
                "SELECT id, department, hire_date, current_salary, STDDEV(current_salary) OVER (PARTITION BY department ORDER BY hire_date) STDDEV FROM employee_table ORDER BY department, hire_date",
            ),
            (
                exp.Select(
                    expressions=[
                        exp.to_identifier("id"),
                        exp.to_identifier("department"),
                        exp.to_identifier("hire_date"),
                        exp.to_identifier("current_salary"),
                        exp.Alias(
                            this=exp.Window(
                                this=exp.StddevPop(
                                    this=exp.to_identifier("current_salary"),
                                ),
                                partition_by=[exp.to_identifier("department")],
                                order=exp.Order(
                                    expressions=[
                                        exp.Ordered(this=exp.to_identifier("hire_date"))
                                    ]
                                ),
                            ),
                            alias=exp.to_identifier("STDDEV_POP"),
                        ),
                    ],
                    order=exp.Order(
                        expressions=[
                            exp.Ordered(this=exp.to_identifier("department")),
                            exp.Ordered(this=exp.to_identifier("hire_date")),
                        ]
                    ),
                ).from_("employee_table"),
                "SELECT id, department, hire_date, current_salary, STDDEV_POP(current_salary) OVER (PARTITION BY department ORDER BY hire_date) STDDEV_POP FROM employee_table ORDER BY department, hire_date",
            ),
            (
                exp.Select(
                    expressions=[
                        exp.to_identifier("id"),
                        exp.to_identifier("department"),
                        exp.to_identifier("hire_date"),
                        exp.to_identifier("current_salary"),
                        exp.Alias(
                            this=exp.Window(
                                this=exp.StddevSamp(
                                    this=exp.to_identifier("current_salary"),
                                ),
                                partition_by=[exp.to_identifier("department")],
                                order=exp.Order(
                                    expressions=[
                                        exp.Ordered(this=exp.to_identifier("hire_date"))
                                    ]
                                ),
                            ),
                            alias=exp.to_identifier("STDDEV_SAMP"),
                        ),
                    ],
                    order=exp.Order(
                        expressions=[
                            exp.Ordered(this=exp.to_identifier("department")),
                            exp.Ordered(this=exp.to_identifier("hire_date")),
                        ]
                    ),
                ).from_("employee_table"),
                "SELECT id, department, hire_date, current_salary, STDDEV_SAMP(current_salary) OVER (PARTITION BY department ORDER BY hire_date) STDDEV_SAMP FROM employee_table ORDER BY department, hire_date",
            ),
            (
                exp.Select(
                    expressions=[
                        exp.Alias(
                            this=exp.Substring(
                                this=exp.Literal.string("abcdef"),
                                start=exp.Literal.number(4),
                                length=exp.Literal.number(2),
                            ),
                            alias="S2",
                        )
                    ]
                ),
                "SELECT SUBSTRING('abcdef' FROM 4 FOR 2) S2",
            ),
            (
                exp.Select(
                    expressions=[
                        exp.to_identifier("id"),
                        exp.to_identifier("department"),
                        exp.to_identifier("hire_date"),
                        exp.to_identifier("current_salary"),
                        exp.Alias(
                            this=exp.Window(
                                this=exp.Sum(
                                    this=exp.to_identifier("current_salary"),
                                ),
                                partition_by=[exp.to_identifier("department")],
                                order=exp.Order(
                                    expressions=[
                                        exp.Ordered(this=exp.to_identifier("hire_date"))
                                    ]
                                ),
                            ),
                            alias=exp.to_identifier("SUM_SALARY"),
                        ),
                    ],
                    order=exp.Order(
                        expressions=[
                            exp.Ordered(this=exp.to_identifier("department")),
                            exp.Ordered(this=exp.to_identifier("hire_date")),
                        ]
                    ),
                ).from_("employee_table"),
                "SELECT id, department, hire_date, current_salary, SUM(current_salary) OVER (PARTITION BY department ORDER BY hire_date) SUM_SALARY FROM employee_table ORDER BY department, hire_date",
            ),
            (
                exp.Select(
                    expressions=[exp.Alias(this=exp.Anonymous(this="SYS_GUID"))]
                ),
                "SELECT SYS_GUID() ",
            ),
            (
                exp.Select(
                    expressions=[
                        exp.Anonymous(this="SYSTIMESTAMP"),
                        exp.Anonymous(
                            this="SYSTIMESTAMP",
                            expressions=[exp.Literal.number(6)],
                        ),
                    ]
                ),
                "SELECT SYSTIMESTAMP, SYSTIMESTAMP(6)",
            ),
            (
                exp.Select(
                    expressions=[
                        exp.Anonymous(
                            this="TAN",
                            expressions=[
                                exp.Div(
                                    this=exp.Anonymous(this="PI"),
                                    expression=exp.Literal.number(4),
                                )
                            ],
                        )
                    ]
                ),
                "SELECT TAN(PI() / 4)",
            ),
            (
                exp.Select(
                    expressions=[
                        exp.Alias(
                            this=exp.Anonymous(
                                this="TANH", expressions=[exp.Literal.number(0)]
                            ),
                            alias="TANH",
                        )
                    ]
                ),
                "SELECT TANH(0) TANH",
            ),
            (
                exp.Select(
                    expressions=[
                        exp.Alias(
                            this=exp.ToChar(
                                expressions=[
                                    exp.Date(this=exp.Literal.string("1999-12-31")),
                                ],
                            ),
                            alias="TO_CHAR",
                        )
                    ]
                ),
                "SELECT TO_CHAR(DATE '1999-12-31') TO_CHAR",
            ),
            (
                exp.Select(
                    expressions=[
                        exp.Alias(
                            this=exp.ToChar(
                                expressions=[
                                    exp.Timestamp(
                                        this=exp.Literal.string("1999-12-31 23:59:00")
                                    ),
                                    exp.Literal.string("HH24:MI:SS DD-MM-YYYY"),
                                ],
                            ),
                            alias="TO_CHAR",
                        )
                    ]
                ),
                "SELECT TO_CHAR(TIMESTAMP '1999-12-31 23:59:00', 'HH24:MI:SS DD-MM-YYYY') TO_CHAR",
            ),
            (
                exp.Select(
                    expressions=[
                        exp.Alias(
                            this=exp.ToChar(
                                expressions=[
                                    exp.Date(this=exp.Literal.string("2013-12-16")),
                                    exp.Literal.string("DD. MON YYYY"),
                                    exp.Literal.string("NLS_DATE_LANGUAGE=DEU"),
                                ],
                            ),
                            alias="TO_CHAR",
                        )
                    ]
                ),
                "SELECT TO_CHAR(DATE '2013-12-16', 'DD. MON YYYY', 'NLS_DATE_LANGUAGE=DEU') TO_CHAR",
            ),
            (
                exp.Select(
                    expressions=[
                        exp.Alias(
                            this=exp.ToChar(
                                expressions=[
                                    exp.Literal(this="-12345.67890", is_string=False),
                                    exp.Literal.string("000G000G000D000000MI"),
                                ],
                            ),
                            alias="TO_CHAR",
                        )
                    ]
                ),
                "SELECT TO_CHAR(-12345.67890, '000G000G000D000000MI') TO_CHAR",
            ),
            (
                exp.Select(
                    expressions=[
                        exp.Alias(
                            this=exp.StrToDate(
                                expressions=[
                                    exp.Literal.string("1999-12-31"),
                                ],
                            ),
                            alias="TO_DATE",
                        )
                    ]
                ),
                "SELECT TO_DATE('1999-12-31') TO_DATE",
            ),
            (
                exp.Select(
                    expressions=[
                        exp.Alias(
                            this=exp.StrToDate(
                                expressions=[
                                    exp.Literal.string("31-12-1999"),
                                    exp.Literal.string("DD-MM-YYYY"),
                                ],
                            ),
                            alias="TO_DATE",
                        )
                    ]
                ),
                "SELECT TO_DATE('31-12-1999', 'DD-MM-YYYY') TO_DATE",
            ),
            (
                exp.Select(
                    expressions=[
                        exp.Alias(
                            this=exp.Anonymous(
                                this="TO_DSINTERVAL",
                                expressions=[exp.Literal.string("3 10:59:59.123")],
                            ),
                            alias="TO_DSINTERVAL",
                        )
                    ]
                ),
                "SELECT TO_DSINTERVAL('3 10:59:59.123') TO_DSINTERVAL",
            ),
            (
                exp.Select(
                    expressions=[
                        exp.Alias(
                            this=exp.ToNumber(
                                expressions=[
                                    exp.Literal.string("+123"),
                                ],
                            ),
                            alias="TO_NUMBER1",
                        ),
                        exp.Alias(
                            this=exp.ToNumber(
                                expressions=[
                                    exp.Literal.string("-123.45"),
                                    exp.Literal.string("99999.999"),
                                ],
                            ),
                            alias="TO_NUMBER2",
                        ),
                    ]
                ),
                "SELECT TO_NUMBER('+123') TO_NUMBER1, TO_NUMBER('-123.45', '99999.999') TO_NUMBER2",
            ),
            (
                exp.Select(
                    expressions=[
                        exp.Alias(
                            this=exp.TsOrDsToTimestamp(
                                expressions=[exp.Literal.string("1999-12-31 23:59:00")],
                            ),
                            alias="TO_TIMESTAMP",
                        )
                    ]
                ),
                "SELECT TO_TIMESTAMP('1999-12-31 23:59:00') TO_TIMESTAMP",
            ),
            (
                exp.Select(
                    expressions=[
                        exp.Alias(
                            this=exp.TsOrDsToTimestamp(
                                expressions=[
                                    exp.Literal.string("23:59:00 31-12-1999"),
                                    exp.Literal.string("HH24:MI:SS DD-MM-YYYY"),
                                ],
                            ),
                            alias="TO_TIMESTAMP",
                        )
                    ]
                ),
                "SELECT TO_TIMESTAMP('23:59:00 31-12-1999', 'HH24:MI:SS DD-MM-YYYY') TO_TIMESTAMP",
            ),
            (
                exp.Select(
                    expressions=[
                        exp.Alias(
                            this=exp.Anonymous(
                                this="TO_YMINTERVAL",
                                expressions=[exp.Literal.string("3-11")],
                            ),
                            alias="TO_YMINTERVAL",
                        )
                    ]
                ),
                "SELECT TO_YMINTERVAL('3-11') TO_YMINTERVAL",
            ),
            (
                exp.Select(
                    expressions=[
                        exp.Alias(
                            this=exp.Anonymous(
                                this="TRANSLATE",
                                expressions=[
                                    exp.Literal.string("abcd"),
                                    exp.Literal.string("abc"),
                                    exp.Literal.string("xy"),
                                ],
                            ),
                            alias="TRANSLATE",
                        )
                    ]
                ),
                "SELECT TRANSLATE('abcd', 'abc', 'xy') TRANSLATE",
            ),
            (
                exp.Select(
                    expressions=[
                        exp.Alias(
                            this=exp.Trim(
                                this=exp.Literal.string("abcdef"),
                                expression=exp.Literal.string("acf"),
                            ),
                            alias="TRIM",
                        )
                    ]
                ),
                "SELECT TRIM('abcdef', 'acf') TRIM",
            ),
            # (
            #     exp.Select(
            #         expressions=[
            #             exp.Trim(
            #                 this=exp.Literal.string("1234567891"),
            #                 expression=exp.Literal.string("1"),
            #                 position="LEADING",
            #             )
            #         ]
            #     ),
            #     "SELECT TRIM(LEADING '1' FROM '1234567891')",
            # ),
            # (
            #     exp.Select(
            #         expressions=[
            #             exp.Trim(
            #                 this=exp.Literal.string("1234567891"),
            #                 expression=exp.Literal.string("1"),
            #                 position="TRAILING",
            #             )
            #         ]
            #     ),
            #     "SELECT TRIM(TRAILING '1' FROM '1234567891')",
            # ),
            # (
            #     exp.Select(
            #         expressions=[
            #             exp.Trim(
            #                 this=exp.Literal.string("1234567891"),
            #                 expression=exp.Literal.string("1"),
            #                 position="BOTH",
            #             )
            #         ]
            #     ),
            #     "SELECT TRIM(BOTH '1' FROM '1234567891')",
            # ),
            (
                exp.Select(
                    expressions=[
                        exp.Alias(
                            this=exp.Anonymous(
                                this="TRUNC",
                                expressions=[
                                    exp.Date(this=exp.Literal.string("2006-12-31")),
                                    exp.Literal.string("MM"),
                                ],
                            ),
                            alias=exp.to_identifier("TRUNC"),
                        )
                    ]
                ),
                "SELECT TRUNC(DATE '2006-12-31', 'MM') TRUNC",
            ),
            (
                exp.Select(
                    expressions=[
                        exp.Alias(
                            this=exp.Anonymous(
                                this="TRUNC",
                                expressions=[
                                    exp.Timestamp(
                                        this=exp.Literal.string("2006-12-31 23:59:59")
                                    ),
                                    exp.Literal.string("MI"),
                                ],
                            ),
                            alias=exp.to_identifier("TRUNC"),
                        )
                    ]
                ),
                "SELECT TRUNC(TIMESTAMP '2006-12-31 23:59:59', 'MI') TRUNC",
            ),
            (
                exp.Select(
                    expressions=[
                        exp.Alias(
                            this=exp.Anonymous(
                                this="TRUNC",
                                expressions=[
                                    exp.Literal(
                                        this="123.456",
                                        is_string=False,
                                    ),
                                    exp.Literal.number(2),
                                ],
                            ),
                            alias=exp.to_identifier("TRUNC"),
                        )
                    ]
                ),
                "SELECT TRUNC(123.456, 2) TRUNC",
            ),
            (
                exp.Select(
                    expressions=[
                        exp.Anonymous(
                            this="TYPEOF",
                            expressions=[
                                exp.Anonymous(
                                    this="TYPEOF",
                                    expressions=[
                                        exp.Column(this=exp.to_identifier("int_col"))
                                    ],
                                )
                            ],
                        )
                    ],
                ).from_("TYPE_TABLE"),
                "SELECT TYPEOF(TYPEOF(int_col)) FROM TYPE_TABLE",
            ),
            (
                exp.Select(
                    expressions=[
                        exp.Anonymous(
                            this="TYPEOF",
                            expressions=[
                                exp.Mul(
                                    this=exp.Literal.number(1),
                                    expression=exp.Literal.number(0.1),
                                )
                            ],
                        ),
                        exp.Anonymous(
                            this="TYPEOF",
                            expressions=[
                                exp.Mul(
                                    this=exp.Literal.number(0.1),
                                    expression=exp.Literal.number(1),
                                )
                            ],
                        ),
                    ]
                ),
                "SELECT TYPEOF(1 * 0.1), TYPEOF(0.1 * 1)",
            ),
            (
                exp.Select(
                    expressions=[
                        exp.Alias(
                            this=exp.Anonymous(
                                this="UCASE",
                                expressions=[
                                    exp.Literal.string("AbCdEf"),
                                ],
                            ),
                            alias="UCASE",
                        )
                    ]
                ),
                "SELECT UCASE('AbCdEf') UCASE",
            ),
            (
                exp.Select(
                    expressions=[
                        exp.Alias(
                            this=exp.Unicode(this=exp.Literal.string("ä")),
                            alias="UNICODE",
                        )
                    ]
                ),
                "SELECT UNICODE('ä') UNICODE",
            ),
            (
                exp.Select(
                    expressions=[
                        exp.Alias(
                            this=exp.Anonymous(
                                this="UNICODECHR",
                                expressions=[
                                    exp.Literal.number(252),
                                ],
                            ),
                            alias="UNICODECHR",
                        )
                    ]
                ),
                "SELECT UNICODECHR(252) UNICODECHR",
            ),
            (
                exp.Select(
                    expressions=[
                        exp.Alias(
                            this=exp.Upper(
                                this=exp.Literal.string("AbCdEf"),
                            ),
                            alias="UPPER",
                        )
                    ]
                ),
                "SELECT UPPER('AbCdEf') UPPER",
            ),
            (
                exp.Select(
                    expressions=[
                        exp.Anonymous(this="IPROC"),
                        exp.Identifier(this="c1"),
                        exp.Alias(
                            this=exp.Anonymous(
                                this="VALUE2PROC",
                                expressions=[
                                    exp.to_identifier("c1"),
                                ],
                            ),
                            alias="V2P_1",
                        ),
                        exp.Identifier(this="c2"),
                        exp.Alias(
                            this=exp.Anonymous(
                                this="VALUE2PROC",
                                expressions=[
                                    exp.to_identifier("c2"),
                                ],
                            ),
                            alias="V2P_2",
                        ),
                    ]
                ).from_("t"),
                "SELECT IPROC(), c1, VALUE2PROC(c1) V2P_1, c2, VALUE2PROC(c2) V2P_2 FROM t",
            ),
            (
                exp.Select(
                    expressions=[
                        exp.to_identifier("id"),
                        exp.to_identifier("department"),
                        exp.to_identifier("hire_date"),
                        exp.to_identifier("current_salary"),
                        exp.Alias(
                            this=exp.Window(
                                this=exp.VariancePop(
                                    this=exp.to_identifier("current_salary"),
                                ),
                                partition_by=[exp.to_identifier("department")],
                                order=exp.Order(
                                    expressions=[
                                        exp.Ordered(this=exp.to_identifier("hire_date"))
                                    ]
                                ),
                            ),
                            alias=exp.to_identifier("VAR_POP"),
                        ),
                    ],
                    order=exp.Order(
                        expressions=[
                            exp.Ordered(this=exp.to_identifier("department")),
                            exp.Ordered(this=exp.to_identifier("hire_date")),
                        ]
                    ),
                ).from_("employee_table"),
                "SELECT id, department, hire_date, current_salary, VAR_POP(current_salary) OVER (PARTITION BY department ORDER BY hire_date) VAR_POP FROM employee_table ORDER BY department, hire_date",
            ),
            (
                exp.Select(
                    expressions=[
                        exp.to_identifier("id"),
                        exp.to_identifier("department"),
                        exp.to_identifier("hire_date"),
                        exp.to_identifier("current_salary"),
                        exp.Alias(
                            this=exp.Window(
                                this=exp.Variance(
                                    this=exp.to_identifier("current_salary"),
                                    sql_name="VAR_SAMP",
                                ),
                                partition_by=[exp.to_identifier("department")],
                                order=exp.Order(
                                    expressions=[
                                        exp.Ordered(this=exp.to_identifier("hire_date"))
                                    ]
                                ),
                            ),
                            alias=exp.to_identifier("VAR_SAMP"),
                        ),
                    ],
                    order=exp.Order(
                        expressions=[
                            exp.Ordered(this=exp.to_identifier("department")),
                            exp.Ordered(this=exp.to_identifier("hire_date")),
                        ]
                    ),
                ).from_("employee_table"),
                "SELECT id, department, hire_date, current_salary, VAR_SAMP(current_salary) OVER (PARTITION BY department ORDER BY hire_date) VAR_SAMP FROM employee_table ORDER BY department, hire_date",
            ),
            (
                exp.Select(
                    expressions=[
                        exp.to_identifier("id"),
                        exp.to_identifier("department"),
                        exp.to_identifier("hire_date"),
                        exp.to_identifier("current_salary"),
                        exp.Alias(
                            this=exp.Window(
                                this=exp.Variance(
                                    this=exp.to_identifier("current_salary"),
                                ),
                                partition_by=[exp.to_identifier("department")],
                                order=exp.Order(
                                    expressions=[
                                        exp.Ordered(this=exp.to_identifier("hire_date"))
                                    ]
                                ),
                            ),
                            alias=exp.to_identifier("VARIANCE"),
                        ),
                    ],
                    order=exp.Order(
                        expressions=[
                            exp.Ordered(this=exp.to_identifier("department")),
                            exp.Ordered(this=exp.to_identifier("hire_date")),
                        ]
                    ),
                ).from_("employee_table"),
                "SELECT id, department, hire_date, current_salary, VARIANCE(current_salary) OVER (PARTITION BY department ORDER BY hire_date) VARIANCE FROM employee_table ORDER BY department, hire_date",
            ),
            (
                exp.Select(
                    expressions=[
                        exp.Alias(
                            this=exp.Week(
                                this=exp.Date(this=exp.Literal.string("2012-01-05"))
                            ),
                            alias=exp.to_identifier("WEEK"),
                        )
                    ]
                ),
                "SELECT WEEK(DATE '2012-01-05') WEEK",
            ),
            (
                exp.Select(
                    expressions=[
                        exp.Alias(
                            this=exp.Anonymous(
                                this="WIDTH_BUCKET",
                                expressions=[
                                    exp.Literal.number("-0.1"),
                                    exp.Literal.number("0"),
                                    exp.Literal.number("1"),
                                    exp.Literal.number("2"),
                                ],
                            ),
                            alias=exp.to_identifier("E1"),
                        ),
                        exp.Alias(
                            this=exp.Anonymous(
                                this="WIDTH_BUCKET",
                                expressions=[
                                    exp.Literal.number("0"),
                                    exp.Literal.number("0"),
                                    exp.Literal.number("1"),
                                    exp.Literal.number("2"),
                                ],
                            ),
                            alias=exp.to_identifier("E2"),
                        ),
                        exp.Alias(
                            this=exp.Anonymous(
                                this="WIDTH_BUCKET",
                                expressions=[
                                    exp.Literal.number("0.49"),
                                    exp.Literal.number("0"),
                                    exp.Literal.number("1"),
                                    exp.Literal.number("2"),
                                ],
                            ),
                            alias=exp.to_identifier("E3"),
                        ),
                        exp.Alias(
                            this=exp.Anonymous(
                                this="WIDTH_BUCKET",
                                expressions=[
                                    exp.Literal.number("0.5"),
                                    exp.Literal.number("0"),
                                    exp.Literal.number("1"),
                                    exp.Literal.number("2"),
                                ],
                            ),
                            alias=exp.to_identifier("E4"),
                        ),
                        exp.Alias(
                            this=exp.Anonymous(
                                this="WIDTH_BUCKET",
                                expressions=[
                                    exp.Literal.number("0.9"),
                                    exp.Literal.number("0"),
                                    exp.Literal.number("1"),
                                    exp.Literal.number("2"),
                                ],
                            ),
                            alias=exp.to_identifier("E5"),
                        ),
                        exp.Alias(
                            this=exp.Anonymous(
                                this="WIDTH_BUCKET",
                                expressions=[
                                    exp.Literal.number("1"),
                                    exp.Literal.number("0"),
                                    exp.Literal.number("1"),
                                    exp.Literal.number("2"),
                                ],
                            ),
                            alias=exp.to_identifier("E6"),
                        ),
                        exp.Alias(
                            this=exp.Anonymous(
                                this="WIDTH_BUCKET",
                                expressions=[
                                    exp.Literal.number("1.1"),
                                    exp.Literal.number("1"),
                                    exp.Literal.number("0"),
                                    exp.Literal.number("2"),
                                ],
                            ),
                            alias=exp.to_identifier("E7"),
                        ),
                        exp.Alias(
                            this=exp.Anonymous(
                                this="WIDTH_BUCKET",
                                expressions=[
                                    exp.Literal.number("1"),
                                    exp.Literal.number("1"),
                                    exp.Literal.number("0"),
                                    exp.Literal.number("2"),
                                ],
                            ),
                            alias=exp.to_identifier("E8"),
                        ),
                        exp.Alias(
                            this=exp.Anonymous(
                                this="WIDTH_BUCKET",
                                expressions=[
                                    exp.Literal.number("0.5"),
                                    exp.Literal.number("1"),
                                    exp.Literal.number("0"),
                                    exp.Literal.number("2"),
                                ],
                            ),
                            alias=exp.to_identifier("E9"),
                        ),
                        exp.Alias(
                            this=exp.Anonymous(
                                this="WIDTH_BUCKET",
                                expressions=[
                                    exp.Literal.number("0.1"),
                                    exp.Literal.number("1"),
                                    exp.Literal.number("0"),
                                    exp.Literal.number("2"),
                                ],
                            ),
                            alias=exp.to_identifier("E10"),
                        ),
                        exp.Alias(
                            this=exp.Anonymous(
                                this="WIDTH_BUCKET",
                                expressions=[
                                    exp.Literal.number("0"),
                                    exp.Literal.number("1"),
                                    exp.Literal.number("0"),
                                    exp.Literal.number("2"),
                                ],
                            ),
                            alias=exp.to_identifier("E11"),
                        ),
                        exp.Alias(
                            this=exp.Anonymous(
                                this="WIDTH_BUCKET",
                                expressions=[
                                    exp.Null(),
                                    exp.Literal.number("0"),
                                    exp.Literal.number("1"),
                                    exp.Literal.number("2"),
                                ],
                            ),
                            alias=exp.to_identifier("E12"),
                        ),
                    ]
                ),
                "SELECT "
                "WIDTH_BUCKET(-0.1, 0, 1, 2) E1, "
                "WIDTH_BUCKET(0, 0, 1, 2) E2, "
                "WIDTH_BUCKET(0.49, 0, 1, 2) E3, "
                "WIDTH_BUCKET(0.5, 0, 1, 2) E4, "
                "WIDTH_BUCKET(0.9, 0, 1, 2) E5, "
                "WIDTH_BUCKET(1, 0, 1, 2) E6, "
                "WIDTH_BUCKET(1.1, 1, 0, 2) E7, "
                "WIDTH_BUCKET(1, 1, 0, 2) E8, "
                "WIDTH_BUCKET(0.5, 1, 0, 2) E9, "
                "WIDTH_BUCKET(0.1, 1, 0, 2) E10, "
                "WIDTH_BUCKET(0, 1, 0, 2) E11, "
                "WIDTH_BUCKET(NULL, 0, 1, 2) E12",
            ),
            (
                exp.Select(
                    expressions=[
                        exp.Year(this=exp.Date(this=exp.Literal.string("2010-10-20")))
                    ]
                ),
                "SELECT YEAR(DATE '2010-10-20')",
            ),
            (
                exp.Select(
                    expressions=[
                        exp.Alias(
                            this=exp.Anonymous(
                                this="YEARS_BETWEEN",
                                expressions=[
                                    exp.Date(this=exp.Literal.string("2001-01-01")),
                                    exp.Date(this=exp.Literal.string("2000-06-15")),
                                ],
                            ),
                            alias=exp.to_identifier("YB1"),
                        ),
                        exp.Alias(
                            this=exp.Anonymous(
                                this="YEARS_BETWEEN",
                                expressions=[
                                    exp.Timestamp(
                                        this=exp.Literal.string("2001-01-01 12:00:00")
                                    ),
                                    exp.Timestamp(
                                        this=exp.Literal.string("2000-01-01 00:00:00")
                                    ),
                                ],
                            ),
                            alias=exp.to_identifier("YB2"),
                        ),
                    ]
                ),
                "SELECT YEARS_BETWEEN(DATE '2001-01-01', DATE '2000-06-15') YB1, "
                "YEARS_BETWEEN(TIMESTAMP '2001-01-01 12:00:00', TIMESTAMP '2000-01-01 00:00:00') YB2",
            ),
            (
                exp.Select(
                    expressions=[
                        exp.Alias(
                            this=exp.Anonymous(
                                this="ZEROIFNULL",
                                expressions=[exp.Null()],
                            ),
                            alias=exp.to_identifier("ZIN1"),
                        ),
                        exp.Alias(
                            this=exp.Anonymous(
                                this="ZEROIFNULL",
                                expressions=[exp.Literal.number("1")],
                            ),
                            alias=exp.to_identifier("ZIN2"),
                        ),
                    ]
                ),
                "SELECT ZEROIFNULL(NULL) ZIN1, ZEROIFNULL(1) ZIN2",
            ),
            # (
            #     exp.Select(
            #         expressions=[
            #             exp.Alias(
            #                 this=exp.Anonymous(
            #                     this="SYS_CONNECT_BY_PATH",
            #                     expressions=[
            #                         exp.Identifier(this="last_name"),
            #                         exp.Literal.string("/"),
            #                     ],
            #                 ),
            #                 alias="PATH",
            #             )
            #         ],
            #         where=exp.Where(
            #             this=exp.EQ(
            #                 this=exp.Identifier(this="last_name"),
            #                 expression=exp.Literal.string("Johnson"),
            #             )
            #         ),
            #         connect_by=exp.ConnectBy(
            #             this=exp.EQ(
            #                 this=exp.Identifier(this="employee_id"),
            #                 expression=exp.Identifier(this="manager_id"),
            #             ),
            #             prior=True,
            #         ),
            #         start_with=exp.StartWith(
            #             this=exp.EQ(
            #                 this=exp.Identifier(this="last_name"),
            #                 expression=exp.Literal.string("Clark"),
            #             )
            #         ),
            #     ),
            #     "SELECT SYS_CONNECT_BY_PATH(last_name, '/') PATH FROM employees WHERE last_name = 'Johnson' CONNECT BY PRIOR employee_id = manager_id START WITH last_name = 'Clark'",
            # ),
        ]

        for expression, expected_sql in tests:
            with self.subTest(sql=expected_sql):
                print(generator.sql(expression))
                print(expected_sql)
                self.assertEqual(generator.sql(expression), expected_sql)
                self.assertEqual(generator.sql(expression), expected_sql)<|MERGE_RESOLUTION|>--- conflicted
+++ resolved
@@ -98,16 +98,7 @@
         self.validate_identity("SELECT RIGHT('abcdef', 3) RIGHT_SUBSTR")
         self.validate_identity("SELECT RPAD('abc', 5, 'X')")
         self.validate_identity("SELECT LPAD('abc', 5, 'X')")
-<<<<<<< HEAD
-        self.validate_identity(
-            "SELECT SUBSTR('abcdef', 2, 3) S1, SUBSTRING('abcdef' FROM 4 FOR 2) S2, SUBSTRING('abcdef' FROM -3) S3, SUBSTR('abcdef', 7) S4",
-            "SELECT SUBSTR('abcdef', 2, 3) S1, SUBSTR('abcdef', 4, 2) S2, SUBSTR('abcdef', -3) S3, SUBSTR('abcdef', 7) S4",
-        )
-        self.validate_identity(
-            "SELECT TO_CHAR(DATE '2013-12-16', 'DD. MON YYYY', 'NLS_DATE_LANGUAGE=DEU') TO_CHAR",
-            "SELECT TO_CHAR(CAST('2013-12-16' AS DATE), 'DD. MON YYYY', 'NLS_DATE_LANGUAGE=DEU') TO_CHAR",
-        )
-=======
+
         # self.validate_identity(
         #     "SELECT SUBSTR('abcdef', 2, 3) S1, SUBSTRING('abcdef' FROM 4 FOR 2) S2, SUBSTRING('abcdef' FROM -3) S3, SUBSTR('abcdef', 7) S4",
         #     "SELECT SUBSTR('abcdef', 2, 3) S1, SUBSTR('abcdef', 4, 2) S2, SUBSTR('abcdef', -3) S3, SUBSTR('abcdef', 7) S4",
@@ -115,7 +106,6 @@
         # self.validate_identity(
         #     "SELECT TO_CHAR(DATE '2013-12-16', 'DD. MON YYYY', 'NLS_DATE_LANGUAGE=DEU') TO_CHAR"
         # )
->>>>>>> 53c1cc0d
         # , SUBSTRING('abcdef FROM -3) S3
         ########## STRING FUNCTIONS ###########
 
