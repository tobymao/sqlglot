from sqlglot import expressions as exp
from tests.dialects.test_dialect import Validator


class TestMySQL(Validator):
    dialect = "mysql"

    def test_ddl(self):
        int_types = {"BIGINT", "INT", "MEDIUMINT", "SMALLINT", "TINYINT"}

        for t in int_types:
            self.validate_identity(f"CREATE TABLE t (id {t} UNSIGNED)")
            self.validate_identity(f"CREATE TABLE t (id {t}(10) UNSIGNED)")

        self.validate_identity("CREATE TABLE t (id DECIMAL(20, 4) UNSIGNED)")

        self.validate_all(
            "CREATE TABLE t (id INT UNSIGNED)",
            write={
                "duckdb": "CREATE TABLE t (id UINTEGER)",
            },
        )

        self.validate_identity("CREATE TABLE foo (a BIGINT, UNIQUE (b) USING BTREE)")
        self.validate_identity("CREATE TABLE foo (id BIGINT)")
        self.validate_identity("CREATE TABLE 00f (1d BIGINT)")
        self.validate_identity("UPDATE items SET items.price = 0 WHERE items.id >= 5 LIMIT 10")
        self.validate_identity("DELETE FROM t WHERE a <= 10 LIMIT 10")
        self.validate_identity("CREATE TABLE foo (a BIGINT, INDEX USING BTREE (b))")
        self.validate_identity("CREATE TABLE foo (a BIGINT, FULLTEXT INDEX (b))")
        self.validate_identity("CREATE TABLE foo (a BIGINT, SPATIAL INDEX (b))")
        self.validate_identity("ALTER TABLE t1 ADD COLUMN x INT, ALGORITHM=INPLACE, LOCK=EXCLUSIVE")
        self.validate_identity(
            "CREATE TABLE `oauth_consumer` (`key` VARCHAR(32) NOT NULL, UNIQUE `OAUTH_CONSUMER_KEY` (`key`))"
        )
        self.validate_identity(
            "CREATE TABLE `x` (`username` VARCHAR(200), PRIMARY KEY (`username`(16)))"
        )
        self.validate_identity(
            "UPDATE items SET items.price = 0 WHERE items.id >= 5 ORDER BY items.id LIMIT 10"
        )
        self.validate_identity(
            "CREATE TABLE foo (a BIGINT, INDEX b USING HASH (c) COMMENT 'd' VISIBLE ENGINE_ATTRIBUTE = 'e' WITH PARSER foo)"
        )
        self.validate_identity(
            "DELETE t1 FROM t1 LEFT JOIN t2 ON t1.id = t2.id WHERE t2.id IS NULL"
        )
        self.validate_identity(
            "DELETE t1, t2 FROM t1 INNER JOIN t2 INNER JOIN t3 WHERE t1.id = t2.id AND t2.id = t3.id"
        )
        self.validate_identity(
            "DELETE FROM t1, t2 USING t1 INNER JOIN t2 INNER JOIN t3 WHERE t1.id = t2.id AND t2.id = t3.id"
        )
        self.validate_identity(
            "INSERT IGNORE INTO subscribers (email) VALUES ('john.doe@gmail.com'), ('jane.smith@ibm.com')"
        )
        self.validate_identity(
            "INSERT INTO t1 (a, b, c) VALUES (1, 2, 3), (4, 5, 6) ON DUPLICATE KEY UPDATE c = VALUES(a) + VALUES(b)"
        )
        self.validate_identity(
            "INSERT INTO t1 (a, b) SELECT c, d FROM t2 UNION SELECT e, f FROM t3 ON DUPLICATE KEY UPDATE b = b + c"
        )
        self.validate_identity(
            "INSERT INTO t1 (a, b, c) VALUES (1, 2, 3) ON DUPLICATE KEY UPDATE c = c + 1"
        )
        self.validate_identity(
            "INSERT INTO x VALUES (1, 'a', 2.0) ON DUPLICATE KEY UPDATE x.id = 1"
        )
        self.validate_identity(
            "CREATE OR REPLACE VIEW my_view AS SELECT column1 AS `boo`, column2 AS `foo` FROM my_table WHERE column3 = 'some_value' UNION SELECT q.* FROM fruits_table, JSON_TABLE(Fruits, '$[*]' COLUMNS(id VARCHAR(255) PATH '$.$id', value VARCHAR(255) PATH '$.value')) AS q",
        )
        self.validate_identity(
            "CREATE TABLE `foo` (`id` char(36) NOT NULL DEFAULT (uuid()), PRIMARY KEY (`id`), UNIQUE KEY `id` (`id`))",
            "CREATE TABLE `foo` (`id` CHAR(36) NOT NULL DEFAULT (UUID()), PRIMARY KEY (`id`), UNIQUE `id` (`id`))",
        )
        self.validate_identity(
            "CREATE TABLE IF NOT EXISTS industry_info (a BIGINT(20) NOT NULL AUTO_INCREMENT, b BIGINT(20) NOT NULL, c VARCHAR(1000), PRIMARY KEY (a), UNIQUE KEY d (b), KEY e (b))",
            "CREATE TABLE IF NOT EXISTS industry_info (a BIGINT(20) NOT NULL AUTO_INCREMENT, b BIGINT(20) NOT NULL, c VARCHAR(1000), PRIMARY KEY (a), UNIQUE d (b), INDEX e (b))",
        )
        self.validate_identity(
            "CREATE TABLE test (ts TIMESTAMP, ts_tz TIMESTAMPTZ, ts_ltz TIMESTAMPLTZ)",
            "CREATE TABLE test (ts DATETIME, ts_tz TIMESTAMP, ts_ltz TIMESTAMP)",
        )
        self.validate_identity(
            "ALTER TABLE test_table ALTER COLUMN test_column SET DATA TYPE LONGTEXT",
            "ALTER TABLE test_table MODIFY COLUMN test_column LONGTEXT",
        )
        self.validate_identity(
            "ALTER TABLE test_table MODIFY COLUMN test_column LONGTEXT",
        )
        self.validate_identity(
            "CREATE TABLE t (c DATETIME DEFAULT CURRENT_TIMESTAMP ON UPDATE CURRENT_TIMESTAMP) DEFAULT CHARSET=utf8 ROW_FORMAT=DYNAMIC",
            "CREATE TABLE t (c DATETIME DEFAULT CURRENT_TIMESTAMP() ON UPDATE CURRENT_TIMESTAMP()) DEFAULT CHARACTER SET=utf8 ROW_FORMAT=DYNAMIC",
        )
        self.validate_identity(
            "CREATE TABLE `foo` (a VARCHAR(10), KEY idx_a (a DESC))",
            "CREATE TABLE `foo` (a VARCHAR(10), INDEX idx_a (a DESC))",
        )

        self.validate_all(
            "CREATE TABLE z (a INT) ENGINE=InnoDB AUTO_INCREMENT=1 DEFAULT CHARACTER SET=utf8 COLLATE=utf8_bin COMMENT='x'",
            write={
                "duckdb": "CREATE TABLE z (a INT)",
                "mysql": "CREATE TABLE z (a INT) ENGINE=InnoDB AUTO_INCREMENT=1 DEFAULT CHARACTER SET=utf8 COLLATE=utf8_bin COMMENT='x'",
                "spark": "CREATE TABLE z (a INT) COMMENT 'x'",
                "sqlite": "CREATE TABLE z (a INTEGER)",
            },
        )
        self.validate_all(
            "CREATE TABLE x (id int not null auto_increment, primary key (id))",
            write={
                "sqlite": "CREATE TABLE x (id INTEGER NOT NULL AUTOINCREMENT PRIMARY KEY)",
            },
        )
        self.validate_all(
            "CREATE TABLE x (id int not null auto_increment)",
            write={
                "sqlite": "CREATE TABLE x (id INTEGER NOT NULL)",
            },
        )

    def test_identity(self):
        self.validate_identity("ALTER TABLE test_table ALTER COLUMN test_column SET DEFAULT 1")
        self.validate_identity("SELECT DATE_FORMAT(NOW(), '%Y-%m-%d %H:%i:00.0000')")
        self.validate_identity("SELECT @var1 := 1, @var2")
        self.validate_identity("UNLOCK TABLES")
        self.validate_identity("LOCK TABLES `app_fields` WRITE", check_command_warning=True)
        self.validate_identity("SELECT 1 XOR 0")
        self.validate_identity("SELECT 1 && 0", "SELECT 1 AND 0")
        self.validate_identity("SELECT /*+ BKA(t1) NO_BKA(t2) */ * FROM t1 INNER JOIN t2")
        self.validate_identity("SELECT /*+ MERGE(dt) */ * FROM (SELECT * FROM t1) AS dt")
        self.validate_identity("SELECT /*+ INDEX(t, i) */ c1 FROM t WHERE c2 = 'value'")
        self.validate_identity("SELECT @a MEMBER OF(@c), @b MEMBER OF(@c)")
        self.validate_identity("SELECT JSON_ARRAY(4, 5) MEMBER OF('[[3,4],[4,5]]')")
        self.validate_identity("SELECT CAST('[4,5]' AS JSON) MEMBER OF('[[3,4],[4,5]]')")
        self.validate_identity("""SELECT 'ab' MEMBER OF('[23, "abc", 17, "ab", 10]')""")
        self.validate_identity("""SELECT * FROM foo WHERE 'ab' MEMBER OF(content)""")
        self.validate_identity("CAST(x AS ENUM('a', 'b'))")
        self.validate_identity("CAST(x AS SET('a', 'b'))")
        self.validate_identity("SELECT CURRENT_TIMESTAMP(6)")
        self.validate_identity("x ->> '$.name'")
        self.validate_identity("SELECT CAST(`a`.`b` AS CHAR) FROM foo")
        self.validate_identity("SELECT TRIM(LEADING 'bla' FROM ' XXX ')")
        self.validate_identity("SELECT TRIM(TRAILING 'bla' FROM ' XXX ')")
        self.validate_identity("SELECT TRIM(BOTH 'bla' FROM ' XXX ')")
        self.validate_identity("SELECT TRIM('bla' FROM ' XXX ')")
        self.validate_identity("@@GLOBAL.max_connections")
        self.validate_identity("CREATE TABLE A LIKE B")
        self.validate_identity("SELECT * FROM t1, t2 FOR SHARE OF t1, t2 SKIP LOCKED")
        self.validate_identity("SELECT a || b", "SELECT a OR b")
        self.validate_identity(
            "SELECT * FROM x ORDER BY BINARY a", "SELECT * FROM x ORDER BY CAST(a AS BINARY)"
        )
        self.validate_identity(
            """SELECT * FROM foo WHERE 3 MEMBER OF(JSON_EXTRACT(info, '$.value'))"""
        )
        self.validate_identity(
            "SELECT * FROM t1, t2, t3 FOR SHARE OF t1 NOWAIT FOR UPDATE OF t2, t3 SKIP LOCKED"
        )
        self.validate_identity(
            """SELECT * FROM foo WHERE 3 MEMBER OF(info->'$.value')""",
            """SELECT * FROM foo WHERE 3 MEMBER OF(JSON_EXTRACT(info, '$.value'))""",
        )

        # Index hints
        self.validate_identity(
            "SELECT * FROM table1 USE INDEX (col1_index, col2_index) WHERE col1 = 1 AND col2 = 2 AND col3 = 3"
        )
        self.validate_identity(
            "SELECT * FROM table1 IGNORE INDEX (col3_index) WHERE col1 = 1 AND col2 = 2 AND col3 = 3"
        )
        self.validate_identity(
            "SELECT * FROM t1 USE INDEX (i1) IGNORE INDEX FOR ORDER BY (i2) ORDER BY a"
        )
        self.validate_identity("SELECT * FROM t1 USE INDEX (i1) USE INDEX (i1, i1)")
        self.validate_identity("SELECT * FROM t1 USE INDEX FOR JOIN (i1) FORCE INDEX FOR JOIN (i2)")
        self.validate_identity(
            "SELECT * FROM t1 USE INDEX () IGNORE INDEX (i2) USE INDEX (i1) USE INDEX (i2)"
        )

        # SET Commands
        self.validate_identity("SET @var_name = expr")
        self.validate_identity("SET @name = 43")
        self.validate_identity("SET @total_tax = (SELECT SUM(tax) FROM taxable_transactions)")
        self.validate_identity("SET GLOBAL max_connections = 1000")
        self.validate_identity("SET @@GLOBAL.max_connections = 1000")
        self.validate_identity("SET SESSION sql_mode = 'TRADITIONAL'")
        self.validate_identity("SET LOCAL sql_mode = 'TRADITIONAL'")
        self.validate_identity("SET @@SESSION.sql_mode = 'TRADITIONAL'")
        self.validate_identity("SET @@LOCAL.sql_mode = 'TRADITIONAL'")
        self.validate_identity("SET @@sql_mode = 'TRADITIONAL'")
        self.validate_identity("SET sql_mode = 'TRADITIONAL'")
        self.validate_identity("SET PERSIST max_connections = 1000")
        self.validate_identity("SET @@PERSIST.max_connections = 1000")
        self.validate_identity("SET PERSIST_ONLY back_log = 100")
        self.validate_identity("SET @@PERSIST_ONLY.back_log = 100")
        self.validate_identity("SET @@SESSION.max_join_size = DEFAULT")
        self.validate_identity("SET @@SESSION.max_join_size = @@GLOBAL.max_join_size")
        self.validate_identity("SET @x = 1, SESSION sql_mode = ''")
        self.validate_identity("SET GLOBAL max_connections = 1000, sort_buffer_size = 1000000")
        self.validate_identity("SET @@GLOBAL.sort_buffer_size = 50000, sort_buffer_size = 1000000")
        self.validate_identity("SET CHARACTER SET 'utf8'")
        self.validate_identity("SET CHARACTER SET utf8")
        self.validate_identity("SET CHARACTER SET DEFAULT")
        self.validate_identity("SET NAMES 'utf8'")
        self.validate_identity("SET NAMES DEFAULT")
        self.validate_identity("SET NAMES 'utf8' COLLATE 'utf8_unicode_ci'")
        self.validate_identity("SET NAMES utf8 COLLATE utf8_unicode_ci")
        self.validate_identity("SET autocommit = ON")
        self.validate_identity("SET GLOBAL TRANSACTION ISOLATION LEVEL SERIALIZABLE")
        self.validate_identity("SET TRANSACTION READ ONLY")
        self.validate_identity("SET GLOBAL TRANSACTION ISOLATION LEVEL REPEATABLE READ, READ WRITE")
        self.validate_identity("SELECT SCHEMA()")
        self.validate_identity("SELECT DATABASE()")
        self.validate_identity(
            "SET GLOBAL sort_buffer_size = 1000000, SESSION sort_buffer_size = 1000000"
        )
        self.validate_identity(
            "SET @@GLOBAL.sort_buffer_size = 1000000, @@LOCAL.sort_buffer_size = 1000000"
        )
        self.validate_identity("INTERVAL '1' YEAR")
        self.validate_identity("DATE_ADD(x, INTERVAL 1 YEAR)")
        self.validate_identity("CHAR(0)")
        self.validate_identity("CHAR(77, 121, 83, 81, '76')")
        self.validate_identity("CHAR(77, 77.3, '77.3' USING utf8mb4)")
        self.validate_identity("SELECT * FROM t1 PARTITION(p0)")

    def test_types(self):
        self.validate_identity("CAST(x AS MEDIUMINT) + CAST(y AS YEAR(4))")

        self.validate_all(
            "CAST(x AS MEDIUMTEXT) + CAST(y AS LONGTEXT) + CAST(z AS TINYTEXT)",
            read={
                "mysql": "CAST(x AS MEDIUMTEXT) + CAST(y AS LONGTEXT) + CAST(z AS TINYTEXT)",
            },
            write={
                "spark": "CAST(x AS TEXT) + CAST(y AS TEXT) + CAST(z AS TEXT)",
            },
        )
        self.validate_all(
            "CAST(x AS MEDIUMBLOB) + CAST(y AS LONGBLOB) + CAST(z AS TINYBLOB)",
            read={
                "mysql": "CAST(x AS MEDIUMBLOB) + CAST(y AS LONGBLOB) + CAST(z AS TINYBLOB)",
            },
            write={
                "spark": "CAST(x AS BLOB) + CAST(y AS BLOB) + CAST(z AS BLOB)",
            },
        )
        self.validate_all("CAST(x AS TIMESTAMP)", write={"mysql": "CAST(x AS DATETIME)"})
        self.validate_all("CAST(x AS TIMESTAMPTZ)", write={"mysql": "TIMESTAMP(x)"})
        self.validate_all("CAST(x AS TIMESTAMPLTZ)", write={"mysql": "TIMESTAMP(x)"})

    def test_canonical_functions(self):
        self.validate_identity("SELECT LEFT('str', 2)", "SELECT LEFT('str', 2)")
        self.validate_identity("SELECT INSTR('str', 'substr')", "SELECT LOCATE('substr', 'str')")
        self.validate_identity("SELECT UCASE('foo')", "SELECT UPPER('foo')")
        self.validate_identity("SELECT LCASE('foo')", "SELECT LOWER('foo')")
        self.validate_identity(
            "SELECT DAY_OF_MONTH('2023-01-01')", "SELECT DAYOFMONTH('2023-01-01')"
        )
        self.validate_identity("SELECT DAY_OF_WEEK('2023-01-01')", "SELECT DAYOFWEEK('2023-01-01')")
        self.validate_identity("SELECT DAY_OF_YEAR('2023-01-01')", "SELECT DAYOFYEAR('2023-01-01')")
        self.validate_identity(
            "SELECT WEEK_OF_YEAR('2023-01-01')", "SELECT WEEKOFYEAR('2023-01-01')"
        )
        self.validate_all(
            "CHAR(10)",
            write={
                "mysql": "CHAR(10)",
                "presto": "CHR(10)",
            },
        )

    def test_escape(self):
        self.validate_identity("""'"abc"'""")
        self.validate_identity(
            r"'\'a'",
            "'''a'",
        )
        self.validate_identity(
            '''"'abc'"''',
            "'''abc'''",
        )
        self.validate_all(
            r"'a \' b '' '",
            write={
                "mysql": r"'a '' b '' '",
                "spark": r"'a \' b \' '",
            },
        )

    def test_introducers(self):
        self.validate_all(
            "_utf8mb4 'hola'",
            read={
                "mysql": "_utf8mb4'hola'",
            },
            write={
                "mysql": "_utf8mb4 'hola'",
            },
        )
        self.validate_all(
            "N'some text'",
            read={
                "mysql": "n'some text'",
            },
            write={
                "mysql": "N'some text'",
            },
        )
        self.validate_all(
            "_latin1 x'4D7953514C'",
            read={
                "mysql": "_latin1 X'4D7953514C'",
            },
            write={
                "mysql": "_latin1 x'4D7953514C'",
            },
        )

    def test_hexadecimal_literal(self):
        write_CC = {
            "bigquery": "SELECT 0xCC",
            "clickhouse": "SELECT 0xCC",
            "databricks": "SELECT 204",
            "drill": "SELECT 204",
            "duckdb": "SELECT 204",
            "hive": "SELECT 204",
            "mysql": "SELECT x'CC'",
            "oracle": "SELECT 204",
            "postgres": "SELECT x'CC'",
            "presto": "SELECT 204",
            "redshift": "SELECT 204",
            "snowflake": "SELECT x'CC'",
            "spark": "SELECT X'CC'",
            "sqlite": "SELECT x'CC'",
            "starrocks": "SELECT x'CC'",
            "tableau": "SELECT 204",
            "teradata": "SELECT 204",
            "trino": "SELECT X'CC'",
            "tsql": "SELECT 0xCC",
        }
        write_CC_with_leading_zeros = {
            "bigquery": "SELECT 0x0000CC",
            "clickhouse": "SELECT 0x0000CC",
            "databricks": "SELECT 204",
            "drill": "SELECT 204",
            "duckdb": "SELECT 204",
            "hive": "SELECT 204",
            "mysql": "SELECT x'0000CC'",
            "oracle": "SELECT 204",
            "postgres": "SELECT x'0000CC'",
            "presto": "SELECT 204",
            "redshift": "SELECT 204",
            "snowflake": "SELECT x'0000CC'",
            "spark": "SELECT X'0000CC'",
            "sqlite": "SELECT x'0000CC'",
            "starrocks": "SELECT x'0000CC'",
            "tableau": "SELECT 204",
            "teradata": "SELECT 204",
            "trino": "SELECT X'0000CC'",
            "tsql": "SELECT 0x0000CC",
        }

        self.validate_all("SELECT X'1A'", write={"mysql": "SELECT x'1A'"})
        self.validate_all("SELECT 0xz", write={"mysql": "SELECT `0xz`"})
        self.validate_all("SELECT 0xCC", write=write_CC)
        self.validate_all("SELECT 0xCC ", write=write_CC)
        self.validate_all("SELECT x'CC'", write=write_CC)
        self.validate_all("SELECT 0x0000CC", write=write_CC_with_leading_zeros)
        self.validate_all("SELECT x'0000CC'", write=write_CC_with_leading_zeros)

    def test_bits_literal(self):
        write_1011 = {
            "bigquery": "SELECT 11",
            "clickhouse": "SELECT 0b1011",
            "databricks": "SELECT 11",
            "drill": "SELECT 11",
            "hive": "SELECT 11",
            "mysql": "SELECT b'1011'",
            "oracle": "SELECT 11",
            "postgres": "SELECT b'1011'",
            "presto": "SELECT 11",
            "redshift": "SELECT 11",
            "snowflake": "SELECT 11",
            "spark": "SELECT 11",
            "sqlite": "SELECT 11",
            "tableau": "SELECT 11",
            "teradata": "SELECT 11",
            "trino": "SELECT 11",
            "tsql": "SELECT 11",
        }

        self.validate_all("SELECT 0b1011", write=write_1011)
        self.validate_all("SELECT b'1011'", write=write_1011)

    def test_string_literals(self):
        self.validate_all(
            'SELECT "2021-01-01" + INTERVAL 1 MONTH',
            write={
                "mysql": "SELECT '2021-01-01' + INTERVAL '1' MONTH",
            },
        )

    def test_convert(self):
        self.validate_all(
            "CONVERT(x USING latin1)",
            write={
                "mysql": "CAST(x AS CHAR CHARACTER SET latin1)",
            },
        )
        self.validate_all(
            "CAST(x AS CHAR CHARACTER SET latin1)",
            write={
                "mysql": "CAST(x AS CHAR CHARACTER SET latin1)",
            },
        )

    def test_match_against(self):
        self.validate_all(
            "MATCH(col1, col2, col3) AGAINST('abc')",
            read={
                "": "MATCH(col1, col2, col3) AGAINST('abc')",
                "mysql": "MATCH(col1, col2, col3) AGAINST('abc')",
            },
            write={
                "": "MATCH(col1, col2, col3) AGAINST('abc')",
                "mysql": "MATCH(col1, col2, col3) AGAINST('abc')",
                "postgres": "(col1 @@ 'abc' OR col2 @@ 'abc' OR col3 @@ 'abc')",  # not quite correct because it's not ts_query
            },
        )
        self.validate_all(
            "MATCH(col1, col2) AGAINST('abc' IN NATURAL LANGUAGE MODE)",
            write={"mysql": "MATCH(col1, col2) AGAINST('abc' IN NATURAL LANGUAGE MODE)"},
        )
        self.validate_all(
            "MATCH(col1, col2) AGAINST('abc' IN NATURAL LANGUAGE MODE WITH QUERY EXPANSION)",
            write={
                "mysql": "MATCH(col1, col2) AGAINST('abc' IN NATURAL LANGUAGE MODE WITH QUERY EXPANSION)"
            },
        )
        self.validate_all(
            "MATCH(col1, col2) AGAINST('abc' IN BOOLEAN MODE)",
            write={"mysql": "MATCH(col1, col2) AGAINST('abc' IN BOOLEAN MODE)"},
        )
        self.validate_all(
            "MATCH(col1, col2) AGAINST('abc' WITH QUERY EXPANSION)",
            write={"mysql": "MATCH(col1, col2) AGAINST('abc' WITH QUERY EXPANSION)"},
        )
        self.validate_all(
            "MATCH(a.b) AGAINST('abc')",
            write={"mysql": "MATCH(a.b) AGAINST('abc')"},
        )

    def test_date_format(self):
        self.validate_all(
            "SELECT DATE_FORMAT('2017-06-15', '%Y')",
            write={
                "mysql": "SELECT DATE_FORMAT('2017-06-15', '%Y')",
                "snowflake": "SELECT TO_CHAR(CAST('2017-06-15' AS TIMESTAMPNTZ), 'yyyy')",
            },
        )
        self.validate_all(
            "SELECT DATE_FORMAT('2017-06-15', '%m')",
            write={
                "mysql": "SELECT DATE_FORMAT('2017-06-15', '%m')",
                "snowflake": "SELECT TO_CHAR(CAST('2017-06-15' AS TIMESTAMPNTZ), 'mm')",
            },
        )
        self.validate_all(
            "SELECT DATE_FORMAT('2017-06-15', '%d')",
            write={
                "mysql": "SELECT DATE_FORMAT('2017-06-15', '%d')",
                "snowflake": "SELECT TO_CHAR(CAST('2017-06-15' AS TIMESTAMPNTZ), 'DD')",
            },
        )
        self.validate_all(
            "SELECT DATE_FORMAT('2017-06-15', '%Y-%m-%d')",
            write={
                "mysql": "SELECT DATE_FORMAT('2017-06-15', '%Y-%m-%d')",
                "snowflake": "SELECT TO_CHAR(CAST('2017-06-15' AS TIMESTAMPNTZ), 'yyyy-mm-DD')",
            },
        )
        self.validate_all(
            "SELECT DATE_FORMAT('2017-06-15 22:23:34', '%H')",
            write={
                "mysql": "SELECT DATE_FORMAT('2017-06-15 22:23:34', '%H')",
                "snowflake": "SELECT TO_CHAR(CAST('2017-06-15 22:23:34' AS TIMESTAMPNTZ), 'hh24')",
            },
        )
        self.validate_all(
            "SELECT DATE_FORMAT('2017-06-15', '%w')",
            write={
                "mysql": "SELECT DATE_FORMAT('2017-06-15', '%w')",
                "snowflake": "SELECT TO_CHAR(CAST('2017-06-15' AS TIMESTAMPNTZ), 'dy')",
            },
        )
        self.validate_all(
            "SELECT DATE_FORMAT('2009-10-04 22:23:00', '%W %M %Y')",
            write={
                "mysql": "SELECT DATE_FORMAT('2009-10-04 22:23:00', '%W %M %Y')",
                "snowflake": "SELECT TO_CHAR(CAST('2009-10-04 22:23:00' AS TIMESTAMPNTZ), 'DY mmmm yyyy')",
            },
        )
        self.validate_all(
            "SELECT DATE_FORMAT('2007-10-04 22:23:00', '%H:%i:%s')",
            write={
                "mysql": "SELECT DATE_FORMAT('2007-10-04 22:23:00', '%T')",
                "snowflake": "SELECT TO_CHAR(CAST('2007-10-04 22:23:00' AS TIMESTAMPNTZ), 'hh24:mi:ss')",
            },
        )
        self.validate_all(
            "SELECT DATE_FORMAT('1900-10-04 22:23:00', '%d %y %a %d %m %b')",
            write={
                "mysql": "SELECT DATE_FORMAT('1900-10-04 22:23:00', '%d %y %W %d %m %b')",
                "snowflake": "SELECT TO_CHAR(CAST('1900-10-04 22:23:00' AS TIMESTAMPNTZ), 'DD yy DY DD mm mon')",
            },
        )

    def test_mysql_time(self):
        self.validate_identity("TIME_STR_TO_UNIX(x)", "UNIX_TIMESTAMP(x)")
        self.validate_identity("SELECT FROM_UNIXTIME(1711366265, '%Y %D %M')")
        self.validate_all(
            "SELECT TO_DAYS(x)",
            write={
                "mysql": "SELECT (DATEDIFF(x, '0000-01-01') + 1)",
                "presto": "SELECT (DATE_DIFF('DAY', CAST(CAST('0000-01-01' AS TIMESTAMP) AS DATE), CAST(CAST(x AS TIMESTAMP) AS DATE)) + 1)",
            },
        )
        self.validate_all(
            "SELECT DATEDIFF(x, y)",
            read={
                "presto": "SELECT DATE_DIFF('DAY', y, x)",
                "redshift": "SELECT DATEDIFF(DAY, y, x)",
            },
            write={
                "mysql": "SELECT DATEDIFF(x, y)",
                "presto": "SELECT DATE_DIFF('DAY', y, x)",
                "redshift": "SELECT DATEDIFF(DAY, y, x)",
            },
        )
        self.validate_all(
            "DAYOFYEAR(x)",
            write={
                "mysql": "DAYOFYEAR(x)",
                "": "DAY_OF_YEAR(CAST(x AS DATE))",
            },
        )
        self.validate_all(
            "DAYOFMONTH(x)",
            write={"mysql": "DAYOFMONTH(x)", "": "DAY_OF_MONTH(CAST(x AS DATE))"},
        )
        self.validate_all(
            "DAYOFWEEK(x)",
            write={"mysql": "DAYOFWEEK(x)", "": "DAY_OF_WEEK(CAST(x AS DATE))"},
        )
        self.validate_all(
            "WEEKOFYEAR(x)",
            write={"mysql": "WEEKOFYEAR(x)", "": "WEEK_OF_YEAR(CAST(x AS DATE))"},
        )
        self.validate_all(
            "DAY(x)",
            write={"mysql": "DAY(x)", "": "DAY(CAST(x AS DATE))"},
        )
        self.validate_all(
            "WEEK(x)",
            write={"mysql": "WEEK(x)", "": "WEEK(CAST(x AS DATE))"},
        )
        self.validate_all(
            "YEAR(x)",
            write={"mysql": "YEAR(x)", "": "YEAR(CAST(x AS DATE))"},
        )
        self.validate_all(
            "DATE(x)",
            read={"": "TS_OR_DS_TO_DATE(x)"},
        )
        self.validate_all(
            "STR_TO_DATE(x, '%M')",
            read={"": "TS_OR_DS_TO_DATE(x, '%B')"},
        )
        self.validate_all(
            "STR_TO_DATE(x, '%Y-%m-%d')",
            write={"presto": "CAST(DATE_PARSE(x, '%Y-%m-%d') AS DATE)"},
        )
        self.validate_all(
            "STR_TO_DATE(x, '%Y-%m-%dT%T')", write={"presto": "DATE_PARSE(x, '%Y-%m-%dT%T')"}
        )
        self.validate_all(
            "SELECT FROM_UNIXTIME(col)",
            read={
                "postgres": "SELECT TO_TIMESTAMP(col)",
            },
            write={
                "mysql": "SELECT FROM_UNIXTIME(col)",
                "postgres": "SELECT TO_TIMESTAMP(col)",
                "redshift": "SELECT (TIMESTAMP 'epoch' + col * INTERVAL '1 SECOND')",
            },
        )

    def test_mysql(self):
        self.validate_all(
<<<<<<< HEAD
            "SELECT department, GROUP_CONCAT(name) AS employee_names FROM data GROUP BY department",
            read={
                "postgres": "SELECT department, array_agg(name) AS employee_names FROM data GROUP BY department",
=======
            "SELECT UNIX_TIMESTAMP(CAST('2024-04-29 12:00:00' AS DATETIME))",
            read={
                "mysql": "SELECT UNIX_TIMESTAMP(CAST('2024-04-29 12:00:00' AS DATETIME))",
                "postgres": "SELECT EXTRACT(epoch FROM TIMESTAMP '2024-04-29 12:00:00')",
>>>>>>> 47dc52c9
            },
        )
        self.validate_all(
            "SELECT JSON_EXTRACT('[10, 20, [30, 40]]', '$[1]')",
            read={
                "sqlite": "SELECT JSON_EXTRACT('[10, 20, [30, 40]]', '$[1]')",
            },
            write={
                "mysql": "SELECT JSON_EXTRACT('[10, 20, [30, 40]]', '$[1]')",
                "sqlite": "SELECT '[10, 20, [30, 40]]' -> '$[1]'",
            },
        )
        self.validate_all(
            "SELECT JSON_EXTRACT('[10, 20, [30, 40]]', '$[1]', '$[0]')",
            read={
                "sqlite": "SELECT JSON_EXTRACT('[10, 20, [30, 40]]', '$[1]', '$[0]')",
            },
            write={
                "mysql": "SELECT JSON_EXTRACT('[10, 20, [30, 40]]', '$[1]', '$[0]')",
                "sqlite": "SELECT JSON_EXTRACT('[10, 20, [30, 40]]', '$[1]', '$[0]')",
            },
        )
        self.validate_all(
            "SELECT * FROM x LEFT JOIN y ON x.id = y.id UNION SELECT * FROM x RIGHT JOIN y ON x.id = y.id LIMIT 0",
            read={
                "postgres": "SELECT * FROM x FULL JOIN y ON x.id = y.id LIMIT 0",
            },
        )
        self.validate_all(
            # MySQL doesn't support FULL OUTER joins
            "WITH t1 AS (SELECT 1) SELECT * FROM t1 LEFT OUTER JOIN t2 ON t1.x = t2.x UNION SELECT * FROM t1 RIGHT OUTER JOIN t2 ON t1.x = t2.x",
            read={
                "postgres": "WITH t1 AS (SELECT 1) SELECT * FROM t1 FULL OUTER JOIN t2 ON t1.x = t2.x",
            },
        )
        self.validate_all(
            "a XOR b",
            read={
                "mysql": "a XOR b",
                "snowflake": "BOOLXOR(a, b)",
            },
            write={
                "duckdb": "(a AND (NOT b)) OR ((NOT a) AND b)",
                "mysql": "a XOR b",
                "postgres": "(a AND (NOT b)) OR ((NOT a) AND b)",
                "snowflake": "BOOLXOR(a, b)",
                "trino": "(a AND (NOT b)) OR ((NOT a) AND b)",
            },
        )

        self.validate_all(
            "SELECT * FROM test LIMIT 0 + 1, 0 + 1",
            write={
                "mysql": "SELECT * FROM test LIMIT 1 OFFSET 1",
                "postgres": "SELECT * FROM test LIMIT 0 + 1 OFFSET 0 + 1",
                "presto": "SELECT * FROM test OFFSET 1 LIMIT 1",
                "snowflake": "SELECT * FROM test LIMIT 1 OFFSET 1",
                "trino": "SELECT * FROM test OFFSET 1 LIMIT 1",
                "bigquery": "SELECT * FROM test LIMIT 1 OFFSET 1",
            },
        )
        self.validate_all(
            "CAST(x AS TEXT)",
            write={
                "mysql": "CAST(x AS CHAR)",
                "presto": "CAST(x AS VARCHAR)",
                "starrocks": "CAST(x AS STRING)",
            },
        )
        self.validate_all("CAST(x AS SIGNED)", write={"mysql": "CAST(x AS SIGNED)"})
        self.validate_all("CAST(x AS SIGNED INTEGER)", write={"mysql": "CAST(x AS SIGNED)"})
        self.validate_all("CAST(x AS UNSIGNED)", write={"mysql": "CAST(x AS UNSIGNED)"})
        self.validate_all("CAST(x AS UNSIGNED INTEGER)", write={"mysql": "CAST(x AS UNSIGNED)"})
        self.validate_all("TIME_STR_TO_TIME(x)", write={"mysql": "CAST(x AS DATETIME)"})
        self.validate_all(
            """SELECT 17 MEMBER OF('[23, "abc", 17, "ab", 10]')""",
            write={
                "": """SELECT JSON_ARRAY_CONTAINS(17, '[23, "abc", 17, "ab", 10]')""",
                "mysql": """SELECT 17 MEMBER OF('[23, "abc", 17, "ab", 10]')""",
            },
        )
        self.validate_all(
            "SELECT DATE_ADD('2023-06-23 12:00:00', INTERVAL 2 * 2 MONTH) FROM foo",
            write={
                "mysql": "SELECT DATE_ADD('2023-06-23 12:00:00', INTERVAL (2 * 2) MONTH) FROM foo",
            },
        )
        self.validate_all(
            "SELECT * FROM t LOCK IN SHARE MODE", write={"mysql": "SELECT * FROM t FOR SHARE"}
        )
        self.validate_all(
            "SELECT DATE(DATE_SUB(`dt`, INTERVAL DAYOFMONTH(`dt`) - 1 DAY)) AS __timestamp FROM tableT",
            write={
                "mysql": "SELECT DATE(DATE_SUB(`dt`, INTERVAL (DAYOFMONTH(`dt`) - 1) DAY)) AS __timestamp FROM tableT",
            },
        )
        self.validate_identity("SELECT name FROM temp WHERE name = ? FOR UPDATE")
        self.validate_all(
            "SELECT a FROM tbl FOR UPDATE",
            write={
                "": "SELECT a FROM tbl",
                "mysql": "SELECT a FROM tbl FOR UPDATE",
                "oracle": "SELECT a FROM tbl FOR UPDATE",
                "postgres": "SELECT a FROM tbl FOR UPDATE",
                "redshift": "SELECT a FROM tbl",
                "tsql": "SELECT a FROM tbl",
            },
        )
        self.validate_all(
            "SELECT a FROM tbl FOR SHARE",
            write={
                "": "SELECT a FROM tbl",
                "mysql": "SELECT a FROM tbl FOR SHARE",
                "oracle": "SELECT a FROM tbl FOR SHARE",
                "postgres": "SELECT a FROM tbl FOR SHARE",
                "tsql": "SELECT a FROM tbl",
            },
        )
        self.validate_all(
            "GROUP_CONCAT(DISTINCT x ORDER BY y DESC)",
            write={
                "mysql": "GROUP_CONCAT(DISTINCT x ORDER BY y DESC SEPARATOR ',')",
                "sqlite": "GROUP_CONCAT(DISTINCT x)",
                "tsql": "STRING_AGG(x, ',') WITHIN GROUP (ORDER BY y DESC)",
                "postgres": "STRING_AGG(DISTINCT x, ',' ORDER BY y DESC NULLS LAST)",
            },
        )
        self.validate_all(
            "GROUP_CONCAT(x ORDER BY y SEPARATOR z)",
            write={
                "mysql": "GROUP_CONCAT(x ORDER BY y SEPARATOR z)",
                "sqlite": "GROUP_CONCAT(x, z)",
                "tsql": "STRING_AGG(x, z) WITHIN GROUP (ORDER BY y)",
                "postgres": "STRING_AGG(x, z ORDER BY y NULLS FIRST)",
            },
        )
        self.validate_all(
            "GROUP_CONCAT(DISTINCT x ORDER BY y DESC SEPARATOR '')",
            write={
                "mysql": "GROUP_CONCAT(DISTINCT x ORDER BY y DESC SEPARATOR '')",
                "sqlite": "GROUP_CONCAT(DISTINCT x, '')",
                "tsql": "STRING_AGG(x, '') WITHIN GROUP (ORDER BY y DESC)",
                "postgres": "STRING_AGG(DISTINCT x, '' ORDER BY y DESC NULLS LAST)",
            },
        )
        self.validate_all(
            "GROUP_CONCAT(a, b, c SEPARATOR ',')",
            write={
                "mysql": "GROUP_CONCAT(CONCAT(a, b, c) SEPARATOR ',')",
                "sqlite": "GROUP_CONCAT(a || b || c, ',')",
                "tsql": "STRING_AGG(CONCAT(a, b, c), ',')",
                "postgres": "STRING_AGG(CONCAT(a, b, c), ',')",
                "presto": "ARRAY_JOIN(ARRAY_AGG(CONCAT(CAST(a AS VARCHAR), CAST(b AS VARCHAR), CAST(c AS VARCHAR))), ',')",
            },
        )
        self.validate_all(
            "GROUP_CONCAT(a, b, c SEPARATOR '')",
            write={
                "mysql": "GROUP_CONCAT(CONCAT(a, b, c) SEPARATOR '')",
                "sqlite": "GROUP_CONCAT(a || b || c, '')",
                "tsql": "STRING_AGG(CONCAT(a, b, c), '')",
                "postgres": "STRING_AGG(CONCAT(a, b, c), '')",
            },
        )
        self.validate_all(
            "GROUP_CONCAT(DISTINCT a, b, c SEPARATOR '')",
            write={
                "mysql": "GROUP_CONCAT(DISTINCT CONCAT(a, b, c) SEPARATOR '')",
                "sqlite": "GROUP_CONCAT(DISTINCT a || b || c, '')",
                "tsql": "STRING_AGG(CONCAT(a, b, c), '')",
                "postgres": "STRING_AGG(DISTINCT CONCAT(a, b, c), '')",
            },
        )
        self.validate_all(
            "GROUP_CONCAT(a, b, c ORDER BY d SEPARATOR '')",
            write={
                "mysql": "GROUP_CONCAT(CONCAT(a, b, c) ORDER BY d SEPARATOR '')",
                "sqlite": "GROUP_CONCAT(a || b || c, '')",
                "tsql": "STRING_AGG(CONCAT(a, b, c), '') WITHIN GROUP (ORDER BY d)",
                "postgres": "STRING_AGG(CONCAT(a, b, c), '' ORDER BY d NULLS FIRST)",
            },
        )
        self.validate_all(
            "GROUP_CONCAT(DISTINCT a, b, c ORDER BY d SEPARATOR '')",
            write={
                "mysql": "GROUP_CONCAT(DISTINCT CONCAT(a, b, c) ORDER BY d SEPARATOR '')",
                "sqlite": "GROUP_CONCAT(DISTINCT a || b || c, '')",
                "tsql": "STRING_AGG(CONCAT(a, b, c), '') WITHIN GROUP (ORDER BY d)",
                "postgres": "STRING_AGG(DISTINCT CONCAT(a, b, c), '' ORDER BY d NULLS FIRST)",
            },
        )
        self.validate_identity(
            "CREATE TABLE z (a INT) ENGINE=InnoDB AUTO_INCREMENT=1 CHARACTER SET=utf8 COLLATE=utf8_bin COMMENT='x'"
        )
        self.validate_identity(
            "CREATE TABLE z (a INT) ENGINE=InnoDB AUTO_INCREMENT=1 DEFAULT CHARACTER SET=utf8 COLLATE=utf8_bin COMMENT='x'"
        )
        self.validate_identity(
            "CREATE TABLE z (a INT DEFAULT NULL, PRIMARY KEY (a)) ENGINE=InnoDB AUTO_INCREMENT=1 DEFAULT CHARACTER SET=utf8 COLLATE=utf8_bin COMMENT='x'"
        )

        self.validate_all(
            """
            CREATE TABLE `t_customer_account` (
              `id` int(11) NOT NULL AUTO_INCREMENT,
              `customer_id` int(11) DEFAULT NULL COMMENT '客户id',
              `bank` varchar(100) COLLATE utf8_bin DEFAULT NULL COMMENT '行别',
              `account_no` varchar(100) COLLATE utf8_bin DEFAULT NULL COMMENT '账号',
              PRIMARY KEY (`id`)
            ) ENGINE=InnoDB AUTO_INCREMENT=1 DEFAULT CHARACTER SET=utf8 COLLATE=utf8_bin COMMENT='客户账户表'
            """,
            write={
                "mysql": """CREATE TABLE `t_customer_account` (
  `id` INT(11) NOT NULL AUTO_INCREMENT,
  `customer_id` INT(11) DEFAULT NULL COMMENT '客户id',
  `bank` VARCHAR(100) COLLATE utf8_bin DEFAULT NULL COMMENT '行别',
  `account_no` VARCHAR(100) COLLATE utf8_bin DEFAULT NULL COMMENT '账号',
  PRIMARY KEY (`id`)
)
ENGINE=InnoDB
AUTO_INCREMENT=1
DEFAULT CHARACTER SET=utf8
COLLATE=utf8_bin
COMMENT='客户账户表'"""
            },
            pretty=True,
        )

    def test_show_simple(self):
        for key, write_key in [
            ("BINARY LOGS", "BINARY LOGS"),
            ("MASTER LOGS", "BINARY LOGS"),
            ("STORAGE ENGINES", "ENGINES"),
            ("ENGINES", "ENGINES"),
            ("EVENTS", "EVENTS"),
            ("MASTER STATUS", "MASTER STATUS"),
            ("PLUGINS", "PLUGINS"),
            ("PRIVILEGES", "PRIVILEGES"),
            ("PROFILES", "PROFILES"),
            ("REPLICAS", "REPLICAS"),
            ("SLAVE HOSTS", "REPLICAS"),
        ]:
            show = self.validate_identity(f"SHOW {key}", f"SHOW {write_key}")
            self.assertIsInstance(show, exp.Show)
            self.assertEqual(show.name, write_key)

    def test_show_events(self):
        for key in ["BINLOG", "RELAYLOG"]:
            show = self.validate_identity(f"SHOW {key} EVENTS")
            self.assertIsInstance(show, exp.Show)
            self.assertEqual(show.name, f"{key} EVENTS")

            show = self.validate_identity(f"SHOW {key} EVENTS IN 'log' FROM 1 LIMIT 2, 3")
            self.assertEqual(show.text("log"), "log")
            self.assertEqual(show.text("position"), "1")
            self.assertEqual(show.text("limit"), "3")
            self.assertEqual(show.text("offset"), "2")

            show = self.validate_identity(f"SHOW {key} EVENTS LIMIT 1")
            self.assertEqual(show.text("limit"), "1")
            self.assertIsNone(show.args.get("offset"))

    def test_show_like_or_where(self):
        for key, write_key in [
            ("CHARSET", "CHARACTER SET"),
            ("CHARACTER SET", "CHARACTER SET"),
            ("COLLATION", "COLLATION"),
            ("DATABASES", "DATABASES"),
            ("SCHEMAS", "DATABASES"),
            ("FUNCTION STATUS", "FUNCTION STATUS"),
            ("PROCEDURE STATUS", "PROCEDURE STATUS"),
            ("GLOBAL STATUS", "GLOBAL STATUS"),
            ("SESSION STATUS", "STATUS"),
            ("STATUS", "STATUS"),
            ("GLOBAL VARIABLES", "GLOBAL VARIABLES"),
            ("SESSION VARIABLES", "VARIABLES"),
            ("VARIABLES", "VARIABLES"),
        ]:
            expected_name = write_key.strip("GLOBAL").strip()
            template = "SHOW {}"
            show = self.validate_identity(template.format(key), template.format(write_key))
            self.assertIsInstance(show, exp.Show)
            self.assertEqual(show.name, expected_name)

            template = "SHOW {} LIKE '%foo%'"
            show = self.validate_identity(template.format(key), template.format(write_key))
            self.assertIsInstance(show, exp.Show)
            self.assertIsInstance(show.args["like"], exp.Literal)
            self.assertEqual(show.text("like"), "%foo%")

            template = "SHOW {} WHERE Column_name LIKE '%foo%'"
            show = self.validate_identity(template.format(key), template.format(write_key))
            self.assertIsInstance(show, exp.Show)
            self.assertIsInstance(show.args["where"], exp.Where)
            self.assertEqual(show.args["where"].sql(), "WHERE Column_name LIKE '%foo%'")

    def test_show_columns(self):
        show = self.validate_identity("SHOW COLUMNS FROM tbl_name")
        self.assertIsInstance(show, exp.Show)
        self.assertEqual(show.name, "COLUMNS")
        self.assertEqual(show.text("target"), "tbl_name")
        self.assertFalse(show.args["full"])

        show = self.validate_identity("SHOW FULL COLUMNS FROM tbl_name FROM db_name LIKE '%foo%'")
        self.assertIsInstance(show, exp.Show)
        self.assertEqual(show.text("target"), "tbl_name")
        self.assertTrue(show.args["full"])
        self.assertEqual(show.text("db"), "db_name")
        self.assertIsInstance(show.args["like"], exp.Literal)
        self.assertEqual(show.text("like"), "%foo%")

    def test_show_name(self):
        for key in [
            "CREATE DATABASE",
            "CREATE EVENT",
            "CREATE FUNCTION",
            "CREATE PROCEDURE",
            "CREATE TABLE",
            "CREATE TRIGGER",
            "CREATE VIEW",
            "FUNCTION CODE",
            "PROCEDURE CODE",
        ]:
            show = self.validate_identity(f"SHOW {key} foo")
            self.assertIsInstance(show, exp.Show)
            self.assertEqual(show.name, key)
            self.assertEqual(show.text("target"), "foo")

    def test_show_grants(self):
        show = self.validate_identity("SHOW GRANTS FOR foo")
        self.assertIsInstance(show, exp.Show)
        self.assertEqual(show.name, "GRANTS")
        self.assertEqual(show.text("target"), "foo")

    def test_show_engine(self):
        show = self.validate_identity("SHOW ENGINE foo STATUS")
        self.assertIsInstance(show, exp.Show)
        self.assertEqual(show.name, "ENGINE")
        self.assertEqual(show.text("target"), "foo")
        self.assertFalse(show.args["mutex"])

        show = self.validate_identity("SHOW ENGINE foo MUTEX")
        self.assertEqual(show.name, "ENGINE")
        self.assertEqual(show.text("target"), "foo")
        self.assertTrue(show.args["mutex"])

    def test_show_errors(self):
        for key in ["ERRORS", "WARNINGS"]:
            show = self.validate_identity(f"SHOW {key}")
            self.assertIsInstance(show, exp.Show)
            self.assertEqual(show.name, key)

            show = self.validate_identity(f"SHOW {key} LIMIT 2, 3")
            self.assertEqual(show.text("limit"), "3")
            self.assertEqual(show.text("offset"), "2")

    def test_show_index(self):
        show = self.validate_identity("SHOW INDEX FROM foo")
        self.assertIsInstance(show, exp.Show)
        self.assertEqual(show.name, "INDEX")
        self.assertEqual(show.text("target"), "foo")

        show = self.validate_identity("SHOW INDEX FROM foo FROM bar")
        self.assertEqual(show.text("db"), "bar")

        self.validate_all(
            "SHOW INDEX FROM bar.foo", write={"mysql": "SHOW INDEX FROM foo FROM bar"}
        )

    def test_show_db_like_or_where_sql(self):
        for key in [
            "OPEN TABLES",
            "TABLE STATUS",
            "TRIGGERS",
        ]:
            show = self.validate_identity(f"SHOW {key}")
            self.assertIsInstance(show, exp.Show)
            self.assertEqual(show.name, key)

            show = self.validate_identity(f"SHOW {key} FROM db_name")
            self.assertEqual(show.name, key)
            self.assertEqual(show.text("db"), "db_name")

            show = self.validate_identity(f"SHOW {key} LIKE '%foo%'")
            self.assertEqual(show.name, key)
            self.assertIsInstance(show.args["like"], exp.Literal)
            self.assertEqual(show.text("like"), "%foo%")

            show = self.validate_identity(f"SHOW {key} WHERE Column_name LIKE '%foo%'")
            self.assertEqual(show.name, key)
            self.assertIsInstance(show.args["where"], exp.Where)
            self.assertEqual(show.args["where"].sql(), "WHERE Column_name LIKE '%foo%'")

    def test_show_processlist(self):
        show = self.validate_identity("SHOW PROCESSLIST")
        self.assertIsInstance(show, exp.Show)
        self.assertEqual(show.name, "PROCESSLIST")
        self.assertFalse(show.args["full"])

        show = self.validate_identity("SHOW FULL PROCESSLIST")
        self.assertEqual(show.name, "PROCESSLIST")
        self.assertTrue(show.args["full"])

    def test_show_profile(self):
        show = self.validate_identity("SHOW PROFILE")
        self.assertIsInstance(show, exp.Show)
        self.assertEqual(show.name, "PROFILE")

        show = self.validate_identity("SHOW PROFILE BLOCK IO")
        self.assertEqual(show.args["types"][0].name, "BLOCK IO")

        show = self.validate_identity(
            "SHOW PROFILE BLOCK IO, PAGE FAULTS FOR QUERY 1 OFFSET 2 LIMIT 3"
        )
        self.assertEqual(show.args["types"][0].name, "BLOCK IO")
        self.assertEqual(show.args["types"][1].name, "PAGE FAULTS")
        self.assertEqual(show.text("query"), "1")
        self.assertEqual(show.text("offset"), "2")
        self.assertEqual(show.text("limit"), "3")

    def test_show_replica_status(self):
        show = self.validate_identity("SHOW REPLICA STATUS")
        self.assertIsInstance(show, exp.Show)
        self.assertEqual(show.name, "REPLICA STATUS")

        show = self.validate_identity("SHOW SLAVE STATUS", "SHOW REPLICA STATUS")
        self.assertIsInstance(show, exp.Show)
        self.assertEqual(show.name, "REPLICA STATUS")

        show = self.validate_identity("SHOW REPLICA STATUS FOR CHANNEL channel_name")
        self.assertEqual(show.text("channel"), "channel_name")

    def test_show_tables(self):
        show = self.validate_identity("SHOW TABLES")
        self.assertIsInstance(show, exp.Show)
        self.assertEqual(show.name, "TABLES")

        show = self.validate_identity("SHOW FULL TABLES FROM db_name LIKE '%foo%'")
        self.assertTrue(show.args["full"])
        self.assertEqual(show.text("db"), "db_name")
        self.assertIsInstance(show.args["like"], exp.Literal)
        self.assertEqual(show.text("like"), "%foo%")

    def test_set_variable(self):
        cmd = self.parse_one("SET SESSION x = 1")
        item = cmd.expressions[0]
        self.assertEqual(item.text("kind"), "SESSION")
        self.assertIsInstance(item.this, exp.EQ)
        self.assertEqual(item.this.left.name, "x")
        self.assertEqual(item.this.right.name, "1")

        cmd = self.parse_one("SET @@GLOBAL.x = @@GLOBAL.y")
        item = cmd.expressions[0]
        self.assertEqual(item.text("kind"), "")
        self.assertIsInstance(item.this, exp.EQ)
        self.assertIsInstance(item.this.left, exp.SessionParameter)
        self.assertIsInstance(item.this.right, exp.SessionParameter)

        cmd = self.parse_one("SET NAMES 'charset_name' COLLATE 'collation_name'")
        item = cmd.expressions[0]
        self.assertEqual(item.text("kind"), "NAMES")
        self.assertEqual(item.name, "charset_name")
        self.assertEqual(item.text("collate"), "collation_name")

        cmd = self.parse_one("SET CHARSET DEFAULT")
        item = cmd.expressions[0]
        self.assertEqual(item.text("kind"), "CHARACTER SET")
        self.assertEqual(item.this.name, "DEFAULT")

        cmd = self.parse_one("SET x = 1, y = 2")
        self.assertEqual(len(cmd.expressions), 2)

    def test_json_object(self):
        self.validate_identity("SELECT JSON_OBJECT('id', 87, 'name', 'carrot')")

    def test_is_null(self):
        self.validate_all(
            "SELECT ISNULL(x)", write={"": "SELECT (x IS NULL)", "mysql": "SELECT (x IS NULL)"}
        )

    def test_monthname(self):
        self.validate_all(
            "MONTHNAME(x)",
            write={
                "": "TIME_TO_STR(CAST(x AS DATE), '%B')",
                "mysql": "DATE_FORMAT(x, '%M')",
            },
        )

    def test_safe_div(self):
        self.validate_all(
            "a / b",
            write={
                "bigquery": "a / NULLIF(b, 0)",
                "clickhouse": "a / b",
                "databricks": "a / NULLIF(b, 0)",
                "duckdb": "a / b",
                "hive": "a / b",
                "mysql": "a / b",
                "oracle": "a / NULLIF(b, 0)",
                "snowflake": "a / NULLIF(b, 0)",
                "spark": "a / b",
                "starrocks": "a / b",
                "drill": "CAST(a AS DOUBLE) / NULLIF(b, 0)",
                "postgres": "CAST(a AS DOUBLE PRECISION) / NULLIF(b, 0)",
                "presto": "CAST(a AS DOUBLE) / NULLIF(b, 0)",
                "redshift": "CAST(a AS DOUBLE PRECISION) / NULLIF(b, 0)",
                "sqlite": "CAST(a AS REAL) / b",
                "teradata": "CAST(a AS DOUBLE PRECISION) / NULLIF(b, 0)",
                "trino": "CAST(a AS DOUBLE) / NULLIF(b, 0)",
                "tsql": "CAST(a AS FLOAT) / NULLIF(b, 0)",
            },
        )<|MERGE_RESOLUTION|>--- conflicted
+++ resolved
@@ -599,16 +599,16 @@
 
     def test_mysql(self):
         self.validate_all(
-<<<<<<< HEAD
             "SELECT department, GROUP_CONCAT(name) AS employee_names FROM data GROUP BY department",
             read={
                 "postgres": "SELECT department, array_agg(name) AS employee_names FROM data GROUP BY department",
-=======
+            },
+        )
+        self.validate_all(
             "SELECT UNIX_TIMESTAMP(CAST('2024-04-29 12:00:00' AS DATETIME))",
             read={
                 "mysql": "SELECT UNIX_TIMESTAMP(CAST('2024-04-29 12:00:00' AS DATETIME))",
                 "postgres": "SELECT EXTRACT(epoch FROM TIMESTAMP '2024-04-29 12:00:00')",
->>>>>>> 47dc52c9
             },
         )
         self.validate_all(
