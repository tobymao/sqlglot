--- conflicted
+++ resolved
@@ -1512,14 +1512,12 @@
         self.validate_identity("x MOD y", "x % y").assert_is(exp.Mod)
         self.validate_identity("MOD(x, y)", "x % y").assert_is(exp.Mod)
 
-<<<<<<< HEAD
     def test_localtime(self):
         expr = self.validate_identity(
             "SELECT LOCALTIME",
             write_sql="SELECT LOCALTIME",
         )
         expr.expressions[0].assert_is(exp.Localtime)
-=======
     def test_valid_interval_units(self):
         for unit in (
             "SECOND_MICROSECOND",
@@ -1535,5 +1533,4 @@
             "YEAR_MONTH",
         ):
             with self.subTest(f"Testing INTERVAL unit: {unit}"):
-                self.validate_identity(f"DATE_ADD(base_date, INTERVAL day_interval {unit})")
->>>>>>> 68e94147
+                self.validate_identity(f"DATE_ADD(base_date, INTERVAL day_interval {unit})")