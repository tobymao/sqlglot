from sqlglot import exp, UnsupportedError, ParseError, parse_one
from tests.dialects.test_dialect import Validator
from sqlglot.optimizer.qualify import qualify


class TestOracle(Validator):
    dialect = "oracle"

    def test_oracle(self):
        self.validate_identity("1 /* /* */")
        self.validate_all(
            "SELECT CONNECT_BY_ROOT x y",
            write={
                "": "SELECT CONNECT_BY_ROOT x AS y",
                "oracle": "SELECT CONNECT_BY_ROOT x AS y",
            },
        )
        self.parse_one("ALTER TABLE tbl_name DROP FOREIGN KEY fk_symbol").assert_is(exp.Alter)

        self.validate_identity("SELECT BITMAP_BUCKET_NUMBER(32769)")
        self.validate_identity("SELECT BITMAP_CONSTRUCT_AGG(value)")
        self.validate_identity("DBMS_RANDOM.NORMAL")
        self.validate_identity("DBMS_RANDOM.VALUE(low, high)").assert_is(exp.Rand)
        self.validate_identity("DBMS_RANDOM.VALUE()").assert_is(exp.Rand)
        self.validate_identity("CAST(value AS NUMBER DEFAULT 0 ON CONVERSION ERROR)")
        self.validate_identity("SYSDATE")
        self.validate_identity("CREATE GLOBAL TEMPORARY TABLE t AS SELECT * FROM orders")
        self.validate_identity("CREATE PRIVATE TEMPORARY TABLE t AS SELECT * FROM orders")
        self.validate_identity("REGEXP_REPLACE('source', 'search')")
        self.validate_identity("TIMESTAMP(3) WITH TIME ZONE")
        self.validate_identity("CURRENT_TIMESTAMP(precision)")
        self.validate_identity("ALTER TABLE tbl_name DROP FOREIGN KEY fk_symbol")
        self.validate_identity("ALTER TABLE Payments ADD Stock NUMBER NOT NULL")
        self.validate_identity("SELECT x FROM t WHERE cond FOR UPDATE")
        self.validate_identity("SELECT JSON_OBJECT(k1: v1 FORMAT JSON, k2: v2 FORMAT JSON)")
        self.validate_identity("SELECT JSON_OBJECT('name': first_name || ' ' || last_name) FROM t")
        self.validate_identity("COALESCE(c1, c2, c3)")
        self.validate_identity("SELECT * FROM TABLE(foo)")
        self.validate_identity("SELECT a$x#b")
        self.validate_identity("SELECT :OBJECT")
        self.validate_identity("SELECT * FROM t FOR UPDATE")
        self.validate_identity("SELECT * FROM t FOR UPDATE WAIT 5")
        self.validate_identity("SELECT * FROM t FOR UPDATE NOWAIT")
        self.validate_identity("SELECT * FROM t FOR UPDATE SKIP LOCKED")
        self.validate_identity("SELECT * FROM t FOR UPDATE OF s.t.c, s.t.v")
        self.validate_identity("SELECT * FROM t FOR UPDATE OF s.t.c, s.t.v NOWAIT")
        self.validate_identity("SELECT * FROM t FOR UPDATE OF s.t.c, s.t.v SKIP LOCKED")
        self.validate_identity("SELECT STANDARD_HASH('hello')")
        self.validate_identity("SELECT STANDARD_HASH('hello', 'MD5')")
        self.validate_identity("SELECT * FROM table_name@dblink_name.database_link_domain")
        self.validate_identity("SELECT * FROM table_name SAMPLE (25) s")
        self.validate_identity("SELECT COUNT(*) * 10 FROM orders SAMPLE (10) SEED (1)")
        self.validate_identity("SELECT * FROM V$SESSION")
        self.validate_identity("SELECT TO_DATE('January 15, 1989, 11:00 A.M.')")
        self.validate_identity("SELECT INSTR(haystack, needle)")
        self.validate_identity(
            "SELECT * FROM consumer LEFT JOIN groceries ON consumer.groceries_id = consumer.id PIVOT(MAX(type_id) FOR consumer_type IN (1, 2, 3, 4))"
        )
        self.validate_identity(
            "SELECT * FROM test UNPIVOT INCLUDE NULLS (value FOR Description IN (col AS 'PREFIX ' || CHR(38) || ' SUFFIX'))"
        )
        self.validate_identity(
            "SELECT last_name, employee_id, manager_id, LEVEL FROM employees START WITH employee_id = 100 CONNECT BY PRIOR employee_id = manager_id ORDER SIBLINGS BY last_name"
        )
        self.validate_identity(
            "ALTER TABLE Payments ADD (Stock NUMBER NOT NULL, dropid VARCHAR2(500) NOT NULL)"
        )
        self.validate_identity(
            "SELECT JSON_ARRAYAGG(JSON_OBJECT('RNK': RNK, 'RATING_CODE': RATING_CODE, 'DATE_VALUE': DATE_VALUE, 'AGENT_ID': AGENT_ID RETURNING CLOB) RETURNING CLOB) AS JSON_DATA FROM tablename"
        )
        self.validate_identity(
            "SELECT JSON_ARRAY(FOO() FORMAT JSON, BAR() NULL ON NULL RETURNING CLOB STRICT)"
        )
        self.validate_identity(
            "SELECT JSON_ARRAYAGG(FOO() FORMAT JSON ORDER BY bar NULL ON NULL RETURNING CLOB STRICT)"
        )
        self.validate_identity(
            "SELECT COUNT(1) INTO V_Temp FROM TABLE(CAST(somelist AS data_list)) WHERE col LIKE '%contact'"
        )
        self.validate_identity(
            "SELECT department_id INTO v_department_id FROM departments FETCH FIRST 1 ROWS ONLY"
        )
        self.validate_identity(
            "SELECT department_id BULK COLLECT INTO v_department_ids FROM departments"
        )
        self.validate_identity(
            "SELECT department_id, department_name BULK COLLECT INTO v_department_ids, v_department_names FROM departments"
        )
        self.validate_identity(
            "SELECT MIN(column_name) KEEP (DENSE_RANK FIRST ORDER BY column_name DESC) FROM table_name"
        )
        self.validate_identity(
            "SELECT CAST('January 15, 1989, 11:00 A.M.' AS DATE DEFAULT NULL ON CONVERSION ERROR, 'Month dd, YYYY, HH:MI A.M.') FROM DUAL",
            "SELECT TO_DATE('January 15, 1989, 11:00 A.M.', 'Month dd, YYYY, HH12:MI A.M.') FROM DUAL",
        )
        self.validate_identity(
            "SELECT TRUNC(SYSDATE)",
            "SELECT TRUNC(SYSDATE, 'DD')",
        )
        self.validate_identity(
            """SELECT JSON_OBJECT(KEY 'key1' IS emp.column1, KEY 'key2' IS emp.column1) "emp_key" FROM emp""",
            """SELECT JSON_OBJECT('key1': emp.column1, 'key2': emp.column1) AS "emp_key" FROM emp""",
        )
        self.validate_identity(
            "SELECT JSON_OBJECTAGG(KEY department_name VALUE department_id) FROM dep WHERE id <= 30",
            "SELECT JSON_OBJECTAGG(department_name: department_id) FROM dep WHERE id <= 30",
        )
        self.validate_identity(
            "SELECT last_name, department_id, salary, MIN(salary) KEEP (DENSE_RANK FIRST ORDER BY commission_pct) "
            'OVER (PARTITION BY department_id) AS "Worst", MAX(salary) KEEP (DENSE_RANK LAST ORDER BY commission_pct) '
            'OVER (PARTITION BY department_id) AS "Best" FROM employees ORDER BY department_id, salary, last_name'
        )
        self.validate_identity(
            "SELECT UNIQUE col1, col2 FROM table",
            "SELECT DISTINCT col1, col2 FROM table",
        )
        self.validate_identity(
            "SELECT * FROM T ORDER BY I OFFSET NVL(:variable1, 10) ROWS FETCH NEXT NVL(:variable2, 10) ROWS ONLY",
        )
        self.validate_identity(
            "SELECT * FROM t SAMPLE (.25)",
            "SELECT * FROM t SAMPLE (0.25)",
        )
        self.validate_identity("SELECT TO_CHAR(-100, 'L99', 'NL_CURRENCY = '' AusDollars '' ')")
        self.validate_identity(
            "SELECT * FROM t START WITH col CONNECT BY NOCYCLE PRIOR col1 = col2"
        )

        self.validate_all(
            "SELECT DBMS_RANDOM.VALUE()",
            read={
                "oracle": "SELECT DBMS_RANDOM.VALUE",
                "postgres": "SELECT RANDOM()",
            },
            write={
                "oracle": "SELECT DBMS_RANDOM.VALUE()",
                "postgres": "SELECT RANDOM()",
            },
        )
        self.validate_all(
            "SELECT TRIM('|' FROM '||Hello ||| world||')",
            write={
                "clickhouse": "SELECT TRIM(BOTH '|' FROM '||Hello ||| world||')",
                "oracle": "SELECT TRIM('|' FROM '||Hello ||| world||')",
            },
        )
        self.validate_all(
            "SELECT department_id, department_name INTO v_department_id, v_department_name FROM departments FETCH FIRST 1 ROWS ONLY",
            write={
                "oracle": "SELECT department_id, department_name INTO v_department_id, v_department_name FROM departments FETCH FIRST 1 ROWS ONLY",
                "postgres": UnsupportedError,
                "tsql": UnsupportedError,
            },
        )
        self.validate_all(
            "SELECT * FROM test WHERE MOD(col1, 4) = 3",
            read={
                "duckdb": "SELECT * FROM test WHERE col1 % 4 = 3",
            },
            write={
                "duckdb": "SELECT * FROM test WHERE col1 % 4 = 3",
                "oracle": "SELECT * FROM test WHERE MOD(col1, 4) = 3",
            },
        )
        self.validate_all(
            "CURRENT_TIMESTAMP BETWEEN TO_DATE(f.C_SDATE, 'YYYY/MM/DD') AND TO_DATE(f.C_EDATE, 'YYYY/MM/DD')",
            read={
                "postgres": "CURRENT_TIMESTAMP BETWEEN TO_DATE(f.C_SDATE, 'yyyy/mm/dd') AND TO_DATE(f.C_EDATE, 'yyyy/mm/dd')",
            },
            write={
                "oracle": "CURRENT_TIMESTAMP BETWEEN TO_DATE(f.C_SDATE, 'YYYY/MM/DD') AND TO_DATE(f.C_EDATE, 'YYYY/MM/DD')",
                "postgres": "CURRENT_TIMESTAMP BETWEEN TO_DATE(f.C_SDATE, 'YYYY/MM/DD') AND TO_DATE(f.C_EDATE, 'YYYY/MM/DD')",
            },
        )
        self.validate_all(
            "TO_CHAR(x)",
            write={
                "doris": "CAST(x AS STRING)",
                "oracle": "TO_CHAR(x)",
            },
        )
        self.validate_all(
            "TO_NUMBER(expr, fmt, nlsparam)",
            read={
                "teradata": "TO_NUMBER(expr, fmt, nlsparam)",
            },
            write={
                "oracle": "TO_NUMBER(expr, fmt, nlsparam)",
                "teradata": "TO_NUMBER(expr, fmt, nlsparam)",
            },
        )
        self.validate_all(
            "TO_NUMBER(x)",
            write={
                "bigquery": "CAST(x AS FLOAT64)",
                "doris": "CAST(x AS DOUBLE)",
                "drill": "CAST(x AS DOUBLE)",
                "duckdb": "CAST(x AS DOUBLE)",
                "hive": "CAST(x AS DOUBLE)",
                "mysql": "CAST(x AS DOUBLE)",
                "oracle": "TO_NUMBER(x)",
                "postgres": "CAST(x AS DOUBLE PRECISION)",
                "presto": "CAST(x AS DOUBLE)",
                "redshift": "CAST(x AS DOUBLE PRECISION)",
                "snowflake": "TO_NUMBER(x)",
                "spark": "CAST(x AS DOUBLE)",
                "spark2": "CAST(x AS DOUBLE)",
                "starrocks": "CAST(x AS DOUBLE)",
                "tableau": "CAST(x AS DOUBLE)",
                "teradata": "TO_NUMBER(x)",
            },
        )
        self.validate_all(
            "TO_NUMBER(x, fmt)",
            read={
                "databricks": "TO_NUMBER(x, fmt)",
                "drill": "TO_NUMBER(x, fmt)",
                "postgres": "TO_NUMBER(x, fmt)",
                "snowflake": "TO_NUMBER(x, fmt)",
                "spark": "TO_NUMBER(x, fmt)",
                "redshift": "TO_NUMBER(x, fmt)",
                "teradata": "TO_NUMBER(x, fmt)",
            },
            write={
                "databricks": "TO_NUMBER(x, fmt)",
                "drill": "TO_NUMBER(x, fmt)",
                "oracle": "TO_NUMBER(x, fmt)",
                "postgres": "TO_NUMBER(x, fmt)",
                "snowflake": "TO_NUMBER(x, fmt)",
                "spark": "TO_NUMBER(x, fmt)",
                "redshift": "TO_NUMBER(x, fmt)",
                "teradata": "TO_NUMBER(x, fmt)",
            },
        )
        self.validate_all(
            "SELECT TO_CHAR(TIMESTAMP '1999-12-01 10:00:00')",
            write={
                "oracle": "SELECT TO_CHAR(CAST('1999-12-01 10:00:00' AS TIMESTAMP))",
                "postgres": "SELECT TO_CHAR(CAST('1999-12-01 10:00:00' AS TIMESTAMP))",
            },
        )
        self.validate_all(
            "SELECT CAST(NULL AS VARCHAR2(2328 CHAR)) AS COL1",
            write={
                "oracle": "SELECT CAST(NULL AS VARCHAR2(2328 CHAR)) AS COL1",
                "spark": "SELECT CAST(NULL AS VARCHAR(2328)) AS COL1",
            },
        )
        self.validate_all(
            "SELECT CAST(NULL AS VARCHAR2(2328 BYTE)) AS COL1",
            write={
                "oracle": "SELECT CAST(NULL AS VARCHAR2(2328 BYTE)) AS COL1",
                "spark": "SELECT CAST(NULL AS VARCHAR(2328)) AS COL1",
            },
        )
        self.validate_all(
            "DATE '2022-01-01'",
            write={
                "": "DATE_STR_TO_DATE('2022-01-01')",
                "mysql": "CAST('2022-01-01' AS DATE)",
                "oracle": "TO_DATE('2022-01-01', 'YYYY-MM-DD')",
                "postgres": "CAST('2022-01-01' AS DATE)",
            },
        )

        self.validate_all(
            "x::binary_double",
            write={
                "oracle": "CAST(x AS DOUBLE PRECISION)",
                "": "CAST(x AS DOUBLE)",
            },
        )
        self.validate_all(
            "x::binary_float",
            write={
                "oracle": "CAST(x AS FLOAT)",
                "": "CAST(x AS FLOAT)",
            },
        )
        self.validate_all(
            "CAST(x AS sch.udt)",
            read={
                "postgres": "CAST(x AS sch.udt)",
            },
            write={
                "oracle": "CAST(x AS sch.udt)",
                "postgres": "CAST(x AS sch.udt)",
            },
        )
        self.validate_all(
            "SELECT TO_TIMESTAMP('2024-12-12 12:12:12.000000', 'YYYY-MM-DD HH24:MI:SS.FF6')",
            write={
                "oracle": "SELECT TO_TIMESTAMP('2024-12-12 12:12:12.000000', 'YYYY-MM-DD HH24:MI:SS.FF6')",
                "duckdb": "SELECT STRPTIME('2024-12-12 12:12:12.000000', '%Y-%m-%d %H:%M:%S.%f')",
            },
        )
        self.validate_all(
            "SELECT TO_DATE('2024-12-12', 'YYYY-MM-DD')",
            write={
                "oracle": "SELECT TO_DATE('2024-12-12', 'YYYY-MM-DD')",
                "duckdb": "SELECT CAST(STRPTIME('2024-12-12', '%Y-%m-%d') AS DATE)",
            },
        )
        self.validate_identity(
            """SELECT * FROM t ORDER BY a ASC NULLS LAST, b ASC NULLS FIRST, c DESC NULLS LAST, d DESC NULLS FIRST""",
            """SELECT * FROM t ORDER BY a ASC, b ASC NULLS FIRST, c DESC NULLS LAST, d DESC""",
        )
        self.validate_all(
            "NVL(NULL, 1)",
            write={
                "oracle": "NVL(NULL, 1)",
                "": "COALESCE(NULL, 1)",
                "clickhouse": "COALESCE(NULL, 1)",
            },
        )
        self.validate_all(
            "TRIM(BOTH 'h' FROM 'Hello World')",
            write={
                "oracle": "TRIM(BOTH 'h' FROM 'Hello World')",
                "clickhouse": "TRIM(BOTH 'h' FROM 'Hello World')",
            },
        )
        self.validate_identity(
            "SELECT /*+ ORDERED */* FROM tbl", "SELECT /*+ ORDERED */ * FROM tbl"
        )
        self.validate_identity(
            "SELECT /* test */ /*+ ORDERED */* FROM tbl",
            "/* test */ SELECT /*+ ORDERED */ * FROM tbl",
        )
        self.validate_identity(
            "SELECT /*+ ORDERED */*/* test */ FROM tbl",
            "SELECT /*+ ORDERED */ * /* test */ FROM tbl",
        )

        self.validate_all(
            "SELECT * FROM t FETCH FIRST 10 ROWS ONLY",
            write={
                "oracle": "SELECT * FROM t FETCH FIRST 10 ROWS ONLY",
                "tsql": "SELECT * FROM t ORDER BY (SELECT NULL) OFFSET 0 ROWS FETCH FIRST 10 ROWS ONLY",
            },
        )
        self.validate_identity("CREATE OR REPLACE FORCE VIEW foo1.foo2")
        self.validate_identity("TO_TIMESTAMP('foo')")
        self.validate_identity(
            "SELECT TO_TIMESTAMP('05 Dec 2000 10:00 AM', 'DD Mon YYYY HH12:MI AM')"
        )
        self.validate_identity(
            "SELECT TO_TIMESTAMP('05 Dec 2000 10:00 PM', 'DD Mon YYYY HH12:MI PM')"
        )
        self.validate_identity(
            "SELECT TO_TIMESTAMP('05 Dec 2000 10:00 A.M.', 'DD Mon YYYY HH12:MI A.M.')"
        )
        self.validate_identity(
            "SELECT TO_TIMESTAMP('05 Dec 2000 10:00 P.M.', 'DD Mon YYYY HH12:MI P.M.')"
        )
        self.validate_identity(
            "SELECT CUME_DIST(15, 0.05) WITHIN GROUP (ORDER BY col1, col2) FROM t"
        )
        self.validate_identity(
            "SELECT DENSE_RANK(15, 0.05) WITHIN GROUP (ORDER BY col1, col2) FROM t"
        )
        self.validate_identity("SELECT RANK(15, 0.05) WITHIN GROUP (ORDER BY col1, col2) FROM t")
        self.validate_identity(
            "SELECT PERCENT_RANK(15, 0.05) WITHIN GROUP (ORDER BY col1, col2) FROM t"
        )
        self.validate_identity("L2_DISTANCE(x, y)")
        self.validate_identity("BITMAP_OR_AGG(x)")

    def test_join_marker(self):
        self.validate_identity("SELECT e1.x, e2.x FROM e e1, e e2 WHERE e1.y (+) = e2.y")

        self.validate_all(
            "SELECT e1.x, e2.x FROM e e1, e e2 WHERE e1.y = e2.y (+)",
            write={"": UnsupportedError},
        )
        self.validate_all(
            "SELECT e1.x, e2.x FROM e e1, e e2 WHERE e1.y = e2.y (+)",
            write={
                "": "SELECT e1.x, e2.x FROM e AS e1, e AS e2 WHERE e1.y = e2.y",
                "oracle": "SELECT e1.x, e2.x FROM e e1, e e2 WHERE e1.y = e2.y (+)",
            },
        )

    def test_hints(self):
        self.validate_identity("SELECT /*+ USE_NL(A B) */ A.COL_TEST FROM TABLE_A A, TABLE_B B")
        self.validate_identity(
            "SELECT /*+ INDEX(v.j jhist_employee_ix (employee_id start_date)) */ * FROM v"
        )
        self.validate_identity(
            "SELECT /*+ USE_NL(A B C) */ A.COL_TEST FROM TABLE_A A, TABLE_B B, TABLE_C C"
        )
        self.validate_identity(
            "SELECT /*+ NO_INDEX(employees emp_empid) */ employee_id FROM employees WHERE employee_id > 200"
        )
        self.validate_identity(
            "SELECT /*+ NO_INDEX_FFS(items item_order_ix) */ order_id FROM order_items items"
        )
        self.validate_identity(
            "SELECT /*+ LEADING(e j) */ * FROM employees e, departments d, job_history j WHERE e.department_id = d.department_id AND e.hire_date = j.start_date"
        )
        self.validate_identity("INSERT /*+ APPEND */ INTO IAP_TBL (id, col1) VALUES (2, 'test2')")
        self.validate_identity("INSERT /*+ APPEND_VALUES */ INTO dest_table VALUES (i, 'Value')")
        self.validate_identity("INSERT /*+ APPEND(d) */ INTO dest d VALUES (i, 'Value')")
        self.validate_identity(
            "INSERT /*+ APPEND(d) */ INTO dest d (i, value) SELECT 1, 'value' FROM dual"
        )
        self.validate_identity(
            "SELECT /*+ LEADING(departments employees) USE_NL(employees) */ * FROM employees JOIN departments ON employees.department_id = departments.department_id",
            """SELECT /*+ LEADING(departments employees)
  USE_NL(employees) */
  *
FROM employees
JOIN departments
  ON employees.department_id = departments.department_id""",
            pretty=True,
        )
        self.validate_identity(
            "SELECT /*+ USE_NL(bbbbbbbbbbbbbbbbbbbbbbbb) LEADING(aaaaaaaaaaaaaaaaaaaaaaaa bbbbbbbbbbbbbbbbbbbbbbbb cccccccccccccccccccccccc dddddddddddddddddddddddd) INDEX(cccccccccccccccccccccccc) */ * FROM aaaaaaaaaaaaaaaaaaaaaaaa JOIN bbbbbbbbbbbbbbbbbbbbbbbb ON aaaaaaaaaaaaaaaaaaaaaaaa.id = bbbbbbbbbbbbbbbbbbbbbbbb.a_id JOIN cccccccccccccccccccccccc ON bbbbbbbbbbbbbbbbbbbbbbbb.id = cccccccccccccccccccccccc.b_id JOIN dddddddddddddddddddddddd ON cccccccccccccccccccccccc.id = dddddddddddddddddddddddd.c_id",
        )
        self.validate_identity(
            "SELECT /*+ USE_NL(bbbbbbbbbbbbbbbbbbbbbbbb) LEADING(aaaaaaaaaaaaaaaaaaaaaaaa bbbbbbbbbbbbbbbbbbbbbbbb cccccccccccccccccccccccc dddddddddddddddddddddddd) INDEX(cccccccccccccccccccccccc) */ * FROM aaaaaaaaaaaaaaaaaaaaaaaa JOIN bbbbbbbbbbbbbbbbbbbbbbbb ON aaaaaaaaaaaaaaaaaaaaaaaa.id = bbbbbbbbbbbbbbbbbbbbbbbb.a_id JOIN cccccccccccccccccccccccc ON bbbbbbbbbbbbbbbbbbbbbbbb.id = cccccccccccccccccccccccc.b_id JOIN dddddddddddddddddddddddd ON cccccccccccccccccccccccc.id = dddddddddddddddddddddddd.c_id",
            """SELECT /*+ USE_NL(bbbbbbbbbbbbbbbbbbbbbbbb)
  LEADING(
    aaaaaaaaaaaaaaaaaaaaaaaa
    bbbbbbbbbbbbbbbbbbbbbbbb
    cccccccccccccccccccccccc
    dddddddddddddddddddddddd
  )
  INDEX(cccccccccccccccccccccccc) */
  *
FROM aaaaaaaaaaaaaaaaaaaaaaaa
JOIN bbbbbbbbbbbbbbbbbbbbbbbb
  ON aaaaaaaaaaaaaaaaaaaaaaaa.id = bbbbbbbbbbbbbbbbbbbbbbbb.a_id
JOIN cccccccccccccccccccccccc
  ON bbbbbbbbbbbbbbbbbbbbbbbb.id = cccccccccccccccccccccccc.b_id
JOIN dddddddddddddddddddddddd
  ON cccccccccccccccccccccccc.id = dddddddddddddddddddddddd.c_id""",
            pretty=True,
        )
        # Test that parsing error with keywords like select where etc falls back
        self.validate_identity(
            "SELECT /*+ LEADING(departments employees) USE_NL(employees) select where group by is order by */ * FROM employees JOIN departments ON employees.department_id = departments.department_id",
            """SELECT /*+ LEADING(departments employees) USE_NL(employees) select where group by is order by */
  *
FROM employees
JOIN departments
  ON employees.department_id = departments.department_id""",
            pretty=True,
        )
        # Test that parsing error with , inside hint function falls back
        self.validate_identity(
            "SELECT /*+ LEADING(departments, employees) */ * FROM employees JOIN departments ON employees.department_id = departments.department_id"
        )
        # Test that parsing error with keyword inside hint function falls back
        self.validate_identity(
            "SELECT /*+ LEADING(departments select) */ * FROM employees JOIN departments ON employees.department_id = departments.department_id"
        )

    def test_xml_table(self):
        self.validate_identity("XMLTABLE('x')")
        self.validate_identity("XMLTABLE('x' RETURNING SEQUENCE BY REF)")
        self.validate_identity("XMLTABLE('x' PASSING y)")
        self.validate_identity("XMLTABLE('x' PASSING y RETURNING SEQUENCE BY REF)")
        self.validate_identity(
            "XMLTABLE('x' RETURNING SEQUENCE BY REF COLUMNS a VARCHAR2, b FLOAT)"
        )
        self.validate_identity(
            "SELECT x.* FROM example t, XMLTABLE(XMLNAMESPACES(DEFAULT 'http://example.com/default', 'http://example.com/ns1' AS \"ns1\"), '/root/data' PASSING t.xml COLUMNS id NUMBER PATH '@id', value VARCHAR2(100) PATH 'ns1:value/text()') x"
        )

        self.validate_all(
            """SELECT warehouse_name warehouse,
   warehouse2."Water", warehouse2."Rail"
   FROM warehouses,
   XMLTABLE('/Warehouse'
      PASSING warehouses.warehouse_spec
      COLUMNS
         "Water" varchar2(6) PATH 'WaterAccess',
         "Rail" varchar2(6) PATH 'RailAccess')
      warehouse2""",
            write={
                "oracle": """SELECT
  warehouse_name AS warehouse,
  warehouse2."Water",
  warehouse2."Rail"
FROM warehouses, XMLTABLE(
  '/Warehouse'
  PASSING
    warehouses.warehouse_spec
  COLUMNS
    "Water" VARCHAR2(6) PATH 'WaterAccess',
    "Rail" VARCHAR2(6) PATH 'RailAccess'
) warehouse2""",
            },
            pretty=True,
        )

        self.validate_all(
            """SELECT table_name, column_name, data_default FROM xmltable('ROWSET/ROW'
    passing dbms_xmlgen.getxmltype('SELECT table_name, column_name, data_default FROM user_tab_columns')
    columns table_name      VARCHAR2(128)   PATH '*[1]'
            , column_name   VARCHAR2(128)   PATH '*[2]'
            , data_default  VARCHAR2(2000)  PATH '*[3]'
            );""",
            write={
                "oracle": """SELECT
  table_name,
  column_name,
  data_default
FROM XMLTABLE(
  'ROWSET/ROW'
  PASSING
    dbms_xmlgen.getxmltype('SELECT table_name, column_name, data_default FROM user_tab_columns')
  COLUMNS
    table_name VARCHAR2(128) PATH '*[1]',
    column_name VARCHAR2(128) PATH '*[2]',
    data_default VARCHAR2(2000) PATH '*[3]'
)""",
            },
            pretty=True,
        )

    def test_match_recognize(self):
        self.validate_identity(
            """SELECT
  *
FROM sales_history
MATCH_RECOGNIZE (
  PARTITION BY product
  ORDER BY
    tstamp
  MEASURES
    STRT.tstamp AS start_tstamp,
    LAST(UP.tstamp) AS peak_tstamp,
    LAST(DOWN.tstamp) AS end_tstamp,
    MATCH_NUMBER() AS mno
  ONE ROW PER MATCH
  AFTER MATCH SKIP TO LAST DOWN
  PATTERN (STRT UP+ FLAT* DOWN+)
  DEFINE
    UP AS UP.units_sold > PREV(UP.units_sold),
    FLAT AS FLAT.units_sold = PREV(FLAT.units_sold),
    DOWN AS DOWN.units_sold < PREV(DOWN.units_sold)
) MR""",
            pretty=True,
        )

    def test_json_table(self):
        self.validate_identity(
            "SELECT * FROM JSON_TABLE(foo FORMAT JSON, 'bla' ERROR ON ERROR NULL ON EMPTY COLUMNS(foo PATH 'bar'))"
        )
        self.validate_identity(
            "SELECT * FROM JSON_TABLE(foo FORMAT JSON, 'bla' ERROR ON ERROR NULL ON EMPTY COLUMNS foo PATH 'bar')",
            "SELECT * FROM JSON_TABLE(foo FORMAT JSON, 'bla' ERROR ON ERROR NULL ON EMPTY COLUMNS(foo PATH 'bar'))",
        )
        self.validate_identity(
            """SELECT
  CASE WHEN DBMS_LOB.GETLENGTH(info) < 32000 THEN DBMS_LOB.SUBSTR(info) END AS info_txt,
  info AS info_clob
FROM schemaname.tablename ar
INNER JOIN JSON_TABLE(:emps, '$[*]' COLUMNS(empno NUMBER PATH '$')) jt
  ON ar.empno = jt.empno""",
            pretty=True,
        )
        self.validate_identity(
            """SELECT
  *
FROM JSON_TABLE(res, '$.info[*]' COLUMNS(
  tempid NUMBER PATH '$.tempid',
  NESTED PATH '$.calid[*]' COLUMNS(last_dt PATH '$.last_dt ')
)) src""",
            pretty=True,
        )
        self.validate_identity("CONVERT('foo', 'dst')")
        self.validate_identity("CONVERT('foo', 'dst', 'src')")

    def test_connect_by(self):
        start = "START WITH last_name = 'King'"
        connect = "CONNECT BY PRIOR employee_id = manager_id AND LEVEL <= 4"
        body = """
            SELECT last_name "Employee",
            LEVEL, SYS_CONNECT_BY_PATH(last_name, '/') "Path"
            FROM employees
            WHERE level <= 3 AND department_id = 80
        """
        pretty = """SELECT
  last_name AS "Employee",
  LEVEL,
  SYS_CONNECT_BY_PATH(last_name, '/') AS "Path"
FROM employees
WHERE
  level <= 3 AND department_id = 80
START WITH last_name = 'King'
CONNECT BY PRIOR employee_id = manager_id AND LEVEL <= 4"""

        for query in (f"{body}{start}{connect}", f"{body}{connect}{start}"):
            self.validate_identity(query, pretty, pretty=True)

    def test_query_restrictions(self):
        for restriction in ("READ ONLY", "CHECK OPTION"):
            for constraint_name in (" CONSTRAINT name", ""):
                with self.subTest(f"Restriction: {restriction}"):
                    self.validate_identity(f"SELECT * FROM tbl WITH {restriction}{constraint_name}")
                    self.validate_identity(
                        f"CREATE VIEW view AS SELECT * FROM tbl WITH {restriction}{constraint_name}"
                    )

    def test_multitable_inserts(self):
        self.maxDiff = None
        self.validate_identity(
            "INSERT ALL "
            "INTO dest_tab1 (id, description) VALUES (id, description) "
            "INTO dest_tab2 (id, description) VALUES (id, description) "
            "INTO dest_tab3 (id, description) VALUES (id, description) "
            "SELECT id, description FROM source_tab"
        )

        self.validate_identity(
            "INSERT ALL "
            "INTO pivot_dest (id, day, val) VALUES (id, 'mon', mon_val) "
            "INTO pivot_dest (id, day, val) VALUES (id, 'tue', tue_val) "
            "INTO pivot_dest (id, day, val) VALUES (id, 'wed', wed_val) "
            "INTO pivot_dest (id, day, val) VALUES (id, 'thu', thu_val) "
            "INTO pivot_dest (id, day, val) VALUES (id, 'fri', fri_val) "
            "SELECT * "
            "FROM pivot_source"
        )

        self.validate_identity(
            "INSERT ALL "
            "WHEN id <= 3 THEN "
            "INTO dest_tab1 (id, description) VALUES (id, description) "
            "WHEN id BETWEEN 4 AND 7 THEN "
            "INTO dest_tab2 (id, description) VALUES (id, description) "
            "WHEN id >= 8 THEN "
            "INTO dest_tab3 (id, description) VALUES (id, description) "
            "SELECT id, description "
            "FROM source_tab"
        )

        self.validate_identity(
            "INSERT ALL "
            "WHEN id <= 3 THEN "
            "INTO dest_tab1 (id, description) VALUES (id, description) "
            "WHEN id BETWEEN 4 AND 7 THEN "
            "INTO dest_tab2 (id, description) VALUES (id, description) "
            "WHEN 1 = 1 THEN "
            "INTO dest_tab3 (id, description) VALUES (id, description) "
            "SELECT id, description "
            "FROM source_tab"
        )

        self.validate_identity(
            "INSERT FIRST "
            "WHEN id <= 3 THEN "
            "INTO dest_tab1 (id, description) VALUES (id, description) "
            "WHEN id <= 5 THEN "
            "INTO dest_tab2 (id, description) VALUES (id, description) "
            "ELSE "
            "INTO dest_tab3 (id, description) VALUES (id, description) "
            "SELECT id, description "
            "FROM source_tab"
        )

        self.validate_identity(
            "INSERT FIRST "
            "WHEN id <= 3 THEN "
            "INTO dest_tab1 (id, description) VALUES (id, description) "
            "ELSE "
            "INTO dest_tab2 (id, description) VALUES (id, description) "
            "INTO dest_tab3 (id, description) VALUES (id, description) "
            "SELECT id, description "
            "FROM source_tab"
        )

        self.validate_identity(
            "/* COMMENT */ INSERT FIRST "
            "WHEN salary > 4000 THEN INTO emp2 "
            "WHEN salary > 5000 THEN INTO emp3 "
            "WHEN salary > 6000 THEN INTO emp4 "
            "SELECT salary FROM employees"
        )

    def test_json_functions(self):
        for format_json in ("", " FORMAT JSON"):
            for on_cond in (
                "",
                " TRUE ON ERROR",
                " NULL ON EMPTY",
                " DEFAULT 1 ON ERROR TRUE ON EMPTY",
            ):
                for passing in ("", " PASSING 'name1' AS \"var1\", 'name2' AS \"var2\""):
                    with self.subTest("Testing JSON_EXISTS()"):
                        self.validate_identity(
                            f"SELECT * FROM t WHERE JSON_EXISTS(name{format_json}, '$[1].middle'{passing}{on_cond})"
                        )

    def test_grant(self):
        grant_cmds = [
            "GRANT purchases_reader_role TO george, maria",
            "GRANT USAGE ON TYPE price TO finance_role",
            "GRANT USAGE ON DERBY AGGREGATE types.maxPrice TO sales_role",
        ]

        for sql in grant_cmds:
            with self.subTest(f"Testing Oracles's GRANT command statement: {sql}"):
                self.validate_identity(sql, check_command_warning=True)

        self.validate_identity("GRANT SELECT ON TABLE t TO maria, harry")
        self.validate_identity("GRANT SELECT ON TABLE s.v TO PUBLIC")
        self.validate_identity("GRANT SELECT ON TABLE t TO purchases_reader_role")
        self.validate_identity("GRANT UPDATE, TRIGGER ON TABLE t TO anita, zhi")
        self.validate_identity("GRANT EXECUTE ON PROCEDURE p TO george")
        self.validate_identity("GRANT USAGE ON SEQUENCE order_id TO sales_role")

    def test_revoke(self):
        revoke_cmds = [
            "REVOKE purchases_reader_role FROM george, maria",
            "REVOKE USAGE ON TYPE price FROM finance_role",
            "REVOKE USAGE ON DERBY AGGREGATE types.maxPrice FROM sales_role",
        ]

        for sql in revoke_cmds:
            with self.subTest(f"Testing Oracle's REVOKE command statement: {sql}"):
                self.validate_identity(sql, check_command_warning=True)

        self.validate_identity("REVOKE SELECT ON TABLE t FROM maria, harry")
        self.validate_identity("REVOKE SELECT ON TABLE s.v FROM PUBLIC")
        self.validate_identity("REVOKE SELECT ON TABLE t FROM purchases_reader_role")
        self.validate_identity("REVOKE UPDATE, TRIGGER ON TABLE t FROM anita, zhi")
        self.validate_identity("REVOKE EXECUTE ON PROCEDURE p FROM george")
        self.validate_identity("REVOKE USAGE ON SEQUENCE order_id FROM sales_role")

    def test_datetrunc(self):
        self.validate_all(
            "TRUNC(SYSDATE, 'YEAR')",
            write={
                "clickhouse": "DATE_TRUNC('YEAR', CURRENT_TIMESTAMP())",
                "oracle": "TRUNC(SYSDATE, 'YEAR')",
            },
        )

        # Make sure units are not normalized e.g 'Q' -> 'QUARTER' and 'W' -> 'WEEK'
        # https://docs.oracle.com/en/database/oracle/oracle-database/21/sqlrf/ROUND-and-TRUNC-Date-Functions.html
        for unit in (
            "'Q'",
            "'W'",
        ):
            self.validate_identity(f"TRUNC(x, {unit})")

    def test_analyze(self):
        self.validate_identity("ANALYZE TABLE tbl")
        self.validate_identity("ANALYZE INDEX ndx")
        self.validate_identity("ANALYZE TABLE db.tbl PARTITION(foo = 'foo', bar = 'bar')")
        self.validate_identity("ANALYZE TABLE db.tbl SUBPARTITION(foo = 'foo', bar = 'bar')")
        self.validate_identity("ANALYZE INDEX db.ndx PARTITION(foo = 'foo', bar = 'bar')")
        self.validate_identity("ANALYZE INDEX db.ndx PARTITION(part1)")
        self.validate_identity("ANALYZE CLUSTER db.cluster")
        self.validate_identity("ANALYZE TABLE tbl VALIDATE REF UPDATE")
        self.validate_identity("ANALYZE LIST CHAINED ROWS")
        self.validate_identity("ANALYZE LIST CHAINED ROWS INTO tbl")
        self.validate_identity("ANALYZE DELETE STATISTICS")
        self.validate_identity("ANALYZE DELETE SYSTEM STATISTICS")
        self.validate_identity("ANALYZE VALIDATE REF UPDATE")
        self.validate_identity("ANALYZE VALIDATE REF UPDATE SET DANGLING TO NULL")
        self.validate_identity("ANALYZE VALIDATE STRUCTURE")
        self.validate_identity("ANALYZE VALIDATE STRUCTURE CASCADE FAST")
        self.validate_identity(
            "ANALYZE TABLE tbl VALIDATE STRUCTURE CASCADE COMPLETE ONLINE INTO db.tbl"
        )
        self.validate_identity(
            "ANALYZE TABLE tbl VALIDATE STRUCTURE CASCADE COMPLETE OFFLINE INTO db.tbl"
        )

    def test_prior(self):
        self.validate_identity(
            "SELECT id, PRIOR name AS parent_name, name FROM tree CONNECT BY NOCYCLE PRIOR id = parent_id"
        )

        with self.assertRaises(ParseError):
            parse_one("PRIOR as foo", read="oracle")

    def test_utc_time(self):
        self.validate_identity("UTC_TIME()").assert_is(exp.UtcTime)
        self.validate_identity("UTC_TIME(6)").assert_is(exp.UtcTime)
        self.validate_identity("UTC_TIMESTAMP()").assert_is(exp.UtcTimestamp)
        self.validate_identity("UTC_TIMESTAMP(6)").assert_is(exp.UtcTimestamp)

    def test_merge_builder_alias(self):
        merge_stmt = exp.merge(
            "WHEN MATCHED THEN UPDATE SET my_table.col1 = source_table.col1",
            "WHEN NOT MATCHED THEN INSERT (my_table.id, my_table.col1) VALUES (source_table.id, source_table.col1)",
            into="my_table",
            using="(SELECT * FROM something) source_table",
            on="my_table.id = source_table.id",
            dialect="oracle",
        )
        self.assertEqual(
            merge_stmt.sql("oracle"),
            "MERGE INTO my_table USING (SELECT * FROM something) source_table ON my_table.id = source_table.id WHEN MATCHED THEN UPDATE SET my_table.col1 = source_table.col1 WHEN NOT MATCHED THEN INSERT (my_table.id, my_table.col1) VALUES (source_table.id, source_table.col1)",
        )

<<<<<<< HEAD
    def test_localtime(self):
        expr = self.validate_identity(
            "SELECT LOCALTIME",
            write_sql="SELECT LOCALTIME",
        )
        expr.expressions[0].assert_is(exp.Column)
=======
    def test_pseudocolumns(self):
        ast = self.validate_identity(
            "WITH t AS (SELECT 1 AS COL) SELECT col, ROWID FROM t WHERE ROWNUM = 1"
        )
        self.assertIsNone(ast.find(exp.Pseudocolumn))

        qualified = qualify(ast, dialect="oracle")
        self.assertIsNotNone(qualified.find(exp.Pseudocolumn))

        self.assertEqual(
            qualified.sql(dialect="oracle"),
            'WITH "T" AS (SELECT 1 AS "COL") SELECT "T"."COL" AS "COL", ROWID AS "ROWID" FROM "T" "T" WHERE ROWNUM = 1',
        )
>>>>>>> 68e94147
<|MERGE_RESOLUTION|>--- conflicted
+++ resolved
@@ -800,14 +800,12 @@
             "MERGE INTO my_table USING (SELECT * FROM something) source_table ON my_table.id = source_table.id WHEN MATCHED THEN UPDATE SET my_table.col1 = source_table.col1 WHEN NOT MATCHED THEN INSERT (my_table.id, my_table.col1) VALUES (source_table.id, source_table.col1)",
         )
 
-<<<<<<< HEAD
     def test_localtime(self):
         expr = self.validate_identity(
             "SELECT LOCALTIME",
             write_sql="SELECT LOCALTIME",
         )
         expr.expressions[0].assert_is(exp.Column)
-=======
     def test_pseudocolumns(self):
         ast = self.validate_identity(
             "WITH t AS (SELECT 1 AS COL) SELECT col, ROWID FROM t WHERE ROWNUM = 1"
@@ -820,5 +818,4 @@
         self.assertEqual(
             qualified.sql(dialect="oracle"),
             'WITH "T" AS (SELECT 1 AS "COL") SELECT "T"."COL" AS "COL", ROWID AS "ROWID" FROM "T" "T" WHERE ROWNUM = 1',
-        )
->>>>>>> 68e94147
+        )