from sqlglot.errors import UnsupportedError
from tests.dialects.test_dialect import Validator


class TestOracle(Validator):
    dialect = "oracle"

    def test_oracle(self):
<<<<<<< HEAD
        self.validate_identity("SELECT a$x#b")
=======
        self.validate_identity("SELECT :OBJECT")
>>>>>>> 1aafe6e3
        self.validate_identity("SELECT * FROM t FOR UPDATE")
        self.validate_identity("SELECT * FROM t FOR UPDATE WAIT 5")
        self.validate_identity("SELECT * FROM t FOR UPDATE NOWAIT")
        self.validate_identity("SELECT * FROM t FOR UPDATE SKIP LOCKED")
        self.validate_identity("SELECT * FROM t FOR UPDATE OF s.t.c, s.t.v")
        self.validate_identity("SELECT * FROM t FOR UPDATE OF s.t.c, s.t.v NOWAIT")
        self.validate_identity("SELECT * FROM t FOR UPDATE OF s.t.c, s.t.v SKIP LOCKED")
        self.validate_identity("SELECT STANDARD_HASH('hello')")
        self.validate_identity("SELECT STANDARD_HASH('hello', 'MD5')")
        self.validate_identity("SELECT CAST(NULL AS VARCHAR2(2328 CHAR)) AS COL1")
        self.validate_identity("SELECT CAST(NULL AS VARCHAR2(2328 BYTE)) AS COL1")
        self.validate_identity("SELECT * FROM table_name@dblink_name.database_link_domain")
        self.validate_identity("SELECT * FROM table_name SAMPLE (25) s")
        self.validate_identity("SELECT * FROM V$SESSION")
        self.validate_identity(
            "SELECT MIN(column_name) KEEP (DENSE_RANK FIRST ORDER BY column_name DESC) FROM table_name"
        )
        self.validate_identity(
            "SELECT last_name, department_id, salary, MIN(salary) KEEP (DENSE_RANK FIRST ORDER BY commission_pct) "
            'OVER (PARTITION BY department_id) AS "Worst", MAX(salary) KEEP (DENSE_RANK LAST ORDER BY commission_pct) '
            'OVER (PARTITION BY department_id) AS "Best" FROM employees ORDER BY department_id, salary, last_name'
        )
        self.validate_identity(
            "SELECT UNIQUE col1, col2 FROM table",
            "SELECT DISTINCT col1, col2 FROM table",
        )

        self.validate_all(
            "NVL(NULL, 1)",
            write={
                "": "COALESCE(NULL, 1)",
                "oracle": "NVL(NULL, 1)",
            },
        )
        self.validate_all(
            "DATE '2022-01-01'",
            write={
                "": "DATE_STR_TO_DATE('2022-01-01')",
                "mysql": "CAST('2022-01-01' AS DATE)",
                "oracle": "TO_DATE('2022-01-01', 'YYYY-MM-DD')",
                "postgres": "CAST('2022-01-01' AS DATE)",
            },
        )

        self.validate_all(
            "x::binary_double",
            write={
                "oracle": "CAST(x AS DOUBLE PRECISION)",
                "": "CAST(x AS DOUBLE)",
            },
        )
        self.validate_all(
            "x::binary_float",
            write={
                "oracle": "CAST(x AS FLOAT)",
                "": "CAST(x AS FLOAT)",
            },
        )

    def test_join_marker(self):
        self.validate_identity("SELECT e1.x, e2.x FROM e e1, e e2 WHERE e1.y (+) = e2.y")

        self.validate_all(
            "SELECT e1.x, e2.x FROM e e1, e e2 WHERE e1.y = e2.y (+)", write={"": UnsupportedError}
        )
        self.validate_all(
            "SELECT e1.x, e2.x FROM e e1, e e2 WHERE e1.y = e2.y (+)",
            write={
                "": "SELECT e1.x, e2.x FROM e AS e1, e AS e2 WHERE e1.y = e2.y",
                "oracle": "SELECT e1.x, e2.x FROM e e1, e e2 WHERE e1.y = e2.y (+)",
            },
        )

    def test_hints(self):
        self.validate_identity("SELECT /*+ USE_NL(A B) */ A.COL_TEST FROM TABLE_A A, TABLE_B B")
        self.validate_identity(
            "SELECT /*+ INDEX(v.j jhist_employee_ix (employee_id start_date)) */ * FROM v"
        )
        self.validate_identity(
            "SELECT /*+ USE_NL(A B C) */ A.COL_TEST FROM TABLE_A A, TABLE_B B, TABLE_C C"
        )
        self.validate_identity(
            "SELECT /*+ NO_INDEX(employees emp_empid) */ employee_id FROM employees WHERE employee_id > 200"
        )
        self.validate_identity(
            "SELECT /*+ NO_INDEX_FFS(items item_order_ix) */ order_id FROM order_items items"
        )
        self.validate_identity(
            "SELECT /*+ LEADING(e j) */ * FROM employees e, departments d, job_history j WHERE e.department_id = d.department_id AND e.hire_date = j.start_date"
        )

    def test_xml_table(self):
        self.validate_identity("XMLTABLE('x')")
        self.validate_identity("XMLTABLE('x' RETURNING SEQUENCE BY REF)")
        self.validate_identity("XMLTABLE('x' PASSING y)")
        self.validate_identity("XMLTABLE('x' PASSING y RETURNING SEQUENCE BY REF)")
        self.validate_identity(
            "XMLTABLE('x' RETURNING SEQUENCE BY REF COLUMNS a VARCHAR2, b FLOAT)"
        )

        self.validate_all(
            """SELECT warehouse_name warehouse,
   warehouse2."Water", warehouse2."Rail"
   FROM warehouses,
   XMLTABLE('/Warehouse'
      PASSING warehouses.warehouse_spec
      COLUMNS
         "Water" varchar2(6) PATH 'WaterAccess',
         "Rail" varchar2(6) PATH 'RailAccess')
      warehouse2""",
            write={
                "oracle": """SELECT
  warehouse_name AS warehouse,
  warehouse2."Water",
  warehouse2."Rail"
FROM warehouses, XMLTABLE(
  '/Warehouse'
  PASSING
    warehouses.warehouse_spec
  COLUMNS
    "Water" VARCHAR2(6) PATH 'WaterAccess',
    "Rail" VARCHAR2(6) PATH 'RailAccess'
) warehouse2""",
            },
            pretty=True,
        )

        self.validate_all(
            """SELECT table_name, column_name, data_default FROM xmltable('ROWSET/ROW'
    passing dbms_xmlgen.getxmltype('SELECT table_name, column_name, data_default FROM user_tab_columns')
    columns table_name      VARCHAR2(128)   PATH '*[1]'
            , column_name   VARCHAR2(128)   PATH '*[2]'
            , data_default  VARCHAR2(2000)  PATH '*[3]'
            );""",
            write={
                "oracle": """SELECT
  table_name,
  column_name,
  data_default
FROM XMLTABLE(
  'ROWSET/ROW'
  PASSING
    dbms_xmlgen.GETXMLTYPE('SELECT table_name, column_name, data_default FROM user_tab_columns')
  COLUMNS
    table_name VARCHAR2(128) PATH '*[1]',
    column_name VARCHAR2(128) PATH '*[2]',
    data_default VARCHAR2(2000) PATH '*[3]'
)""",
            },
            pretty=True,
        )

    def test_match_recognize(self):
        self.validate_identity(
            """SELECT
  *
FROM sales_history
MATCH_RECOGNIZE (
  PARTITION BY product
  ORDER BY
    tstamp
  MEASURES
    STRT.tstamp AS start_tstamp,
    LAST(UP.tstamp) AS peak_tstamp,
    LAST(DOWN.tstamp) AS end_tstamp,
    MATCH_NUMBER() AS mno
  ONE ROW PER MATCH
  AFTER MATCH SKIP TO LAST DOWN
  PATTERN (STRT UP+ FLAT* DOWN+)
  DEFINE
    UP AS UP.units_sold > PREV(UP.units_sold),
    FLAT AS FLAT.units_sold = PREV(FLAT.units_sold),
    DOWN AS DOWN.units_sold < PREV(DOWN.units_sold)
) MR""",
            pretty=True,
        )<|MERGE_RESOLUTION|>--- conflicted
+++ resolved
@@ -6,11 +6,8 @@
     dialect = "oracle"
 
     def test_oracle(self):
-<<<<<<< HEAD
         self.validate_identity("SELECT a$x#b")
-=======
         self.validate_identity("SELECT :OBJECT")
->>>>>>> 1aafe6e3
         self.validate_identity("SELECT * FROM t FOR UPDATE")
         self.validate_identity("SELECT * FROM t FOR UPDATE WAIT 5")
         self.validate_identity("SELECT * FROM t FOR UPDATE NOWAIT")
