from sqlglot import ParseError, UnsupportedError, exp, transpile
from sqlglot.helper import logger as helper_logger
from tests.dialects.test_dialect import Validator


class TestPostgres(Validator):
    maxDiff = None
    dialect = "postgres"

    def test_postgres(self):
        expr = self.parse_one("SELECT * FROM r CROSS JOIN LATERAL UNNEST(ARRAY[1]) AS s(location)")
        unnest = expr.args["joins"][0].this.this
        unnest.assert_is(exp.Unnest)

        alter_table_only = """ALTER TABLE ONLY "Album" ADD CONSTRAINT "FK_AlbumArtistId" FOREIGN KEY ("ArtistId") REFERENCES "Artist" ("ArtistId") ON DELETE NO ACTION ON UPDATE NO ACTION"""
        expr = self.parse_one(alter_table_only)

        self.assertIsInstance(expr, exp.Alter)
        self.assertEqual(expr.sql(dialect="postgres"), alter_table_only)

        sql = "ARRAY[x" + ",x" * 27 + "]"
        expected_sql = "ARRAY[\n  x" + (",\n  x" * 27) + "\n]"
        self.validate_identity(sql, expected_sql, pretty=True)

        self.validate_identity("SELECT * FROM t GROUP BY ROLLUP (a || '^' || b)")
        self.validate_identity("SELECT COSH(1.5)")
        self.validate_identity("SELECT EXP(1)")
        self.validate_identity("SELECT ST_DISTANCE(gg1, gg2, FALSE) AS sphere_dist")
        self.validate_identity("SHA384(x)")
        self.validate_identity("1.x", "1. AS x")
        self.validate_identity("|/ x", "SQRT(x)")
        self.validate_identity("||/ x", "CBRT(x)")
        self.validate_identity("SELECT EXTRACT(QUARTER FROM CAST('2025-04-26' AS DATE))")
        self.validate_identity("SELECT DATE_TRUNC('QUARTER', CAST('2025-04-26' AS DATE))")
        self.validate_identity("STRING_TO_ARRAY('xx~^~yy~^~zz', '~^~', 'yy')")
        self.validate_identity("SELECT x FROM t WHERE CAST($1 AS TEXT) = 'ok'")
        self.validate_identity("SELECT * FROM t TABLESAMPLE SYSTEM (50) REPEATABLE (55)")
        self.validate_identity("x @@ y")
        self.validate_identity("CAST(x AS MONEY)")
        self.validate_identity("CAST(x AS INT4RANGE)")
        self.validate_identity("CAST(x AS INT4MULTIRANGE)")
        self.validate_identity("CAST(x AS INT8RANGE)")
        self.validate_identity("CAST(x AS INT8MULTIRANGE)")
        self.validate_identity("CAST(x AS NUMRANGE)")
        self.validate_identity("CAST(x AS NUMMULTIRANGE)")
        self.validate_identity("CAST(x AS TSRANGE)")
        self.validate_identity("CAST(x AS TSMULTIRANGE)")
        self.validate_identity("CAST(x AS TSTZRANGE)")
        self.validate_identity("CAST(x AS TSTZMULTIRANGE)")
        self.validate_identity("CAST(x AS DATERANGE)")
        self.validate_identity("CAST(x AS DATEMULTIRANGE)")
        self.validate_identity("x$")
        self.validate_identity("LENGTH(x)")
        self.validate_identity("LENGTH(x, utf8)")
        self.validate_identity("CHAR_LENGTH(x)", "LENGTH(x)")
        self.validate_identity("CHARACTER_LENGTH(x)", "LENGTH(x)")
        self.validate_identity("SELECT ARRAY[1, 2, 3]")
        self.validate_identity("SELECT ARRAY(SELECT 1)")
        self.validate_identity("STRING_AGG(x, y)")
        self.validate_identity("STRING_AGG(x, ',' ORDER BY y)")
        self.validate_identity("STRING_AGG(x, ',' ORDER BY y DESC)")
        self.validate_identity("STRING_AGG(DISTINCT x, ',' ORDER BY y DESC)")
        self.validate_identity("SELECT CASE WHEN SUBSTRING('abcdefg') IN ('ab') THEN 1 ELSE 0 END")
        self.validate_identity("COMMENT ON TABLE mytable IS 'this'")
        self.validate_identity("COMMENT ON MATERIALIZED VIEW my_view IS 'this'")
        self.validate_identity("SELECT e'\\xDEADBEEF'")
        self.validate_identity("SELECT CAST(e'\\176' AS BYTEA)")
        self.validate_identity("SELECT * FROM x WHERE SUBSTRING('Thomas' FROM '...$') IN ('mas')")
        self.validate_identity("SELECT TRIM(' X' FROM ' XXX ')")
        self.validate_identity("SELECT TRIM(LEADING 'bla' FROM ' XXX ' COLLATE utf8_bin)")
        self.validate_identity("""SELECT * FROM JSON_TO_RECORDSET(z) AS y("rank" INT)""")
        self.validate_identity("x ~ 'y'")
        self.validate_identity("x ~* 'y'")
        self.validate_identity("SELECT * FROM r CROSS JOIN LATERAL UNNEST(ARRAY[1]) AS s(location)")
        self.validate_identity("CAST(1 AS DECIMAL) / CAST(2 AS DECIMAL) * -100")
        self.validate_identity("EXEC AS myfunc @id = 123", check_command_warning=True)
        self.validate_identity("SELECT CURRENT_SCHEMA")
        self.validate_identity("SELECT CURRENT_USER")
        self.validate_identity("SELECT * FROM ONLY t1")
        self.validate_identity("SELECT INTERVAL '-1 MONTH'")
        self.validate_identity("SELECT INTERVAL '4.1 DAY'")
        self.validate_identity("SELECT INTERVAL '3.14159 HOUR'")
        self.validate_identity("SELECT INTERVAL '2.5 MONTH'")
        self.validate_identity("SELECT INTERVAL '-10.75 MINUTE'")
        self.validate_identity("SELECT INTERVAL '0.123456789 SECOND'")
        self.validate_identity(
            "SELECT SUM(x) OVER (PARTITION BY y ORDER BY interval ROWS BETWEEN UNBOUNDED PRECEDING AND CURRENT ROW) - SUM(x) OVER (PARTITION BY y ORDER BY interval ROWS BETWEEN UNBOUNDED PRECEDING AND CURRENT ROW) AS total"
        )
        self.validate_identity(
            "SELECT * FROM test_data, LATERAL JSONB_ARRAY_ELEMENTS(data) WITH ORDINALITY AS elem(value, ordinality)"
        )
        self.validate_identity(
            "SELECT id, name FROM xml_data AS t, XMLTABLE('/root/user' PASSING t.xml COLUMNS id INT PATH '@id', name TEXT PATH 'name/text()') AS x"
        )
        self.validate_identity(
            "SELECT id, value FROM xml_content AS t, XMLTABLE(XMLNAMESPACES('http://example.com/ns1' AS ns1, 'http://example.com/ns2' AS ns2), '/root/data' PASSING t.xml COLUMNS id INT PATH '@ns1:id', value TEXT PATH 'ns2:value/text()') AS x"
        )
        self.validate_identity(
            "SELECT * FROM t WHERE some_column >= CURRENT_DATE + INTERVAL '1 day 1 hour' AND some_another_column IS TRUE"
        )
        self.validate_identity(
            """UPDATE "x" SET "y" = CAST('0 days 60.000000 seconds' AS INTERVAL) WHERE "x"."id" IN (2, 3)"""
        )
        self.validate_identity(
            "WITH t1 AS MATERIALIZED (SELECT 1), t2 AS NOT MATERIALIZED (SELECT 2) SELECT * FROM t1, t2"
        )
        self.validate_identity(
            """LAST_VALUE("col1") OVER (ORDER BY "col2" RANGE BETWEEN INTERVAL '1 DAY' PRECEDING AND '1 month' FOLLOWING)"""
        )
        self.validate_identity(
            """ALTER TABLE ONLY "Album" ADD CONSTRAINT "FK_AlbumArtistId" FOREIGN KEY ("ArtistId") REFERENCES "Artist" ("ArtistId") ON DELETE CASCADE"""
        )
        self.validate_identity(
            """ALTER TABLE ONLY "Album" ADD CONSTRAINT "FK_AlbumArtistId" FOREIGN KEY ("ArtistId") REFERENCES "Artist" ("ArtistId") ON DELETE RESTRICT"""
        )
        self.validate_identity(
            "SELECT * FROM JSON_ARRAY_ELEMENTS('[1,true, [2,false]]') WITH ORDINALITY"
        )
        self.validate_identity(
            "SELECT * FROM JSON_ARRAY_ELEMENTS('[1,true, [2,false]]') WITH ORDINALITY AS kv_json"
        )
        self.validate_identity(
            "SELECT * FROM JSON_ARRAY_ELEMENTS('[1,true, [2,false]]') WITH ORDINALITY AS kv_json(a, b)"
        )
        self.validate_identity(
            "SELECT SUM(x) OVER a, SUM(y) OVER b FROM c WINDOW a AS (PARTITION BY d), b AS (PARTITION BY e)"
        )
        self.validate_identity(
            "SELECT CASE WHEN SUBSTRING('abcdefg' FROM 1) IN ('ab') THEN 1 ELSE 0 END"
        )
        self.validate_identity(
            "SELECT CASE WHEN SUBSTRING('abcdefg' FROM 1 FOR 2) IN ('ab') THEN 1 ELSE 0 END"
        )
        self.validate_identity(
            'SELECT * FROM "x" WHERE SUBSTRING("x"."foo" FROM 1 FOR 2) IN (\'mas\')'
        )
        self.validate_identity(
            "SELECT * FROM x WHERE SUBSTRING('Thomas' FROM '%#\"o_a#\"_' FOR '#') IN ('mas')"
        )
        self.validate_identity(
            "SELECT SUBSTRING('bla' + 'foo' || 'bar' FROM 3 - 1 + 5 FOR 4 + SOME_FUNC(arg1, arg2))"
        )
        self.validate_identity(
            "SELECT TO_TIMESTAMP(1284352323.5), TO_TIMESTAMP('05 Dec 2000', 'DD Mon YYYY')"
        )
        self.validate_identity(
            "SELECT TO_TIMESTAMP('05 Dec 2000 10:00 AM', 'DD Mon YYYY HH:MI AM')"
        )
        self.validate_identity(
            "SELECT TO_TIMESTAMP('05 Dec 2000 10:00 PM', 'DD Mon YYYY HH:MI PM')"
        )
        self.validate_identity(
            "SELECT * FROM foo, LATERAL (SELECT * FROM bar WHERE bar.id = foo.bar_id) AS ss"
        )
        self.validate_identity(
            "SELECT c.oid, n.nspname, c.relname "
            "FROM pg_catalog.pg_class AS c "
            "LEFT JOIN pg_catalog.pg_namespace AS n ON n.oid = c.relnamespace "
            "WHERE c.relname OPERATOR(pg_catalog.~) '^(courses)$' COLLATE pg_catalog.default AND "
            "pg_catalog.PG_TABLE_IS_VISIBLE(c.oid) "
            "ORDER BY 2, 3"
        )
        self.validate_identity(
            "select count() OVER(partition by a order by a range offset preceding exclude current row)",
            "SELECT COUNT() OVER (PARTITION BY a ORDER BY a range BETWEEN offset preceding AND CURRENT ROW EXCLUDE CURRENT ROW)",
        )
        self.validate_identity(
            "x::JSON -> 'duration' ->> -1",
            "JSON_EXTRACT_PATH_TEXT(CAST(x AS JSON) -> 'duration', -1)",
        ).assert_is(exp.JSONExtractScalar).this.assert_is(exp.JSONExtract)
        self.validate_identity(
            "SELECT SUBSTRING('Thomas' FOR 3 FROM 2)",
            "SELECT SUBSTRING('Thomas' FROM 2 FOR 3)",
        )
        self.validate_identity(
            "SELECT ARRAY[1, 2, 3] <@ ARRAY[1, 2]",
            "SELECT ARRAY[1, 2] @> ARRAY[1, 2, 3]",
        )
        self.validate_identity(
            "SELECT DATE_PART('isodow'::varchar(6), current_date)",
            "SELECT EXTRACT(CAST('isodow' AS VARCHAR(6)) FROM CURRENT_DATE)",
        )
        self.validate_identity(
            "END WORK AND NO CHAIN",
            "COMMIT AND NO CHAIN",
        )
        self.validate_identity(
            "END AND CHAIN",
            "COMMIT AND CHAIN",
        )
        self.validate_identity(
            """x ? 'x'""",
            "x ? 'x'",
        )
        self.validate_identity(
            "SELECT $$a$$",
            "SELECT 'a'",
        )
        self.validate_identity(
            "SELECT $$Dianne's horse$$",
            "SELECT 'Dianne''s horse'",
        )
        self.validate_identity(
            "SELECT $$The price is $9.95$$ AS msg",
            "SELECT 'The price is $9.95' AS msg",
        )
        self.validate_identity(
            "COMMENT ON TABLE mytable IS $$doc this$$", "COMMENT ON TABLE mytable IS 'doc this'"
        )
        self.validate_identity(
            "UPDATE MYTABLE T1 SET T1.COL = 13",
            "UPDATE MYTABLE AS T1 SET T1.COL = 13",
        )
        self.validate_identity(
            "x !~ 'y'",
            "NOT x ~ 'y'",
        )
        self.validate_identity(
            "x !~* 'y'",
            "NOT x ~* 'y'",
        )

        self.validate_identity(
            "x ~~ 'y'",
            "x LIKE 'y'",
        )
        self.validate_identity(
            "x ~~* 'y'",
            "x ILIKE 'y'",
        )
        self.validate_identity(
            "x !~~ 'y'",
            "NOT x LIKE 'y'",
        )
        self.validate_identity(
            "x !~~* 'y'",
            "NOT x ILIKE 'y'",
        )
        self.validate_identity(
            "'45 days'::interval day",
            "CAST('45 days' AS INTERVAL DAY)",
        )
        self.validate_identity(
            "'x' 'y' 'z'",
            "CONCAT('x', 'y', 'z')",
        )
        self.validate_identity(
            "x::cstring",
            "CAST(x AS CSTRING)",
        )
        self.validate_identity(
            "x::oid",
            "CAST(x AS OID)",
        )
        self.validate_identity(
            "x::regclass",
            "CAST(x AS REGCLASS)",
        )
        self.validate_identity(
            "x::regcollation",
            "CAST(x AS REGCOLLATION)",
        )
        self.validate_identity(
            "x::regconfig",
            "CAST(x AS REGCONFIG)",
        )
        self.validate_identity(
            "x::regdictionary",
            "CAST(x AS REGDICTIONARY)",
        )
        self.validate_identity(
            "x::regnamespace",
            "CAST(x AS REGNAMESPACE)",
        )
        self.validate_identity(
            "x::regoper",
            "CAST(x AS REGOPER)",
        )
        self.validate_identity(
            "x::regoperator",
            "CAST(x AS REGOPERATOR)",
        )
        self.validate_identity(
            "x::regproc",
            "CAST(x AS REGPROC)",
        )
        self.validate_identity(
            "x::regprocedure",
            "CAST(x AS REGPROCEDURE)",
        )
        self.validate_identity(
            "x::regrole",
            "CAST(x AS REGROLE)",
        )
        self.validate_identity(
            "x::regtype",
            "CAST(x AS REGTYPE)",
        )
        self.validate_identity(
            "123::CHARACTER VARYING",
            "CAST(123 AS VARCHAR)",
        )
        self.validate_identity(
            "TO_TIMESTAMP(123::DOUBLE PRECISION)",
            "TO_TIMESTAMP(CAST(123 AS DOUBLE PRECISION))",
        )
        self.validate_identity(
            "SELECT to_timestamp(123)::time without time zone",
            "SELECT CAST(TO_TIMESTAMP(123) AS TIME)",
        )
        self.validate_identity(
            "SELECT SUM(x) OVER (PARTITION BY a ORDER BY d ROWS 1 PRECEDING)",
            "SELECT SUM(x) OVER (PARTITION BY a ORDER BY d ROWS BETWEEN 1 PRECEDING AND CURRENT ROW)",
        )
        self.validate_identity(
            "SELECT SUBSTRING(2022::CHAR(4) || LPAD(3::CHAR(2), 2, '0') FROM 3 FOR 4)",
            "SELECT SUBSTRING(CAST(2022 AS CHAR(4)) || LPAD(CAST(3 AS CHAR(2)), 2, '0') FROM 3 FOR 4)",
        )
        self.validate_identity(
            "SELECT m.name FROM manufacturers AS m LEFT JOIN LATERAL GET_PRODUCT_NAMES(m.id) pname ON TRUE WHERE pname IS NULL",
            "SELECT m.name FROM manufacturers AS m LEFT JOIN LATERAL GET_PRODUCT_NAMES(m.id) AS pname ON TRUE WHERE pname IS NULL",
        )
        self.validate_identity(
            "SELECT p1.id, p2.id, v1, v2 FROM polygons AS p1, polygons AS p2, LATERAL VERTICES(p1.poly) v1, LATERAL VERTICES(p2.poly) v2 WHERE (v1 <-> v2) < 10 AND p1.id <> p2.id",
            "SELECT p1.id, p2.id, v1, v2 FROM polygons AS p1, polygons AS p2, LATERAL VERTICES(p1.poly) AS v1, LATERAL VERTICES(p2.poly) AS v2 WHERE (v1 <-> v2) < 10 AND p1.id <> p2.id",
        )
        self.validate_identity(
            "SELECT id, email, CAST(deleted AS TEXT) FROM users WHERE deleted NOTNULL",
            "SELECT id, email, CAST(deleted AS TEXT) FROM users WHERE NOT deleted IS NULL",
        )
        self.validate_identity(
            "SELECT id, email, CAST(deleted AS TEXT) FROM users WHERE NOT deleted ISNULL",
            "SELECT id, email, CAST(deleted AS TEXT) FROM users WHERE NOT deleted IS NULL",
        )
        self.validate_identity(
            """'{"x": {"y": 1}}'::json->'x'->'y'""",
            """CAST('{"x": {"y": 1}}' AS JSON) -> 'x' -> 'y'""",
        )
        self.validate_identity(
            """'[1,2,3]'::json->>2""",
            "CAST('[1,2,3]' AS JSON) ->> 2",
        )
        self.validate_identity(
            """'{"a":1,"b":2}'::json->>'b'""",
            """CAST('{"a":1,"b":2}' AS JSON) ->> 'b'""",
        )
        self.validate_identity(
            """'{"a":[1,2,3],"b":[4,5,6]}'::json#>'{a,2}'""",
            """CAST('{"a":[1,2,3],"b":[4,5,6]}' AS JSON) #> '{a,2}'""",
        )
        self.validate_identity(
            """'{"a":[1,2,3],"b":[4,5,6]}'::json#>>'{a,2}'""",
            """CAST('{"a":[1,2,3],"b":[4,5,6]}' AS JSON) #>> '{a,2}'""",
        )
        self.validate_identity(
            "'[1,2,3]'::json->2",
            "CAST('[1,2,3]' AS JSON) -> 2",
        )
        self.validate_identity(
            """SELECT JSON_ARRAY_ELEMENTS((foo->'sections')::JSON) AS sections""",
            """SELECT JSON_ARRAY_ELEMENTS(CAST((foo -> 'sections') AS JSON)) AS sections""",
        )
        self.validate_identity(
            "MERGE INTO x USING (SELECT id) AS y ON a = b WHEN MATCHED THEN UPDATE SET x.a = y.b WHEN NOT MATCHED THEN INSERT (a, b) VALUES (y.a, y.b)",
            "MERGE INTO x USING (SELECT id) AS y ON a = b WHEN MATCHED THEN UPDATE SET a = y.b WHEN NOT MATCHED THEN INSERT (a, b) VALUES (y.a, y.b)",
        )
        self.validate_identity(
            "SELECT * FROM t1*",
            "SELECT * FROM t1",
        )
        self.validate_identity(
            "SELECT SUBSTRING('afafa' for 1)",
            "SELECT SUBSTRING('afafa' FROM 1 FOR 1)",
        )
        self.validate_identity(
            "CAST(x AS INT8)",
            "CAST(x AS BIGINT)",
        )
        self.validate_identity(
            """
            WITH
              json_data AS (SELECT '{"field_id": [1, 2, 3]}'::JSON AS data),
              field_ids AS (SELECT 'field_id' AS field_id)

            SELECT
                JSON_ARRAY_ELEMENTS(json_data.data -> field_ids.field_id) AS element
            FROM json_data, field_ids
            """,
            """WITH json_data AS (
  SELECT
    CAST('{"field_id": [1, 2, 3]}' AS JSON) AS data
), field_ids AS (
  SELECT
    'field_id' AS field_id
)
SELECT
  JSON_ARRAY_ELEMENTS(JSON_EXTRACT_PATH(json_data.data, field_ids.field_id)) AS element
FROM json_data, field_ids""",
            pretty=True,
        )

        self.validate_all(
            "x ? y",
            write={
                "": "JSONB_CONTAINS(x, y)",
                "postgres": "x ? y",
            },
        )
        self.validate_all(
            "SELECT CURRENT_TIMESTAMP + INTERVAL '-3 MONTH'",
            read={
                "mysql": "SELECT DATE_ADD(CURRENT_TIMESTAMP, INTERVAL -1 QUARTER)",
                "postgres": "SELECT CURRENT_TIMESTAMP + INTERVAL '-3 MONTH'",
                "tsql": "SELECT DATEADD(QUARTER, -1, GETDATE())",
            },
        )
        self.validate_all(
            "SELECT ARRAY[]::INT[] AS foo",
            write={
                "postgres": "SELECT CAST(ARRAY[] AS INT[]) AS foo",
                "duckdb": "SELECT CAST([] AS INT[]) AS foo",
            },
        )
        self.validate_all(
            "STRING_TO_ARRAY('xx~^~yy~^~zz', '~^~', 'yy')",
            read={
                "doris": "SPLIT_BY_STRING('xx~^~yy~^~zz', '~^~', 'yy')",
            },
            write={
                "doris": "SPLIT_BY_STRING('xx~^~yy~^~zz', '~^~', 'yy')",
                "postgres": "STRING_TO_ARRAY('xx~^~yy~^~zz', '~^~', 'yy')",
            },
        )
        self.validate_all(
            "SELECT ARRAY[1, 2, 3] @> ARRAY[1, 2]",
            read={
                "duckdb": "SELECT [1, 2, 3] @> [1, 2]",
            },
            write={
                "duckdb": "SELECT [1, 2, 3] @> [1, 2]",
                "mysql": UnsupportedError,
                "postgres": "SELECT ARRAY[1, 2, 3] @> ARRAY[1, 2]",
            },
        )
        self.validate_all(
            "SELECT REGEXP_REPLACE('mr .', '[^a-zA-Z]', '', 'g')",
            write={
                "duckdb": "SELECT REGEXP_REPLACE('mr .', '[^a-zA-Z]', '', 'g')",
                "postgres": "SELECT REGEXP_REPLACE('mr .', '[^a-zA-Z]', '', 'g')",
            },
        )
        self.validate_all(
            "CREATE TABLE t (c INT)",
            read={
                "mysql": "CREATE TABLE t (c INT COMMENT 'comment 1') COMMENT = 'comment 2'",
            },
        )
        self.validate_all(
            'SELECT * FROM "test_table" ORDER BY RANDOM() LIMIT 5',
            write={
                "bigquery": "SELECT * FROM `test_table` ORDER BY RAND() NULLS LAST LIMIT 5",
                "duckdb": 'SELECT * FROM "test_table" ORDER BY RANDOM() LIMIT 5',
                "postgres": 'SELECT * FROM "test_table" ORDER BY RANDOM() LIMIT 5',
                "tsql": "SELECT TOP 5 * FROM [test_table] ORDER BY RAND()",
            },
        )
        self.validate_all(
            "SELECT (data -> 'en-US') AS acat FROM my_table",
            write={
                "duckdb": """SELECT (data -> '$."en-US"') AS acat FROM my_table""",
                "postgres": "SELECT (data -> 'en-US') AS acat FROM my_table",
            },
        )
        self.validate_all(
            "SELECT (data ->> 'en-US') AS acat FROM my_table",
            write={
                "duckdb": """SELECT (data ->> '$."en-US"') AS acat FROM my_table""",
                "postgres": "SELECT (data ->> 'en-US') AS acat FROM my_table",
            },
        )
        self.validate_all(
            "SELECT JSON_EXTRACT_PATH_TEXT(x, k1, k2, k3) FROM t",
            read={
                "clickhouse": "SELECT JSONExtractString(x, k1, k2, k3) FROM t",
                "redshift": "SELECT JSON_EXTRACT_PATH_TEXT(x, k1, k2, k3) FROM t",
            },
            write={
                "clickhouse": "SELECT JSONExtractString(x, k1, k2, k3) FROM t",
                "postgres": "SELECT JSON_EXTRACT_PATH_TEXT(x, k1, k2, k3) FROM t",
                "redshift": "SELECT JSON_EXTRACT_PATH_TEXT(x, k1, k2, k3) FROM t",
            },
        )
        self.validate_all(
            "x #> 'y'",
            read={
                "": "JSONB_EXTRACT(x, 'y')",
            },
            write={
                "": "JSONB_EXTRACT(x, 'y')",
                "postgres": "x #> 'y'",
            },
        )
        self.validate_all(
            "x #>> 'y'",
            read={
                "": "JSONB_EXTRACT_SCALAR(x, 'y')",
            },
            write={
                "": "JSONB_EXTRACT_SCALAR(x, 'y')",
                "postgres": "x #>> 'y'",
            },
        )
        self.validate_all(
            "x -> 'y' -> 0 -> 'z'",
            write={
                "": "JSON_EXTRACT(JSON_EXTRACT(JSON_EXTRACT(x, '$.y'), '$[0]'), '$.z')",
                "postgres": "x -> 'y' -> 0 -> 'z'",
            },
        )
        self.validate_all(
            """JSON_EXTRACT_PATH('{"f2":{"f3":1},"f4":{"f5":99,"f6":"foo"}}','f4')""",
            write={
                "": """JSON_EXTRACT('{"f2":{"f3":1},"f4":{"f5":99,"f6":"foo"}}', '$.f4')""",
                "bigquery": """JSON_EXTRACT('{"f2":{"f3":1},"f4":{"f5":99,"f6":"foo"}}', '$.f4')""",
                "duckdb": """'{"f2":{"f3":1},"f4":{"f5":99,"f6":"foo"}}' -> '$.f4'""",
                "mysql": """JSON_EXTRACT('{"f2":{"f3":1},"f4":{"f5":99,"f6":"foo"}}', '$.f4')""",
                "postgres": """JSON_EXTRACT_PATH('{"f2":{"f3":1},"f4":{"f5":99,"f6":"foo"}}', 'f4')""",
                "presto": """JSON_EXTRACT('{"f2":{"f3":1},"f4":{"f5":99,"f6":"foo"}}', '$.f4')""",
                "redshift": """JSON_EXTRACT_PATH_TEXT('{"f2":{"f3":1},"f4":{"f5":99,"f6":"foo"}}', 'f4')""",
                "spark": """GET_JSON_OBJECT('{"f2":{"f3":1},"f4":{"f5":99,"f6":"foo"}}', '$.f4')""",
                "sqlite": """'{"f2":{"f3":1},"f4":{"f5":99,"f6":"foo"}}' -> '$.f4'""",
                "tsql": """ISNULL(JSON_QUERY('{"f2":{"f3":1},"f4":{"f5":99,"f6":"foo"}}', '$.f4'), JSON_VALUE('{"f2":{"f3":1},"f4":{"f5":99,"f6":"foo"}}', '$.f4'))""",
            },
        )
        self.validate_all(
            """JSON_EXTRACT_PATH_TEXT('{"farm": ["a", "b", "c"]}', 'farm', '0')""",
            read={
                "duckdb": """'{"farm": ["a", "b", "c"]}' ->> '$.farm[0]'""",
                "redshift": """JSON_EXTRACT_PATH_TEXT('{"farm": ["a", "b", "c"]}', 'farm', '0')""",
            },
            write={
                "duckdb": """'{"farm": ["a", "b", "c"]}' ->> '$.farm[0]'""",
                "postgres": """JSON_EXTRACT_PATH_TEXT('{"farm": ["a", "b", "c"]}', 'farm', '0')""",
                "redshift": """JSON_EXTRACT_PATH_TEXT('{"farm": ["a", "b", "c"]}', 'farm', '0')""",
            },
        )
        self.validate_all(
            "JSON_EXTRACT_PATH(x, 'x', 'y', 'z')",
            read={
                "duckdb": "x -> '$.x.y.z'",
                "postgres": "JSON_EXTRACT_PATH(x, 'x', 'y', 'z')",
            },
            write={
                "duckdb": "x -> '$.x.y.z'",
                "redshift": "JSON_EXTRACT_PATH_TEXT(x, 'x', 'y', 'z')",
            },
        )
        self.validate_all(
            "SELECT * FROM t TABLESAMPLE SYSTEM (50)",
            write={
                "postgres": "SELECT * FROM t TABLESAMPLE SYSTEM (50)",
                "redshift": UnsupportedError,
            },
        )
        self.validate_all(
            "SELECT PERCENTILE_CONT(0.5) WITHIN GROUP (ORDER BY amount)",
            write={
                "databricks": "SELECT PERCENTILE_APPROX(amount, 0.5)",
                "postgres": "SELECT PERCENTILE_CONT(0.5) WITHIN GROUP (ORDER BY amount)",
                "presto": "SELECT APPROX_PERCENTILE(amount, 0.5)",
                "spark": "SELECT PERCENTILE_APPROX(amount, 0.5)",
                "trino": "SELECT APPROX_PERCENTILE(amount, 0.5)",
            },
        )
        self.validate_all(
            "e'x'",
            write={
                "mysql": "x",
            },
        )
        self.validate_all(
            "SELECT DATE_PART('minute', timestamp '2023-01-04 04:05:06.789')",
            write={
                "postgres": "SELECT EXTRACT(minute FROM CAST('2023-01-04 04:05:06.789' AS TIMESTAMP))",
                "redshift": "SELECT EXTRACT(minute FROM CAST('2023-01-04 04:05:06.789' AS TIMESTAMP))",
                "snowflake": "SELECT DATE_PART(minute, CAST('2023-01-04 04:05:06.789' AS TIMESTAMP))",
            },
        )
        self.validate_all(
            "SELECT DATE_PART('month', date '20220502')",
            write={
                "postgres": "SELECT EXTRACT(month FROM CAST('20220502' AS DATE))",
                "redshift": "SELECT EXTRACT(month FROM CAST('20220502' AS DATE))",
                "snowflake": "SELECT DATE_PART(month, CAST('20220502' AS DATE))",
            },
        )
        self.validate_all(
            "SELECT (DATE '2016-01-10', DATE '2016-02-01') OVERLAPS (DATE '2016-01-20', DATE '2016-02-10')",
            write={
                "postgres": "SELECT (CAST('2016-01-10' AS DATE), CAST('2016-02-01' AS DATE)) OVERLAPS (CAST('2016-01-20' AS DATE), CAST('2016-02-10' AS DATE))",
                "tsql": "SELECT (CAST('2016-01-10' AS DATE), CAST('2016-02-01' AS DATE)) OVERLAPS (CAST('2016-01-20' AS DATE), CAST('2016-02-10' AS DATE))",
            },
        )
        self.validate_all(
            "SELECT DATE_PART('epoch', CAST('2023-01-04 04:05:06.789' AS TIMESTAMP))",
            read={
                "": "SELECT TIME_TO_UNIX(TIMESTAMP '2023-01-04 04:05:06.789')",
            },
        )
        self.validate_all(
            "x ^ y",
            write={
                "": "POWER(x, y)",
                "postgres": "POWER(x, y)",
            },
        )
        self.validate_all(
            "x # y",
            write={
                "": "x ^ y",
                "postgres": "x # y",
            },
        )
        self.validate_all(
            "SELECT GENERATE_SERIES(1, 5)",
            write={
                "bigquery": UnsupportedError,
                "postgres": "SELECT GENERATE_SERIES(1, 5)",
            },
        )
        self.validate_all(
            "WITH dates AS (SELECT GENERATE_SERIES('2020-01-01'::DATE, '2024-01-01'::DATE, '1 day'::INTERVAL) AS date), date_table AS (SELECT DISTINCT DATE_TRUNC('MONTH', date) AS date FROM dates) SELECT * FROM date_table",
            write={
                "duckdb": "WITH dates AS (SELECT UNNEST(GENERATE_SERIES(CAST('2020-01-01' AS DATE), CAST('2024-01-01' AS DATE), CAST('1 day' AS INTERVAL))) AS date), date_table AS (SELECT DISTINCT DATE_TRUNC('MONTH', date) AS date FROM dates) SELECT * FROM date_table",
                "postgres": "WITH dates AS (SELECT GENERATE_SERIES(CAST('2020-01-01' AS DATE), CAST('2024-01-01' AS DATE), CAST('1 day' AS INTERVAL)) AS date), date_table AS (SELECT DISTINCT DATE_TRUNC('MONTH', date) AS date FROM dates) SELECT * FROM date_table",
            },
        )
        self.validate_all(
            "GENERATE_SERIES(a, b, '  2   days  ')",
            write={
                "postgres": "GENERATE_SERIES(a, b, INTERVAL '2 DAYS')",
                "presto": "UNNEST(SEQUENCE(a, b, INTERVAL '2' DAY))",
                "trino": "UNNEST(SEQUENCE(a, b, INTERVAL '2' DAY))",
            },
        )
        self.validate_all(
            "GENERATE_SERIES('2019-01-01'::TIMESTAMP, NOW(), '1day')",
            write={
                "databricks": "EXPLODE(SEQUENCE(CAST('2019-01-01' AS TIMESTAMP), CAST(CURRENT_TIMESTAMP() AS TIMESTAMP), INTERVAL '1' DAY))",
                "hive": "EXPLODE(SEQUENCE(CAST('2019-01-01' AS TIMESTAMP), CAST(CURRENT_TIMESTAMP() AS TIMESTAMP), INTERVAL '1' DAY))",
                "postgres": "GENERATE_SERIES(CAST('2019-01-01' AS TIMESTAMP), CURRENT_TIMESTAMP, INTERVAL '1 DAY')",
                "presto": "UNNEST(SEQUENCE(CAST('2019-01-01' AS TIMESTAMP), CAST(CURRENT_TIMESTAMP AS TIMESTAMP), INTERVAL '1' DAY))",
                "spark": "EXPLODE(SEQUENCE(CAST('2019-01-01' AS TIMESTAMP), CAST(CURRENT_TIMESTAMP() AS TIMESTAMP), INTERVAL '1' DAY))",
                "spark2": "EXPLODE(SEQUENCE(CAST('2019-01-01' AS TIMESTAMP), CAST(CURRENT_TIMESTAMP() AS TIMESTAMP), INTERVAL '1' DAY))",
                "trino": "UNNEST(SEQUENCE(CAST('2019-01-01' AS TIMESTAMP), CAST(CURRENT_TIMESTAMP AS TIMESTAMP), INTERVAL '1' DAY))",
            },
        )
        self.validate_all(
            "SELECT * FROM GENERATE_SERIES(a, b)",
            read={
                "tsql": "SELECT * FROM GENERATE_SERIES(a, b)",
            },
            write={
                "databricks": "SELECT * FROM EXPLODE(SEQUENCE(a, b))",
                "hive": "SELECT * FROM EXPLODE(SEQUENCE(a, b))",
                "postgres": "SELECT * FROM GENERATE_SERIES(a, b)",
                "presto": "SELECT * FROM UNNEST(SEQUENCE(a, b))",
                "spark": "SELECT * FROM EXPLODE(SEQUENCE(a, b))",
                "spark2": "SELECT * FROM EXPLODE(SEQUENCE(a, b))",
                "trino": "SELECT * FROM UNNEST(SEQUENCE(a, b))",
                "tsql": "SELECT * FROM GENERATE_SERIES(a, b)",
            },
        )
        self.validate_all(
            "SELECT * FROM t CROSS JOIN GENERATE_SERIES(2, 4)",
            write={
                "postgres": "SELECT * FROM t CROSS JOIN GENERATE_SERIES(2, 4)",
                "presto": "SELECT * FROM t CROSS JOIN UNNEST(SEQUENCE(2, 4))",
                "trino": "SELECT * FROM t CROSS JOIN UNNEST(SEQUENCE(2, 4))",
                "tsql": "SELECT * FROM t CROSS JOIN GENERATE_SERIES(2, 4)",
            },
        )
        self.validate_all(
            "SELECT * FROM t CROSS JOIN GENERATE_SERIES(2, 4) AS s",
            write={
                "postgres": "SELECT * FROM t CROSS JOIN GENERATE_SERIES(2, 4) AS s",
                "presto": "SELECT * FROM t CROSS JOIN UNNEST(SEQUENCE(2, 4)) AS _u(s)",
                "trino": "SELECT * FROM t CROSS JOIN UNNEST(SEQUENCE(2, 4)) AS _u(s)",
                "tsql": "SELECT * FROM t CROSS JOIN GENERATE_SERIES(2, 4) AS s",
            },
        )
        self.validate_all(
            "SELECT * FROM x FETCH 1 ROW",
            write={
                "postgres": "SELECT * FROM x FETCH FIRST 1 ROWS ONLY",
                "presto": "SELECT * FROM x FETCH FIRST 1 ROWS ONLY",
                "hive": "SELECT * FROM x LIMIT 1",
                "spark": "SELECT * FROM x LIMIT 1",
                "sqlite": "SELECT * FROM x LIMIT 1",
            },
        )
        self.validate_all(
            "SELECT fname, lname, age FROM person ORDER BY age DESC NULLS FIRST, fname ASC NULLS LAST, lname",
            write={
                "postgres": "SELECT fname, lname, age FROM person ORDER BY age DESC, fname ASC, lname",
                "presto": "SELECT fname, lname, age FROM person ORDER BY age DESC NULLS FIRST, fname ASC, lname",
                "hive": "SELECT fname, lname, age FROM person ORDER BY age DESC NULLS FIRST, fname ASC NULLS LAST, lname NULLS LAST",
                "spark": "SELECT fname, lname, age FROM person ORDER BY age DESC NULLS FIRST, fname ASC NULLS LAST, lname NULLS LAST",
            },
        )
        self.validate_all(
            "SELECT CASE WHEN SUBSTRING('abcdefg' FROM 1 FOR 2) IN ('ab') THEN 1 ELSE 0 END",
            write={
                "hive": "SELECT CASE WHEN SUBSTRING('abcdefg', 1, 2) IN ('ab') THEN 1 ELSE 0 END",
                "spark": "SELECT CASE WHEN SUBSTRING('abcdefg', 1, 2) IN ('ab') THEN 1 ELSE 0 END",
            },
        )
        self.validate_all(
            "SELECT * FROM x WHERE SUBSTRING(col1 FROM 3 + LENGTH(col1) - 10 FOR 10) IN (col2)",
            write={
                "hive": "SELECT * FROM x WHERE SUBSTRING(col1, 3 + LENGTH(col1) - 10, 10) IN (col2)",
                "spark": "SELECT * FROM x WHERE SUBSTRING(col1, 3 + LENGTH(col1) - 10, 10) IN (col2)",
            },
        )
        self.validate_all(
            "SELECT TRIM(BOTH ' XXX ')",
            write={
                "mysql": "SELECT TRIM(' XXX ')",
                "postgres": "SELECT TRIM(' XXX ')",
                "hive": "SELECT TRIM(' XXX ')",
            },
        )
        self.validate_all(
            "TRIM(LEADING FROM ' XXX ')",
            write={
                "mysql": "LTRIM(' XXX ')",
                "postgres": "LTRIM(' XXX ')",
                "hive": "LTRIM(' XXX ')",
                "presto": "LTRIM(' XXX ')",
            },
        )
        self.validate_all(
            "TRIM(TRAILING FROM ' XXX ')",
            write={
                "mysql": "RTRIM(' XXX ')",
                "postgres": "RTRIM(' XXX ')",
                "hive": "RTRIM(' XXX ')",
                "presto": "RTRIM(' XXX ')",
            },
        )
        self.validate_all(
            "TRIM(BOTH 'as' FROM 'as string as')",
            write={
                "postgres": "TRIM(BOTH 'as' FROM 'as string as')",
                "spark": "TRIM(BOTH 'as' FROM 'as string as')",
            },
        )
        self.validate_identity(
            """SELECT TRIM(LEADING ' XXX ' COLLATE "de_DE")""",
            """SELECT LTRIM(' XXX ' COLLATE "de_DE")""",
        )
        self.validate_identity(
            """SELECT TRIM(TRAILING ' XXX ' COLLATE "de_DE")""",
            """SELECT RTRIM(' XXX ' COLLATE "de_DE")""",
        )
        self.validate_identity("LEVENSHTEIN(col1, col2)")
        self.validate_identity("LEVENSHTEIN_LESS_EQUAL(col1, col2, 1)")
        self.validate_identity("LEVENSHTEIN(col1, col2, 1, 2, 3)")
        self.validate_identity("LEVENSHTEIN_LESS_EQUAL(col1, col2, 1, 2, 3, 4)")

        self.validate_all(
            """'{"a":1,"b":2}'::json->'b'""",
            write={
                "postgres": """CAST('{"a":1,"b":2}' AS JSON) -> 'b'""",
                "redshift": """JSON_EXTRACT_PATH_TEXT('{"a":1,"b":2}', 'b')""",
            },
        )
        self.validate_all(
            """merge into x as x using (select id) as y on a = b WHEN matched then update set X."A" = y.b""",
            write={
                "postgres": """MERGE INTO x AS x USING (SELECT id) AS y ON a = b WHEN MATCHED THEN UPDATE SET "A" = y.b""",
                "trino": """MERGE INTO x AS x USING (SELECT id) AS y ON a = b WHEN MATCHED THEN UPDATE SET "A" = y.b""",
                "snowflake": """MERGE INTO x AS x USING (SELECT id) AS y ON a = b WHEN MATCHED THEN UPDATE SET X."A" = y.b""",
            },
        )
        self.validate_all(
            "merge into x as z using (select id) as y on a = b WHEN matched then update set X.a = y.b",
            write={
                "postgres": "MERGE INTO x AS z USING (SELECT id) AS y ON a = b WHEN MATCHED THEN UPDATE SET a = y.b",
                "snowflake": "MERGE INTO x AS z USING (SELECT id) AS y ON a = b WHEN MATCHED THEN UPDATE SET X.a = y.b",
            },
        )
        self.validate_all(
            "merge into x as z using (select id) as y on a = b WHEN matched then update set Z.a = y.b",
            write={
                "postgres": "MERGE INTO x AS z USING (SELECT id) AS y ON a = b WHEN MATCHED THEN UPDATE SET a = y.b",
                "snowflake": "MERGE INTO x AS z USING (SELECT id) AS y ON a = b WHEN MATCHED THEN UPDATE SET Z.a = y.b",
            },
        )
        self.validate_all(
            "merge into x using (select id) as y on a = b WHEN matched then update set x.a = y.b",
            write={
                "postgres": "MERGE INTO x USING (SELECT id) AS y ON a = b WHEN MATCHED THEN UPDATE SET a = y.b",
                "snowflake": "MERGE INTO x USING (SELECT id) AS y ON a = b WHEN MATCHED THEN UPDATE SET x.a = y.b",
            },
        )
        self.validate_all(
            "x / y ^ z",
            write={
                "": "x / POWER(y, z)",
                "postgres": "x / POWER(y, z)",
            },
        )
        self.validate_all(
            "CAST(x AS NAME)",
            read={
                "redshift": "CAST(x AS NAME)",
            },
            write={
                "postgres": "CAST(x AS NAME)",
                "redshift": "CAST(x AS NAME)",
            },
        )
        self.assertIsInstance(self.parse_one("id::UUID"), exp.Cast)

        self.validate_identity('1::"int"', "CAST(1 AS INT)").to.is_type(exp.DataType.Type.INT)
        self.validate_identity(
            '1::"udt"', 'CAST(1 AS "udt")'
        ).to.this == exp.DataType.Type.USERDEFINED
        self.validate_identity(
            "COPY tbl (col1, col2) FROM 'file' WITH (FORMAT format, HEADER MATCH, FREEZE TRUE)"
        )
        self.validate_identity(
            "COPY tbl (col1, col2) TO 'file' WITH (FORMAT format, HEADER MATCH, FREEZE TRUE)"
        )
        self.validate_identity(
            "COPY (SELECT * FROM t) TO 'file' WITH (FORMAT format, HEADER MATCH, FREEZE TRUE)"
        )
        self.validate_identity("cast(a as FLOAT)", "CAST(a AS DOUBLE PRECISION)")
        self.validate_identity("cast(a as FLOAT8)", "CAST(a AS DOUBLE PRECISION)")
        self.validate_identity("cast(a as FLOAT4)", "CAST(a AS REAL)")

        self.validate_all(
            "1 / DIV(4, 2)",
            read={
                "postgres": "1 / DIV(4, 2)",
            },
            write={
                "sqlite": "1 / CAST(CAST(CAST(4 AS REAL) / 2 AS INTEGER) AS REAL)",
                "duckdb": "1 / CAST(4 // 2 AS DECIMAL)",
                "bigquery": "1 / CAST(DIV(4, 2) AS NUMERIC)",
            },
        )
        self.validate_all(
            "CAST(DIV(4, 2) AS DECIMAL(5, 3))",
            read={
                "duckdb": "CAST(4 // 2 AS DECIMAL(5, 3))",
            },
            write={
                "duckdb": "CAST(CAST(4 // 2 AS DECIMAL) AS DECIMAL(5, 3))",
                "postgres": "CAST(DIV(4, 2) AS DECIMAL(5, 3))",
            },
        )

        self.validate_all(
            "SELECT TO_DATE('01/01/2000', 'MM/DD/YYYY')",
            write={
                "duckdb": "SELECT CAST(STRPTIME('01/01/2000', '%m/%d/%Y') AS DATE)",
                "postgres": "SELECT TO_DATE('01/01/2000', 'MM/DD/YYYY')",
            },
        )

        self.validate_identity(
            'SELECT js, js IS JSON AS "json?", js IS JSON VALUE AS "scalar?", js IS JSON SCALAR AS "scalar?", js IS JSON OBJECT AS "object?", js IS JSON ARRAY AS "array?" FROM t'
        )
        self.validate_identity(
            'SELECT js, js IS JSON ARRAY WITH UNIQUE KEYS AS "array w. UK?", js IS JSON ARRAY WITHOUT UNIQUE KEYS AS "array w/o UK?", js IS JSON ARRAY UNIQUE KEYS AS "array w UK 2?" FROM t'
        )
        self.validate_identity(
            "MERGE INTO target_table USING source_table AS source ON target.id = source.id WHEN MATCHED THEN DO NOTHING WHEN NOT MATCHED THEN DO NOTHING RETURNING MERGE_ACTION(), *"
        )
        self.validate_identity(
            "SELECT 1 FROM ((VALUES (1)) AS vals(id) LEFT OUTER JOIN tbl ON vals.id = tbl.id)"
        )
        self.validate_identity("SELECT OVERLAY(a PLACING b FROM 1)")
        self.validate_identity("SELECT OVERLAY(a PLACING b FROM 1 FOR 1)")
        self.validate_identity("ARRAY[1, 2, 3] && ARRAY[1, 2]").assert_is(exp.ArrayOverlaps)

        self.validate_all(
            """SELECT JSONB_EXISTS('{"a": [1,2,3]}', 'a')""",
            write={
                "postgres": """SELECT JSONB_EXISTS('{"a": [1,2,3]}', 'a')""",
                "duckdb": """SELECT JSON_EXISTS('{"a": [1,2,3]}', '$.a')""",
            },
        )
        self.validate_all(
            "WITH t AS (SELECT ARRAY[1, 2, 3] AS col) SELECT * FROM t WHERE 1 <= ANY(col) AND 2 = ANY(col)",
            write={
                "postgres": "WITH t AS (SELECT ARRAY[1, 2, 3] AS col) SELECT * FROM t WHERE 1 <= ANY(col) AND 2 = ANY(col)",
                "hive": "WITH t AS (SELECT ARRAY(1, 2, 3) AS col) SELECT * FROM t WHERE EXISTS(col, x -> 1 <= x) AND EXISTS(col, x -> 2 = x)",
                "spark2": "WITH t AS (SELECT ARRAY(1, 2, 3) AS col) SELECT * FROM t WHERE EXISTS(col, x -> 1 <= x) AND EXISTS(col, x -> 2 = x)",
                "spark": "WITH t AS (SELECT ARRAY(1, 2, 3) AS col) SELECT * FROM t WHERE EXISTS(col, x -> 1 <= x) AND EXISTS(col, x -> 2 = x)",
                "databricks": "WITH t AS (SELECT ARRAY(1, 2, 3) AS col) SELECT * FROM t WHERE EXISTS(col, x -> 1 <= x) AND EXISTS(col, x -> 2 = x)",
            },
        )

        self.validate_identity(
            "/*+ some comment*/ SELECT b.foo, b.bar FROM baz AS b",
            "/* + some comment */ SELECT b.foo, b.bar FROM baz AS b",
        )

        self.validate_identity(
            "SELECT PERCENTILE_CONT(0.5) WITHIN GROUP (ORDER BY a) FILTER(WHERE CAST(b AS BOOLEAN)) AS mean_value FROM (VALUES (0, 't')) AS fake_data(a, b)"
        )

        self.validate_all(
            "SELECT JSON_OBJECT_AGG(k, v) FROM t",
            write={
                "postgres": "SELECT JSON_OBJECT_AGG(k, v) FROM t",
                "duckdb": "SELECT JSON_GROUP_OBJECT(k, v) FROM t",
            },
        )

        self.validate_all(
            "SELECT JSONB_OBJECT_AGG(k, v) FROM t",
            write={
                "postgres": "SELECT JSONB_OBJECT_AGG(k, v) FROM t",
                "duckdb": "SELECT JSON_GROUP_OBJECT(k, v) FROM t",
            },
        )

        self.validate_all(
            "SELECT DATE_BIN('30 days', timestamp_col, (SELECT MIN(TIMESTAMP) from table)) FROM table",
            write={
                "postgres": "SELECT DATE_BIN('30 days', timestamp_col, (SELECT MIN(TIMESTAMP) FROM table)) FROM table",
                "duckdb": 'SELECT TIME_BUCKET(\'30 days\', timestamp_col, (SELECT MIN(TIMESTAMP) FROM "table")) FROM "table"',
            },
        )

        # Postgres introduced ANY_VALUE in version 16
        self.validate_all(
            "SELECT ANY_VALUE(1) AS col",
            write={
                "postgres": "SELECT ANY_VALUE(1) AS col",
                "postgres, version=16": "SELECT ANY_VALUE(1) AS col",
                "postgres, version=17.5": "SELECT ANY_VALUE(1) AS col",
                "postgres, version=15": "SELECT MAX(1) AS col",
                "postgres, version=13.9": "SELECT MAX(1) AS col",
            },
        )

        self.validate_identity("SELECT * FROM foo WHERE id = %s")
        self.validate_identity("SELECT * FROM foo WHERE id = %(id_param)s")
        self.validate_identity("SELECT * FROM foo WHERE id = ?")

        self.validate_identity("a ?| b").assert_is(exp.JSONBContainsAnyTopKeys)
        self.validate_identity(
            """SELECT '{"a":1, "b":2, "c":3}'::jsonb ?| array['b', 'c']""",
            """SELECT CAST('{"a":1, "b":2, "c":3}' AS JSONB) ?| ARRAY['b', 'c']""",
        )

        self.validate_identity("a ?& b").assert_is(exp.JSONBContainsAllTopKeys)
        self.validate_identity(
            """SELECT '["a", "b"]'::jsonb ?& array['a', 'b']""",
            """SELECT CAST('["a", "b"]' AS JSONB) ?& ARRAY['a', 'b']""",
        )

        self.validate_identity("a #- b").assert_is(exp.JSONBDeleteAtPath)
        self.validate_identity(
            """SELECT '["a", {"b":1}]'::jsonb #- '{1,b}'""",
            """SELECT CAST('["a", {"b":1}]' AS JSONB) #- '{1,b}'""",
        )

        self.validate_identity("SELECT JSON_AGG(DISTINCT name) FROM users")
        self.validate_identity(
            "SELECT JSON_AGG(c1 ORDER BY c1) FROM (VALUES ('c'), ('b'), ('a')) AS t(c1)"
        )
        self.validate_identity(
            "SELECT JSON_AGG(DISTINCT c1 ORDER BY c1) FROM (VALUES ('c'), ('b'), ('a')) AS t(c1)"
        )
        self.validate_all(
            "SELECT REGEXP_REPLACE('aaa', 'a', 'b')",
            read={
                "postgres": "SELECT REGEXP_REPLACE('aaa', 'a', 'b')",
                "duckdb": "SELECT REGEXP_REPLACE('aaa', 'a', 'b')",
            },
            write={
                "duckdb": "SELECT REGEXP_REPLACE('aaa', 'a', 'b')",
            },
        )

    def test_ddl(self):
        # Checks that user-defined types are parsed into DataType instead of Identifier
        self.parse_one("CREATE TABLE t (a udt)").this.expressions[0].args["kind"].assert_is(
            exp.DataType
        )

        # Checks that OID is parsed into a DataType (ObjectIdentifier)
        self.assertIsInstance(
            self.parse_one("CREATE TABLE p.t (c oid)").find(exp.DataType), exp.ObjectIdentifier
        )

        expr = self.parse_one("CREATE TABLE t (x INTERVAL day)")
        cdef = expr.find(exp.ColumnDef)
        cdef.args["kind"].assert_is(exp.DataType)
        self.assertEqual(expr.sql(dialect="postgres"), "CREATE TABLE t (x INTERVAL DAY)")

        self.validate_identity('ALTER INDEX "IX_Ratings_Column1" RENAME TO "IX_Ratings_Column2"')
        self.validate_identity('CREATE TABLE x (a TEXT COLLATE "de_DE")')
        self.validate_identity('CREATE TABLE x (a TEXT COLLATE pg_catalog."default")')
        self.validate_identity("CREATE TABLE t (col INT[3][5])")
        self.validate_identity("CREATE TABLE t (col INT[3])")
        self.validate_identity("CREATE INDEX IF NOT EXISTS ON t(c)")
        self.validate_identity("CREATE INDEX et_vid_idx ON et(vid) INCLUDE (fid)")
        self.validate_identity("CREATE INDEX idx_x ON x USING BTREE(x, y) WHERE (NOT y IS NULL)")
        self.validate_identity("CREATE TABLE test (elems JSONB[])")
        self.validate_identity("CREATE TABLE public.y (x TSTZRANGE NOT NULL)")
        self.validate_identity("CREATE TABLE test (foo HSTORE)")
        self.validate_identity("CREATE TABLE test (foo JSONB)")
        self.validate_identity("CREATE TABLE test (foo VARCHAR(64)[])")
        self.validate_identity("CREATE TABLE test (foo INT) PARTITION BY HASH(foo)")
        self.validate_identity("INSERT INTO x VALUES (1, 'a', 2.0) RETURNING a")
        self.validate_identity("INSERT INTO x VALUES (1, 'a', 2.0) RETURNING a, b")
        self.validate_identity("INSERT INTO x VALUES (1, 'a', 2.0) RETURNING *")
        self.validate_identity("UPDATE tbl_name SET foo = 123 RETURNING a")
        self.validate_identity("CREATE TABLE cities_partdef PARTITION OF cities DEFAULT")
        self.validate_identity("CREATE TABLE t (c CHAR(2) UNIQUE NOT NULL) INHERITS (t1)")
        self.validate_identity("CREATE TABLE s.t (c CHAR(2) UNIQUE NOT NULL) INHERITS (s.t1, s.t2)")
        self.validate_identity("CREATE FUNCTION x(INT) RETURNS INT SET search_path = 'public'")
        self.validate_identity("TRUNCATE TABLE t1 CONTINUE IDENTITY")
        self.validate_identity("TRUNCATE TABLE t1 RESTART IDENTITY")
        self.validate_identity("TRUNCATE TABLE t1 CASCADE")
        self.validate_identity("TRUNCATE TABLE t1 RESTRICT")
        self.validate_identity("TRUNCATE TABLE t1 CONTINUE IDENTITY CASCADE")
        self.validate_identity("TRUNCATE TABLE t1 RESTART IDENTITY RESTRICT")
        self.validate_identity("ALTER TABLE t1 SET LOGGED")
        self.validate_identity("ALTER TABLE t1 SET UNLOGGED")
        self.validate_identity("ALTER TABLE t1 SET WITHOUT CLUSTER")
        self.validate_identity("ALTER TABLE t1 SET WITHOUT OIDS")
        self.validate_identity("ALTER TABLE t1 SET ACCESS METHOD method")
        self.validate_identity("ALTER TABLE t1 SET TABLESPACE tablespace")
        self.validate_identity("ALTER TABLE t1 SET (fillfactor = 5, autovacuum_enabled = TRUE)")
        self.validate_identity(
            "INSERT INTO newtable AS t(a, b, c) VALUES (1, 2, 3) ON CONFLICT(c) DO UPDATE SET a = t.a + 1 WHERE t.a < 1"
        )
        self.validate_identity(
            "ALTER TABLE tested_table ADD CONSTRAINT unique_example UNIQUE (column_name) NOT VALID"
        )
        self.validate_identity(
            "CREATE FUNCTION pymax(a INT, b INT) RETURNS INT LANGUAGE plpython3u AS $$\n  if a > b:\n    return a\n  return b\n$$",
        )
        self.validate_identity(
            "CREATE TABLE t (vid INT NOT NULL, CONSTRAINT ht_vid_nid_fid_idx EXCLUDE (INT4RANGE(vid, nid) WITH &&, INT4RANGE(fid, fid, '[]') WITH &&))"
        )
        self.validate_identity("CREATE TABLE t (i INT, a TEXT, PRIMARY KEY (i) INCLUDE (a))")
        self.validate_identity(
            "CREATE TABLE t (i INT, PRIMARY KEY (i), EXCLUDE USING gist(col varchar_pattern_ops DESC NULLS LAST WITH &&) WITH (sp1=1, sp2=2))"
        )
        self.validate_identity(
            "CREATE TABLE t (i INT, EXCLUDE USING btree(INT4RANGE(vid, nid, '[]') ASC NULLS FIRST WITH &&) INCLUDE (col1, col2))"
        )
        self.validate_identity(
            "CREATE TABLE t (i INT, EXCLUDE USING gin(col1 WITH &&, col2 WITH ||) USING INDEX TABLESPACE tablespace WHERE (id > 5))"
        )
        self.validate_identity(
            "CREATE TABLE A (LIKE B INCLUDING CONSTRAINT INCLUDING COMPRESSION EXCLUDING COMMENTS)"
        )
        self.validate_identity(
            "CREATE TABLE cust_part3 PARTITION OF customers FOR VALUES WITH (MODULUS 3, REMAINDER 2)"
        )
        self.validate_identity(
            "CREATE TABLE measurement_y2016m07 PARTITION OF measurement (unitsales DEFAULT 0) FOR VALUES FROM ('2016-07-01') TO ('2016-08-01')"
        )
        self.validate_identity(
            "CREATE TABLE measurement_ym_older PARTITION OF measurement_year_month FOR VALUES FROM (MINVALUE, MINVALUE) TO (2016, 11)"
        )
        self.validate_identity(
            "CREATE TABLE measurement_ym_y2016m11 PARTITION OF measurement_year_month FOR VALUES FROM (2016, 11) TO (2016, 12)"
        )
        self.validate_identity(
            "CREATE TABLE cities_ab PARTITION OF cities (CONSTRAINT city_id_nonzero CHECK (city_id <> 0)) FOR VALUES IN ('a', 'b')"
        )
        self.validate_identity(
            "CREATE TABLE cities_ab PARTITION OF cities (CONSTRAINT city_id_nonzero CHECK (city_id <> 0)) FOR VALUES IN ('a', 'b') PARTITION BY RANGE(population)"
        )
        self.validate_identity(
            "CREATE INDEX foo ON bar.baz USING btree(col1 varchar_pattern_ops ASC, col2)"
        )
        self.validate_identity(
            "CREATE INDEX index_issues_on_title_trigram ON public.issues USING gin(title public.gin_trgm_ops)"
        )
        self.validate_identity(
            "INSERT INTO x VALUES (1, 'a', 2.0) ON CONFLICT(id) DO NOTHING RETURNING *"
        )
        self.validate_identity(
            "INSERT INTO x VALUES (1, 'a', 2.0) ON CONFLICT(id) DO UPDATE SET x.id = 1 RETURNING *"
        )
        self.validate_identity(
            "INSERT INTO x VALUES (1, 'a', 2.0) ON CONFLICT(id) DO UPDATE SET x.id = excluded.id RETURNING *"
        )
        self.validate_identity(
            "INSERT INTO x VALUES (1, 'a', 2.0) ON CONFLICT ON CONSTRAINT pkey DO NOTHING RETURNING *"
        )
        self.validate_identity(
            "INSERT INTO x VALUES (1, 'a', 2.0) ON CONFLICT ON CONSTRAINT pkey DO UPDATE SET x.id = 1 RETURNING *"
        )
        self.validate_identity(
            "DELETE FROM event USING sales AS s WHERE event.eventid = s.eventid RETURNING a"
        )
        self.validate_identity(
            "WITH t(c) AS (SELECT 1) SELECT * INTO UNLOGGED foo FROM (SELECT c AS c FROM t) AS temp"
        )
        self.validate_identity(
            "CREATE TABLE test (x TIMESTAMP WITHOUT TIME ZONE[][])",
            "CREATE TABLE test (x TIMESTAMP[][])",
        )
        self.validate_identity(
            "CREATE FUNCTION add(integer, integer) RETURNS INT LANGUAGE SQL IMMUTABLE RETURNS NULL ON NULL INPUT AS 'select $1 + $2;'",
        )
        self.validate_identity(
            "CREATE FUNCTION add(integer, integer) RETURNS INT LANGUAGE SQL IMMUTABLE STRICT AS 'select $1 + $2;'"
        )
        self.validate_identity(
            "CREATE FUNCTION add(INT, INT) RETURNS INT SET search_path TO 'public' AS 'select $1 + $2;' LANGUAGE SQL IMMUTABLE",
            check_command_warning=True,
        )
        self.validate_identity(
            "CREATE FUNCTION x(INT) RETURNS INT SET foo FROM CURRENT",
            check_command_warning=True,
        )
        self.validate_identity(
            "CREATE FUNCTION add(integer, integer) RETURNS integer AS 'select $1 + $2;' LANGUAGE SQL IMMUTABLE CALLED ON NULL INPUT",
            check_command_warning=True,
        )
        self.validate_identity(
            "CREATE CONSTRAINT TRIGGER my_trigger AFTER INSERT OR DELETE OR UPDATE OF col_a, col_b ON public.my_table DEFERRABLE INITIALLY DEFERRED FOR EACH ROW EXECUTE FUNCTION do_sth()",
            check_command_warning=True,
        )
        self.validate_identity(
            "CREATE UNLOGGED TABLE foo AS WITH t(c) AS (SELECT 1) SELECT * FROM (SELECT c AS c FROM t) AS temp"
        )
        self.validate_identity(
            "ALTER TABLE foo ADD COLUMN id BIGINT NOT NULL PRIMARY KEY DEFAULT 1, ADD CONSTRAINT fk_orders_user FOREIGN KEY (id) REFERENCES foo (id)"
        )
        self.validate_identity(
            "CREATE TABLE t (col integer ARRAY[3])",
            "CREATE TABLE t (col INT[3])",
        )
        self.validate_identity(
            "CREATE TABLE t (col integer ARRAY)",
            "CREATE TABLE t (col INT[])",
        )
        self.validate_identity(
            "CREATE FUNCTION x(INT) RETURNS INT SET search_path TO 'public'",
            "CREATE FUNCTION x(INT) RETURNS INT SET search_path = 'public'",
        )
        self.validate_identity(
            "CREATE TABLE test (x TIMESTAMP WITHOUT TIME ZONE[][])",
            "CREATE TABLE test (x TIMESTAMP[][])",
        )
        self.validate_identity(
            "CREATE OR REPLACE FUNCTION function_name (input_a character varying DEFAULT NULL::character varying)",
            "CREATE OR REPLACE FUNCTION function_name(input_a VARCHAR DEFAULT CAST(NULL AS VARCHAR))",
        )
        self.validate_identity(
            "CREATE TABLE products (product_no INT UNIQUE, name TEXT, price DECIMAL)",
            "CREATE TABLE products (product_no INT UNIQUE, name TEXT, price DECIMAL)",
        )
        self.validate_identity(
            "CREATE TABLE products (product_no INT CONSTRAINT must_be_different UNIQUE, name TEXT CONSTRAINT present NOT NULL, price DECIMAL)",
            "CREATE TABLE products (product_no INT CONSTRAINT must_be_different UNIQUE, name TEXT CONSTRAINT present NOT NULL, price DECIMAL)",
        )
        self.validate_identity(
            "CREATE TABLE products (product_no INT, name TEXT, price DECIMAL, UNIQUE (product_no, name))",
            "CREATE TABLE products (product_no INT, name TEXT, price DECIMAL, UNIQUE (product_no, name))",
        )
        self.validate_identity(
            "CREATE TABLE products ("
            "product_no INT UNIQUE,"
            " name TEXT,"
            " price DECIMAL CHECK (price > 0),"
            " discounted_price DECIMAL CONSTRAINT positive_discount CHECK (discounted_price > 0),"
            " CHECK (product_no > 1),"
            " CONSTRAINT valid_discount CHECK (price > discounted_price))"
        )
        self.validate_identity(
            """
            CREATE INDEX index_ci_builds_on_commit_id_and_artifacts_expireatandidpartial
            ON public.ci_builds
            USING btree (commit_id, artifacts_expire_at, id)
            WHERE (
                ((type)::text = 'Ci::Build'::text)
                AND ((retried = false) OR (retried IS NULL))
                AND ((name)::text = ANY (ARRAY[
                    ('sast'::character varying)::text,
                    ('dependency_scanning'::character varying)::text,
                    ('sast:container'::character varying)::text,
                    ('container_scanning'::character varying)::text,
                    ('dast'::character varying)::text
                ]))
            )
            """,
            "CREATE INDEX index_ci_builds_on_commit_id_and_artifacts_expireatandidpartial ON public.ci_builds USING btree(commit_id, artifacts_expire_at, id) WHERE ((CAST((type) AS TEXT) = CAST('Ci::Build' AS TEXT)) AND ((retried = FALSE) OR (retried IS NULL)) AND (CAST((name) AS TEXT) = ANY(ARRAY[CAST((CAST('sast' AS VARCHAR)) AS TEXT), CAST((CAST('dependency_scanning' AS VARCHAR)) AS TEXT), CAST((CAST('sast:container' AS VARCHAR)) AS TEXT), CAST((CAST('container_scanning' AS VARCHAR)) AS TEXT), CAST((CAST('dast' AS VARCHAR)) AS TEXT)])))",
        )
        self.validate_identity(
            "CREATE INDEX index_ci_pipelines_on_project_idandrefandiddesc ON public.ci_pipelines USING btree(project_id, ref, id DESC)"
        )
        self.validate_identity(
            "TRUNCATE TABLE ONLY t1, t2*, ONLY t3, t4, t5* RESTART IDENTITY CASCADE",
            "TRUNCATE TABLE ONLY t1, t2, ONLY t3, t4, t5 RESTART IDENTITY CASCADE",
        )

        self.validate_all(
            "CREATE TABLE x (a UUID, b BYTEA)",
            write={
                "duckdb": "CREATE TABLE x (a UUID, b BLOB)",
                "presto": "CREATE TABLE x (a UUID, b VARBINARY)",
                "hive": "CREATE TABLE x (a UUID, b BINARY)",
                "spark": "CREATE TABLE x (a STRING, b BINARY)",
                "tsql": "CREATE TABLE x (a UNIQUEIDENTIFIER, b VARBINARY)",
            },
        )

        self.validate_identity("CREATE TABLE tbl (col INT UNIQUE NULLS NOT DISTINCT DEFAULT 9.99)")
        self.validate_identity("CREATE TABLE tbl (col UUID UNIQUE DEFAULT GEN_RANDOM_UUID())")
        self.validate_identity("CREATE TABLE tbl (col UUID, UNIQUE NULLS NOT DISTINCT (col))")
        self.validate_identity("CREATE TABLE tbl (col_a INT GENERATED ALWAYS AS (1 + 2) STORED)")

        self.validate_identity("CREATE INDEX CONCURRENTLY ix_table_id ON tbl USING btree(id)")
        self.validate_identity(
            "CREATE INDEX CONCURRENTLY IF NOT EXISTS ix_table_id ON tbl USING btree(id)"
        )
        self.validate_identity("DROP INDEX ix_table_id")
        self.validate_identity("DROP INDEX IF EXISTS ix_table_id")
        self.validate_identity("DROP INDEX CONCURRENTLY ix_table_id")
        self.validate_identity("DROP INDEX CONCURRENTLY IF EXISTS ix_table_id")

        self.validate_identity(
            """
        CREATE TABLE IF NOT EXISTS public.rental
        (
            inventory_id INT NOT NULL,
            CONSTRAINT rental_customer_id_fkey FOREIGN KEY (customer_id)
                REFERENCES public.customer (customer_id) MATCH FULL
                ON UPDATE CASCADE
                ON DELETE RESTRICT,
            CONSTRAINT rental_inventory_id_fkey FOREIGN KEY (inventory_id)
                REFERENCES public.inventory (inventory_id) MATCH PARTIAL
                ON UPDATE CASCADE
                ON DELETE RESTRICT,
            CONSTRAINT rental_staff_id_fkey FOREIGN KEY (staff_id)
                REFERENCES public.staff (staff_id) MATCH SIMPLE
                ON UPDATE CASCADE
                ON DELETE RESTRICT,
            INITIALLY IMMEDIATE
        )
        """,
            "CREATE TABLE IF NOT EXISTS public.rental (inventory_id INT NOT NULL, CONSTRAINT rental_customer_id_fkey FOREIGN KEY (customer_id) REFERENCES public.customer (customer_id) MATCH FULL ON UPDATE CASCADE ON DELETE RESTRICT, CONSTRAINT rental_inventory_id_fkey FOREIGN KEY (inventory_id) REFERENCES public.inventory (inventory_id) MATCH PARTIAL ON UPDATE CASCADE ON DELETE RESTRICT, CONSTRAINT rental_staff_id_fkey FOREIGN KEY (staff_id) REFERENCES public.staff (staff_id) MATCH SIMPLE ON UPDATE CASCADE ON DELETE RESTRICT, INITIALLY IMMEDIATE)",
        )

        with self.assertRaises(ParseError):
            transpile("CREATE TABLE products (price DECIMAL CHECK price > 0)", read="postgres")
        with self.assertRaises(ParseError):
            transpile(
                "CREATE TABLE products (price DECIMAL, CHECK price > 1)",
                read="postgres",
            )

    def test_unnest(self):
        self.validate_identity(
            "SELECT * FROM UNNEST(ARRAY[1, 2], ARRAY['foo', 'bar', 'baz']) AS x(a, b)"
        )

        self.validate_all(
            "SELECT UNNEST(c) FROM t",
            write={
                "hive": "SELECT EXPLODE(c) FROM t",
                "postgres": "SELECT UNNEST(c) FROM t",
                "presto": "SELECT IF(_u.pos = _u_2.pos_2, _u_2.col) AS col FROM t CROSS JOIN UNNEST(SEQUENCE(1, GREATEST(CARDINALITY(c)))) AS _u(pos) CROSS JOIN UNNEST(c) WITH ORDINALITY AS _u_2(col, pos_2) WHERE _u.pos = _u_2.pos_2 OR (_u.pos > CARDINALITY(c) AND _u_2.pos_2 = CARDINALITY(c))",
            },
        )
        self.validate_all(
            "SELECT UNNEST(ARRAY[1])",
            write={
                "hive": "SELECT EXPLODE(ARRAY(1))",
                "postgres": "SELECT UNNEST(ARRAY[1])",
                "presto": "SELECT IF(_u.pos = _u_2.pos_2, _u_2.col) AS col FROM UNNEST(SEQUENCE(1, GREATEST(CARDINALITY(ARRAY[1])))) AS _u(pos) CROSS JOIN UNNEST(ARRAY[1]) WITH ORDINALITY AS _u_2(col, pos_2) WHERE _u.pos = _u_2.pos_2 OR (_u.pos > CARDINALITY(ARRAY[1]) AND _u_2.pos_2 = CARDINALITY(ARRAY[1]))",
            },
        )

    def test_array_offset(self):
        with self.assertLogs(helper_logger) as cm:
            self.validate_all(
                "SELECT col[1]",
                write={
                    "bigquery": "SELECT col[0]",
                    "duckdb": "SELECT col[1]",
                    "hive": "SELECT col[0]",
                    "postgres": "SELECT col[1]",
                    "presto": "SELECT col[1]",
                },
            )

            self.assertEqual(
                cm.output,
                [
                    "INFO:sqlglot:Applying array index offset (-1)",
                    "INFO:sqlglot:Applying array index offset (1)",
                    "INFO:sqlglot:Applying array index offset (1)",
                    "INFO:sqlglot:Applying array index offset (1)",
                ],
            )

    def test_operator(self):
        expr = self.parse_one("1 OPERATOR(+) 2 OPERATOR(*) 3")

        expr.left.assert_is(exp.Operator)
        expr.left.left.assert_is(exp.Literal)
        expr.left.right.assert_is(exp.Literal)
        expr.right.assert_is(exp.Literal)
        self.assertEqual(expr.sql(dialect="postgres"), "1 OPERATOR(+) 2 OPERATOR(*) 3")

        self.validate_identity("SELECT operator FROM t")
        self.validate_identity("SELECT 1 OPERATOR(+) 2")
        self.validate_identity("SELECT 1 OPERATOR(+) /* foo */ 2")
        self.validate_identity("SELECT 1 OPERATOR(pg_catalog.+) 2")

    def test_bool_or(self):
        self.validate_identity(
            "SELECT a, LOGICAL_OR(b) FROM table GROUP BY a",
            "SELECT a, BOOL_OR(b) FROM table GROUP BY a",
        )

    def test_string_concat(self):
        self.validate_identity("SELECT CONCAT('abcde', 2, NULL, 22)")

        self.validate_all(
            "CONCAT(a, b)",
            write={
                "": "CONCAT(COALESCE(a, ''), COALESCE(b, ''))",
                "clickhouse": "CONCAT(COALESCE(a, ''), COALESCE(b, ''))",
                "duckdb": "CONCAT(a, b)",
                "postgres": "CONCAT(a, b)",
                "presto": "CONCAT(COALESCE(CAST(a AS VARCHAR), ''), COALESCE(CAST(b AS VARCHAR), ''))",
            },
        )
        self.validate_all(
            "a || b",
            write={
                "": "a || b",
                "clickhouse": "a || b",
                "duckdb": "a || b",
                "postgres": "a || b",
                "presto": "CONCAT(CAST(a AS VARCHAR), CAST(b AS VARCHAR))",
            },
        )

    def test_variance(self):
        self.validate_identity(
            "VAR_SAMP(x)",
            "VAR_SAMP(x)",
        )
        self.validate_identity(
            "VAR_POP(x)",
            "VAR_POP(x)",
        )
        self.validate_identity(
            "VARIANCE(x)",
            "VAR_SAMP(x)",
        )

        self.validate_all(
            "VAR_POP(x)",
            read={
                "": "VARIANCE_POP(x)",
            },
            write={
                "postgres": "VAR_POP(x)",
            },
        )

    def test_regexp_binary(self):
        """See https://github.com/tobymao/sqlglot/pull/2404 for details."""
        self.assertIsInstance(self.parse_one("'thomas' ~ '.*thomas.*'"), exp.Binary)
        self.assertIsInstance(self.parse_one("'thomas' ~* '.*thomas.*'"), exp.Binary)

    def test_unnest_json_array(self):
        trino_input = """
            WITH t(boxcrate) AS (
              SELECT JSON '[{"boxes": [{"name": "f1", "type": "plant", "color": "red"}]}]'
            )
            SELECT
              JSON_EXTRACT_SCALAR(boxes,'$.name')  AS name,
              JSON_EXTRACT_SCALAR(boxes,'$.type')  AS type,
              JSON_EXTRACT_SCALAR(boxes,'$.color') AS color
            FROM t
            CROSS JOIN UNNEST(CAST(boxcrate AS array(json))) AS x(tbox)
            CROSS JOIN UNNEST(CAST(json_extract(tbox, '$.boxes') AS array(json))) AS y(boxes)
        """

        expected_postgres = """WITH t(boxcrate) AS (
  SELECT
    CAST('[{"boxes": [{"name": "f1", "type": "plant", "color": "red"}]}]' AS JSON)
)
SELECT
  JSON_EXTRACT_PATH_TEXT(boxes, 'name') AS name,
  JSON_EXTRACT_PATH_TEXT(boxes, 'type') AS type,
  JSON_EXTRACT_PATH_TEXT(boxes, 'color') AS color
FROM t
CROSS JOIN JSON_ARRAY_ELEMENTS(CAST(boxcrate AS JSON)) AS x(tbox)
CROSS JOIN JSON_ARRAY_ELEMENTS(CAST(JSON_EXTRACT_PATH(tbox, 'boxes') AS JSON)) AS y(boxes)"""

        self.validate_all(expected_postgres, read={"trino": trino_input}, pretty=True)

    def test_rows_from(self):
        self.validate_identity("""SELECT * FROM ROWS FROM (FUNC1(col1, col2))""")
        self.validate_identity(
            """SELECT * FROM ROWS FROM (FUNC1(col1) AS alias1("col1" TEXT), FUNC2(col2) AS alias2("col2" INT)) WITH ORDINALITY"""
        )
        self.validate_identity(
            """SELECT * FROM table1, ROWS FROM (FUNC1(col1) AS alias1("col1" TEXT)) WITH ORDINALITY AS alias3("col3" INT, "col4" TEXT)"""
        )

    def test_array_length(self):
        self.validate_identity("SELECT ARRAY_LENGTH(ARRAY[1, 2, 3], 1)")

        self.validate_all(
            "ARRAY_LENGTH(arr, 1)",
            read={
                "bigquery": "ARRAY_LENGTH(arr)",
                "duckdb": "ARRAY_LENGTH(arr)",
                "presto": "CARDINALITY(arr)",
                "drill": "REPEATED_COUNT(arr)",
                "teradata": "CARDINALITY(arr)",
                "hive": "SIZE(arr)",
                "spark2": "SIZE(arr)",
                "spark": "SIZE(arr)",
                "databricks": "SIZE(arr)",
            },
            write={
                "duckdb": "ARRAY_LENGTH(arr, 1)",
                "presto": "CARDINALITY(arr)",
                "teradata": "CARDINALITY(arr)",
                "bigquery": "ARRAY_LENGTH(arr)",
                "drill": "REPEATED_COUNT(arr)",
                "clickhouse": "LENGTH(arr)",
                "hive": "SIZE(arr)",
                "spark2": "SIZE(arr)",
                "spark": "SIZE(arr)",
                "databricks": "SIZE(arr)",
            },
        )

        self.validate_all(
            "ARRAY_LENGTH(arr, foo)",
            write={
                "duckdb": "ARRAY_LENGTH(arr, foo)",
                "hive": UnsupportedError,
                "spark2": UnsupportedError,
                "spark": UnsupportedError,
                "databricks": UnsupportedError,
                "presto": UnsupportedError,
                "teradata": UnsupportedError,
                "bigquery": UnsupportedError,
                "drill": UnsupportedError,
                "clickhouse": UnsupportedError,
            },
        )

    def test_xmlelement(self):
        self.validate_identity("SELECT XMLELEMENT(NAME foo)")
        self.validate_identity("SELECT XMLELEMENT(NAME foo, XMLATTRIBUTES('xyz' AS bar))")
        self.validate_identity("SELECT XMLELEMENT(NAME test, XMLATTRIBUTES(a, b)) FROM test")
        self.validate_identity(
            "SELECT XMLELEMENT(NAME foo, XMLATTRIBUTES(CURRENT_DATE AS bar), 'cont', 'ent')"
        )
        self.validate_identity(
            """SELECT XMLELEMENT(NAME "foo$bar", XMLATTRIBUTES('xyz' AS "a&b"))"""
        )
        self.validate_identity(
            "SELECT XMLELEMENT(NAME foo, XMLATTRIBUTES('xyz' AS bar), XMLELEMENT(NAME abc), XMLCOMMENT('test'), XMLELEMENT(NAME xyz))"
        )

    def test_analyze(self):
        self.validate_identity("ANALYZE TBL")
        self.validate_identity("ANALYZE TBL(col1, col2)")
        self.validate_identity("ANALYZE VERBOSE SKIP_LOCKED TBL(col1, col2)")
        self.validate_identity("ANALYZE BUFFER_USAGE_LIMIT 1337 TBL")

    def test_recursive_cte(self):
        for kind in ("BREADTH", "DEPTH"):
            self.validate_identity(
                f"WITH RECURSIVE search_tree(id, link, data) AS (SELECT t.id, t.link, t.data FROM tree AS t UNION ALL SELECT t.id, t.link, t.data FROM tree AS t, search_tree AS st WHERE t.id = st.link) SEARCH {kind} FIRST BY id SET ordercol SELECT * FROM search_tree ORDER BY ordercol"
            )

        self.validate_identity(
            "WITH RECURSIVE search_graph(id, link, data, depth) AS (SELECT g.id, g.link, g.data, 1 FROM graph AS g UNION ALL SELECT g.id, g.link, g.data, sg.depth + 1 FROM graph AS g, search_graph AS sg WHERE g.id = sg.link) CYCLE id SET is_cycle USING path SELECT * FROM search_graph"
        )

    def test_json_extract(self):
        for arrow_op in ("->", "->>"):
            with self.subTest(f"Ensure {arrow_op} operator roundtrips int values as subscripts"):
                self.validate_all(
                    f"SELECT foo {arrow_op} 1",
                    write={
                        "postgres": f"SELECT foo {arrow_op} 1",
                        "duckdb": f"SELECT foo {arrow_op} '$[1]'",
                    },
                )

            with self.subTest(
                f"Ensure {arrow_op} operator roundtrips string values that represent integers as keys"
            ):
                self.validate_all(
                    f"SELECT foo {arrow_op} '12'",
                    write={
                        "postgres": f"SELECT foo {arrow_op} '12'",
                        "clickhouse": "SELECT JSONExtractString(foo, '12')",
                    },
                )

    def test_udt(self):
        def _validate_udt(sql: str):
            self.validate_identity(sql).to.assert_is(exp.DataType)

        _validate_udt("CAST(5 AS MyType)")
        _validate_udt('CAST(5 AS "MyType")')
        _validate_udt("CAST(5 AS MySchema.MyType)")
        _validate_udt('CAST(5 AS "MySchema"."MyType")')
        _validate_udt('CAST(5 AS MySchema."MyType")')
        _validate_udt('CAST(5 AS "MyCatalog"."MySchema"."MyType")')

    def test_round(self):
        self.validate_identity("ROUND(x)")
        self.validate_identity("ROUND(x, y)")
        self.validate_identity("ROUND(CAST(x AS DOUBLE PRECISION))")
        self.validate_identity("ROUND(CAST(x AS DECIMAL), 4)")
        self.validate_identity("ROUND(CAST(x AS INT), 4)")
        self.validate_all(
            "ROUND(CAST(CAST(x AS DOUBLE PRECISION) AS DECIMAL), 4)",
            read={
                "postgres": "ROUND(x::DOUBLE, 4)",
                "hive": "ROUND(x::DOUBLE, 4)",
                "bigquery": "ROUND(x::DOUBLE, 4)",
            },
        )
        self.validate_all(
            "ROUND(CAST(x AS DECIMAL(18, 3)), 4)", read={"duckdb": "ROUND(x::DECIMAL, 4)"}
        )

    def test_datatype(self):
        self.assertEqual(exp.DataType.build("XML", dialect="postgres").sql("postgres"), "XML")
        self.validate_identity("CREATE TABLE foo (data XML)")

    def test_locks(self):
        for key_type in ("FOR SHARE", "FOR UPDATE", "FOR NO KEY UPDATE", "FOR KEY SHARE"):
            with self.subTest(f"Test lock type {key_type}"):
                self.validate_identity(f"SELECT 1 FROM foo AS x {key_type} OF x")

    def test_grant(self):
        grant_cmds = [
            "GRANT SELECT ON TABLE users TO role1",
            "GRANT INSERT, DELETE ON TABLE orders TO user1",
            "GRANT SELECT ON employees TO manager WITH GRANT OPTION",
            "GRANT USAGE ON SCHEMA finance TO user2",
            "GRANT ALL PRIVILEGES ON DATABASE mydb TO PUBLIC",
            "GRANT CREATE ON SCHEMA public TO developer",
            "GRANT CONNECT ON DATABASE testdb TO readonly_user",
            "GRANT TEMPORARY ON DATABASE testdb TO temp_user",
            "GRANT TRIGGER ON orders TO audit_role",
            "GRANT REFERENCES ON products TO foreign_key_user",
            "GRANT TRUNCATE ON logs TO admin_role",
            "GRANT UPDATE(salary) ON employees TO hr_manager",
            "GRANT SELECT(id, name), UPDATE(email) ON customers TO customer_service",
        ]

        for sql in grant_cmds:
            with self.subTest(f"Testing PostgreSQL's GRANT statement: {sql}"):
                self.validate_identity(sql)

        self.validate_identity(
            "GRANT EXECUTE ON FUNCTION calculate_bonus(integer) TO analyst",
            "GRANT EXECUTE ON FUNCTION CALCULATE_BONUS(integer) TO analyst",
        )

        advanced_grants = [
            "GRANT INSERT, DELETE ON ALL TABLES IN SCHEMA myschema TO user1",
            "GRANT developer_role TO john",
            "GRANT admin_role TO mary WITH ADMIN OPTION",
        ]

        for sql in advanced_grants:
            with self.subTest(f"Testing PostgreSQL's advanced GRANT statement: {sql}"):
                self.validate_identity(sql, check_command_warning=True)

    def test_revoke(self):
        revoke_cmds = [
            "REVOKE SELECT ON TABLE users FROM role1",
            "REVOKE INSERT, DELETE ON TABLE orders FROM user1",
            "REVOKE USAGE ON SCHEMA finance FROM user2",
            "REVOKE ALL PRIVILEGES ON DATABASE mydb FROM PUBLIC",
            "REVOKE CREATE ON SCHEMA public FROM developer",
            "REVOKE CONNECT ON DATABASE testdb FROM readonly_user",
            "REVOKE TEMPORARY ON DATABASE testdb FROM temp_user",
            "REVOKE TRIGGER ON orders FROM audit_role",
            "REVOKE REFERENCES ON products FROM foreign_key_user",
            "REVOKE TRUNCATE ON logs FROM admin_role",
            "REVOKE USAGE ON SCHEMA finance FROM user2 CASCADE",
            "REVOKE SELECT ON TABLE orders FROM user1 RESTRICT",
            "REVOKE GRANT OPTION FOR SELECT ON employees FROM manager",
            "REVOKE GRANT OPTION FOR SELECT ON employees FROM manager RESTRICT",
            "REVOKE UPDATE(salary) ON employees FROM hr_manager",
            "REVOKE SELECT(id, name), UPDATE(email) ON customers FROM customer_service",
        ]

        for sql in revoke_cmds:
            with self.subTest(f"Testing PostgreSQL's REVOKE statement: {sql}"):
                self.validate_identity(sql)

        self.validate_identity(
            "REVOKE EXECUTE ON FUNCTION calculate_bonus(integer) FROM analyst",
            "REVOKE EXECUTE ON FUNCTION CALCULATE_BONUS(integer) FROM analyst",
        )

        advanced_revoke_cmds = [
            "REVOKE INSERT, DELETE ON ALL TABLES IN SCHEMA myschema FROM user1",
            "REVOKE developer_role FROM john",
            "REVOKE admin_role FROM mary",
        ]

        for sql in advanced_revoke_cmds:
            with self.subTest(f"Testing PostgreSQL's advanced REVOKE statement: {sql}"):
                self.validate_identity(sql, check_command_warning=True)

    def test_begin_transaction(self):
        self.validate_all(
            "BEGIN",
            write={
                "postgres": "BEGIN",
                "presto": "START TRANSACTION",
                "trino": "START TRANSACTION",
            },
        )

        for keyword in ("TRANSACTION", "WORK"):
            for level in (
                "ISOLATION LEVEL SERIALIZABLE",
                "ISOLATION LEVEL READ COMMITTED",
                "NOT DEFFERABLE",
                "READ WRITE",
                "DEFERRABLE",
            ):
                with self.subTest(f"Testing Postgres's BEGIN {keyword} {level}"):
                    self.validate_identity(
                        f"BEGIN {keyword} {level}, {level}", f"BEGIN {level}, {level}"
                    ).assert_is(exp.Transaction)

<<<<<<< HEAD
    def test_localtime(self):
        expr = self.validate_identity(
            "SELECT LOCALTIME",
            write_sql="SELECT LOCALTIME",
        )
        expr.expressions[0].assert_is(exp.Localtime)
=======
    def test_interval_span(self):
        for time_str in ["1 01:", "1 01:00", "1.5 01:", "-0.25 01:"]:
            with self.subTest(f"Postgres INTERVAL span, omitted DAY TO MINUTE unit: {time_str}"):
                self.validate_identity(f"INTERVAL '{time_str}'")

        for time_str in [
            "1 01:01:",
            "1 01:01:",
            "1 01:01:01",
            "1 01:01:01.01",
            "1.5 01:01:",
            "-0.25 01:01:",
        ]:
            with self.subTest(f"Postgres INTERVAL span, omitted DAY TO SECOND unit: {time_str}"):
                self.validate_identity(f"INTERVAL '{time_str}'")

        # Ensure AND is not consumed as a unit following an omitted-span interval
        with self.subTest("Postgres INTERVAL span, omitted unit with following AND"):
            day_time_str = "a > INTERVAL '1 00:00' AND TRUE"
            self.validate_identity(day_time_str, "a > INTERVAL '1 00:00' AND TRUE")
            self.assertIsInstance(self.parse_one(day_time_str), exp.And)
>>>>>>> 68e94147
<|MERGE_RESOLUTION|>--- conflicted
+++ resolved
@@ -1655,14 +1655,12 @@
                         f"BEGIN {keyword} {level}, {level}", f"BEGIN {level}, {level}"
                     ).assert_is(exp.Transaction)
 
-<<<<<<< HEAD
     def test_localtime(self):
         expr = self.validate_identity(
             "SELECT LOCALTIME",
             write_sql="SELECT LOCALTIME",
         )
         expr.expressions[0].assert_is(exp.Localtime)
-=======
     def test_interval_span(self):
         for time_str in ["1 01:", "1 01:00", "1.5 01:", "-0.25 01:"]:
             with self.subTest(f"Postgres INTERVAL span, omitted DAY TO MINUTE unit: {time_str}"):
@@ -1683,5 +1681,4 @@
         with self.subTest("Postgres INTERVAL span, omitted unit with following AND"):
             day_time_str = "a > INTERVAL '1 00:00' AND TRUE"
             self.validate_identity(day_time_str, "a > INTERVAL '1 00:00' AND TRUE")
-            self.assertIsInstance(self.parse_one(day_time_str), exp.And)
->>>>>>> 68e94147
+            self.assertIsInstance(self.parse_one(day_time_str), exp.And)