from sqlglot import ParseError, UnsupportedError, exp, transpile
from sqlglot.helper import logger as helper_logger
from tests.dialects.test_dialect import Validator


class TestPostgres(Validator):
    maxDiff = None
    dialect = "postgres"

    def test_postgres(self):
        self.validate_all(
            "x ? y",
            write={
                "": "JSONB_CONTAINS(x, y)",
                "postgres": "x ? y",
            },
        )

        self.validate_identity("SHA384(x)")
        self.validate_identity("1.x", "1. AS x")
        self.validate_identity("|/ x", "SQRT(x)")
        self.validate_identity("||/ x", "CBRT(x)")

        expr = self.parse_one("SELECT * FROM r CROSS JOIN LATERAL UNNEST(ARRAY[1]) AS s(location)")
        unnest = expr.args["joins"][0].this.this
        unnest.assert_is(exp.Unnest)

        alter_table_only = """ALTER TABLE ONLY "Album" ADD CONSTRAINT "FK_AlbumArtistId" FOREIGN KEY ("ArtistId") REFERENCES "Artist" ("ArtistId") ON DELETE NO ACTION ON UPDATE NO ACTION"""
        expr = self.parse_one(alter_table_only)

        self.assertIsInstance(expr, exp.Alter)
        self.assertEqual(expr.sql(dialect="postgres"), alter_table_only)

        self.validate_identity("STRING_TO_ARRAY('xx~^~yy~^~zz', '~^~', 'yy')")
        self.validate_identity("SELECT x FROM t WHERE CAST($1 AS TEXT) = 'ok'")
        self.validate_identity("SELECT * FROM t TABLESAMPLE SYSTEM (50) REPEATABLE (55)")
        self.validate_identity("x @@ y")
        self.validate_identity("CAST(x AS MONEY)")
        self.validate_identity("CAST(x AS INT4RANGE)")
        self.validate_identity("CAST(x AS INT4MULTIRANGE)")
        self.validate_identity("CAST(x AS INT8RANGE)")
        self.validate_identity("CAST(x AS INT8MULTIRANGE)")
        self.validate_identity("CAST(x AS NUMRANGE)")
        self.validate_identity("CAST(x AS NUMMULTIRANGE)")
        self.validate_identity("CAST(x AS TSRANGE)")
        self.validate_identity("CAST(x AS TSMULTIRANGE)")
        self.validate_identity("CAST(x AS TSTZRANGE)")
        self.validate_identity("CAST(x AS TSTZMULTIRANGE)")
        self.validate_identity("CAST(x AS DATERANGE)")
        self.validate_identity("CAST(x AS DATEMULTIRANGE)")
        self.validate_identity("x$")
        self.validate_identity("LENGTH(x)")
        self.validate_identity("LENGTH(x, utf8)")
        self.validate_identity("CHAR_LENGTH(x)", "LENGTH(x)")
        self.validate_identity("CHARACTER_LENGTH(x)", "LENGTH(x)")
        self.validate_identity("SELECT ARRAY[1, 2, 3]")
        self.validate_identity("SELECT ARRAY(SELECT 1)")
        self.validate_identity("STRING_AGG(x, y)")
        self.validate_identity("STRING_AGG(x, ',' ORDER BY y)")
        self.validate_identity("STRING_AGG(x, ',' ORDER BY y DESC)")
        self.validate_identity("STRING_AGG(DISTINCT x, ',' ORDER BY y DESC)")
        self.validate_identity("SELECT CASE WHEN SUBSTRING('abcdefg') IN ('ab') THEN 1 ELSE 0 END")
        self.validate_identity("COMMENT ON TABLE mytable IS 'this'")
        self.validate_identity("COMMENT ON MATERIALIZED VIEW my_view IS 'this'")
        self.validate_identity("SELECT e'\\xDEADBEEF'")
        self.validate_identity("SELECT CAST(e'\\176' AS BYTEA)")
        self.validate_identity("SELECT * FROM x WHERE SUBSTRING('Thomas' FROM '...$') IN ('mas')")
        self.validate_identity("SELECT TRIM(' X' FROM ' XXX ')")
        self.validate_identity("SELECT TRIM(LEADING 'bla' FROM ' XXX ' COLLATE utf8_bin)")
        self.validate_identity("""SELECT * FROM JSON_TO_RECORDSET(z) AS y("rank" INT)""")
        self.validate_identity("x ~ 'y'")
        self.validate_identity("x ~* 'y'")
        self.validate_identity("SELECT * FROM r CROSS JOIN LATERAL UNNEST(ARRAY[1]) AS s(location)")
        self.validate_identity("CAST(1 AS DECIMAL) / CAST(2 AS DECIMAL) * -100")
        self.validate_identity("EXEC AS myfunc @id = 123", check_command_warning=True)
        self.validate_identity("SELECT CURRENT_SCHEMA")
        self.validate_identity("SELECT CURRENT_USER")
        self.validate_identity("SELECT * FROM ONLY t1")
        self.validate_identity(
            "SELECT id, name FROM xml_data AS t, XMLTABLE('/root/user' PASSING t.xml COLUMNS id INT PATH '@id', name TEXT PATH 'name/text()') AS x"
        )
        self.validate_identity(
            "SELECT id, value FROM xml_content AS t, XMLTABLE(XMLNAMESPACES('http://example.com/ns1' AS ns1, 'http://example.com/ns2' AS ns2), '/root/data' PASSING t.xml COLUMNS id INT PATH '@ns1:id', value TEXT PATH 'ns2:value/text()') AS x"
        )
        self.validate_identity(
            "SELECT * FROM t WHERE some_column >= CURRENT_DATE + INTERVAL '1 day 1 hour' AND some_another_column IS TRUE"
        )
        self.validate_identity(
            """UPDATE "x" SET "y" = CAST('0 days 60.000000 seconds' AS INTERVAL) WHERE "x"."id" IN (2, 3)"""
        )
        self.validate_identity(
            "WITH t1 AS MATERIALIZED (SELECT 1), t2 AS NOT MATERIALIZED (SELECT 2) SELECT * FROM t1, t2"
        )
        self.validate_identity(
            """LAST_VALUE("col1") OVER (ORDER BY "col2" RANGE BETWEEN INTERVAL '1 DAY' PRECEDING AND '1 month' FOLLOWING)"""
        )
        self.validate_identity(
            """ALTER TABLE ONLY "Album" ADD CONSTRAINT "FK_AlbumArtistId" FOREIGN KEY ("ArtistId") REFERENCES "Artist" ("ArtistId") ON DELETE CASCADE"""
        )
        self.validate_identity(
            """ALTER TABLE ONLY "Album" ADD CONSTRAINT "FK_AlbumArtistId" FOREIGN KEY ("ArtistId") REFERENCES "Artist" ("ArtistId") ON DELETE RESTRICT"""
        )
        self.validate_identity(
            "SELECT * FROM JSON_ARRAY_ELEMENTS('[1,true, [2,false]]') WITH ORDINALITY"
        )
        self.validate_identity(
            "SELECT * FROM JSON_ARRAY_ELEMENTS('[1,true, [2,false]]') WITH ORDINALITY AS kv_json"
        )
        self.validate_identity(
            "SELECT * FROM JSON_ARRAY_ELEMENTS('[1,true, [2,false]]') WITH ORDINALITY AS kv_json(a, b)"
        )
        self.validate_identity(
            "SELECT SUM(x) OVER a, SUM(y) OVER b FROM c WINDOW a AS (PARTITION BY d), b AS (PARTITION BY e)"
        )
        self.validate_identity(
            "SELECT CASE WHEN SUBSTRING('abcdefg' FROM 1) IN ('ab') THEN 1 ELSE 0 END"
        )
        self.validate_identity(
            "SELECT CASE WHEN SUBSTRING('abcdefg' FROM 1 FOR 2) IN ('ab') THEN 1 ELSE 0 END"
        )
        self.validate_identity(
            'SELECT * FROM "x" WHERE SUBSTRING("x"."foo" FROM 1 FOR 2) IN (\'mas\')'
        )
        self.validate_identity(
            "SELECT * FROM x WHERE SUBSTRING('Thomas' FROM '%#\"o_a#\"_' FOR '#') IN ('mas')"
        )
        self.validate_identity(
            "SELECT SUBSTRING('bla' + 'foo' || 'bar' FROM 3 - 1 + 5 FOR 4 + SOME_FUNC(arg1, arg2))"
        )
        self.validate_identity(
            "SELECT TO_TIMESTAMP(1284352323.5), TO_TIMESTAMP('05 Dec 2000', 'DD Mon YYYY')"
        )
        self.validate_identity(
            "SELECT * FROM foo, LATERAL (SELECT * FROM bar WHERE bar.id = foo.bar_id) AS ss"
        )
        self.validate_identity(
            "SELECT c.oid, n.nspname, c.relname "
            "FROM pg_catalog.pg_class AS c "
            "LEFT JOIN pg_catalog.pg_namespace AS n ON n.oid = c.relnamespace "
            "WHERE c.relname OPERATOR(pg_catalog.~) '^(courses)$' COLLATE pg_catalog.default AND "
            "pg_catalog.PG_TABLE_IS_VISIBLE(c.oid) "
            "ORDER BY 2, 3"
        )
        self.validate_identity(
            "SELECT ARRAY[1, 2, 3] <@ ARRAY[1, 2]",
            "SELECT ARRAY[1, 2] @> ARRAY[1, 2, 3]",
        )
        self.validate_identity(
            "SELECT DATE_PART('isodow'::varchar(6), current_date)",
            "SELECT EXTRACT(CAST('isodow' AS VARCHAR(6)) FROM CURRENT_DATE)",
        )
        self.validate_identity(
            "END WORK AND NO CHAIN",
            "COMMIT AND NO CHAIN",
        )
        self.validate_identity(
            "END AND CHAIN",
            "COMMIT AND CHAIN",
        )
        self.validate_identity(
            """x ? 'x'""",
            "x ? 'x'",
        )
        self.validate_identity(
            "SELECT $$a$$",
            "SELECT 'a'",
        )
        self.validate_identity(
            "SELECT $$Dianne's horse$$",
            "SELECT 'Dianne''s horse'",
        )
        self.validate_identity(
            "SELECT $$The price is $9.95$$ AS msg",
            "SELECT 'The price is $9.95' AS msg",
        )
        self.validate_identity(
            "COMMENT ON TABLE mytable IS $$doc this$$", "COMMENT ON TABLE mytable IS 'doc this'"
        )
        self.validate_identity(
            "UPDATE MYTABLE T1 SET T1.COL = 13",
            "UPDATE MYTABLE AS T1 SET T1.COL = 13",
        )
        self.validate_identity(
            "x !~ 'y'",
            "NOT x ~ 'y'",
        )
        self.validate_identity(
            "x !~* 'y'",
            "NOT x ~* 'y'",
        )

        self.validate_identity(
            "x ~~ 'y'",
            "x LIKE 'y'",
        )
        self.validate_identity(
            "x ~~* 'y'",
            "x ILIKE 'y'",
        )
        self.validate_identity(
            "x !~~ 'y'",
            "NOT x LIKE 'y'",
        )
        self.validate_identity(
            "x !~~* 'y'",
            "NOT x ILIKE 'y'",
        )
        self.validate_identity(
            "'45 days'::interval day",
            "CAST('45 days' AS INTERVAL DAY)",
        )
        self.validate_identity(
            "'x' 'y' 'z'",
            "CONCAT('x', 'y', 'z')",
        )
        self.validate_identity(
            "x::cstring",
            "CAST(x AS CSTRING)",
        )
        self.validate_identity(
            "x::oid",
            "CAST(x AS OID)",
        )
        self.validate_identity(
            "x::regclass",
            "CAST(x AS REGCLASS)",
        )
        self.validate_identity(
            "x::regcollation",
            "CAST(x AS REGCOLLATION)",
        )
        self.validate_identity(
            "x::regconfig",
            "CAST(x AS REGCONFIG)",
        )
        self.validate_identity(
            "x::regdictionary",
            "CAST(x AS REGDICTIONARY)",
        )
        self.validate_identity(
            "x::regnamespace",
            "CAST(x AS REGNAMESPACE)",
        )
        self.validate_identity(
            "x::regoper",
            "CAST(x AS REGOPER)",
        )
        self.validate_identity(
            "x::regoperator",
            "CAST(x AS REGOPERATOR)",
        )
        self.validate_identity(
            "x::regproc",
            "CAST(x AS REGPROC)",
        )
        self.validate_identity(
            "x::regprocedure",
            "CAST(x AS REGPROCEDURE)",
        )
        self.validate_identity(
            "x::regrole",
            "CAST(x AS REGROLE)",
        )
        self.validate_identity(
            "x::regtype",
            "CAST(x AS REGTYPE)",
        )
        self.validate_identity(
            "123::CHARACTER VARYING",
            "CAST(123 AS VARCHAR)",
        )
        self.validate_identity(
            "TO_TIMESTAMP(123::DOUBLE PRECISION)",
            "TO_TIMESTAMP(CAST(123 AS DOUBLE PRECISION))",
        )
        self.validate_identity(
            "SELECT to_timestamp(123)::time without time zone",
            "SELECT CAST(TO_TIMESTAMP(123) AS TIME)",
        )
        self.validate_identity(
            "SELECT SUM(x) OVER (PARTITION BY a ORDER BY d ROWS 1 PRECEDING)",
            "SELECT SUM(x) OVER (PARTITION BY a ORDER BY d ROWS BETWEEN 1 PRECEDING AND CURRENT ROW)",
        )
        self.validate_identity(
            "SELECT SUBSTRING(2022::CHAR(4) || LPAD(3::CHAR(2), 2, '0') FROM 3 FOR 4)",
            "SELECT SUBSTRING(CAST(2022 AS CHAR(4)) || LPAD(CAST(3 AS CHAR(2)), 2, '0') FROM 3 FOR 4)",
        )
        self.validate_identity(
            "SELECT m.name FROM manufacturers AS m LEFT JOIN LATERAL GET_PRODUCT_NAMES(m.id) pname ON TRUE WHERE pname IS NULL",
            "SELECT m.name FROM manufacturers AS m LEFT JOIN LATERAL GET_PRODUCT_NAMES(m.id) AS pname ON TRUE WHERE pname IS NULL",
        )
        self.validate_identity(
            "SELECT p1.id, p2.id, v1, v2 FROM polygons AS p1, polygons AS p2, LATERAL VERTICES(p1.poly) v1, LATERAL VERTICES(p2.poly) v2 WHERE (v1 <-> v2) < 10 AND p1.id <> p2.id",
            "SELECT p1.id, p2.id, v1, v2 FROM polygons AS p1, polygons AS p2, LATERAL VERTICES(p1.poly) AS v1, LATERAL VERTICES(p2.poly) AS v2 WHERE (v1 <-> v2) < 10 AND p1.id <> p2.id",
        )
        self.validate_identity(
            "SELECT id, email, CAST(deleted AS TEXT) FROM users WHERE deleted NOTNULL",
            "SELECT id, email, CAST(deleted AS TEXT) FROM users WHERE NOT deleted IS NULL",
        )
        self.validate_identity(
            "SELECT id, email, CAST(deleted AS TEXT) FROM users WHERE NOT deleted ISNULL",
            "SELECT id, email, CAST(deleted AS TEXT) FROM users WHERE NOT deleted IS NULL",
        )
        self.validate_identity(
            """'{"x": {"y": 1}}'::json->'x'->'y'""",
            """CAST('{"x": {"y": 1}}' AS JSON) -> 'x' -> 'y'""",
        )
        self.validate_identity(
            """'[1,2,3]'::json->>2""",
            "CAST('[1,2,3]' AS JSON) ->> 2",
        )
        self.validate_identity(
            """'{"a":1,"b":2}'::json->>'b'""",
            """CAST('{"a":1,"b":2}' AS JSON) ->> 'b'""",
        )
        self.validate_identity(
            """'{"a":[1,2,3],"b":[4,5,6]}'::json#>'{a,2}'""",
            """CAST('{"a":[1,2,3],"b":[4,5,6]}' AS JSON) #> '{a,2}'""",
        )
        self.validate_identity(
            """'{"a":[1,2,3],"b":[4,5,6]}'::json#>>'{a,2}'""",
            """CAST('{"a":[1,2,3],"b":[4,5,6]}' AS JSON) #>> '{a,2}'""",
        )
        self.validate_identity(
            "'[1,2,3]'::json->2",
            "CAST('[1,2,3]' AS JSON) -> 2",
        )
        self.validate_identity(
            """SELECT JSON_ARRAY_ELEMENTS((foo->'sections')::JSON) AS sections""",
            """SELECT JSON_ARRAY_ELEMENTS(CAST((foo -> 'sections') AS JSON)) AS sections""",
        )
        self.validate_identity(
            "MERGE INTO x USING (SELECT id) AS y ON a = b WHEN MATCHED THEN UPDATE SET x.a = y.b WHEN NOT MATCHED THEN INSERT (a, b) VALUES (y.a, y.b)",
            "MERGE INTO x USING (SELECT id) AS y ON a = b WHEN MATCHED THEN UPDATE SET a = y.b WHEN NOT MATCHED THEN INSERT (a, b) VALUES (y.a, y.b)",
        )
        self.validate_identity(
            "SELECT * FROM t1*",
            "SELECT * FROM t1",
        )
        self.validate_identity(
            "SELECT SUBSTRING('afafa' for 1)",
            "SELECT SUBSTRING('afafa' FROM 1 FOR 1)",
        )
        self.validate_identity(
            "CAST(x AS INT8)",
            "CAST(x AS BIGINT)",
        )

        self.validate_all(
            "SELECT ARRAY[]::INT[] AS foo",
            write={
                "postgres": "SELECT CAST(ARRAY[] AS INT[]) AS foo",
                "duckdb": "SELECT CAST([] AS INT[]) AS foo",
            },
        )
        self.validate_all(
            "STRING_TO_ARRAY('xx~^~yy~^~zz', '~^~', 'yy')",
            read={
                "doris": "SPLIT_BY_STRING('xx~^~yy~^~zz', '~^~', 'yy')",
            },
            write={
                "doris": "SPLIT_BY_STRING('xx~^~yy~^~zz', '~^~', 'yy')",
                "postgres": "STRING_TO_ARRAY('xx~^~yy~^~zz', '~^~', 'yy')",
            },
        )
        self.validate_all(
            "SELECT ARRAY[1, 2, 3] @> ARRAY[1, 2]",
            read={
                "duckdb": "SELECT [1, 2, 3] @> [1, 2]",
            },
            write={
                "duckdb": "SELECT [1, 2, 3] @> [1, 2]",
                "mysql": UnsupportedError,
                "postgres": "SELECT ARRAY[1, 2, 3] @> ARRAY[1, 2]",
            },
        )
        self.validate_all(
            "SELECT REGEXP_REPLACE('mr .', '[^a-zA-Z]', '', 'g')",
            write={
                "duckdb": "SELECT REGEXP_REPLACE('mr .', '[^a-zA-Z]', '', 'g')",
                "postgres": "SELECT REGEXP_REPLACE('mr .', '[^a-zA-Z]', '', 'g')",
            },
        )
        self.validate_all(
            "CREATE TABLE t (c INT)",
            read={
                "mysql": "CREATE TABLE t (c INT COMMENT 'comment 1') COMMENT = 'comment 2'",
            },
        )
        self.validate_all(
            'SELECT * FROM "test_table" ORDER BY RANDOM() LIMIT 5',
            write={
                "bigquery": "SELECT * FROM `test_table` ORDER BY RAND() NULLS LAST LIMIT 5",
                "duckdb": 'SELECT * FROM "test_table" ORDER BY RANDOM() LIMIT 5',
                "postgres": 'SELECT * FROM "test_table" ORDER BY RANDOM() LIMIT 5',
                "tsql": "SELECT TOP 5 * FROM [test_table] ORDER BY RAND()",
            },
        )
        self.validate_all(
            "SELECT (data -> 'en-US') AS acat FROM my_table",
            write={
                "duckdb": """SELECT (data -> '$."en-US"') AS acat FROM my_table""",
                "postgres": "SELECT (data -> 'en-US') AS acat FROM my_table",
            },
        )
        self.validate_all(
            "SELECT (data ->> 'en-US') AS acat FROM my_table",
            write={
                "duckdb": """SELECT (data ->> '$."en-US"') AS acat FROM my_table""",
                "postgres": "SELECT (data ->> 'en-US') AS acat FROM my_table",
            },
        )
        self.validate_all(
            "SELECT JSON_EXTRACT_PATH_TEXT(x, k1, k2, k3) FROM t",
            read={
                "clickhouse": "SELECT JSONExtractString(x, k1, k2, k3) FROM t",
                "redshift": "SELECT JSON_EXTRACT_PATH_TEXT(x, k1, k2, k3) FROM t",
            },
            write={
                "clickhouse": "SELECT JSONExtractString(x, k1, k2, k3) FROM t",
                "postgres": "SELECT JSON_EXTRACT_PATH_TEXT(x, k1, k2, k3) FROM t",
                "redshift": "SELECT JSON_EXTRACT_PATH_TEXT(x, k1, k2, k3) FROM t",
            },
        )
        self.validate_all(
            "x #> 'y'",
            read={
                "": "JSONB_EXTRACT(x, 'y')",
            },
            write={
                "": "JSONB_EXTRACT(x, 'y')",
                "postgres": "x #> 'y'",
            },
        )
        self.validate_all(
            "x #>> 'y'",
            read={
                "": "JSONB_EXTRACT_SCALAR(x, 'y')",
            },
            write={
                "": "JSONB_EXTRACT_SCALAR(x, 'y')",
                "postgres": "x #>> 'y'",
            },
        )
        self.validate_all(
            "x -> 'y' -> 0 -> 'z'",
            write={
                "": "JSON_EXTRACT(JSON_EXTRACT(JSON_EXTRACT(x, '$.y'), '$[0]'), '$.z')",
                "postgres": "x -> 'y' -> 0 -> 'z'",
            },
        )
        self.validate_all(
            """JSON_EXTRACT_PATH('{"f2":{"f3":1},"f4":{"f5":99,"f6":"foo"}}','f4')""",
            write={
                "": """JSON_EXTRACT('{"f2":{"f3":1},"f4":{"f5":99,"f6":"foo"}}', '$.f4')""",
                "bigquery": """JSON_EXTRACT('{"f2":{"f3":1},"f4":{"f5":99,"f6":"foo"}}', '$.f4')""",
                "duckdb": """'{"f2":{"f3":1},"f4":{"f5":99,"f6":"foo"}}' -> '$.f4'""",
                "mysql": """JSON_EXTRACT('{"f2":{"f3":1},"f4":{"f5":99,"f6":"foo"}}', '$.f4')""",
                "postgres": """JSON_EXTRACT_PATH('{"f2":{"f3":1},"f4":{"f5":99,"f6":"foo"}}', 'f4')""",
                "presto": """JSON_EXTRACT('{"f2":{"f3":1},"f4":{"f5":99,"f6":"foo"}}', '$.f4')""",
                "redshift": """JSON_EXTRACT_PATH_TEXT('{"f2":{"f3":1},"f4":{"f5":99,"f6":"foo"}}', 'f4')""",
                "spark": """GET_JSON_OBJECT('{"f2":{"f3":1},"f4":{"f5":99,"f6":"foo"}}', '$.f4')""",
                "sqlite": """'{"f2":{"f3":1},"f4":{"f5":99,"f6":"foo"}}' -> '$.f4'""",
                "tsql": """ISNULL(JSON_QUERY('{"f2":{"f3":1},"f4":{"f5":99,"f6":"foo"}}', '$.f4'), JSON_VALUE('{"f2":{"f3":1},"f4":{"f5":99,"f6":"foo"}}', '$.f4'))""",
            },
        )
        self.validate_all(
            """JSON_EXTRACT_PATH_TEXT('{"farm": ["a", "b", "c"]}', 'farm', '0')""",
            read={
                "duckdb": """'{"farm": ["a", "b", "c"]}' ->> '$.farm[0]'""",
                "redshift": """JSON_EXTRACT_PATH_TEXT('{"farm": ["a", "b", "c"]}', 'farm', '0')""",
            },
            write={
                "duckdb": """'{"farm": ["a", "b", "c"]}' ->> '$.farm[0]'""",
                "postgres": """JSON_EXTRACT_PATH_TEXT('{"farm": ["a", "b", "c"]}', 'farm', '0')""",
                "redshift": """JSON_EXTRACT_PATH_TEXT('{"farm": ["a", "b", "c"]}', 'farm', '0')""",
            },
        )
        self.validate_all(
            "JSON_EXTRACT_PATH(x, 'x', 'y', 'z')",
            read={
                "duckdb": "x -> '$.x.y.z'",
                "postgres": "JSON_EXTRACT_PATH(x, 'x', 'y', 'z')",
            },
            write={
                "duckdb": "x -> '$.x.y.z'",
                "redshift": "JSON_EXTRACT_PATH_TEXT(x, 'x', 'y', 'z')",
            },
        )
        self.validate_all(
            "SELECT * FROM t TABLESAMPLE SYSTEM (50)",
            write={
                "postgres": "SELECT * FROM t TABLESAMPLE SYSTEM (50)",
                "redshift": UnsupportedError,
            },
        )
        self.validate_all(
            "SELECT PERCENTILE_CONT(0.5) WITHIN GROUP (ORDER BY amount)",
            write={
                "databricks": "SELECT PERCENTILE_APPROX(amount, 0.5)",
                "postgres": "SELECT PERCENTILE_CONT(0.5) WITHIN GROUP (ORDER BY amount)",
                "presto": "SELECT APPROX_PERCENTILE(amount, 0.5)",
                "spark": "SELECT PERCENTILE_APPROX(amount, 0.5)",
                "trino": "SELECT APPROX_PERCENTILE(amount, 0.5)",
            },
        )
        self.validate_all(
            "e'x'",
            write={
                "mysql": "x",
            },
        )
        self.validate_all(
            "SELECT DATE_PART('minute', timestamp '2023-01-04 04:05:06.789')",
            write={
                "postgres": "SELECT EXTRACT(minute FROM CAST('2023-01-04 04:05:06.789' AS TIMESTAMP))",
                "redshift": "SELECT EXTRACT(minute FROM CAST('2023-01-04 04:05:06.789' AS TIMESTAMP))",
                "snowflake": "SELECT DATE_PART(minute, CAST('2023-01-04 04:05:06.789' AS TIMESTAMP))",
            },
        )
        self.validate_all(
            "SELECT DATE_PART('month', date '20220502')",
            write={
                "postgres": "SELECT EXTRACT(month FROM CAST('20220502' AS DATE))",
                "redshift": "SELECT EXTRACT(month FROM CAST('20220502' AS DATE))",
                "snowflake": "SELECT DATE_PART(month, CAST('20220502' AS DATE))",
            },
        )
        self.validate_all(
            "SELECT (DATE '2016-01-10', DATE '2016-02-01') OVERLAPS (DATE '2016-01-20', DATE '2016-02-10')",
            write={
                "postgres": "SELECT (CAST('2016-01-10' AS DATE), CAST('2016-02-01' AS DATE)) OVERLAPS (CAST('2016-01-20' AS DATE), CAST('2016-02-10' AS DATE))",
                "tsql": "SELECT (CAST('2016-01-10' AS DATE), CAST('2016-02-01' AS DATE)) OVERLAPS (CAST('2016-01-20' AS DATE), CAST('2016-02-10' AS DATE))",
            },
        )
        self.validate_all(
            "SELECT DATE_PART('epoch', CAST('2023-01-04 04:05:06.789' AS TIMESTAMP))",
            read={
                "": "SELECT TIME_TO_UNIX(TIMESTAMP '2023-01-04 04:05:06.789')",
            },
        )
        self.validate_all(
            "x ^ y",
            write={
                "": "POWER(x, y)",
                "postgres": "x ^ y",
            },
        )
        self.validate_all(
            "x # y",
            write={
                "": "x ^ y",
                "postgres": "x # y",
            },
        )
        self.validate_all(
            "SELECT GENERATE_SERIES(1, 5)",
            write={
                "bigquery": UnsupportedError,
                "postgres": "SELECT GENERATE_SERIES(1, 5)",
            },
        )
        self.validate_all(
            "WITH dates AS (SELECT GENERATE_SERIES('2020-01-01'::DATE, '2024-01-01'::DATE, '1 day'::INTERVAL) AS date), date_table AS (SELECT DISTINCT DATE_TRUNC('MONTH', date) AS date FROM dates) SELECT * FROM date_table",
            write={
                "duckdb": "WITH dates AS (SELECT UNNEST(GENERATE_SERIES(CAST('2020-01-01' AS DATE), CAST('2024-01-01' AS DATE), CAST('1 day' AS INTERVAL))) AS date), date_table AS (SELECT DISTINCT DATE_TRUNC('MONTH', date) AS date FROM dates) SELECT * FROM date_table",
                "postgres": "WITH dates AS (SELECT GENERATE_SERIES(CAST('2020-01-01' AS DATE), CAST('2024-01-01' AS DATE), CAST('1 day' AS INTERVAL)) AS date), date_table AS (SELECT DISTINCT DATE_TRUNC('MONTH', date) AS date FROM dates) SELECT * FROM date_table",
            },
        )
        self.validate_all(
            "GENERATE_SERIES(a, b, '  2   days  ')",
            write={
                "postgres": "GENERATE_SERIES(a, b, INTERVAL '2 DAYS')",
                "presto": "UNNEST(SEQUENCE(a, b, INTERVAL '2' DAY))",
                "trino": "UNNEST(SEQUENCE(a, b, INTERVAL '2' DAY))",
            },
        )
        self.validate_all(
            "GENERATE_SERIES('2019-01-01'::TIMESTAMP, NOW(), '1day')",
            write={
                "databricks": "EXPLODE(SEQUENCE(CAST('2019-01-01' AS TIMESTAMP), CAST(CURRENT_TIMESTAMP() AS TIMESTAMP), INTERVAL '1' DAY))",
                "hive": "EXPLODE(SEQUENCE(CAST('2019-01-01' AS TIMESTAMP), CAST(CURRENT_TIMESTAMP() AS TIMESTAMP), INTERVAL '1' DAY))",
                "postgres": "GENERATE_SERIES(CAST('2019-01-01' AS TIMESTAMP), CURRENT_TIMESTAMP, INTERVAL '1 DAY')",
                "presto": "UNNEST(SEQUENCE(CAST('2019-01-01' AS TIMESTAMP), CAST(CURRENT_TIMESTAMP AS TIMESTAMP), INTERVAL '1' DAY))",
                "spark": "EXPLODE(SEQUENCE(CAST('2019-01-01' AS TIMESTAMP), CAST(CURRENT_TIMESTAMP() AS TIMESTAMP), INTERVAL '1' DAY))",
                "spark2": "EXPLODE(SEQUENCE(CAST('2019-01-01' AS TIMESTAMP), CAST(CURRENT_TIMESTAMP() AS TIMESTAMP), INTERVAL '1' DAY))",
                "trino": "UNNEST(SEQUENCE(CAST('2019-01-01' AS TIMESTAMP), CAST(CURRENT_TIMESTAMP AS TIMESTAMP), INTERVAL '1' DAY))",
            },
        )
        self.validate_all(
            "SELECT * FROM GENERATE_SERIES(a, b)",
            read={
                "tsql": "SELECT * FROM GENERATE_SERIES(a, b)",
            },
            write={
                "databricks": "SELECT * FROM EXPLODE(SEQUENCE(a, b))",
                "hive": "SELECT * FROM EXPLODE(SEQUENCE(a, b))",
                "postgres": "SELECT * FROM GENERATE_SERIES(a, b)",
                "presto": "SELECT * FROM UNNEST(SEQUENCE(a, b))",
                "spark": "SELECT * FROM EXPLODE(SEQUENCE(a, b))",
                "spark2": "SELECT * FROM EXPLODE(SEQUENCE(a, b))",
                "trino": "SELECT * FROM UNNEST(SEQUENCE(a, b))",
                "tsql": "SELECT * FROM GENERATE_SERIES(a, b)",
            },
        )
        self.validate_all(
            "SELECT * FROM t CROSS JOIN GENERATE_SERIES(2, 4)",
            write={
                "postgres": "SELECT * FROM t CROSS JOIN GENERATE_SERIES(2, 4)",
                "presto": "SELECT * FROM t CROSS JOIN UNNEST(SEQUENCE(2, 4))",
                "trino": "SELECT * FROM t CROSS JOIN UNNEST(SEQUENCE(2, 4))",
                "tsql": "SELECT * FROM t CROSS JOIN GENERATE_SERIES(2, 4)",
            },
        )
        self.validate_all(
            "SELECT * FROM t CROSS JOIN GENERATE_SERIES(2, 4) AS s",
            write={
                "postgres": "SELECT * FROM t CROSS JOIN GENERATE_SERIES(2, 4) AS s",
                "presto": "SELECT * FROM t CROSS JOIN UNNEST(SEQUENCE(2, 4)) AS _u(s)",
                "trino": "SELECT * FROM t CROSS JOIN UNNEST(SEQUENCE(2, 4)) AS _u(s)",
                "tsql": "SELECT * FROM t CROSS JOIN GENERATE_SERIES(2, 4) AS s",
            },
        )
        self.validate_all(
            "SELECT * FROM x FETCH 1 ROW",
            write={
                "postgres": "SELECT * FROM x FETCH FIRST 1 ROWS ONLY",
                "presto": "SELECT * FROM x FETCH FIRST 1 ROWS ONLY",
                "hive": "SELECT * FROM x LIMIT 1",
                "spark": "SELECT * FROM x LIMIT 1",
                "sqlite": "SELECT * FROM x LIMIT 1",
            },
        )
        self.validate_all(
            "SELECT fname, lname, age FROM person ORDER BY age DESC NULLS FIRST, fname ASC NULLS LAST, lname",
            write={
                "postgres": "SELECT fname, lname, age FROM person ORDER BY age DESC, fname ASC, lname",
                "presto": "SELECT fname, lname, age FROM person ORDER BY age DESC NULLS FIRST, fname ASC, lname",
                "hive": "SELECT fname, lname, age FROM person ORDER BY age DESC NULLS FIRST, fname ASC NULLS LAST, lname NULLS LAST",
                "spark": "SELECT fname, lname, age FROM person ORDER BY age DESC NULLS FIRST, fname ASC NULLS LAST, lname NULLS LAST",
            },
        )
        self.validate_all(
            "SELECT CASE WHEN SUBSTRING('abcdefg' FROM 1 FOR 2) IN ('ab') THEN 1 ELSE 0 END",
            write={
                "hive": "SELECT CASE WHEN SUBSTRING('abcdefg', 1, 2) IN ('ab') THEN 1 ELSE 0 END",
                "spark": "SELECT CASE WHEN SUBSTRING('abcdefg', 1, 2) IN ('ab') THEN 1 ELSE 0 END",
            },
        )
        self.validate_all(
            "SELECT * FROM x WHERE SUBSTRING(col1 FROM 3 + LENGTH(col1) - 10 FOR 10) IN (col2)",
            write={
                "hive": "SELECT * FROM x WHERE SUBSTRING(col1, 3 + LENGTH(col1) - 10, 10) IN (col2)",
                "spark": "SELECT * FROM x WHERE SUBSTRING(col1, 3 + LENGTH(col1) - 10, 10) IN (col2)",
            },
        )
        self.validate_all(
            "SELECT TRIM(BOTH ' XXX ')",
            write={
                "mysql": "SELECT TRIM(' XXX ')",
                "postgres": "SELECT TRIM(' XXX ')",
                "hive": "SELECT TRIM(' XXX ')",
            },
        )
        self.validate_all(
            "TRIM(LEADING FROM ' XXX ')",
            write={
                "mysql": "LTRIM(' XXX ')",
                "postgres": "LTRIM(' XXX ')",
                "hive": "LTRIM(' XXX ')",
                "presto": "LTRIM(' XXX ')",
            },
        )
        self.validate_all(
            "TRIM(TRAILING FROM ' XXX ')",
            write={
                "mysql": "RTRIM(' XXX ')",
                "postgres": "RTRIM(' XXX ')",
                "hive": "RTRIM(' XXX ')",
                "presto": "RTRIM(' XXX ')",
            },
        )
        self.validate_all(
            "TRIM(BOTH 'as' FROM 'as string as')",
            write={
                "postgres": "TRIM(BOTH 'as' FROM 'as string as')",
                "spark": "TRIM(BOTH 'as' FROM 'as string as')",
            },
        )
        self.validate_identity(
            """SELECT TRIM(LEADING ' XXX ' COLLATE "de_DE")""",
            """SELECT LTRIM(' XXX ' COLLATE "de_DE")""",
        )
        self.validate_identity(
            """SELECT TRIM(TRAILING ' XXX ' COLLATE "de_DE")""",
            """SELECT RTRIM(' XXX ' COLLATE "de_DE")""",
        )
        self.validate_identity("LEVENSHTEIN(col1, col2)")
        self.validate_identity("LEVENSHTEIN_LESS_EQUAL(col1, col2, 1)")
        self.validate_identity("LEVENSHTEIN(col1, col2, 1, 2, 3)")
        self.validate_identity("LEVENSHTEIN_LESS_EQUAL(col1, col2, 1, 2, 3, 4)")

        self.validate_all(
            """'{"a":1,"b":2}'::json->'b'""",
            write={
                "postgres": """CAST('{"a":1,"b":2}' AS JSON) -> 'b'""",
                "redshift": """JSON_EXTRACT_PATH_TEXT('{"a":1,"b":2}', 'b')""",
            },
        )
        self.validate_all(
            """merge into x as x using (select id) as y on a = b WHEN matched then update set X."A" = y.b""",
            write={
                "postgres": """MERGE INTO x AS x USING (SELECT id) AS y ON a = b WHEN MATCHED THEN UPDATE SET "A" = y.b""",
                "trino": """MERGE INTO x AS x USING (SELECT id) AS y ON a = b WHEN MATCHED THEN UPDATE SET "A" = y.b""",
                "snowflake": """MERGE INTO x AS x USING (SELECT id) AS y ON a = b WHEN MATCHED THEN UPDATE SET X."A" = y.b""",
            },
        )
        self.validate_all(
            "merge into x as z using (select id) as y on a = b WHEN matched then update set X.a = y.b",
            write={
                "postgres": "MERGE INTO x AS z USING (SELECT id) AS y ON a = b WHEN MATCHED THEN UPDATE SET a = y.b",
                "snowflake": "MERGE INTO x AS z USING (SELECT id) AS y ON a = b WHEN MATCHED THEN UPDATE SET X.a = y.b",
            },
        )
        self.validate_all(
            "merge into x as z using (select id) as y on a = b WHEN matched then update set Z.a = y.b",
            write={
                "postgres": "MERGE INTO x AS z USING (SELECT id) AS y ON a = b WHEN MATCHED THEN UPDATE SET a = y.b",
                "snowflake": "MERGE INTO x AS z USING (SELECT id) AS y ON a = b WHEN MATCHED THEN UPDATE SET Z.a = y.b",
            },
        )
        self.validate_all(
            "merge into x using (select id) as y on a = b WHEN matched then update set x.a = y.b",
            write={
                "postgres": "MERGE INTO x USING (SELECT id) AS y ON a = b WHEN MATCHED THEN UPDATE SET a = y.b",
                "snowflake": "MERGE INTO x USING (SELECT id) AS y ON a = b WHEN MATCHED THEN UPDATE SET x.a = y.b",
            },
        )
        self.validate_all(
            "x / y ^ z",
            write={
                "": "x / POWER(y, z)",
                "postgres": "x / y ^ z",
            },
        )
        self.validate_all(
            "CAST(x AS NAME)",
            read={
                "redshift": "CAST(x AS NAME)",
            },
            write={
                "postgres": "CAST(x AS NAME)",
                "redshift": "CAST(x AS NAME)",
            },
        )
        self.assertIsInstance(self.parse_one("id::UUID"), exp.Cast)

        self.validate_identity(
            "COPY tbl (col1, col2) FROM 'file' WITH (FORMAT format, HEADER MATCH, FREEZE TRUE)"
        )
        self.validate_identity(
            "COPY tbl (col1, col2) TO 'file' WITH (FORMAT format, HEADER MATCH, FREEZE TRUE)"
        )
        self.validate_identity(
            "COPY (SELECT * FROM t) TO 'file' WITH (FORMAT format, HEADER MATCH, FREEZE TRUE)"
        )
        self.validate_identity("cast(a as FLOAT)", "CAST(a AS DOUBLE PRECISION)")
        self.validate_identity("cast(a as FLOAT8)", "CAST(a AS DOUBLE PRECISION)")
        self.validate_identity("cast(a as FLOAT4)", "CAST(a AS REAL)")

        self.validate_all(
            "1 / DIV(4, 2)",
            read={
                "postgres": "1 / DIV(4, 2)",
            },
            write={
                "sqlite": "1 / CAST(CAST(CAST(4 AS REAL) / 2 AS INTEGER) AS REAL)",
                "duckdb": "1 / CAST(4 // 2 AS DECIMAL)",
                "bigquery": "1 / CAST(DIV(4, 2) AS NUMERIC)",
            },
        )
        self.validate_all(
            "CAST(DIV(4, 2) AS DECIMAL(5, 3))",
            read={
                "duckdb": "CAST(4 // 2 AS DECIMAL(5, 3))",
            },
            write={
                "duckdb": "CAST(CAST(4 // 2 AS DECIMAL) AS DECIMAL(5, 3))",
                "postgres": "CAST(DIV(4, 2) AS DECIMAL(5, 3))",
            },
        )

        self.validate_all(
            "SELECT TO_DATE('01/01/2000', 'MM/DD/YYYY')",
            write={
                "duckdb": "SELECT CAST(STRPTIME('01/01/2000', '%m/%d/%Y') AS DATE)",
                "postgres": "SELECT TO_DATE('01/01/2000', 'MM/DD/YYYY')",
            },
        )

        self.validate_identity(
            'SELECT js, js IS JSON AS "json?", js IS JSON VALUE AS "scalar?", js IS JSON SCALAR AS "scalar?", js IS JSON OBJECT AS "object?", js IS JSON ARRAY AS "array?" FROM t'
        )
        self.validate_identity(
            'SELECT js, js IS JSON ARRAY WITH UNIQUE KEYS AS "array w. UK?", js IS JSON ARRAY WITHOUT UNIQUE KEYS AS "array w/o UK?", js IS JSON ARRAY UNIQUE KEYS AS "array w UK 2?" FROM t'
        )
        self.validate_identity(
            "MERGE INTO target_table USING source_table AS source ON target.id = source.id WHEN MATCHED THEN DO NOTHING WHEN NOT MATCHED THEN DO NOTHING RETURNING MERGE_ACTION(), *"
        )
        self.validate_identity(
            "SELECT 1 FROM ((VALUES (1)) AS vals(id) LEFT OUTER JOIN tbl ON vals.id = tbl.id)"
        )
        self.validate_identity("SELECT OVERLAY(a PLACING b FROM 1)")
        self.validate_identity("SELECT OVERLAY(a PLACING b FROM 1 FOR 1)")
        self.validate_identity("ARRAY[1, 2, 3] && ARRAY[1, 2]").assert_is(exp.ArrayOverlaps)

        self.validate_all(
            """SELECT JSONB_EXISTS('{"a": [1,2,3]}', 'a')""",
            write={
                "postgres": """SELECT JSONB_EXISTS('{"a": [1,2,3]}', 'a')""",
                "duckdb": """SELECT JSON_EXISTS('{"a": [1,2,3]}', '$.a')""",
            },
        )
        self.validate_all(
            "WITH t AS (SELECT ARRAY[1, 2, 3] AS col) SELECT * FROM t WHERE 1 <= ANY(col) AND 2 = ANY(col)",
            write={
                "postgres": "WITH t AS (SELECT ARRAY[1, 2, 3] AS col) SELECT * FROM t WHERE 1 <= ANY(col) AND 2 = ANY(col)",
                "hive": "WITH t AS (SELECT ARRAY(1, 2, 3) AS col) SELECT * FROM t WHERE EXISTS(col, x -> 1 <= x) AND EXISTS(col, x -> 2 = x)",
                "spark2": "WITH t AS (SELECT ARRAY(1, 2, 3) AS col) SELECT * FROM t WHERE EXISTS(col, x -> 1 <= x) AND EXISTS(col, x -> 2 = x)",
                "spark": "WITH t AS (SELECT ARRAY(1, 2, 3) AS col) SELECT * FROM t WHERE EXISTS(col, x -> 1 <= x) AND EXISTS(col, x -> 2 = x)",
                "databricks": "WITH t AS (SELECT ARRAY(1, 2, 3) AS col) SELECT * FROM t WHERE EXISTS(col, x -> 1 <= x) AND EXISTS(col, x -> 2 = x)",
            },
        )

        self.validate_identity(
            "/*+ some comment*/ SELECT b.foo, b.bar FROM baz AS b",
            "/* + some comment */ SELECT b.foo, b.bar FROM baz AS b",
        )

        self.validate_identity(
            "SELECT PERCENTILE_CONT(0.5) WITHIN GROUP (ORDER BY a) FILTER(WHERE CAST(b AS BOOLEAN)) AS mean_value FROM (VALUES (0, 't')) AS fake_data(a, b)"
        )

        self.validate_all(
<<<<<<< HEAD
            "SELECT DATE_BIN('30 days', timestamp_col, (SELECT MIN(TIMESTAMP) from table)) FROM table",
            write={
                "postgres": "SELECT DATE_BIN('30 days', timestamp_col, (SELECT MIN(TIMESTAMP) FROM table)) FROM table",
                "duckdb": 'SELECT TIME_BUCKET(\'30 days\', timestamp_col, (SELECT MIN(TIMESTAMP) FROM "table")) FROM "table"',
=======
            "SELECT JSON_OBJECT_AGG(k, v) FROM t",
            write={
                "postgres": "SELECT JSON_OBJECT_AGG(k, v) FROM t",
                "duckdb": "SELECT JSON_GROUP_OBJECT(k, v) FROM t",
            },
        )

        self.validate_all(
            "SELECT JSONB_OBJECT_AGG(k, v) FROM t",
            write={
                "postgres": "SELECT JSONB_OBJECT_AGG(k, v) FROM t",
                "duckdb": "SELECT JSON_GROUP_OBJECT(k, v) FROM t",
>>>>>>> df75eddf
            },
        )

    def test_ddl(self):
        # Checks that user-defined types are parsed into DataType instead of Identifier
        self.parse_one("CREATE TABLE t (a udt)").this.expressions[0].args["kind"].assert_is(
            exp.DataType
        )

        # Checks that OID is parsed into a DataType (ObjectIdentifier)
        self.assertIsInstance(
            self.parse_one("CREATE TABLE p.t (c oid)").find(exp.DataType), exp.ObjectIdentifier
        )

        expr = self.parse_one("CREATE TABLE t (x INTERVAL day)")
        cdef = expr.find(exp.ColumnDef)
        cdef.args["kind"].assert_is(exp.DataType)
        self.assertEqual(expr.sql(dialect="postgres"), "CREATE TABLE t (x INTERVAL DAY)")

        self.validate_identity('ALTER INDEX "IX_Ratings_Column1" RENAME TO "IX_Ratings_Column2"')
        self.validate_identity('CREATE TABLE x (a TEXT COLLATE "de_DE")')
        self.validate_identity('CREATE TABLE x (a TEXT COLLATE pg_catalog."default")')
        self.validate_identity("CREATE TABLE t (col INT[3][5])")
        self.validate_identity("CREATE TABLE t (col INT[3])")
        self.validate_identity("CREATE INDEX IF NOT EXISTS ON t(c)")
        self.validate_identity("CREATE INDEX et_vid_idx ON et(vid) INCLUDE (fid)")
        self.validate_identity("CREATE INDEX idx_x ON x USING BTREE(x, y) WHERE (NOT y IS NULL)")
        self.validate_identity("CREATE TABLE test (elems JSONB[])")
        self.validate_identity("CREATE TABLE public.y (x TSTZRANGE NOT NULL)")
        self.validate_identity("CREATE TABLE test (foo HSTORE)")
        self.validate_identity("CREATE TABLE test (foo JSONB)")
        self.validate_identity("CREATE TABLE test (foo VARCHAR(64)[])")
        self.validate_identity("CREATE TABLE test (foo INT) PARTITION BY HASH(foo)")
        self.validate_identity("INSERT INTO x VALUES (1, 'a', 2.0) RETURNING a")
        self.validate_identity("INSERT INTO x VALUES (1, 'a', 2.0) RETURNING a, b")
        self.validate_identity("INSERT INTO x VALUES (1, 'a', 2.0) RETURNING *")
        self.validate_identity("UPDATE tbl_name SET foo = 123 RETURNING a")
        self.validate_identity("CREATE TABLE cities_partdef PARTITION OF cities DEFAULT")
        self.validate_identity("CREATE TABLE t (c CHAR(2) UNIQUE NOT NULL) INHERITS (t1)")
        self.validate_identity("CREATE TABLE s.t (c CHAR(2) UNIQUE NOT NULL) INHERITS (s.t1, s.t2)")
        self.validate_identity("CREATE FUNCTION x(INT) RETURNS INT SET search_path = 'public'")
        self.validate_identity("TRUNCATE TABLE t1 CONTINUE IDENTITY")
        self.validate_identity("TRUNCATE TABLE t1 RESTART IDENTITY")
        self.validate_identity("TRUNCATE TABLE t1 CASCADE")
        self.validate_identity("TRUNCATE TABLE t1 RESTRICT")
        self.validate_identity("TRUNCATE TABLE t1 CONTINUE IDENTITY CASCADE")
        self.validate_identity("TRUNCATE TABLE t1 RESTART IDENTITY RESTRICT")
        self.validate_identity("ALTER TABLE t1 SET LOGGED")
        self.validate_identity("ALTER TABLE t1 SET UNLOGGED")
        self.validate_identity("ALTER TABLE t1 SET WITHOUT CLUSTER")
        self.validate_identity("ALTER TABLE t1 SET WITHOUT OIDS")
        self.validate_identity("ALTER TABLE t1 SET ACCESS METHOD method")
        self.validate_identity("ALTER TABLE t1 SET TABLESPACE tablespace")
        self.validate_identity("ALTER TABLE t1 SET (fillfactor = 5, autovacuum_enabled = TRUE)")
        self.validate_identity(
            "INSERT INTO newtable AS t(a, b, c) VALUES (1, 2, 3) ON CONFLICT(c) DO UPDATE SET a = t.a + 1 WHERE t.a < 1"
        )
        self.validate_identity(
            "ALTER TABLE tested_table ADD CONSTRAINT unique_example UNIQUE (column_name) NOT VALID"
        )
        self.validate_identity(
            "CREATE FUNCTION pymax(a INT, b INT) RETURNS INT LANGUAGE plpython3u AS $$\n  if a > b:\n    return a\n  return b\n$$",
        )
        self.validate_identity(
            "CREATE TABLE t (vid INT NOT NULL, CONSTRAINT ht_vid_nid_fid_idx EXCLUDE (INT4RANGE(vid, nid) WITH &&, INT4RANGE(fid, fid, '[]') WITH &&))"
        )
        self.validate_identity(
            "CREATE TABLE t (i INT, PRIMARY KEY (i), EXCLUDE USING gist(col varchar_pattern_ops DESC NULLS LAST WITH &&) WITH (sp1=1, sp2=2))"
        )
        self.validate_identity(
            "CREATE TABLE t (i INT, EXCLUDE USING btree(INT4RANGE(vid, nid, '[]') ASC NULLS FIRST WITH &&) INCLUDE (col1, col2))"
        )
        self.validate_identity(
            "CREATE TABLE t (i INT, EXCLUDE USING gin(col1 WITH &&, col2 WITH ||) USING INDEX TABLESPACE tablespace WHERE (id > 5))"
        )
        self.validate_identity(
            "CREATE TABLE A (LIKE B INCLUDING CONSTRAINT INCLUDING COMPRESSION EXCLUDING COMMENTS)"
        )
        self.validate_identity(
            "CREATE TABLE cust_part3 PARTITION OF customers FOR VALUES WITH (MODULUS 3, REMAINDER 2)"
        )
        self.validate_identity(
            "CREATE TABLE measurement_y2016m07 PARTITION OF measurement (unitsales DEFAULT 0) FOR VALUES FROM ('2016-07-01') TO ('2016-08-01')"
        )
        self.validate_identity(
            "CREATE TABLE measurement_ym_older PARTITION OF measurement_year_month FOR VALUES FROM (MINVALUE, MINVALUE) TO (2016, 11)"
        )
        self.validate_identity(
            "CREATE TABLE measurement_ym_y2016m11 PARTITION OF measurement_year_month FOR VALUES FROM (2016, 11) TO (2016, 12)"
        )
        self.validate_identity(
            "CREATE TABLE cities_ab PARTITION OF cities (CONSTRAINT city_id_nonzero CHECK (city_id <> 0)) FOR VALUES IN ('a', 'b')"
        )
        self.validate_identity(
            "CREATE TABLE cities_ab PARTITION OF cities (CONSTRAINT city_id_nonzero CHECK (city_id <> 0)) FOR VALUES IN ('a', 'b') PARTITION BY RANGE(population)"
        )
        self.validate_identity(
            "CREATE INDEX foo ON bar.baz USING btree(col1 varchar_pattern_ops ASC, col2)"
        )
        self.validate_identity(
            "CREATE INDEX index_issues_on_title_trigram ON public.issues USING gin(title public.gin_trgm_ops)"
        )
        self.validate_identity(
            "INSERT INTO x VALUES (1, 'a', 2.0) ON CONFLICT(id) DO NOTHING RETURNING *"
        )
        self.validate_identity(
            "INSERT INTO x VALUES (1, 'a', 2.0) ON CONFLICT(id) DO UPDATE SET x.id = 1 RETURNING *"
        )
        self.validate_identity(
            "INSERT INTO x VALUES (1, 'a', 2.0) ON CONFLICT(id) DO UPDATE SET x.id = excluded.id RETURNING *"
        )
        self.validate_identity(
            "INSERT INTO x VALUES (1, 'a', 2.0) ON CONFLICT ON CONSTRAINT pkey DO NOTHING RETURNING *"
        )
        self.validate_identity(
            "INSERT INTO x VALUES (1, 'a', 2.0) ON CONFLICT ON CONSTRAINT pkey DO UPDATE SET x.id = 1 RETURNING *"
        )
        self.validate_identity(
            "DELETE FROM event USING sales AS s WHERE event.eventid = s.eventid RETURNING a"
        )
        self.validate_identity(
            "WITH t(c) AS (SELECT 1) SELECT * INTO UNLOGGED foo FROM (SELECT c AS c FROM t) AS temp"
        )
        self.validate_identity(
            "CREATE TABLE test (x TIMESTAMP WITHOUT TIME ZONE[][])",
            "CREATE TABLE test (x TIMESTAMP[][])",
        )
        self.validate_identity(
            "CREATE FUNCTION add(integer, integer) RETURNS INT LANGUAGE SQL IMMUTABLE RETURNS NULL ON NULL INPUT AS 'select $1 + $2;'",
        )
        self.validate_identity(
            "CREATE FUNCTION add(integer, integer) RETURNS INT LANGUAGE SQL IMMUTABLE STRICT AS 'select $1 + $2;'"
        )
        self.validate_identity(
            "CREATE FUNCTION add(INT, INT) RETURNS INT SET search_path TO 'public' AS 'select $1 + $2;' LANGUAGE SQL IMMUTABLE",
            check_command_warning=True,
        )
        self.validate_identity(
            "CREATE FUNCTION x(INT) RETURNS INT SET foo FROM CURRENT",
            check_command_warning=True,
        )
        self.validate_identity(
            "CREATE FUNCTION add(integer, integer) RETURNS integer AS 'select $1 + $2;' LANGUAGE SQL IMMUTABLE CALLED ON NULL INPUT",
            check_command_warning=True,
        )
        self.validate_identity(
            "CREATE CONSTRAINT TRIGGER my_trigger AFTER INSERT OR DELETE OR UPDATE OF col_a, col_b ON public.my_table DEFERRABLE INITIALLY DEFERRED FOR EACH ROW EXECUTE FUNCTION do_sth()",
            check_command_warning=True,
        )
        self.validate_identity(
            "CREATE UNLOGGED TABLE foo AS WITH t(c) AS (SELECT 1) SELECT * FROM (SELECT c AS c FROM t) AS temp"
        )
        self.validate_identity(
            "CREATE TABLE t (col integer ARRAY[3])",
            "CREATE TABLE t (col INT[3])",
        )
        self.validate_identity(
            "CREATE TABLE t (col integer ARRAY)",
            "CREATE TABLE t (col INT[])",
        )
        self.validate_identity(
            "CREATE FUNCTION x(INT) RETURNS INT SET search_path TO 'public'",
            "CREATE FUNCTION x(INT) RETURNS INT SET search_path = 'public'",
        )
        self.validate_identity(
            "CREATE TABLE test (x TIMESTAMP WITHOUT TIME ZONE[][])",
            "CREATE TABLE test (x TIMESTAMP[][])",
        )
        self.validate_identity(
            "CREATE OR REPLACE FUNCTION function_name (input_a character varying DEFAULT NULL::character varying)",
            "CREATE OR REPLACE FUNCTION function_name(input_a VARCHAR DEFAULT CAST(NULL AS VARCHAR))",
        )
        self.validate_identity(
            "CREATE TABLE products (product_no INT UNIQUE, name TEXT, price DECIMAL)",
            "CREATE TABLE products (product_no INT UNIQUE, name TEXT, price DECIMAL)",
        )
        self.validate_identity(
            "CREATE TABLE products (product_no INT CONSTRAINT must_be_different UNIQUE, name TEXT CONSTRAINT present NOT NULL, price DECIMAL)",
            "CREATE TABLE products (product_no INT CONSTRAINT must_be_different UNIQUE, name TEXT CONSTRAINT present NOT NULL, price DECIMAL)",
        )
        self.validate_identity(
            "CREATE TABLE products (product_no INT, name TEXT, price DECIMAL, UNIQUE (product_no, name))",
            "CREATE TABLE products (product_no INT, name TEXT, price DECIMAL, UNIQUE (product_no, name))",
        )
        self.validate_identity(
            "CREATE TABLE products ("
            "product_no INT UNIQUE,"
            " name TEXT,"
            " price DECIMAL CHECK (price > 0),"
            " discounted_price DECIMAL CONSTRAINT positive_discount CHECK (discounted_price > 0),"
            " CHECK (product_no > 1),"
            " CONSTRAINT valid_discount CHECK (price > discounted_price))"
        )
        self.validate_identity(
            """
            CREATE INDEX index_ci_builds_on_commit_id_and_artifacts_expireatandidpartial
            ON public.ci_builds
            USING btree (commit_id, artifacts_expire_at, id)
            WHERE (
                ((type)::text = 'Ci::Build'::text)
                AND ((retried = false) OR (retried IS NULL))
                AND ((name)::text = ANY (ARRAY[
                    ('sast'::character varying)::text,
                    ('dependency_scanning'::character varying)::text,
                    ('sast:container'::character varying)::text,
                    ('container_scanning'::character varying)::text,
                    ('dast'::character varying)::text
                ]))
            )
            """,
            "CREATE INDEX index_ci_builds_on_commit_id_and_artifacts_expireatandidpartial ON public.ci_builds USING btree(commit_id, artifacts_expire_at, id) WHERE ((CAST((type) AS TEXT) = CAST('Ci::Build' AS TEXT)) AND ((retried = FALSE) OR (retried IS NULL)) AND (CAST((name) AS TEXT) = ANY(ARRAY[CAST((CAST('sast' AS VARCHAR)) AS TEXT), CAST((CAST('dependency_scanning' AS VARCHAR)) AS TEXT), CAST((CAST('sast:container' AS VARCHAR)) AS TEXT), CAST((CAST('container_scanning' AS VARCHAR)) AS TEXT), CAST((CAST('dast' AS VARCHAR)) AS TEXT)])))",
        )
        self.validate_identity(
            "CREATE INDEX index_ci_pipelines_on_project_idandrefandiddesc ON public.ci_pipelines USING btree(project_id, ref, id DESC)"
        )
        self.validate_identity(
            "TRUNCATE TABLE ONLY t1, t2*, ONLY t3, t4, t5* RESTART IDENTITY CASCADE",
            "TRUNCATE TABLE ONLY t1, t2, ONLY t3, t4, t5 RESTART IDENTITY CASCADE",
        )

        self.validate_all(
            "CREATE TABLE x (a UUID, b BYTEA)",
            write={
                "duckdb": "CREATE TABLE x (a UUID, b BLOB)",
                "presto": "CREATE TABLE x (a UUID, b VARBINARY)",
                "hive": "CREATE TABLE x (a UUID, b BINARY)",
                "spark": "CREATE TABLE x (a UUID, b BINARY)",
            },
        )

        self.validate_identity("CREATE TABLE tbl (col INT UNIQUE NULLS NOT DISTINCT DEFAULT 9.99)")
        self.validate_identity("CREATE TABLE tbl (col UUID UNIQUE DEFAULT GEN_RANDOM_UUID())")
        self.validate_identity("CREATE TABLE tbl (col UUID, UNIQUE NULLS NOT DISTINCT (col))")
        self.validate_identity("CREATE TABLE tbl (col_a INT GENERATED ALWAYS AS (1 + 2) STORED)")

        self.validate_identity("CREATE INDEX CONCURRENTLY ix_table_id ON tbl USING btree(id)")
        self.validate_identity(
            "CREATE INDEX CONCURRENTLY IF NOT EXISTS ix_table_id ON tbl USING btree(id)"
        )
        self.validate_identity("DROP INDEX ix_table_id")
        self.validate_identity("DROP INDEX IF EXISTS ix_table_id")
        self.validate_identity("DROP INDEX CONCURRENTLY ix_table_id")
        self.validate_identity("DROP INDEX CONCURRENTLY IF EXISTS ix_table_id")

        self.validate_identity(
            """
        CREATE TABLE IF NOT EXISTS public.rental
        (
            inventory_id INT NOT NULL,
            CONSTRAINT rental_customer_id_fkey FOREIGN KEY (customer_id)
                REFERENCES public.customer (customer_id) MATCH FULL
                ON UPDATE CASCADE
                ON DELETE RESTRICT,
            CONSTRAINT rental_inventory_id_fkey FOREIGN KEY (inventory_id)
                REFERENCES public.inventory (inventory_id) MATCH PARTIAL
                ON UPDATE CASCADE
                ON DELETE RESTRICT,
            CONSTRAINT rental_staff_id_fkey FOREIGN KEY (staff_id)
                REFERENCES public.staff (staff_id) MATCH SIMPLE
                ON UPDATE CASCADE
                ON DELETE RESTRICT,
            INITIALLY IMMEDIATE
        )
        """,
            "CREATE TABLE IF NOT EXISTS public.rental (inventory_id INT NOT NULL, CONSTRAINT rental_customer_id_fkey FOREIGN KEY (customer_id) REFERENCES public.customer (customer_id) MATCH FULL ON UPDATE CASCADE ON DELETE RESTRICT, CONSTRAINT rental_inventory_id_fkey FOREIGN KEY (inventory_id) REFERENCES public.inventory (inventory_id) MATCH PARTIAL ON UPDATE CASCADE ON DELETE RESTRICT, CONSTRAINT rental_staff_id_fkey FOREIGN KEY (staff_id) REFERENCES public.staff (staff_id) MATCH SIMPLE ON UPDATE CASCADE ON DELETE RESTRICT, INITIALLY IMMEDIATE)",
        )

        with self.assertRaises(ParseError):
            transpile("CREATE TABLE products (price DECIMAL CHECK price > 0)", read="postgres")
        with self.assertRaises(ParseError):
            transpile(
                "CREATE TABLE products (price DECIMAL, CHECK price > 1)",
                read="postgres",
            )

    def test_unnest(self):
        self.validate_identity(
            "SELECT * FROM UNNEST(ARRAY[1, 2], ARRAY['foo', 'bar', 'baz']) AS x(a, b)"
        )

        self.validate_all(
            "SELECT UNNEST(c) FROM t",
            write={
                "hive": "SELECT EXPLODE(c) FROM t",
                "postgres": "SELECT UNNEST(c) FROM t",
                "presto": "SELECT IF(_u.pos = _u_2.pos_2, _u_2.col) AS col FROM t CROSS JOIN UNNEST(SEQUENCE(1, GREATEST(CARDINALITY(c)))) AS _u(pos) CROSS JOIN UNNEST(c) WITH ORDINALITY AS _u_2(col, pos_2) WHERE _u.pos = _u_2.pos_2 OR (_u.pos > CARDINALITY(c) AND _u_2.pos_2 = CARDINALITY(c))",
            },
        )
        self.validate_all(
            "SELECT UNNEST(ARRAY[1])",
            write={
                "hive": "SELECT EXPLODE(ARRAY(1))",
                "postgres": "SELECT UNNEST(ARRAY[1])",
                "presto": "SELECT IF(_u.pos = _u_2.pos_2, _u_2.col) AS col FROM UNNEST(SEQUENCE(1, GREATEST(CARDINALITY(ARRAY[1])))) AS _u(pos) CROSS JOIN UNNEST(ARRAY[1]) WITH ORDINALITY AS _u_2(col, pos_2) WHERE _u.pos = _u_2.pos_2 OR (_u.pos > CARDINALITY(ARRAY[1]) AND _u_2.pos_2 = CARDINALITY(ARRAY[1]))",
            },
        )

    def test_array_offset(self):
        with self.assertLogs(helper_logger) as cm:
            self.validate_all(
                "SELECT col[1]",
                write={
                    "bigquery": "SELECT col[0]",
                    "duckdb": "SELECT col[1]",
                    "hive": "SELECT col[0]",
                    "postgres": "SELECT col[1]",
                    "presto": "SELECT col[1]",
                },
            )

            self.assertEqual(
                cm.output,
                [
                    "INFO:sqlglot:Applying array index offset (-1)",
                    "INFO:sqlglot:Applying array index offset (1)",
                    "INFO:sqlglot:Applying array index offset (1)",
                    "INFO:sqlglot:Applying array index offset (1)",
                ],
            )

    def test_operator(self):
        expr = self.parse_one("1 OPERATOR(+) 2 OPERATOR(*) 3")

        expr.left.assert_is(exp.Operator)
        expr.left.left.assert_is(exp.Literal)
        expr.left.right.assert_is(exp.Literal)
        expr.right.assert_is(exp.Literal)
        self.assertEqual(expr.sql(dialect="postgres"), "1 OPERATOR(+) 2 OPERATOR(*) 3")

        self.validate_identity("SELECT operator FROM t")
        self.validate_identity("SELECT 1 OPERATOR(+) 2")
        self.validate_identity("SELECT 1 OPERATOR(+) /* foo */ 2")
        self.validate_identity("SELECT 1 OPERATOR(pg_catalog.+) 2")

    def test_bool_or(self):
        self.validate_identity(
            "SELECT a, LOGICAL_OR(b) FROM table GROUP BY a",
            "SELECT a, BOOL_OR(b) FROM table GROUP BY a",
        )

    def test_string_concat(self):
        self.validate_identity("SELECT CONCAT('abcde', 2, NULL, 22)")

        self.validate_all(
            "CONCAT(a, b)",
            write={
                "": "CONCAT(COALESCE(a, ''), COALESCE(b, ''))",
                "clickhouse": "CONCAT(COALESCE(a, ''), COALESCE(b, ''))",
                "duckdb": "CONCAT(a, b)",
                "postgres": "CONCAT(a, b)",
                "presto": "CONCAT(COALESCE(CAST(a AS VARCHAR), ''), COALESCE(CAST(b AS VARCHAR), ''))",
            },
        )
        self.validate_all(
            "a || b",
            write={
                "": "a || b",
                "clickhouse": "a || b",
                "duckdb": "a || b",
                "postgres": "a || b",
                "presto": "CONCAT(CAST(a AS VARCHAR), CAST(b AS VARCHAR))",
            },
        )

    def test_variance(self):
        self.validate_identity(
            "VAR_SAMP(x)",
            "VAR_SAMP(x)",
        )
        self.validate_identity(
            "VAR_POP(x)",
            "VAR_POP(x)",
        )
        self.validate_identity(
            "VARIANCE(x)",
            "VAR_SAMP(x)",
        )

        self.validate_all(
            "VAR_POP(x)",
            read={
                "": "VARIANCE_POP(x)",
            },
            write={
                "postgres": "VAR_POP(x)",
            },
        )

    def test_regexp_binary(self):
        """See https://github.com/tobymao/sqlglot/pull/2404 for details."""
        self.assertIsInstance(self.parse_one("'thomas' ~ '.*thomas.*'"), exp.Binary)
        self.assertIsInstance(self.parse_one("'thomas' ~* '.*thomas.*'"), exp.Binary)

    def test_unnest_json_array(self):
        trino_input = """
            WITH t(boxcrate) AS (
              SELECT JSON '[{"boxes": [{"name": "f1", "type": "plant", "color": "red"}]}]'
            )
            SELECT
              JSON_EXTRACT_SCALAR(boxes,'$.name')  AS name,
              JSON_EXTRACT_SCALAR(boxes,'$.type')  AS type,
              JSON_EXTRACT_SCALAR(boxes,'$.color') AS color
            FROM t
            CROSS JOIN UNNEST(CAST(boxcrate AS array(json))) AS x(tbox)
            CROSS JOIN UNNEST(CAST(json_extract(tbox, '$.boxes') AS array(json))) AS y(boxes)
        """

        expected_postgres = """WITH t(boxcrate) AS (
  SELECT
    CAST('[{"boxes": [{"name": "f1", "type": "plant", "color": "red"}]}]' AS JSON)
)
SELECT
  JSON_EXTRACT_PATH_TEXT(boxes, 'name') AS name,
  JSON_EXTRACT_PATH_TEXT(boxes, 'type') AS type,
  JSON_EXTRACT_PATH_TEXT(boxes, 'color') AS color
FROM t
CROSS JOIN JSON_ARRAY_ELEMENTS(CAST(boxcrate AS JSON)) AS x(tbox)
CROSS JOIN JSON_ARRAY_ELEMENTS(CAST(JSON_EXTRACT_PATH(tbox, 'boxes') AS JSON)) AS y(boxes)"""

        self.validate_all(expected_postgres, read={"trino": trino_input}, pretty=True)

    def test_rows_from(self):
        self.validate_identity("""SELECT * FROM ROWS FROM (FUNC1(col1, col2))""")
        self.validate_identity(
            """SELECT * FROM ROWS FROM (FUNC1(col1) AS alias1("col1" TEXT), FUNC2(col2) AS alias2("col2" INT)) WITH ORDINALITY"""
        )
        self.validate_identity(
            """SELECT * FROM table1, ROWS FROM (FUNC1(col1) AS alias1("col1" TEXT)) WITH ORDINALITY AS alias3("col3" INT, "col4" TEXT)"""
        )

    def test_array_length(self):
        self.validate_identity("SELECT ARRAY_LENGTH(ARRAY[1, 2, 3], 1)")

        self.validate_all(
            "ARRAY_LENGTH(arr, 1)",
            read={
                "bigquery": "ARRAY_LENGTH(arr)",
                "duckdb": "ARRAY_LENGTH(arr)",
                "presto": "CARDINALITY(arr)",
                "drill": "REPEATED_COUNT(arr)",
                "teradata": "CARDINALITY(arr)",
                "hive": "SIZE(arr)",
                "spark2": "SIZE(arr)",
                "spark": "SIZE(arr)",
                "databricks": "SIZE(arr)",
            },
            write={
                "duckdb": "ARRAY_LENGTH(arr, 1)",
                "presto": "CARDINALITY(arr)",
                "teradata": "CARDINALITY(arr)",
                "bigquery": "ARRAY_LENGTH(arr)",
                "drill": "REPEATED_COUNT(arr)",
                "clickhouse": "LENGTH(arr)",
                "hive": "SIZE(arr)",
                "spark2": "SIZE(arr)",
                "spark": "SIZE(arr)",
                "databricks": "SIZE(arr)",
            },
        )

        self.validate_all(
            "ARRAY_LENGTH(arr, foo)",
            write={
                "duckdb": "ARRAY_LENGTH(arr, foo)",
                "hive": UnsupportedError,
                "spark2": UnsupportedError,
                "spark": UnsupportedError,
                "databricks": UnsupportedError,
                "presto": UnsupportedError,
                "teradata": UnsupportedError,
                "bigquery": UnsupportedError,
                "drill": UnsupportedError,
                "clickhouse": UnsupportedError,
            },
        )

    def test_xmlelement(self):
        self.validate_identity("SELECT XMLELEMENT(NAME foo)")
        self.validate_identity("SELECT XMLELEMENT(NAME foo, XMLATTRIBUTES('xyz' AS bar))")
        self.validate_identity("SELECT XMLELEMENT(NAME test, XMLATTRIBUTES(a, b)) FROM test")
        self.validate_identity(
            "SELECT XMLELEMENT(NAME foo, XMLATTRIBUTES(CURRENT_DATE AS bar), 'cont', 'ent')"
        )
        self.validate_identity(
            """SELECT XMLELEMENT(NAME "foo$bar", XMLATTRIBUTES('xyz' AS "a&b"))"""
        )
        self.validate_identity(
            "SELECT XMLELEMENT(NAME foo, XMLATTRIBUTES('xyz' AS bar), XMLELEMENT(NAME abc), XMLCOMMENT('test'), XMLELEMENT(NAME xyz))"
        )

    def test_analyze(self):
        self.validate_identity("ANALYZE TBL")
        self.validate_identity("ANALYZE TBL(col1, col2)")
        self.validate_identity("ANALYZE VERBOSE SKIP_LOCKED TBL(col1, col2)")
        self.validate_identity("ANALYZE BUFFER_USAGE_LIMIT 1337 TBL")<|MERGE_RESOLUTION|>--- conflicted
+++ resolved
@@ -842,25 +842,26 @@
         )
 
         self.validate_all(
-<<<<<<< HEAD
+            "SELECT JSON_OBJECT_AGG(k, v) FROM t",
+            write={
+                "postgres": "SELECT JSON_OBJECT_AGG(k, v) FROM t",
+                "duckdb": "SELECT JSON_GROUP_OBJECT(k, v) FROM t",
+            },
+        )
+
+        self.validate_all(
+            "SELECT JSONB_OBJECT_AGG(k, v) FROM t",
+            write={
+                "postgres": "SELECT JSONB_OBJECT_AGG(k, v) FROM t",
+                "duckdb": "SELECT JSON_GROUP_OBJECT(k, v) FROM t",
+            },
+        )
+
+        self.validate_all(
             "SELECT DATE_BIN('30 days', timestamp_col, (SELECT MIN(TIMESTAMP) from table)) FROM table",
             write={
                 "postgres": "SELECT DATE_BIN('30 days', timestamp_col, (SELECT MIN(TIMESTAMP) FROM table)) FROM table",
                 "duckdb": 'SELECT TIME_BUCKET(\'30 days\', timestamp_col, (SELECT MIN(TIMESTAMP) FROM "table")) FROM "table"',
-=======
-            "SELECT JSON_OBJECT_AGG(k, v) FROM t",
-            write={
-                "postgres": "SELECT JSON_OBJECT_AGG(k, v) FROM t",
-                "duckdb": "SELECT JSON_GROUP_OBJECT(k, v) FROM t",
-            },
-        )
-
-        self.validate_all(
-            "SELECT JSONB_OBJECT_AGG(k, v) FROM t",
-            write={
-                "postgres": "SELECT JSONB_OBJECT_AGG(k, v) FROM t",
-                "duckdb": "SELECT JSON_GROUP_OBJECT(k, v) FROM t",
->>>>>>> df75eddf
             },
         )
 
