from tests.dialects.test_dialect import Validator


class TestRedshift(Validator):
    dialect = "redshift"

    def test_redshift(self):
        self.validate_identity("SELECT INTERVAL '5 days'")

        self.validate_all(
<<<<<<< HEAD
            "SELECT SYSDATE",
            write={
                "": "SELECT CURRENT_TIMESTAMP()",
                "postgres": "SELECT CURRENT_TIMESTAMP",
                "redshift": "SELECT SYSDATE",
=======
            "SELECT DATE_PART(minute, timestamp '2023-01-04 04:05:06.789')",
            write={
                "postgres": "SELECT EXTRACT(minute FROM CAST('2023-01-04 04:05:06.789' AS TIMESTAMP))",
                "redshift": "SELECT EXTRACT(minute FROM CAST('2023-01-04 04:05:06.789' AS TIMESTAMP))",
                "snowflake": "SELECT EXTRACT(minute FROM CAST('2023-01-04 04:05:06.789' AS TIMESTAMPNTZ))",
            },
        )
        self.validate_all(
            "SELECT DATE_PART(month, date '20220502')",
            write={
                "postgres": "SELECT EXTRACT(month FROM CAST('20220502' AS DATE))",
                "redshift": "SELECT EXTRACT(month FROM CAST('20220502' AS DATE))",
                "snowflake": "SELECT EXTRACT(month FROM CAST('20220502' AS DATE))",
>>>>>>> ff608335
            },
        )
        self.validate_all("SELECT INTERVAL '5 days'", read={"": "SELECT INTERVAL '5' days"})
        self.validate_all("CONVERT(INTEGER, x)", write={"redshift": "CAST(x AS INTEGER)"})
        self.validate_all(
            "DATEADD('day', ndays, caldate)", write={"redshift": "DATEADD(day, ndays, caldate)"}
        )
        self.validate_all(
            'create table "group" ("col" char(10))',
            write={
                "redshift": 'CREATE TABLE "group" ("col" CHAR(10))',
                "mysql": "CREATE TABLE `group` (`col` CHAR(10))",
            },
        )
        self.validate_all(
            'create table if not exists city_slash_id("city/id" integer not null, state char(2) not null)',
            write={
                "redshift": 'CREATE TABLE IF NOT EXISTS city_slash_id ("city/id" INTEGER NOT NULL, state CHAR(2) NOT NULL)',
                "presto": 'CREATE TABLE IF NOT EXISTS city_slash_id ("city/id" INTEGER NOT NULL, state CHAR(2) NOT NULL)',
            },
        )
        self.validate_all(
            "SELECT ST_AsEWKT(ST_GeomFromEWKT('SRID=4326;POINT(10 20)')::geography)",
            write={
                "redshift": "SELECT ST_ASEWKT(CAST(ST_GEOMFROMEWKT('SRID=4326;POINT(10 20)') AS GEOGRAPHY))",
                "bigquery": "SELECT ST_ASEWKT(CAST(ST_GEOMFROMEWKT('SRID=4326;POINT(10 20)') AS GEOGRAPHY))",
            },
        )
        self.validate_all(
            "SELECT ST_AsEWKT(ST_GeogFromText('LINESTRING(110 40, 2 3, -10 80, -7 9)')::geometry)",
            write={
                "redshift": "SELECT ST_ASEWKT(CAST(ST_GEOGFROMTEXT('LINESTRING(110 40, 2 3, -10 80, -7 9)') AS GEOMETRY))",
            },
        )
        self.validate_all(
            "SELECT 'abc'::BINARY",
            write={
                "redshift": "SELECT CAST('abc' AS VARBYTE)",
            },
        )
        self.validate_all(
            "SELECT 'abc'::CHARACTER",
            write={
                "redshift": "SELECT CAST('abc' AS CHAR)",
            },
        )
        self.validate_all(
            "SELECT * FROM venue WHERE (venuecity, venuestate) IN (('Miami', 'FL'), ('Tampa', 'FL')) ORDER BY venueid",
            write={
                "redshift": "SELECT * FROM venue WHERE (venuecity, venuestate) IN (('Miami', 'FL'), ('Tampa', 'FL')) ORDER BY venueid",
            },
        )
        self.validate_all(
            'SELECT tablename, "column" FROM pg_table_def WHERE "column" LIKE \'%start\\_%\' LIMIT 5',
            write={
                "redshift": 'SELECT tablename, "column" FROM pg_table_def WHERE "column" LIKE \'%start\\_%\' LIMIT 5'
            },
        )
        self.validate_all(
            "SELECT DISTINCT ON (a) a, b FROM x ORDER BY c DESC",
            write={
                "redshift": 'SELECT a, b FROM (SELECT a, b, ROW_NUMBER() OVER (PARTITION BY a ORDER BY c DESC) AS _row_number FROM x) WHERE "_row_number" = 1',
            },
        )
        self.validate_all(
            "DECODE(x, a, b, c, d)",
            write={
                "": "CASE WHEN x = a OR (x IS NULL AND a IS NULL) THEN b WHEN x = c OR (x IS NULL AND c IS NULL) THEN d END",
                "oracle": "CASE WHEN x = a OR (x IS NULL AND a IS NULL) THEN b WHEN x = c OR (x IS NULL AND c IS NULL) THEN d END",
                "redshift": "CASE WHEN x = a OR (x IS NULL AND a IS NULL) THEN b WHEN x = c OR (x IS NULL AND c IS NULL) THEN d END",
                "snowflake": "CASE WHEN x = a OR (x IS NULL AND a IS NULL) THEN b WHEN x = c OR (x IS NULL AND c IS NULL) THEN d END",
                "spark": "CASE WHEN x = a OR (x IS NULL AND a IS NULL) THEN b WHEN x = c OR (x IS NULL AND c IS NULL) THEN d END",
            },
        )
        self.validate_all(
            "NVL(a, b, c, d)",
            write={
                "redshift": "COALESCE(a, b, c, d)",
                "mysql": "COALESCE(a, b, c, d)",
                "postgres": "COALESCE(a, b, c, d)",
            },
        )
        self.validate_all(
            "DATEDIFF('day', a, b)",
            write={
                "redshift": "DATEDIFF(day, a, b)",
                "presto": "DATE_DIFF('day', a, b)",
            },
        )
        self.validate_all(
            "SELECT TOP 1 x FROM y",
            write={
                "redshift": "SELECT x FROM y LIMIT 1",
            },
        )

    def test_identity(self):
        self.validate_identity("CAST('bla' AS SUPER)")
        self.validate_identity("CREATE TABLE real1 (realcol REAL)")
        self.validate_identity("CAST('foo' AS HLLSKETCH)")
        self.validate_identity("SELECT DATEADD(day, 1, 'today')")
        self.validate_identity("'abc' SIMILAR TO '(b|c)%'")
        self.validate_identity(
            "SELECT caldate + INTERVAL '1 second' AS dateplus FROM date WHERE caldate = '12-31-2008'"
        )
        self.validate_identity("CREATE TABLE datetable (start_date DATE, end_date DATE)")
        self.validate_identity(
            "SELECT COUNT(*) FROM event WHERE eventname LIKE '%Ring%' OR eventname LIKE '%Die%'"
        )
        self.validate_identity(
            "CREATE TABLE SOUP (LIKE other_table) DISTKEY(soup1) SORTKEY(soup2) DISTSTYLE ALL"
        )
        self.validate_identity(
            "CREATE TABLE sales (salesid INTEGER NOT NULL) DISTKEY(listid) COMPOUND SORTKEY(listid, sellerid) DISTSTYLE AUTO"
        )
        self.validate_identity(
            "COPY customer FROM 's3://mybucket/customer' IAM_ROLE 'arn:aws:iam::0123456789012:role/MyRedshiftRole'"
        )
        self.validate_identity(
            "UNLOAD ('select * from venue') TO 's3://mybucket/unload/' IAM_ROLE 'arn:aws:iam::0123456789012:role/MyRedshiftRole'"
        )
        self.validate_identity(
            "CREATE TABLE SOUP (SOUP1 VARCHAR(50) NOT NULL ENCODE ZSTD, SOUP2 VARCHAR(70) NULL ENCODE DELTA)"
        )

    def test_values(self):
        self.validate_all(
            "SELECT a, b FROM (VALUES (1, 2)) AS t (a, b)",
            write={
                "redshift": "SELECT a, b FROM (SELECT 1 AS a, 2 AS b) AS t",
            },
        )
        self.validate_all(
            "SELECT a, b FROM (VALUES (1, 2), (3, 4)) AS t (a, b)",
            write={
                "redshift": "SELECT a, b FROM (SELECT 1 AS a, 2 AS b UNION ALL SELECT 3, 4) AS t",
            },
        )
        self.validate_all(
            "SELECT a, b FROM (VALUES (1, 2), (3, 4), (5, 6), (7, 8)) AS t (a, b)",
            write={
                "redshift": "SELECT a, b FROM (SELECT 1 AS a, 2 AS b UNION ALL SELECT 3, 4 UNION ALL SELECT 5, 6 UNION ALL SELECT 7, 8) AS t",
            },
        )
        self.validate_all(
            "INSERT INTO t(a) VALUES (1), (2), (3)",
            write={
                "redshift": "INSERT INTO t (a) VALUES (1), (2), (3)",
            },
        )
        self.validate_all(
            "INSERT INTO t(a, b) SELECT a, b FROM (VALUES (1, 2), (3, 4)) AS t (a, b)",
            write={
                "redshift": "INSERT INTO t (a, b) SELECT a, b FROM (SELECT 1 AS a, 2 AS b UNION ALL SELECT 3, 4) AS t",
            },
        )
        self.validate_all(
            "INSERT INTO t(a, b) VALUES (1, 2), (3, 4)",
            write={
                "redshift": "INSERT INTO t (a, b) VALUES (1, 2), (3, 4)",
            },
        )

    def test_create_table_like(self):
        self.validate_all(
            "CREATE TABLE t1 LIKE t2",
            write={
                "redshift": "CREATE TABLE t1 (LIKE t2)",
            },
        )
        self.validate_all(
            "CREATE TABLE SOUP (LIKE other_table) DISTKEY(soup1) SORTKEY(soup2) DISTSTYLE ALL",
            write={
                "redshift": "CREATE TABLE SOUP (LIKE other_table) DISTKEY(soup1) SORTKEY(soup2) DISTSTYLE ALL",
            },
        )

    def test_rename_table(self):
        self.validate_all(
            "ALTER TABLE db.t1 RENAME TO db.t2",
            write={
                "spark": "ALTER TABLE db.t1 RENAME TO db.t2",
                "redshift": "ALTER TABLE db.t1 RENAME TO t2",
            },
        )

    def test_varchar_max(self):
        self.validate_all(
            "CREATE TABLE TEST (cola VARCHAR(MAX))",
            write={
                "redshift": 'CREATE TABLE "TEST" ("cola" VARCHAR(MAX))',
            },
            identify=True,
        )

    def test_no_schema_binding(self):
        self.validate_all(
            "CREATE OR REPLACE VIEW v1 AS SELECT cola, colb FROM t1 WITH NO SCHEMA BINDING",
            write={
                "redshift": "CREATE OR REPLACE VIEW v1 AS SELECT cola, colb FROM t1 WITH NO SCHEMA BINDING",
            },
        )<|MERGE_RESOLUTION|>--- conflicted
+++ resolved
@@ -8,13 +8,14 @@
         self.validate_identity("SELECT INTERVAL '5 days'")
 
         self.validate_all(
-<<<<<<< HEAD
             "SELECT SYSDATE",
             write={
                 "": "SELECT CURRENT_TIMESTAMP()",
                 "postgres": "SELECT CURRENT_TIMESTAMP",
                 "redshift": "SELECT SYSDATE",
-=======
+            },
+        )
+        self.validate_all(
             "SELECT DATE_PART(minute, timestamp '2023-01-04 04:05:06.789')",
             write={
                 "postgres": "SELECT EXTRACT(minute FROM CAST('2023-01-04 04:05:06.789' AS TIMESTAMP))",
@@ -28,7 +29,6 @@
                 "postgres": "SELECT EXTRACT(month FROM CAST('20220502' AS DATE))",
                 "redshift": "SELECT EXTRACT(month FROM CAST('20220502' AS DATE))",
                 "snowflake": "SELECT EXTRACT(month FROM CAST('20220502' AS DATE))",
->>>>>>> ff608335
             },
         )
         self.validate_all("SELECT INTERVAL '5 days'", read={"": "SELECT INTERVAL '5' days"})
