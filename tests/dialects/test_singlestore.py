--- conflicted
+++ resolved
@@ -440,12 +440,13 @@
             },
         )
         self.validate_all(
-<<<<<<< HEAD
             "SELECT STR_TO_DATE(20190314, '%Y%m%d')",
             read={
                 "": "SELECT DI_TO_DATE(20190314)",
                 "singlestore": "SELECT STR_TO_DATE(20190314, '%Y%m%d')",
-=======
+            },
+        )
+        self.validate_all(
             "SELECT (DATE_FORMAT('2019-03-14 06:04:12', '%Y%m%d') :> INT)",
             read={
                 "singlestore": "SELECT (DATE_FORMAT('2019-03-14 06:04:12', '%Y%m%d') :> INT)",
@@ -457,6 +458,5 @@
             read={
                 "singlestore": "SELECT (DATE_FORMAT('2019-03-14 06:04:12', '%Y%m%d') :> INT)",
                 "": "SELECT TS_OR_DI_TO_DI('2019-03-14 06:04:12')",
->>>>>>> 9b14fffd
             },
         )