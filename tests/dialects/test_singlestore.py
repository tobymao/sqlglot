--- conflicted
+++ resolved
@@ -490,12 +490,13 @@
             },
         )
         self.validate_all(
-<<<<<<< HEAD
             "SELECT DATE_TRUNC('MINUTE', '2016-08-08 12:05:31')",
             read={
                 "bigquery": "SELECT DATETIME_TRUNC('2016-08-08 12:05:31', MINUTE)",
                 "singlestore": "SELECT DATE_TRUNC('MINUTE', '2016-08-08 12:05:31')",
-=======
+            },
+        )
+        self.validate_all(
             "SELECT DATE_SUB('2010-04-02', INTERVAL '1' WEEK)",
             read={
                 "bigquery": "SELECT DATETIME_SUB('2010-04-02', INTERVAL '1' WEEK)",
@@ -507,6 +508,5 @@
             read={
                 "singlestore": "SELECT TIMESTAMPDIFF(QUARTER, '2009-02-13', '2013-09-01')",
                 "": "SELECT DATETIME_DIFF('2013-09-01', '2009-02-13', QUARTER)",
->>>>>>> 8603705a
             },
         )