--- conflicted
+++ resolved
@@ -227,7 +227,6 @@
             },
         )
         self.validate_all(
-<<<<<<< HEAD
             "SELECT JSON_BUILD_ARRAY(id, name) FROM t",
             read={
                 "singlestore": "SELECT JSON_BUILD_ARRAY(id, name) FROM t",
@@ -235,14 +234,13 @@
             },
         )
         self.validate_identity("JSON_BUILD_ARRAY(id, name)").assert_is(exp.JSONArray)
-=======
+        self.validate_all(
             "SELECT BSON_MATCH_ANY_EXISTS('{\"x\":true}', 'x')",
             read={
                 "singlestore": "SELECT BSON_MATCH_ANY_EXISTS('{\"x\":true}', 'x')",
                 "": "SELECT JSONB_EXISTS('{\"x\":true}', 'x')",
             },
         )
->>>>>>> 030a5b5e
         self.validate_all(
             "SELECT JSON_MATCH_ANY_EXISTS('{\"a\":1}', 'a')",
             read={
