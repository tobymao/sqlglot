--- conflicted
+++ resolved
@@ -873,7 +873,6 @@
             "SELECT MATCH(TABLE products2) AGAINST('search term') FROM products2"
         ).expressions[0].assert_is(exp.MatchAgainst)
 
-<<<<<<< HEAD
     def test_show(self):
         self.validate_identity("SHOW AGGREGATES FROM db1")
         self.validate_identity("SHOW AGGREGATES LIKE 'multiply%'")
@@ -915,12 +914,11 @@
         self.validate_identity("SHOW USERS")
         self.validate_identity("SHOW USERS FOR GROUP 'group_name'")
         self.validate_identity("SHOW USERS FOR ROLE 'role_name'")
-=======
+
     def test_truncate(self):
         self.validate_all(
             "TRUNCATE t1; TRUNCATE t2",
             read={
                 "": "TRUNCATE TABLE t1, t2",
             },
-        )
->>>>>>> d131aab6
+        )