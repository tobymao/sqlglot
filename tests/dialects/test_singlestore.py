--- conflicted
+++ resolved
@@ -227,14 +227,13 @@
             },
         )
         self.validate_all(
-<<<<<<< HEAD
             "SELECT JSON_MATCH_ANY_EXISTS('{\"a\":1}', 'a')",
             read={
                 "singlestore": "SELECT JSON_MATCH_ANY_EXISTS('{\"a\":1}', 'a')",
                 "oracle": "SELECT JSON_EXISTS('{\"a\":1}', '$.a')",
             },
         )
-=======
+        self.validate_all(
             "SELECT JSON_BUILD_OBJECT('name', name) FROM t",
             read={
                 "singlestore": "SELECT JSON_BUILD_OBJECT('name', name) FROM t",
@@ -242,7 +241,6 @@
             },
         )
         self.validate_identity("JSON_BUILD_OBJECT('name', name)").assert_is(exp.JSONObject)
->>>>>>> 0198282a
 
     def test_date_parts_functions(self):
         self.validate_identity(
