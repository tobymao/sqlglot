--- conflicted
+++ resolved
@@ -337,17 +337,17 @@
         )
         self.validate_identity("SELECT 'a' REGEXP 'b'", "SELECT 'a' RLIKE 'b'")
         self.validate_all(
-<<<<<<< HEAD
             "SELECT INSTR('ohai', 'i')",
             read={
                 "": "SELECT CONTAINS('ohai', 'i')",
                 "singlestore": "SELECT INSTR('ohai', 'i')",
-=======
+            },
+        )
+        self.validate_all(
             "SELECT REGEXP_MATCH('adog', 'O', 'c')",
             read={
                 # group, position, occurrence parameters are not supported in SingleStore, so they are ignored
                 "": "SELECT REGEXP_EXTRACT_ALL('adog', 'O', 1, 1, 'c', 'gr1')",
                 "singlestore": "SELECT REGEXP_MATCH('adog', 'O', 'c')",
->>>>>>> d920ac38
             },
         )