--- conflicted
+++ resolved
@@ -337,15 +337,14 @@
         )
         self.validate_identity("SELECT 'a' REGEXP 'b'", "SELECT 'a' RLIKE 'b'")
         self.validate_all(
-<<<<<<< HEAD
             "SELECT CHAR(101)", read={"": "SELECT CHR(101)", "singlestore": "SELECT CHAR(101)"}
-=======
+        )
+        self.validate_all(
             "SELECT INSTR('ohai', 'i')",
             read={
                 "": "SELECT CONTAINS('ohai', 'i')",
                 "singlestore": "SELECT INSTR('ohai', 'i')",
             },
->>>>>>> 260c72be
         )
         self.validate_all(
             "SELECT REGEXP_MATCH('adog', 'O', 'c')",
