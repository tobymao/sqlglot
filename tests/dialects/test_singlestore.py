--- conflicted
+++ resolved
@@ -242,7 +242,6 @@
             },
         )
 
-<<<<<<< HEAD
     def test_math_functions(self):
         self.validate_all(
             "SELECT APPROX_COUNT_DISTINCT(asset_id) AS approx_distinct_asset_id FROM acd_assets",
@@ -252,7 +251,7 @@
             },
         )
         self.validate_identity("SELECT APPROX_COUNT_DISTINCT(asset_id1, asset_id2) AS approx_distinct_asset_id FROM acd_assets")
-=======
+
     def test_logical(self):
         self.validate_all(
             "SELECT (TRUE AND (NOT FALSE)) OR ((NOT TRUE) AND FALSE)",
@@ -270,5 +269,4 @@
                 "singlestore": "SELECT 'a' RLIKE 'b'",
             },
         )
-        self.validate_identity("SELECT 'a' REGEXP 'b'", "SELECT 'a' RLIKE 'b'")
->>>>>>> 4992edbb
+        self.validate_identity("SELECT 'a' REGEXP 'b'", "SELECT 'a' RLIKE 'b'")