from sqlglot import parse_one
from sqlglot.optimizer.qualify import qualify
from tests.dialects.test_dialect import Validator


class TestSingleStore(Validator):
    dialect = "singlestore"

    def test_singlestore(self):
        ast = parse_one(
            "SELECT id AS my_id FROM data WHERE my_id = 1 GROUP BY my_id HAVING my_id = 1",
            dialect=self.dialect,
        )
        ast = qualify(ast, dialect=self.dialect, schema={"data": {"id": "INT", "my_id": "INT"}})
        self.assertEqual(
            "SELECT `data`.`id` AS `my_id` FROM `data` AS `data` WHERE `data`.`my_id` = 1 GROUP BY `data`.`my_id` HAVING `data`.`id` = 1",
            ast.sql(dialect=self.dialect),
        )

        self.validate_identity("SELECT 1")
        self.validate_identity("SELECT * FROM `users` ORDER BY ALL")

    def test_byte_strings(self):
        self.validate_identity("SELECT e'text'")
        self.validate_identity("SELECT E'text'", "SELECT e'text'")

    def test_restricted_keywords(self):
        self.validate_identity("SELECT * FROM abs", "SELECT * FROM `abs`")
        self.validate_identity("SELECT * FROM ABS", "SELECT * FROM `ABS`")
        self.validate_identity(
            "SELECT * FROM security_lists_intersect", "SELECT * FROM `security_lists_intersect`"
        )
        self.validate_identity("SELECT * FROM vacuum", "SELECT * FROM `vacuum`")

    def test_time_formatting(self):
        self.validate_identity("SELECT STR_TO_DATE('March 3rd, 2015', '%M %D, %Y')")
        self.validate_identity("SELECT DATE_FORMAT(NOW(), '%Y-%m-%d %h:%i:%s')")
        self.validate_identity(
            "SELECT TO_DATE('03/01/2019', 'MM/DD/YYYY') AS `result`",
        )
        self.validate_identity(
            "SELECT TO_TIMESTAMP('The date and time are 01/01/2018 2:30:15.123456', 'The date and time are MM/DD/YYYY HH12:MI:SS.FF6') AS `result`",
        )
        self.validate_identity(
            "SELECT TO_CHAR('2018-03-01', 'MM/DD')",
        )
        self.validate_identity(
            "SELECT TIME_FORMAT('12:05:47', '%s, %i, %h')",
            "SELECT DATE_FORMAT('12:05:47' :> TIME(6), '%s, %i, %h')",
        )
        self.validate_identity("SELECT DATE('2019-01-01 05:06')")
        self.validate_all(
            "SELECT DATE('2019-01-01 05:06')",
            read={
                "": "SELECT TS_OR_DS_TO_DATE('2019-01-01 05:06')",
                "singlestore": "SELECT DATE('2019-01-01 05:06')",
            },
        )

    def test_cast(self):
        self.validate_all(
            "SELECT 1 :> INT",
            read={
                "": "SELECT CAST(1 AS INT)",
            },
            write={
                "singlestore": "SELECT 1 :> INT",
                "": "SELECT CAST(1 AS INT)",
            },
        )
        self.validate_all(
            "SELECT 1 !:> INT",
            read={
                "": "SELECT TRY_CAST(1 AS INT)",
            },
            write={
                "singlestore": "SELECT 1 !:> INT",
                "": "SELECT TRY_CAST(1 AS INT)",
            },
        )
        self.validate_identity("SELECT '{\"a\" : 1}' :> JSON")
        self.validate_identity("SELECT NOW() !:> TIMESTAMP(6)")
        self.validate_identity("SELECT x :> GEOGRAPHYPOINT")

    def test_unix_functions(self):
        self.validate_identity("SELECT FROM_UNIXTIME(1234567890)")
        self.validate_identity("SELECT FROM_UNIXTIME(1234567890, '%M %D, %Y')")
        self.validate_identity("SELECT UNIX_TIMESTAMP()")
        self.validate_identity("SELECT UNIX_TIMESTAMP('2009-02-13 23:31:30') AS funday")

        self.validate_all(
            "SELECT UNIX_TIMESTAMP('2009-02-13 23:31:30')",
            read={"duckdb": "SELECT EPOCH('2009-02-13 23:31:30')"},
        )
        self.validate_all(
            "SELECT UNIX_TIMESTAMP('2009-02-13 23:31:30')",
            read={"duckdb": "SELECT TIME_STR_TO_UNIX('2009-02-13 23:31:30')"},
        )
        self.validate_all(
            "SELECT UNIX_TIMESTAMP('2009-02-13 23:31:30')",
            read={"": "SELECT TIME_STR_TO_UNIX('2009-02-13 23:31:30')"},
        )
        self.validate_all(
            "SELECT UNIX_TIMESTAMP('2009-02-13 23:31:30')",
            read={"": "SELECT UNIX_SECONDS('2009-02-13 23:31:30')"},
        )

        self.validate_all(
            "SELECT FROM_UNIXTIME(1234567890, '%Y-%m-%d %T')",
            read={"hive": "SELECT FROM_UNIXTIME(1234567890)"},
        )
        self.validate_all(
            "SELECT FROM_UNIXTIME(1234567890) :> TEXT",
            read={"": "SELECT UNIX_TO_TIME_STR(1234567890)"},
        )

    def test_json_extract(self):
        self.validate_identity("SELECT a::b FROM t", "SELECT JSON_EXTRACT_JSON(a, 'b') FROM t")
        self.validate_identity("SELECT a::b FROM t", "SELECT JSON_EXTRACT_JSON(a, 'b') FROM t")
        self.validate_identity("SELECT a::$b FROM t", "SELECT JSON_EXTRACT_STRING(a, 'b') FROM t")
        self.validate_identity("SELECT a::%b FROM t", "SELECT JSON_EXTRACT_DOUBLE(a, 'b') FROM t")
        self.validate_identity(
            "SELECT a::`b`::`2` FROM t",
            "SELECT JSON_EXTRACT_JSON(JSON_EXTRACT_JSON(a, 'b'), '2') FROM t",
        )
        self.validate_identity("SELECT a::2 FROM t", "SELECT JSON_EXTRACT_JSON(a, '2') FROM t")

        self.validate_all(
            "SELECT JSON_EXTRACT_JSON(a, 'b') FROM t",
            read={
                "mysql": "SELECT JSON_EXTRACT(a, '$.b') FROM t",
                "singlestore": "SELECT JSON_EXTRACT_JSON(a, 'b') FROM t",
            },
            write={"mysql": "SELECT JSON_EXTRACT(a, '$.b') FROM t"},
        )
        self.validate_all(
            "SELECT JSON_EXTRACT_STRING(a, 'b') FROM t",
            write={"": "SELECT JSON_EXTRACT_SCALAR(a, '$.b', STRING) FROM t"},
        )
        self.validate_all(
            "SELECT JSON_EXTRACT_DOUBLE(a, 'b') FROM t",
            write={"": "SELECT JSON_EXTRACT_SCALAR(a, '$.b', DOUBLE) FROM t"},
        )
        self.validate_all(
            "SELECT JSON_EXTRACT_BIGINT(a, 'b') FROM t",
            write={"": "SELECT JSON_EXTRACT_SCALAR(a, '$.b', BIGINT) FROM t"},
        )
        self.validate_all(
            "SELECT JSON_EXTRACT_BIGINT(a, 'b') FROM t",
            write={"": "SELECT JSON_EXTRACT_SCALAR(a, '$.b', BIGINT) FROM t"},
        )
        self.validate_all(
            "SELECT JSON_EXTRACT_JSON(a, 'b', '2') FROM t",
            read={
                "mysql": "SELECT JSON_EXTRACT(a, '$.b[2]') FROM t",
                "singlestore": "SELECT JSON_EXTRACT_JSON(a, 'b', '2') FROM t",
            },
            write={"mysql": "SELECT JSON_EXTRACT(a, '$.b[2]') FROM t"},
        )
        self.validate_all(
            "SELECT JSON_EXTRACT_STRING(a, 'b', 2) FROM t",
            write={"": "SELECT JSON_EXTRACT_SCALAR(a, '$.b[2]', STRING) FROM t"},
        )

        self.validate_all(
            "SELECT BSON_EXTRACT_BSON(a, 'b') FROM t",
            read={
                "mysql": "SELECT JSONB_EXTRACT(a, 'b') FROM t",
                "singlestore": "SELECT BSON_EXTRACT_BSON(a, 'b') FROM t",
            },
            write={"mysql": "SELECT JSONB_EXTRACT(a, '$.b') FROM t"},
        )
        self.validate_all(
            "SELECT BSON_EXTRACT_STRING(a, 'b') FROM t",
            write={"": "SELECT JSONB_EXTRACT_SCALAR(a, '$.b', STRING) FROM t"},
        )
        self.validate_all(
            "SELECT BSON_EXTRACT_DOUBLE(a, 'b') FROM t",
            write={"": "SELECT JSONB_EXTRACT_SCALAR(a, '$.b', DOUBLE) FROM t"},
        )
        self.validate_all(
            "SELECT BSON_EXTRACT_BIGINT(a, 'b') FROM t",
            write={"": "SELECT JSONB_EXTRACT_SCALAR(a, '$.b', BIGINT) FROM t"},
        )
        self.validate_all(
            "SELECT BSON_EXTRACT_BIGINT(a, 'b') FROM t",
            write={"": "SELECT JSONB_EXTRACT_SCALAR(a, '$.b', BIGINT) FROM t"},
        )
        self.validate_all(
            "SELECT BSON_EXTRACT_BSON(a, 'b', 2) FROM t",
            write={"": "SELECT JSONB_EXTRACT(a, '$.b[2]') FROM t"},
        )
        self.validate_all(
            "SELECT BSON_EXTRACT_STRING(a, 'b', 2) FROM t",
            write={"": "SELECT JSONB_EXTRACT_SCALAR(a, '$.b[2]', STRING) FROM t"},
        )
        self.validate_all(
            'SELECT JSON_EXTRACT_STRING(\'{"item": "shoes", "price": "49.95"}\', \'price\') :> DECIMAL(4, 2)',
            read={
                "mysql": 'SELECT JSON_VALUE(\'{"item": "shoes", "price": "49.95"}\', \'$.price\' RETURNING DECIMAL(4, 2))'
            },
        )

    def test_json(self):
        self.validate_identity("SELECT JSON_ARRAY_CONTAINS_STRING('[\"a\", \"b\"]', 'b')")
        self.validate_identity("SELECT JSON_ARRAY_CONTAINS_DOUBLE('[1, 2]', 1)")
        self.validate_identity('SELECT JSON_ARRAY_CONTAINS_JSON(\'["{"a": 1}"]\', \'{"a":   1}\')')
        self.validate_all(
            "SELECT JSON_ARRAY_CONTAINS_JSON('[\"a\"]', TO_JSON('a'))",
            read={
                "mysql": "SELECT 'a' MEMBER OF ('[\"a\"]')",
                "singlestore": "SELECT JSON_ARRAY_CONTAINS_JSON('[\"a\"]', TO_JSON('a'))",
            },
        )
        self.validate_all(
            'SELECT JSON_PRETTY(\'["G","alpha","20",10]\')',
            read={
                "singlestore": 'SELECT JSON_PRETTY(\'["G","alpha","20",10]\')',
                "": 'SELECT JSON_FORMAT(\'["G","alpha","20",10]\')',
            },
        )

    def test_date_parts_functions(self):
        self.validate_identity(
            "SELECT DAYNAME('2014-04-18')", "SELECT DATE_FORMAT('2014-04-18', '%W')"
        )
        self.validate_identity(
            "SELECT HOUR('2009-02-13 23:31:30')",
            "SELECT DATE_FORMAT('2009-02-13 23:31:30' :> TIME(6), '%k') :> INT",
        )
        self.validate_identity(
            "SELECT MICROSECOND('2009-02-13 23:31:30.123456')",
            "SELECT DATE_FORMAT('2009-02-13 23:31:30.123456' :> TIME(6), '%f') :> INT",
        )
        self.validate_identity(
            "SELECT SECOND('2009-02-13 23:31:30.123456')",
            "SELECT DATE_FORMAT('2009-02-13 23:31:30.123456' :> TIME(6), '%s') :> INT",
        )
        self.validate_identity(
            "SELECT MONTHNAME('2014-04-18')", "SELECT DATE_FORMAT('2014-04-18', '%M')"
        )
        self.validate_identity(
            "SELECT WEEKDAY('2014-04-18')", "SELECT (DAYOFWEEK('2014-04-18') + 5) % 7"
        )
        self.validate_identity(
            "SELECT MINUTE('2009-02-13 23:31:30.123456')",
            "SELECT DATE_FORMAT('2009-02-13 23:31:30.123456' :> TIME(6), '%i') :> INT",
        )
        self.validate_all(
            "SELECT ((DAYOFWEEK('2014-04-18') % 7) + 1)",
            read={
                "singlestore": "SELECT ((DAYOFWEEK('2014-04-18') % 7) + 1)",
                "": "SELECT DAYOFWEEK_ISO('2014-04-18')",
            },
        )
        self.validate_all(
            "SELECT DAY('2014-04-18')",
            read={
                "singlestore": "SELECT DAY('2014-04-18')",
                "": "SELECT DAY_OF_MONTH('2014-04-18')",
            },
        )

    def test_math_functions(self):
        self.validate_all(
            "SELECT APPROX_COUNT_DISTINCT(asset_id) AS approx_distinct_asset_id FROM acd_assets",
            read={
                "singlestore": "SELECT APPROX_COUNT_DISTINCT(asset_id) AS approx_distinct_asset_id FROM acd_assets",
                "": "SELECT HLL(asset_id) AS approx_distinct_asset_id FROM acd_assets",
            },
        )
        self.validate_identity(
            "SELECT APPROX_COUNT_DISTINCT(asset_id1, asset_id2) AS approx_distinct_asset_id FROM acd_assets"
        )
        self.validate_all(
            "SELECT APPROX_COUNT_DISTINCT(asset_id) AS approx_distinct_asset_id FROM acd_assets",
            read={
                "singlestore": "SELECT APPROX_COUNT_DISTINCT(asset_id) AS approx_distinct_asset_id FROM acd_assets",
                "": "SELECT APPROX_DISTINCT(asset_id) AS approx_distinct_asset_id FROM acd_assets",
            },
        )
        self.validate_all(
            "SELECT SUM(CASE WHEN age > 18 THEN 1 ELSE 0 END) FROM `users`",
            read={
                "singlestore": "SELECT SUM(CASE WHEN age > 18 THEN 1 ELSE 0 END) FROM `users`",
                "": "SELECT COUNT_IF(age > 18) FROM users",
            },
        )
        self.validate_all(
            "SELECT MAX(ABS(age > 18)) FROM `users`",
            read={
                "singlestore": "SELECT MAX(ABS(age > 18)) FROM `users`",
                "": "SELECT LOGICAL_OR(age > 18) FROM users",
            },
        )
        self.validate_all(
            "SELECT MIN(ABS(age > 18)) FROM `users`",
            read={
                "singlestore": "SELECT MIN(ABS(age > 18)) FROM `users`",
                "": "SELECT LOGICAL_AND(age > 18) FROM users",
            },
        )
        self.validate_identity(
            "SELECT `class`, student_id, test1, APPROX_PERCENTILE(test1, 0.3) OVER (PARTITION BY `class`) AS percentile FROM test_scores"
        )
        self.validate_identity(
            "SELECT `class`, student_id, test1, APPROX_PERCENTILE(test1, 0.3, 0.4) OVER (PARTITION BY `class`) AS percentile FROM test_scores"
        )
        self.validate_all(
            "SELECT APPROX_PERCENTILE(test1, 0.3) FROM test_scores",
            read={
                "singlestore": "SELECT APPROX_PERCENTILE(test1, 0.3) FROM test_scores",
                # accuracy parameter is not supported in SingleStore, so it is ignored
                "": "SELECT APPROX_QUANTILE(test1, 0.3, 0.4) FROM test_scores",
            },
        )
        self.validate_all(
            "SELECT VAR_SAMP(yearly_total) FROM player_scores",
            read={
                "singlestore": "SELECT VAR_SAMP(yearly_total) FROM player_scores",
                "": "SELECT VARIANCE(yearly_total) FROM player_scores",
            },
            write={
                "": "SELECT VARIANCE(yearly_total) FROM player_scores",
            },
        )
        self.validate_all(
            "SELECT VAR_POP(yearly_total) FROM player_scores",
            read={
                "singlestore": "SELECT VARIANCE(yearly_total) FROM player_scores",
                "": "SELECT VARIANCE_POP(yearly_total) FROM player_scores",
            },
            write={
                "": "SELECT VARIANCE_POP(yearly_total) FROM player_scores",
            },
        )

    def test_logical(self):
        self.validate_all(
            "SELECT (TRUE AND (NOT FALSE)) OR ((NOT TRUE) AND FALSE)",
            read={
                "mysql": "SELECT TRUE XOR FALSE",
                "singlestore": "SELECT (TRUE AND (NOT FALSE)) OR ((NOT TRUE) AND FALSE)",
            },
        )

    def test_string_functions(self):
        self.validate_all(
            "SELECT 'a' RLIKE 'b'",
            read={
                "bigquery": "SELECT REGEXP_CONTAINS('a', 'b')",
                "singlestore": "SELECT 'a' RLIKE 'b'",
            },
        )
        self.validate_identity("SELECT 'a' REGEXP 'b'", "SELECT 'a' RLIKE 'b'")
        self.validate_all(
            "SELECT LPAD('', LENGTH('a') * 3, 'a')",
            read={
                "": "SELECT REPEAT('a', 3)",
                "singlestore": "SELECT LPAD('', LENGTH('a') * 3, 'a')",
            },
        )
        self.validate_all(
            "SELECT REGEXP_SUBSTR('adog', 'O', 1, 1, 'c')",
            read={
                # group parameter is not supported in SingleStore, so it is ignored
                "": "SELECT REGEXP_EXTRACT('adog', 'O', 1, 1, 'c', 'gr1')",
                "singlestore": "SELECT REGEXP_SUBSTR('adog', 'O', 1, 1, 'c')",
            },
        )
        self.validate_all(
            "SELECT ('a' RLIKE '^[\x00-\x7f]*$')",
            read={"singlestore": "SELECT ('a' RLIKE '^[\x00-\x7f]*$')", "": "SELECT IS_ASCII('a')"},
        )
        self.validate_all(
            "SELECT UNHEX(MD5('data'))",
            read={
                "singlestore": "SELECT UNHEX(MD5('data'))",
                "": "SELECT MD5_DIGEST('data')",
            },
        )
        self.validate_all(
            "SELECT CHAR(101)", read={"": "SELECT CHR(101)", "singlestore": "SELECT CHAR(101)"}
        )
        self.validate_all(
            "SELECT INSTR('ohai', 'i')",
            read={
                "": "SELECT CONTAINS('ohai', 'i')",
                "singlestore": "SELECT INSTR('ohai', 'i')",
            },
        )
        self.validate_all(
            "SELECT REGEXP_MATCH('adog', 'O', 'c')",
            read={
                # group, position, occurrence parameters are not supported in SingleStore, so they are ignored
                "": "SELECT REGEXP_EXTRACT_ALL('adog', 'O', 1, 1, 'c', 'gr1')",
                "singlestore": "SELECT REGEXP_MATCH('adog', 'O', 'c')",
            },
        )
        self.validate_all(
            "SELECT REGEXP_SUBSTR('adog', 'O', 1, 1, 'c')",
            read={
                # group parameter is not supported in SingleStore, so it is ignored
                "": "SELECT REGEXP_EXTRACT('adog', 'O', 1, 1, 'c', 'gr1')",
                "singlestore": "SELECT REGEXP_SUBSTR('adog', 'O', 1, 1, 'c')",
            },
        )
        self.validate_all(
            "SELECT REGEXP_INSTR('abcd', CONCAT('^', 'ab'))",
            read={
                "": "SELECT STARTS_WITH('abcd', 'ab')",
                "singlestore": "SELECT REGEXP_INSTR('abcd', CONCAT('^', 'ab'))",
            },
        )
        self.validate_all(
            "SELECT CONV('f', 16, 10)",
            read={
                "redshift": "SELECT STRTOL('f',16)",
                "singlestore": "SELECT CONV('f', 16, 10)",
            },
        )

    def test_reduce_functions(self):
        self.validate_all(
            "SELECT REDUCE(0, JSON_TO_ARRAY('[1,2,3,4]'), REDUCE_ACC() + REDUCE_VALUE()) AS `Result`",
            read={
                # finish argument is not supported in SingleStore, so it is ignored
                "": "SELECT REDUCE(JSON_TO_ARRAY('[1,2,3,4]'), 0, REDUCE_ACC() + REDUCE_VALUE(), REDUCE_ACC() + REDUCE_VALUE()) AS Result",
                "singlestore": "SELECT REDUCE(0, JSON_TO_ARRAY('[1,2,3,4]'), REDUCE_ACC() + REDUCE_VALUE()) AS `Result`",
            },
        )

    def test_time_functions(self):
        self.validate_all(
            "SELECT TIME_BUCKET('1d', '2019-03-14 06:04:12', '2019-03-13 03:00:00')",
            read={
                # unit and zone parameters are not supported in SingleStore, so they are ignored
                "": "SELECT DATE_BIN('1d', '2019-03-14 06:04:12', DAY, 'UTC', '2019-03-13 03:00:00')",
                "singlestore": "SELECT TIME_BUCKET('1d', '2019-03-14 06:04:12', '2019-03-13 03:00:00')",
            },
        )
        self.validate_all(
            "SELECT '2019-03-14 06:04:12' :> DATE",
            read={
                "": "SELECT TIME_STR_TO_DATE('2019-03-14 06:04:12')",
                "singlestore": "SELECT '2019-03-14 06:04:12' :> DATE",
            },
        )
        self.validate_all(
            "SELECT CONVERT_TZ(NOW() :> TIMESTAMP, 'GMT', 'UTC')",
            read={
                "spark2": "SELECT TO_UTC_TIMESTAMP(NOW(), 'GMT')",
                "singlestore": "SELECT CONVERT_TZ(NOW() :> TIMESTAMP, 'GMT', 'UTC')",
            },
        )
        self.validate_all(
            "SELECT STR_TO_DATE(20190314, '%Y%m%d')",
            read={
                "": "SELECT DI_TO_DATE(20190314)",
                "singlestore": "SELECT STR_TO_DATE(20190314, '%Y%m%d')",
            },
        )
        self.validate_all(
            "SELECT (DATE_FORMAT('2019-03-14 06:04:12', '%Y%m%d') :> INT)",
            read={
                "singlestore": "SELECT (DATE_FORMAT('2019-03-14 06:04:12', '%Y%m%d') :> INT)",
                "": "SELECT DATE_TO_DI('2019-03-14 06:04:12')",
            },
        )
        self.validate_all(
            "SELECT (DATE_FORMAT('2019-03-14 06:04:12', '%Y%m%d') :> INT)",
            read={
                "singlestore": "SELECT (DATE_FORMAT('2019-03-14 06:04:12', '%Y%m%d') :> INT)",
                "": "SELECT TS_OR_DI_TO_DI('2019-03-14 06:04:12')",
            },
        )
        self.validate_all(
            "SELECT '2019-03-14 06:04:12' :> TIME",
            read={
                # zone parameter is not supported in SingleStore, so it is ignored
                "bigquery": "SELECT TIME('2019-03-14 06:04:12', 'GMT')",
                "singlestore": "SELECT '2019-03-14 06:04:12' :> TIME",
            },
        )
        self.validate_all(
            "SELECT DATE_ADD(NOW(), INTERVAL '1' MONTH)",
            read={
                "bigquery": "SELECT DATETIME_ADD(NOW(), INTERVAL 1 MONTH)",
                "singlestore": "SELECT DATE_ADD(NOW(), INTERVAL '1' MONTH)",
            },
        )
        self.validate_all(
            "SELECT DATE_TRUNC('MINUTE', '2016-08-08 12:05:31')",
            read={
                "bigquery": "SELECT DATETIME_TRUNC('2016-08-08 12:05:31', MINUTE)",
                "singlestore": "SELECT DATE_TRUNC('MINUTE', '2016-08-08 12:05:31')",
            },
        )
        self.validate_all(
            "SELECT DATE_SUB('2010-04-02', INTERVAL '1' WEEK)",
            read={
                "bigquery": "SELECT DATETIME_SUB('2010-04-02', INTERVAL '1' WEEK)",
                "singlestore": "SELECT DATE_SUB('2010-04-02', INTERVAL '1' WEEK)",
            },
        )
        self.validate_all(
            "SELECT TIMESTAMPDIFF(QUARTER, '2009-02-13', '2013-09-01')",
            read={
                "singlestore": "SELECT TIMESTAMPDIFF(QUARTER, '2009-02-13', '2013-09-01')",
                "": "SELECT DATETIME_DIFF('2013-09-01', '2009-02-13', QUARTER)",
            },
        )
<<<<<<< HEAD
        self.validate_all(
            "SELECT TIMESTAMPDIFF(QUARTER, '2009-02-13', '2013-09-01')",
            read={
                "singlestore": "SELECT TIMESTAMPDIFF(QUARTER, '2009-02-13', '2013-09-01')",
                "bigquery": "SELECT DATE_DIFF('2013-09-01', '2009-02-13', QUARTER)",
                "duckdb": "SELECT DATE_DIFF('QUARTER', '2009-02-13', '2013-09-01')",
            },
        )
        self.validate_all(
            "SELECT DATEDIFF(DATE('2013-09-01'), DATE('2009-02-13'))",
            read={
                "hive": "SELECT DATEDIFF('2013-09-01', '2009-02-13')",
                "singlestore": "SELECT DATEDIFF(DATE('2013-09-01'), DATE('2009-02-13'))",
=======

    def test_types(self):
        self.validate_all(
            "CREATE TABLE testTypes (a DECIMAL(10, 20))",
            read={
                "singlestore": "CREATE TABLE testTypes (a DECIMAL(10, 20))",
                "bigquery": "CREATE TABLE testTypes (a BIGDECIMAL(10, 20))",
            },
        )
        self.validate_all(
            "CREATE TABLE testTypes (a BOOLEAN)",
            read={
                "singlestore": "CREATE TABLE testTypes (a BOOLEAN)",
                "tsql": "CREATE TABLE testTypes (a BIT)",
            },
        )
        self.validate_all(
            "CREATE TABLE testTypes (a DATE)",
            read={
                "singlestore": "CREATE TABLE testTypes (a DATE)",
                "clickhouse": "CREATE TABLE testTypes (a DATE32)",
            },
        )
        self.validate_all(
            "CREATE TABLE testTypes (a DATETIME)",
            read={
                "singlestore": "CREATE TABLE testTypes (a DATETIME)",
                "clickhouse": "CREATE TABLE testTypes (a DATETIME64)",
            },
        )
        self.validate_all(
            "CREATE TABLE testTypes (a DECIMAL(9, 3))",
            read={
                "singlestore": "CREATE TABLE testTypes (a DECIMAL(9, 3))",
                "clickhouse": "CREATE TABLE testTypes (a DECIMAL32(3))",
            },
        )
        self.validate_all(
            "CREATE TABLE testTypes (a DECIMAL(18, 3))",
            read={
                "singlestore": "CREATE TABLE testTypes (a DECIMAL(18, 3))",
                "clickhouse": "CREATE TABLE testTypes (a DECIMAL64(3))",
            },
        )
        self.validate_all(
            "CREATE TABLE testTypes (a DECIMAL(38, 3))",
            read={
                "singlestore": "CREATE TABLE testTypes (a DECIMAL(38, 3))",
                "clickhouse": "CREATE TABLE testTypes (a DECIMAL128(3))",
            },
        )
        self.validate_all(
            "CREATE TABLE testTypes (a DECIMAL(65, 3))",
            read={
                "singlestore": "CREATE TABLE testTypes (a DECIMAL(65, 3))",
                "clickhouse": "CREATE TABLE testTypes (a DECIMAL256(3))",
            },
        )
        self.validate_all(
            "CREATE TABLE testTypes (a ENUM('a'))",
            read={
                "singlestore": "CREATE TABLE testTypes (a ENUM('a'))",
                "clickhouse": "CREATE TABLE testTypes (a ENUM8('a'))",
            },
        )
        self.validate_all(
            "CREATE TABLE testTypes (a ENUM('a'))",
            read={
                "singlestore": "CREATE TABLE testTypes (a ENUM('a'))",
                "clickhouse": "CREATE TABLE testTypes (a ENUM16('a'))",
            },
        )
        self.validate_all(
            "CREATE TABLE testTypes (a TEXT(2))",
            read={
                "singlestore": "CREATE TABLE testTypes (a TEXT(2))",
                "clickhouse": "CREATE TABLE testTypes (a FIXEDSTRING(2))",
            },
        )
        self.validate_all(
            "CREATE TABLE testTypes (a GEOGRAPHY)",
            read={
                "singlestore": "CREATE TABLE testTypes (a GEOGRAPHY)",
                "snowflake": "CREATE TABLE testTypes (a GEOMETRY)",
            },
        )
        self.validate_all(
            "CREATE TABLE testTypes (a GEOGRAPHYPOINT)",
            read={
                "singlestore": "CREATE TABLE testTypes (a GEOGRAPHYPOINT)",
                "clickhouse": "CREATE TABLE testTypes (a POINT)",
            },
        )
        self.validate_all(
            "CREATE TABLE testTypes (a GEOGRAPHY)",
            read={
                "singlestore": "CREATE TABLE testTypes (a GEOGRAPHY)",
                "clickhouse": "CREATE TABLE testTypes (a RING)",
            },
        )
        self.validate_all(
            "CREATE TABLE testTypes (a GEOGRAPHY)",
            read={
                "singlestore": "CREATE TABLE testTypes (a GEOGRAPHY)",
                "clickhouse": "CREATE TABLE testTypes (a LINESTRING)",
            },
        )
        self.validate_all(
            "CREATE TABLE testTypes (a GEOGRAPHY)",
            read={
                "singlestore": "CREATE TABLE testTypes (a GEOGRAPHY)",
                "clickhouse": "CREATE TABLE testTypes (a POLYGON)",
            },
        )
        self.validate_all(
            "CREATE TABLE testTypes (a GEOGRAPHY)",
            read={
                "singlestore": "CREATE TABLE testTypes (a GEOGRAPHY)",
                "clickhouse": "CREATE TABLE testTypes (a MULTIPOLYGON)",
            },
        )
        self.validate_all(
            "CREATE TABLE testTypes (a BSON)",
            read={
                "singlestore": "CREATE TABLE testTypes (a BSON)",
                "postgres": "CREATE TABLE testTypes (a JSONB)",
            },
        )
        self.validate_identity("CREATE TABLE testTypes (a TIMESTAMP(6))")
        self.validate_all(
            "CREATE TABLE testTypes (a TIMESTAMP)",
            read={
                "singlestore": "CREATE TABLE testTypes (a TIMESTAMP)",
                "duckdb": "CREATE TABLE testTypes (a TIMESTAMP_S)",
            },
        )
        self.validate_all(
            "CREATE TABLE testTypes (a TIMESTAMP(6))",
            read={
                "singlestore": "CREATE TABLE testTypes (a TIMESTAMP(6))",
                "duckdb": "CREATE TABLE testTypes (a TIMESTAMP_MS)",
            },
        )
        self.validate_all(
            "CREATE TABLE testTypes (a BLOB)",
            read={
                "singlestore": "CREATE TABLE testTypes (a BLOB)",
                "": "CREATE TABLE testTypes (a VARBINARY)",
>>>>>>> 7f5079a1
            },
        )<|MERGE_RESOLUTION|>--- conflicted
+++ resolved
@@ -510,7 +510,6 @@
                 "": "SELECT DATETIME_DIFF('2013-09-01', '2009-02-13', QUARTER)",
             },
         )
-<<<<<<< HEAD
         self.validate_all(
             "SELECT TIMESTAMPDIFF(QUARTER, '2009-02-13', '2013-09-01')",
             read={
@@ -524,7 +523,6 @@
             read={
                 "hive": "SELECT DATEDIFF('2013-09-01', '2009-02-13')",
                 "singlestore": "SELECT DATEDIFF(DATE('2013-09-01'), DATE('2009-02-13'))",
-=======
 
     def test_types(self):
         self.validate_all(
@@ -673,6 +671,5 @@
             read={
                 "singlestore": "CREATE TABLE testTypes (a BLOB)",
                 "": "CREATE TABLE testTypes (a VARBINARY)",
->>>>>>> 7f5079a1
             },
         )