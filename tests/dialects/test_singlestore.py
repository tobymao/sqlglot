from sqlglot import parse_one
from sqlglot.optimizer.qualify import qualify
from tests.dialects.test_dialect import Validator


class TestSingleStore(Validator):
    dialect = "singlestore"

    def test_singlestore(self):
        ast = parse_one(
            "SELECT id AS my_id FROM data WHERE my_id = 1 GROUP BY my_id HAVING my_id = 1",
            dialect=self.dialect,
        )
        ast = qualify(ast, dialect=self.dialect, schema={"data": {"id": "INT", "my_id": "INT"}})
        self.assertEqual(
            "SELECT `data`.`id` AS `my_id` FROM `data` AS `data` WHERE `data`.`my_id` = 1 GROUP BY `data`.`my_id` HAVING `data`.`id` = 1",
            ast.sql(dialect=self.dialect),
        )

        self.validate_identity("SELECT 1")
        self.validate_identity("SELECT * FROM `users` ORDER BY ALL")

    def test_byte_strings(self):
        self.validate_identity("SELECT e'text'")
        self.validate_identity("SELECT E'text'", "SELECT e'text'")

    def test_restricted_keywords(self):
        self.validate_identity("SELECT * FROM abs", "SELECT * FROM `abs`")
        self.validate_identity("SELECT * FROM ABS", "SELECT * FROM `ABS`")
        self.validate_identity(
            "SELECT * FROM security_lists_intersect", "SELECT * FROM `security_lists_intersect`"
        )
        self.validate_identity("SELECT * FROM vacuum", "SELECT * FROM `vacuum`")

    def test_time_formatting(self):
        self.validate_identity("SELECT STR_TO_DATE('March 3rd, 2015', '%M %D, %Y')")
        self.validate_identity("SELECT DATE_FORMAT(NOW(), '%Y-%m-%d %h:%i:%s')")
        self.validate_identity(
            "SELECT TO_DATE('03/01/2019', 'MM/DD/YYYY') AS `result`",
        )
        self.validate_identity(
            "SELECT TO_TIMESTAMP('The date and time are 01/01/2018 2:30:15.123456', 'The date and time are MM/DD/YYYY HH12:MI:SS.FF6') AS `result`",
        )
        self.validate_identity(
            "SELECT TO_CHAR('2018-03-01', 'MM/DD')",
        )
        self.validate_identity(
            "SELECT TIME_FORMAT('12:05:47', '%s, %i, %h')",
            "SELECT DATE_FORMAT('12:05:47' :> TIME(6), '%s, %i, %h')",
        )
        self.validate_identity("SELECT DATE('2019-01-01 05:06')")
        self.validate_all(
            "SELECT DATE('2019-01-01 05:06')",
            read={
                "": "SELECT TS_OR_DS_TO_DATE('2019-01-01 05:06')",
                "singlestore": "SELECT DATE('2019-01-01 05:06')",
            },
        )

    def test_cast(self):
        self.validate_all(
            "SELECT 1 :> INT",
            read={
                "": "SELECT CAST(1 AS INT)",
            },
            write={
                "singlestore": "SELECT 1 :> INT",
                "": "SELECT CAST(1 AS INT)",
            },
        )
        self.validate_all(
            "SELECT 1 !:> INT",
            read={
                "": "SELECT TRY_CAST(1 AS INT)",
            },
            write={
                "singlestore": "SELECT 1 !:> INT",
                "": "SELECT TRY_CAST(1 AS INT)",
            },
        )
        self.validate_identity("SELECT '{\"a\" : 1}' :> JSON")
        self.validate_identity("SELECT NOW() !:> TIMESTAMP(6)")
        self.validate_identity("SELECT x :> GEOGRAPHYPOINT")

    def test_unix_functions(self):
        self.validate_identity("SELECT FROM_UNIXTIME(1234567890)")
        self.validate_identity("SELECT FROM_UNIXTIME(1234567890, '%M %D, %Y')")
        self.validate_identity("SELECT UNIX_TIMESTAMP()")
        self.validate_identity("SELECT UNIX_TIMESTAMP('2009-02-13 23:31:30') AS funday")

        self.validate_all(
            "SELECT UNIX_TIMESTAMP('2009-02-13 23:31:30')",
            read={"duckdb": "SELECT EPOCH('2009-02-13 23:31:30')"},
        )
        self.validate_all(
            "SELECT UNIX_TIMESTAMP('2009-02-13 23:31:30')",
            read={"duckdb": "SELECT TIME_STR_TO_UNIX('2009-02-13 23:31:30')"},
        )
        self.validate_all(
            "SELECT UNIX_TIMESTAMP('2009-02-13 23:31:30')",
            read={"": "SELECT TIME_STR_TO_UNIX('2009-02-13 23:31:30')"},
        )
        self.validate_all(
            "SELECT UNIX_TIMESTAMP('2009-02-13 23:31:30')",
            read={"": "SELECT UNIX_SECONDS('2009-02-13 23:31:30')"},
        )

        self.validate_all(
            "SELECT FROM_UNIXTIME(1234567890, '%Y-%m-%d %T')",
            read={"hive": "SELECT FROM_UNIXTIME(1234567890)"},
        )
        self.validate_all(
            "SELECT FROM_UNIXTIME(1234567890) :> TEXT",
            read={"": "SELECT UNIX_TO_TIME_STR(1234567890)"},
        )

    def test_json_extract(self):
        self.validate_identity("SELECT a::b FROM t", "SELECT JSON_EXTRACT_JSON(a, 'b') FROM t")
        self.validate_identity("SELECT a::b FROM t", "SELECT JSON_EXTRACT_JSON(a, 'b') FROM t")
        self.validate_identity("SELECT a::$b FROM t", "SELECT JSON_EXTRACT_STRING(a, 'b') FROM t")
        self.validate_identity("SELECT a::%b FROM t", "SELECT JSON_EXTRACT_DOUBLE(a, 'b') FROM t")
        self.validate_identity(
            "SELECT a::`b`::`2` FROM t",
            "SELECT JSON_EXTRACT_JSON(JSON_EXTRACT_JSON(a, 'b'), '2') FROM t",
        )
        self.validate_identity("SELECT a::2 FROM t", "SELECT JSON_EXTRACT_JSON(a, '2') FROM t")

        self.validate_all(
            "SELECT JSON_EXTRACT_JSON(a, 'b') FROM t",
            read={
                "mysql": "SELECT JSON_EXTRACT(a, '$.b') FROM t",
                "singlestore": "SELECT JSON_EXTRACT_JSON(a, 'b') FROM t",
            },
            write={"mysql": "SELECT JSON_EXTRACT(a, '$.b') FROM t"},
        )
        self.validate_all(
            "SELECT JSON_EXTRACT_STRING(a, 'b') FROM t",
            write={"": "SELECT JSON_EXTRACT_SCALAR(a, '$.b', STRING) FROM t"},
        )
        self.validate_all(
            "SELECT JSON_EXTRACT_DOUBLE(a, 'b') FROM t",
            write={"": "SELECT JSON_EXTRACT_SCALAR(a, '$.b', DOUBLE) FROM t"},
        )
        self.validate_all(
            "SELECT JSON_EXTRACT_BIGINT(a, 'b') FROM t",
            write={"": "SELECT JSON_EXTRACT_SCALAR(a, '$.b', BIGINT) FROM t"},
        )
        self.validate_all(
            "SELECT JSON_EXTRACT_BIGINT(a, 'b') FROM t",
            write={"": "SELECT JSON_EXTRACT_SCALAR(a, '$.b', BIGINT) FROM t"},
        )
        self.validate_all(
            "SELECT JSON_EXTRACT_JSON(a, 'b', '2') FROM t",
            read={
                "mysql": "SELECT JSON_EXTRACT(a, '$.b[2]') FROM t",
                "singlestore": "SELECT JSON_EXTRACT_JSON(a, 'b', '2') FROM t",
            },
            write={"mysql": "SELECT JSON_EXTRACT(a, '$.b[2]') FROM t"},
        )
        self.validate_all(
            "SELECT JSON_EXTRACT_STRING(a, 'b', 2) FROM t",
            write={"": "SELECT JSON_EXTRACT_SCALAR(a, '$.b[2]', STRING) FROM t"},
        )

        self.validate_all(
            "SELECT BSON_EXTRACT_BSON(a, 'b') FROM t",
            read={
                "mysql": "SELECT JSONB_EXTRACT(a, 'b') FROM t",
                "singlestore": "SELECT BSON_EXTRACT_BSON(a, 'b') FROM t",
            },
            write={"mysql": "SELECT JSONB_EXTRACT(a, '$.b') FROM t"},
        )
        self.validate_all(
            "SELECT BSON_EXTRACT_STRING(a, 'b') FROM t",
            write={"": "SELECT JSONB_EXTRACT_SCALAR(a, '$.b', STRING) FROM t"},
        )
        self.validate_all(
            "SELECT BSON_EXTRACT_DOUBLE(a, 'b') FROM t",
            write={"": "SELECT JSONB_EXTRACT_SCALAR(a, '$.b', DOUBLE) FROM t"},
        )
        self.validate_all(
            "SELECT BSON_EXTRACT_BIGINT(a, 'b') FROM t",
            write={"": "SELECT JSONB_EXTRACT_SCALAR(a, '$.b', BIGINT) FROM t"},
        )
        self.validate_all(
            "SELECT BSON_EXTRACT_BIGINT(a, 'b') FROM t",
            write={"": "SELECT JSONB_EXTRACT_SCALAR(a, '$.b', BIGINT) FROM t"},
        )
        self.validate_all(
            "SELECT BSON_EXTRACT_BSON(a, 'b', 2) FROM t",
            write={"": "SELECT JSONB_EXTRACT(a, '$.b[2]') FROM t"},
        )
        self.validate_all(
            "SELECT BSON_EXTRACT_STRING(a, 'b', 2) FROM t",
            write={"": "SELECT JSONB_EXTRACT_SCALAR(a, '$.b[2]', STRING) FROM t"},
        )
        self.validate_all(
            'SELECT JSON_EXTRACT_STRING(\'{"item": "shoes", "price": "49.95"}\', \'price\') :> DECIMAL(4, 2)',
            read={
                "mysql": 'SELECT JSON_VALUE(\'{"item": "shoes", "price": "49.95"}\', \'$.price\' RETURNING DECIMAL(4, 2))'
            },
        )

    def test_json(self):
        self.validate_identity("SELECT JSON_ARRAY_CONTAINS_STRING('[\"a\", \"b\"]', 'b')")
        self.validate_identity("SELECT JSON_ARRAY_CONTAINS_DOUBLE('[1, 2]', 1)")
        self.validate_identity('SELECT JSON_ARRAY_CONTAINS_JSON(\'["{"a": 1}"]\', \'{"a":   1}\')')
        self.validate_all(
            "SELECT JSON_ARRAY_CONTAINS_JSON('[\"a\"]', TO_JSON('a'))",
            read={
                "mysql": "SELECT 'a' MEMBER OF ('[\"a\"]')",
                "singlestore": "SELECT JSON_ARRAY_CONTAINS_JSON('[\"a\"]', TO_JSON('a'))",
            },
        )
        self.validate_all(
            'SELECT JSON_PRETTY(\'["G","alpha","20",10]\')',
            read={
                "singlestore": 'SELECT JSON_PRETTY(\'["G","alpha","20",10]\')',
                "": 'SELECT JSON_FORMAT(\'["G","alpha","20",10]\')',
            },
        )

    def test_date_parts_functions(self):
        self.validate_identity(
            "SELECT DAYNAME('2014-04-18')", "SELECT DATE_FORMAT('2014-04-18', '%W')"
        )
        self.validate_identity(
            "SELECT HOUR('2009-02-13 23:31:30')",
            "SELECT DATE_FORMAT('2009-02-13 23:31:30' :> TIME(6), '%k') :> INT",
        )
        self.validate_identity(
            "SELECT MICROSECOND('2009-02-13 23:31:30.123456')",
            "SELECT DATE_FORMAT('2009-02-13 23:31:30.123456' :> TIME(6), '%f') :> INT",
        )
        self.validate_identity(
            "SELECT SECOND('2009-02-13 23:31:30.123456')",
            "SELECT DATE_FORMAT('2009-02-13 23:31:30.123456' :> TIME(6), '%s') :> INT",
        )
        self.validate_identity(
            "SELECT MONTHNAME('2014-04-18')", "SELECT DATE_FORMAT('2014-04-18', '%M')"
        )
        self.validate_identity(
            "SELECT WEEKDAY('2014-04-18')", "SELECT (DAYOFWEEK('2014-04-18') + 5) % 7"
        )
        self.validate_identity(
            "SELECT MINUTE('2009-02-13 23:31:30.123456')",
            "SELECT DATE_FORMAT('2009-02-13 23:31:30.123456' :> TIME(6), '%i') :> INT",
        )
        self.validate_all(
            "SELECT ((DAYOFWEEK('2014-04-18') % 7) + 1)",
            read={
                "singlestore": "SELECT ((DAYOFWEEK('2014-04-18') % 7) + 1)",
                "": "SELECT DAYOFWEEK_ISO('2014-04-18')",
            },
        )
        self.validate_all(
            "SELECT DAY('2014-04-18')",
            read={
                "singlestore": "SELECT DAY('2014-04-18')",
                "": "SELECT DAY_OF_MONTH('2014-04-18')",
            },
        )

    def test_math_functions(self):
        self.validate_all(
            "SELECT APPROX_COUNT_DISTINCT(asset_id) AS approx_distinct_asset_id FROM acd_assets",
            read={
                "singlestore": "SELECT APPROX_COUNT_DISTINCT(asset_id) AS approx_distinct_asset_id FROM acd_assets",
                "": "SELECT HLL(asset_id) AS approx_distinct_asset_id FROM acd_assets",
            },
        )
        self.validate_identity(
            "SELECT APPROX_COUNT_DISTINCT(asset_id1, asset_id2) AS approx_distinct_asset_id FROM acd_assets"
        )
        self.validate_all(
            "SELECT APPROX_COUNT_DISTINCT(asset_id) AS approx_distinct_asset_id FROM acd_assets",
            read={
                "singlestore": "SELECT APPROX_COUNT_DISTINCT(asset_id) AS approx_distinct_asset_id FROM acd_assets",
                "": "SELECT APPROX_DISTINCT(asset_id) AS approx_distinct_asset_id FROM acd_assets",
            },
        )
        self.validate_all(
            "SELECT SUM(CASE WHEN age > 18 THEN 1 ELSE 0 END) FROM `users`",
            read={
                "singlestore": "SELECT SUM(CASE WHEN age > 18 THEN 1 ELSE 0 END) FROM `users`",
                "": "SELECT COUNT_IF(age > 18) FROM users",
            },
        )
        self.validate_all(
            "SELECT MAX(ABS(age > 18)) FROM `users`",
            read={
                "singlestore": "SELECT MAX(ABS(age > 18)) FROM `users`",
                "": "SELECT LOGICAL_OR(age > 18) FROM users",
            },
        )
        self.validate_all(
            "SELECT MIN(ABS(age > 18)) FROM `users`",
            read={
                "singlestore": "SELECT MIN(ABS(age > 18)) FROM `users`",
                "": "SELECT LOGICAL_AND(age > 18) FROM users",
            },
        )
        self.validate_identity(
            "SELECT `class`, student_id, test1, APPROX_PERCENTILE(test1, 0.3) OVER (PARTITION BY `class`) AS percentile FROM test_scores"
        )
        self.validate_identity(
            "SELECT `class`, student_id, test1, APPROX_PERCENTILE(test1, 0.3, 0.4) OVER (PARTITION BY `class`) AS percentile FROM test_scores"
        )
        self.validate_all(
            "SELECT APPROX_PERCENTILE(test1, 0.3) FROM test_scores",
            read={
                "singlestore": "SELECT APPROX_PERCENTILE(test1, 0.3) FROM test_scores",
                # accuracy parameter is not supported in SingleStore, so it is ignored
                "": "SELECT APPROX_QUANTILE(test1, 0.3, 0.4) FROM test_scores",
            },
        )
        self.validate_all(
            "SELECT VAR_SAMP(yearly_total) FROM player_scores",
            read={
                "singlestore": "SELECT VAR_SAMP(yearly_total) FROM player_scores",
                "": "SELECT VARIANCE(yearly_total) FROM player_scores",
            },
            write={
                "": "SELECT VARIANCE(yearly_total) FROM player_scores",
            },
        )
        self.validate_all(
            "SELECT VAR_POP(yearly_total) FROM player_scores",
            read={
                "singlestore": "SELECT VARIANCE(yearly_total) FROM player_scores",
                "": "SELECT VARIANCE_POP(yearly_total) FROM player_scores",
            },
            write={
                "": "SELECT VARIANCE_POP(yearly_total) FROM player_scores",
            },
        )

    def test_logical(self):
        self.validate_all(
            "SELECT (TRUE AND (NOT FALSE)) OR ((NOT TRUE) AND FALSE)",
            read={
                "mysql": "SELECT TRUE XOR FALSE",
                "singlestore": "SELECT (TRUE AND (NOT FALSE)) OR ((NOT TRUE) AND FALSE)",
            },
        )

    def test_string_functions(self):
        self.validate_all(
            "SELECT 'a' RLIKE 'b'",
            read={
                "bigquery": "SELECT REGEXP_CONTAINS('a', 'b')",
                "singlestore": "SELECT 'a' RLIKE 'b'",
            },
        )
        self.validate_identity("SELECT 'a' REGEXP 'b'", "SELECT 'a' RLIKE 'b'")
        self.validate_all(
            "SELECT LPAD('', LENGTH('a') * 3, 'a')",
            read={
                "": "SELECT REPEAT('a', 3)",
                "singlestore": "SELECT LPAD('', LENGTH('a') * 3, 'a')",
            },
        )
        self.validate_all(
            "SELECT REGEXP_SUBSTR('adog', 'O', 1, 1, 'c')",
            read={
                # group parameter is not supported in SingleStore, so it is ignored
                "": "SELECT REGEXP_EXTRACT('adog', 'O', 1, 1, 'c', 'gr1')",
                "singlestore": "SELECT REGEXP_SUBSTR('adog', 'O', 1, 1, 'c')",
            },
        )
        self.validate_all(
            "SELECT ('a' RLIKE '^[\x00-\x7f]*$')",
            read={"singlestore": "SELECT ('a' RLIKE '^[\x00-\x7f]*$')", "": "SELECT IS_ASCII('a')"},
        )
        self.validate_all(
            "SELECT UNHEX(MD5('data'))",
            read={
                "singlestore": "SELECT UNHEX(MD5('data'))",
                "": "SELECT MD5_DIGEST('data')",
            },
        )
        self.validate_all(
            "SELECT CHAR(101)", read={"": "SELECT CHR(101)", "singlestore": "SELECT CHAR(101)"}
        )
        self.validate_all(
            "SELECT INSTR('ohai', 'i')",
            read={
                "": "SELECT CONTAINS('ohai', 'i')",
                "singlestore": "SELECT INSTR('ohai', 'i')",
            },
        )
        self.validate_all(
            "SELECT REGEXP_MATCH('adog', 'O', 'c')",
            read={
                # group, position, occurrence parameters are not supported in SingleStore, so they are ignored
                "": "SELECT REGEXP_EXTRACT_ALL('adog', 'O', 1, 1, 'c', 'gr1')",
                "singlestore": "SELECT REGEXP_MATCH('adog', 'O', 'c')",
            },
        )
        self.validate_all(
            "SELECT REGEXP_SUBSTR('adog', 'O', 1, 1, 'c')",
            read={
                # group parameter is not supported in SingleStore, so it is ignored
                "": "SELECT REGEXP_EXTRACT('adog', 'O', 1, 1, 'c', 'gr1')",
                "singlestore": "SELECT REGEXP_SUBSTR('adog', 'O', 1, 1, 'c')",
            },
        )
        self.validate_all(
            "SELECT REGEXP_INSTR('abcd', CONCAT('^', 'ab'))",
            read={
                "": "SELECT STARTS_WITH('abcd', 'ab')",
                "singlestore": "SELECT REGEXP_INSTR('abcd', CONCAT('^', 'ab'))",
            },
        )
        self.validate_all(
            "SELECT CONV('f', 16, 10)",
            read={
                "redshift": "SELECT STRTOL('f',16)",
                "singlestore": "SELECT CONV('f', 16, 10)",
            },
        )

    def test_reduce_functions(self):
        self.validate_all(
            "SELECT REDUCE(0, JSON_TO_ARRAY('[1,2,3,4]'), REDUCE_ACC() + REDUCE_VALUE()) AS `Result`",
            read={
                # finish argument is not supported in SingleStore, so it is ignored
                "": "SELECT REDUCE(JSON_TO_ARRAY('[1,2,3,4]'), 0, REDUCE_ACC() + REDUCE_VALUE(), REDUCE_ACC() + REDUCE_VALUE()) AS Result",
                "singlestore": "SELECT REDUCE(0, JSON_TO_ARRAY('[1,2,3,4]'), REDUCE_ACC() + REDUCE_VALUE()) AS `Result`",
            },
        )

    def test_time_functions(self):
        self.validate_all(
            "SELECT TIME_BUCKET('1d', '2019-03-14 06:04:12', '2019-03-13 03:00:00')",
            read={
                # unit and zone parameters are not supported in SingleStore, so they are ignored
                "": "SELECT DATE_BIN('1d', '2019-03-14 06:04:12', DAY, 'UTC', '2019-03-13 03:00:00')",
                "singlestore": "SELECT TIME_BUCKET('1d', '2019-03-14 06:04:12', '2019-03-13 03:00:00')",
            },
        )
        self.validate_all(
            "SELECT '2019-03-14 06:04:12' :> DATE",
            read={
                "": "SELECT TIME_STR_TO_DATE('2019-03-14 06:04:12')",
                "singlestore": "SELECT '2019-03-14 06:04:12' :> DATE",
            },
        )
        self.validate_all(
            "SELECT CONVERT_TZ(NOW() :> DATETIME, 'GMT', 'UTC')",
            read={
                "spark2": "SELECT TO_UTC_TIMESTAMP(NOW(), 'GMT')",
                "singlestore": "SELECT CONVERT_TZ(NOW() :> DATETIME, 'GMT', 'UTC')",
            },
        )
        self.validate_all(
            "SELECT STR_TO_DATE(20190314, '%Y%m%d')",
            read={
                "": "SELECT DI_TO_DATE(20190314)",
                "singlestore": "SELECT STR_TO_DATE(20190314, '%Y%m%d')",
            },
        )
        self.validate_all(
            "SELECT (DATE_FORMAT('2019-03-14 06:04:12', '%Y%m%d') :> INT)",
            read={
                "singlestore": "SELECT (DATE_FORMAT('2019-03-14 06:04:12', '%Y%m%d') :> INT)",
                "": "SELECT DATE_TO_DI('2019-03-14 06:04:12')",
            },
        )
        self.validate_all(
            "SELECT (DATE_FORMAT('2019-03-14 06:04:12', '%Y%m%d') :> INT)",
            read={
                "singlestore": "SELECT (DATE_FORMAT('2019-03-14 06:04:12', '%Y%m%d') :> INT)",
                "": "SELECT TS_OR_DI_TO_DI('2019-03-14 06:04:12')",
            },
        )
        self.validate_all(
<<<<<<< HEAD
            "SELECT '2019-03-14 06:04:12' :> TIME",
            read={
                # zone parameter is not supported in SingleStore, so it is ignored
                "bigquery": "SELECT TIME('2019-03-14 06:04:12', 'GMT')",
                "singlestore": "SELECT '2019-03-14 06:04:12' :> TIME",
=======
            "SELECT DATE_ADD(NOW(), INTERVAL '1' MONTH)",
            read={
                "bigquery": "SELECT DATETIME_ADD(NOW(), INTERVAL 1 MONTH)",
                "singlestore": "SELECT DATE_ADD(NOW(), INTERVAL '1' MONTH)",
>>>>>>> fdb8a0a6
            },
        )<|MERGE_RESOLUTION|>--- conflicted
+++ resolved
@@ -475,17 +475,17 @@
             },
         )
         self.validate_all(
-<<<<<<< HEAD
             "SELECT '2019-03-14 06:04:12' :> TIME",
             read={
                 # zone parameter is not supported in SingleStore, so it is ignored
                 "bigquery": "SELECT TIME('2019-03-14 06:04:12', 'GMT')",
                 "singlestore": "SELECT '2019-03-14 06:04:12' :> TIME",
-=======
+            },
+        )
+        self.validate_all(
             "SELECT DATE_ADD(NOW(), INTERVAL '1' MONTH)",
             read={
                 "bigquery": "SELECT DATETIME_ADD(NOW(), INTERVAL 1 MONTH)",
                 "singlestore": "SELECT DATE_ADD(NOW(), INTERVAL '1' MONTH)",
->>>>>>> fdb8a0a6
             },
         )