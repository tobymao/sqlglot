--- conflicted
+++ resolved
@@ -440,12 +440,13 @@
             },
         )
         self.validate_all(
-<<<<<<< HEAD
             "SELECT '2019-03-14 06:04:12' :> DATE",
             read={
                 "": "SELECT TIME_STR_TO_DATE('2019-03-14 06:04:12')",
                 "singlestore": "SELECT '2019-03-14 06:04:12' :> DATE",
-=======
+            },
+        )
+        self.validate_all(
             "SELECT CONVERT_TZ(NOW() :> DATETIME, 'GMT', 'UTC')",
             read={
                 "spark2": "SELECT TO_UTC_TIMESTAMP(NOW(), 'GMT')",
@@ -471,6 +472,5 @@
             read={
                 "singlestore": "SELECT (DATE_FORMAT('2019-03-14 06:04:12', '%Y%m%d') :> INT)",
                 "": "SELECT TS_OR_DI_TO_DI('2019-03-14 06:04:12')",
->>>>>>> ad34a855
             },
         )