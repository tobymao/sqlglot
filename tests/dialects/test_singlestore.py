--- conflicted
+++ resolved
@@ -74,7 +74,38 @@
         self.validate_identity("SELECT NOW() !:> TIMESTAMP(6)")
         self.validate_identity("SELECT x :> GEOGRAPHYPOINT")
 
-<<<<<<< HEAD
+    def test_unix_functions(self):
+        self.validate_identity("SELECT FROM_UNIXTIME(1234567890)")
+        self.validate_identity("SELECT FROM_UNIXTIME(1234567890, '%M %D, %Y')")
+        self.validate_identity("SELECT UNIX_TIMESTAMP()")
+        self.validate_identity("SELECT UNIX_TIMESTAMP('2009-02-13 23:31:30') AS funday")
+
+        self.validate_all(
+            "SELECT UNIX_TIMESTAMP('2009-02-13 23:31:30')",
+            read={"duckdb": "SELECT EPOCH('2009-02-13 23:31:30')"},
+        )
+        self.validate_all(
+            "SELECT UNIX_TIMESTAMP('2009-02-13 23:31:30')",
+            read={"duckdb": "SELECT TIME_STR_TO_UNIX('2009-02-13 23:31:30')"},
+        )
+        self.validate_all(
+            "SELECT UNIX_TIMESTAMP('2009-02-13 23:31:30')",
+            read={"": "SELECT TIME_STR_TO_UNIX('2009-02-13 23:31:30')"},
+        )
+        self.validate_all(
+            "SELECT UNIX_TIMESTAMP('2009-02-13 23:31:30')",
+            read={"": "SELECT UNIX_SECONDS('2009-02-13 23:31:30')"},
+        )
+
+        self.validate_all(
+            "SELECT FROM_UNIXTIME(1234567890, '%Y-%m-%d %T')",
+            read={"hive": "SELECT FROM_UNIXTIME(1234567890)"},
+        )
+        self.validate_all(
+            "SELECT FROM_UNIXTIME(1234567890) :> TEXT",
+            read={"": "SELECT UNIX_TO_TIME_STR(1234567890)"},
+        )
+
     def test_json_extract(self):
         self.validate_identity("SELECT a::b FROM t", "SELECT JSON_EXTRACT_JSON(a, 'b') FROM t")
         self.validate_identity("SELECT a::b FROM t", "SELECT JSON_EXTRACT_JSON(a, 'b') FROM t")
@@ -160,36 +191,4 @@
             read={
                 "mysql": 'SELECT JSON_VALUE(\'{"item": "shoes", "price": "49.95"}\', \'$.price\' RETURNING DECIMAL(4, 2))'
             },
-=======
-    def test_unix_functions(self):
-        self.validate_identity("SELECT FROM_UNIXTIME(1234567890)")
-        self.validate_identity("SELECT FROM_UNIXTIME(1234567890, '%M %D, %Y')")
-        self.validate_identity("SELECT UNIX_TIMESTAMP()")
-        self.validate_identity("SELECT UNIX_TIMESTAMP('2009-02-13 23:31:30') AS funday")
-
-        self.validate_all(
-            "SELECT UNIX_TIMESTAMP('2009-02-13 23:31:30')",
-            read={"duckdb": "SELECT EPOCH('2009-02-13 23:31:30')"},
-        )
-        self.validate_all(
-            "SELECT UNIX_TIMESTAMP('2009-02-13 23:31:30')",
-            read={"duckdb": "SELECT TIME_STR_TO_UNIX('2009-02-13 23:31:30')"},
-        )
-        self.validate_all(
-            "SELECT UNIX_TIMESTAMP('2009-02-13 23:31:30')",
-            read={"": "SELECT TIME_STR_TO_UNIX('2009-02-13 23:31:30')"},
-        )
-        self.validate_all(
-            "SELECT UNIX_TIMESTAMP('2009-02-13 23:31:30')",
-            read={"": "SELECT UNIX_SECONDS('2009-02-13 23:31:30')"},
-        )
-
-        self.validate_all(
-            "SELECT FROM_UNIXTIME(1234567890, '%Y-%m-%d %T')",
-            read={"hive": "SELECT FROM_UNIXTIME(1234567890)"},
-        )
-        self.validate_all(
-            "SELECT FROM_UNIXTIME(1234567890) :> TEXT",
-            read={"": "SELECT UNIX_TO_TIME_STR(1234567890)"},
->>>>>>> 86128253
         )