--- conflicted
+++ resolved
@@ -347,12 +347,13 @@
         )
         self.validate_identity("SELECT 'a' REGEXP 'b'", "SELECT 'a' RLIKE 'b'")
         self.validate_all(
-<<<<<<< HEAD
             "SELECT LPAD('', LENGTH('a') * 3, 'a')",
             read={
                 "": "SELECT REPEAT('a', 3)",
                 "singlestore": "SELECT LPAD('', LENGTH('a') * 3, 'a')",
-=======
+            },
+        )
+        self.validate_all(
             "SELECT REGEXP_SUBSTR('adog', 'O', 1, 1, 'c')",
             read={
                 # group parameter is not supported in SingleStore, so it is ignored
@@ -395,6 +396,5 @@
                 # group parameter is not supported in SingleStore, so it is ignored
                 "": "SELECT REGEXP_EXTRACT('adog', 'O', 1, 1, 'c', 'gr1')",
                 "singlestore": "SELECT REGEXP_SUBSTR('adog', 'O', 1, 1, 'c')",
->>>>>>> 8fa5ae8a
             },
         )