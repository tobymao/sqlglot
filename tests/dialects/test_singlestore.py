from sqlglot import parse_one
from sqlglot.optimizer.qualify import qualify
from tests.dialects.test_dialect import Validator


class TestSingleStore(Validator):
    dialect = "singlestore"

    def test_singlestore(self):
        ast = parse_one(
            "SELECT id AS my_id FROM data WHERE my_id = 1 GROUP BY my_id HAVING my_id = 1",
            dialect=self.dialect,
        )
        ast = qualify(ast, dialect=self.dialect, schema={"data": {"id": "INT", "my_id": "INT"}})
        self.assertEqual(
            "SELECT `data`.`id` AS `my_id` FROM `data` AS `data` WHERE `data`.`my_id` = 1 GROUP BY `data`.`my_id` HAVING `data`.`id` = 1",
            ast.sql(dialect=self.dialect),
        )

        self.validate_identity("SELECT 1")
        self.validate_identity("SELECT * FROM `users` ORDER BY ALL")

    def test_byte_strings(self):
        self.validate_identity("SELECT e'text'")
        self.validate_identity("SELECT E'text'", "SELECT e'text'")

    def test_restricted_keywords(self):
        self.validate_identity("SELECT * FROM abs", "SELECT * FROM `abs`")
        self.validate_identity("SELECT * FROM ABS", "SELECT * FROM `ABS`")
        self.validate_identity(
            "SELECT * FROM security_lists_intersect", "SELECT * FROM `security_lists_intersect`"
        )
        self.validate_identity("SELECT * FROM vacuum", "SELECT * FROM `vacuum`")

    def test_time_formatting(self):
        self.validate_identity("SELECT STR_TO_DATE('March 3rd, 2015', '%M %D, %Y')")
        self.validate_identity("SELECT DATE_FORMAT(NOW(), '%Y-%m-%d %h:%i:%s')")
        self.validate_identity(
            "SELECT TO_DATE('03/01/2019', 'MM/DD/YYYY') AS `result`",
        )
        self.validate_identity(
            "SELECT TO_TIMESTAMP('The date and time are 01/01/2018 2:30:15.123456', 'The date and time are MM/DD/YYYY HH12:MI:SS.FF6') AS `result`",
        )
        self.validate_identity(
            "SELECT TO_CHAR('2018-03-01', 'MM/DD')",
        )
        self.validate_identity(
            "SELECT TIME_FORMAT('12:05:47', '%s, %i, %h')",
            "SELECT DATE_FORMAT('12:05:47' :> TIME(6), '%s, %i, %h')",
        )
        self.validate_identity("SELECT DATE('2019-01-01 05:06')")
        self.validate_all(
            "SELECT DATE('2019-01-01 05:06')",
            read={
                "": "SELECT TS_OR_DS_TO_DATE('2019-01-01 05:06')",
                "singlestore": "SELECT DATE('2019-01-01 05:06')",
            },
        )

    def test_cast(self):
        self.validate_all(
            "SELECT 1 :> INT",
            read={
                "": "SELECT CAST(1 AS INT)",
            },
            write={
                "singlestore": "SELECT 1 :> INT",
                "": "SELECT CAST(1 AS INT)",
            },
        )
        self.validate_all(
            "SELECT 1 !:> INT",
            read={
                "": "SELECT TRY_CAST(1 AS INT)",
            },
            write={
                "singlestore": "SELECT 1 !:> INT",
                "": "SELECT TRY_CAST(1 AS INT)",
            },
        )
        self.validate_identity("SELECT '{\"a\" : 1}' :> JSON")
        self.validate_identity("SELECT NOW() !:> TIMESTAMP(6)")
        self.validate_identity("SELECT x :> GEOGRAPHYPOINT")
        self.validate_all(
            "SELECT age :> TEXT FROM `users`",
            read={
                "": "SELECT CAST(age, 'TEXT') FROM users",
                "singlestore": "SELECT age :> TEXT FROM `users`",
            },
        )

    def test_unix_functions(self):
        self.validate_identity("SELECT FROM_UNIXTIME(1234567890)")
        self.validate_identity("SELECT FROM_UNIXTIME(1234567890, '%M %D, %Y')")
        self.validate_identity("SELECT UNIX_TIMESTAMP()")
        self.validate_identity("SELECT UNIX_TIMESTAMP('2009-02-13 23:31:30') AS funday")

        self.validate_all(
            "SELECT UNIX_TIMESTAMP('2009-02-13 23:31:30')",
            read={"duckdb": "SELECT EPOCH('2009-02-13 23:31:30')"},
        )
        self.validate_all(
            "SELECT UNIX_TIMESTAMP('2009-02-13 23:31:30')",
            read={"duckdb": "SELECT TIME_STR_TO_UNIX('2009-02-13 23:31:30')"},
        )
        self.validate_all(
            "SELECT UNIX_TIMESTAMP('2009-02-13 23:31:30')",
            read={"": "SELECT TIME_STR_TO_UNIX('2009-02-13 23:31:30')"},
        )
        self.validate_all(
            "SELECT UNIX_TIMESTAMP('2009-02-13 23:31:30')",
            read={"": "SELECT UNIX_SECONDS('2009-02-13 23:31:30')"},
        )

        self.validate_all(
            "SELECT FROM_UNIXTIME(1234567890, '%Y-%m-%d %T')",
            read={"hive": "SELECT FROM_UNIXTIME(1234567890)"},
        )
        self.validate_all(
            "SELECT FROM_UNIXTIME(1234567890) :> TEXT",
            read={"": "SELECT UNIX_TO_TIME_STR(1234567890)"},
        )

    def test_json_extract(self):
        self.validate_identity("SELECT a::b FROM t", "SELECT JSON_EXTRACT_JSON(a, 'b') FROM t")
        self.validate_identity("SELECT a::b FROM t", "SELECT JSON_EXTRACT_JSON(a, 'b') FROM t")
        self.validate_identity("SELECT a::$b FROM t", "SELECT JSON_EXTRACT_STRING(a, 'b') FROM t")
        self.validate_identity("SELECT a::%b FROM t", "SELECT JSON_EXTRACT_DOUBLE(a, 'b') FROM t")
        self.validate_identity(
            "SELECT a::`b`::`2` FROM t",
            "SELECT JSON_EXTRACT_JSON(JSON_EXTRACT_JSON(a, 'b'), '2') FROM t",
        )
        self.validate_identity("SELECT a::2 FROM t", "SELECT JSON_EXTRACT_JSON(a, '2') FROM t")

        self.validate_all(
            "SELECT JSON_EXTRACT_JSON(a, 'b') FROM t",
            read={
                "mysql": "SELECT JSON_EXTRACT(a, '$.b') FROM t",
                "singlestore": "SELECT JSON_EXTRACT_JSON(a, 'b') FROM t",
            },
            write={"mysql": "SELECT JSON_EXTRACT(a, '$.b') FROM t"},
        )
        self.validate_all(
            "SELECT JSON_EXTRACT_STRING(a, 'b') FROM t",
            write={"": "SELECT JSON_EXTRACT_SCALAR(a, '$.b', STRING) FROM t"},
        )
        self.validate_all(
            "SELECT JSON_EXTRACT_DOUBLE(a, 'b') FROM t",
            write={"": "SELECT JSON_EXTRACT_SCALAR(a, '$.b', DOUBLE) FROM t"},
        )
        self.validate_all(
            "SELECT JSON_EXTRACT_BIGINT(a, 'b') FROM t",
            write={"": "SELECT JSON_EXTRACT_SCALAR(a, '$.b', BIGINT) FROM t"},
        )
        self.validate_all(
            "SELECT JSON_EXTRACT_BIGINT(a, 'b') FROM t",
            write={"": "SELECT JSON_EXTRACT_SCALAR(a, '$.b', BIGINT) FROM t"},
        )
        self.validate_all(
            "SELECT JSON_EXTRACT_JSON(a, 'b', '2') FROM t",
            read={
                "mysql": "SELECT JSON_EXTRACT(a, '$.b[2]') FROM t",
                "singlestore": "SELECT JSON_EXTRACT_JSON(a, 'b', '2') FROM t",
            },
            write={"mysql": "SELECT JSON_EXTRACT(a, '$.b[2]') FROM t"},
        )
        self.validate_all(
            "SELECT JSON_EXTRACT_STRING(a, 'b', 2) FROM t",
            write={"": "SELECT JSON_EXTRACT_SCALAR(a, '$.b[2]', STRING) FROM t"},
        )

        self.validate_all(
            "SELECT BSON_EXTRACT_BSON(a, 'b') FROM t",
            read={
                "mysql": "SELECT JSONB_EXTRACT(a, 'b') FROM t",
                "singlestore": "SELECT BSON_EXTRACT_BSON(a, 'b') FROM t",
            },
            write={"mysql": "SELECT JSONB_EXTRACT(a, '$.b') FROM t"},
        )
        self.validate_all(
            "SELECT BSON_EXTRACT_STRING(a, 'b') FROM t",
            write={"": "SELECT JSONB_EXTRACT_SCALAR(a, '$.b', STRING) FROM t"},
        )
        self.validate_all(
            "SELECT BSON_EXTRACT_DOUBLE(a, 'b') FROM t",
            write={"": "SELECT JSONB_EXTRACT_SCALAR(a, '$.b', DOUBLE) FROM t"},
        )
        self.validate_all(
            "SELECT BSON_EXTRACT_BIGINT(a, 'b') FROM t",
            write={"": "SELECT JSONB_EXTRACT_SCALAR(a, '$.b', BIGINT) FROM t"},
        )
        self.validate_all(
            "SELECT BSON_EXTRACT_BIGINT(a, 'b') FROM t",
            write={"": "SELECT JSONB_EXTRACT_SCALAR(a, '$.b', BIGINT) FROM t"},
        )
        self.validate_all(
            "SELECT BSON_EXTRACT_BSON(a, 'b', 2) FROM t",
            write={"": "SELECT JSONB_EXTRACT(a, '$.b[2]') FROM t"},
        )
        self.validate_all(
            "SELECT BSON_EXTRACT_STRING(a, 'b', 2) FROM t",
            write={"": "SELECT JSONB_EXTRACT_SCALAR(a, '$.b[2]', STRING) FROM t"},
        )
        self.validate_all(
            'SELECT JSON_EXTRACT_STRING(\'{"item": "shoes", "price": "49.95"}\', \'price\') :> DECIMAL(4, 2)',
            read={
                "mysql": 'SELECT JSON_VALUE(\'{"item": "shoes", "price": "49.95"}\', \'$.price\' RETURNING DECIMAL(4, 2))'
            },
        )

    def test_json(self):
        self.validate_identity("SELECT JSON_ARRAY_CONTAINS_STRING('[\"a\", \"b\"]', 'b')")
        self.validate_identity("SELECT JSON_ARRAY_CONTAINS_DOUBLE('[1, 2]', 1)")
        self.validate_identity('SELECT JSON_ARRAY_CONTAINS_JSON(\'["{"a": 1}"]\', \'{"a":   1}\')')
        self.validate_all(
            "SELECT JSON_ARRAY_CONTAINS_JSON('[\"a\"]', TO_JSON('a'))",
            read={
                "mysql": "SELECT 'a' MEMBER OF ('[\"a\"]')",
                "singlestore": "SELECT JSON_ARRAY_CONTAINS_JSON('[\"a\"]', TO_JSON('a'))",
            },
        )
        self.validate_all(
            'SELECT JSON_PRETTY(\'["G","alpha","20",10]\')',
            read={
                "singlestore": 'SELECT JSON_PRETTY(\'["G","alpha","20",10]\')',
                "": 'SELECT JSON_FORMAT(\'["G","alpha","20",10]\')',
            },
        )

    def test_date_parts_functions(self):
        self.validate_identity(
            "SELECT DAYNAME('2014-04-18')", "SELECT DATE_FORMAT('2014-04-18', '%W')"
        )
        self.validate_identity(
            "SELECT HOUR('2009-02-13 23:31:30')",
            "SELECT DATE_FORMAT('2009-02-13 23:31:30' :> TIME(6), '%k') :> INT",
        )
        self.validate_identity(
            "SELECT MICROSECOND('2009-02-13 23:31:30.123456')",
            "SELECT DATE_FORMAT('2009-02-13 23:31:30.123456' :> TIME(6), '%f') :> INT",
        )
        self.validate_identity(
            "SELECT SECOND('2009-02-13 23:31:30.123456')",
            "SELECT DATE_FORMAT('2009-02-13 23:31:30.123456' :> TIME(6), '%s') :> INT",
        )
        self.validate_identity(
            "SELECT MONTHNAME('2014-04-18')", "SELECT DATE_FORMAT('2014-04-18', '%M')"
        )
        self.validate_identity(
            "SELECT WEEKDAY('2014-04-18')", "SELECT (DAYOFWEEK('2014-04-18') + 5) % 7"
        )
        self.validate_identity(
            "SELECT MINUTE('2009-02-13 23:31:30.123456')",
            "SELECT DATE_FORMAT('2009-02-13 23:31:30.123456' :> TIME(6), '%i') :> INT",
        )
        self.validate_all(
            "SELECT ((DAYOFWEEK('2014-04-18') % 7) + 1)",
            read={
                "singlestore": "SELECT ((DAYOFWEEK('2014-04-18') % 7) + 1)",
                "": "SELECT DAYOFWEEK_ISO('2014-04-18')",
            },
        )
        self.validate_all(
            "SELECT DAY('2014-04-18')",
            read={
                "singlestore": "SELECT DAY('2014-04-18')",
                "": "SELECT DAY_OF_MONTH('2014-04-18')",
            },
        )

    def test_math_functions(self):
        self.validate_all(
            "SELECT APPROX_COUNT_DISTINCT(asset_id) AS approx_distinct_asset_id FROM acd_assets",
            read={
                "singlestore": "SELECT APPROX_COUNT_DISTINCT(asset_id) AS approx_distinct_asset_id FROM acd_assets",
                "": "SELECT HLL(asset_id) AS approx_distinct_asset_id FROM acd_assets",
            },
        )
        self.validate_identity(
            "SELECT APPROX_COUNT_DISTINCT(asset_id1, asset_id2) AS approx_distinct_asset_id FROM acd_assets"
        )
        self.validate_all(
            "SELECT APPROX_COUNT_DISTINCT(asset_id) AS approx_distinct_asset_id FROM acd_assets",
            read={
                "singlestore": "SELECT APPROX_COUNT_DISTINCT(asset_id) AS approx_distinct_asset_id FROM acd_assets",
                "": "SELECT APPROX_DISTINCT(asset_id) AS approx_distinct_asset_id FROM acd_assets",
            },
        )
        self.validate_all(
            "SELECT SUM(CASE WHEN age > 18 THEN 1 ELSE 0 END) FROM `users`",
            read={
                "singlestore": "SELECT SUM(CASE WHEN age > 18 THEN 1 ELSE 0 END) FROM `users`",
                "": "SELECT COUNT_IF(age > 18) FROM users",
            },
        )
        self.validate_all(
            "SELECT MAX(ABS(age > 18)) FROM `users`",
            read={
                "singlestore": "SELECT MAX(ABS(age > 18)) FROM `users`",
                "": "SELECT LOGICAL_OR(age > 18) FROM users",
            },
        )
        self.validate_all(
            "SELECT MIN(ABS(age > 18)) FROM `users`",
            read={
                "singlestore": "SELECT MIN(ABS(age > 18)) FROM `users`",
                "": "SELECT LOGICAL_AND(age > 18) FROM users",
            },
        )
        self.validate_identity(
            "SELECT `class`, student_id, test1, APPROX_PERCENTILE(test1, 0.3) OVER (PARTITION BY `class`) AS percentile FROM test_scores"
        )
        self.validate_identity(
            "SELECT `class`, student_id, test1, APPROX_PERCENTILE(test1, 0.3, 0.4) OVER (PARTITION BY `class`) AS percentile FROM test_scores"
        )
        self.validate_all(
            "SELECT APPROX_PERCENTILE(test1, 0.3) FROM test_scores",
            read={
                "singlestore": "SELECT APPROX_PERCENTILE(test1, 0.3) FROM test_scores",
                # accuracy parameter is not supported in SingleStore, so it is ignored
                "": "SELECT APPROX_QUANTILE(test1, 0.3, 0.4) FROM test_scores",
            },
        )
        self.validate_all(
            "SELECT VAR_SAMP(yearly_total) FROM player_scores",
            read={
                "singlestore": "SELECT VAR_SAMP(yearly_total) FROM player_scores",
                "": "SELECT VARIANCE(yearly_total) FROM player_scores",
            },
            write={
                "": "SELECT VARIANCE(yearly_total) FROM player_scores",
            },
        )
        self.validate_all(
            "SELECT VAR_POP(yearly_total) FROM player_scores",
            read={
                "singlestore": "SELECT VARIANCE(yearly_total) FROM player_scores",
                "": "SELECT VARIANCE_POP(yearly_total) FROM player_scores",
            },
            write={
                "": "SELECT VARIANCE_POP(yearly_total) FROM player_scores",
            },
        )
        self.validate_all(
            "SELECT POWER(id, 1 / 3) FROM orders",
            read={
                "": "SELECT CBRT(id) FROM orders",
                "singlestore": "SELECT POWER(id, 1 / 3) FROM orders",
            },
        )

    def test_logical(self):
        self.validate_all(
            "SELECT (TRUE AND (NOT FALSE)) OR ((NOT TRUE) AND FALSE)",
            read={
                "mysql": "SELECT TRUE XOR FALSE",
                "singlestore": "SELECT (TRUE AND (NOT FALSE)) OR ((NOT TRUE) AND FALSE)",
            },
        )

    def test_string_functions(self):
        self.validate_all(
            "SELECT 'a' RLIKE 'b'",
            read={
                "bigquery": "SELECT REGEXP_CONTAINS('a', 'b')",
                "singlestore": "SELECT 'a' RLIKE 'b'",
            },
        )
        self.validate_identity("SELECT 'a' REGEXP 'b'", "SELECT 'a' RLIKE 'b'")
        self.validate_all(
            "SELECT LPAD('', LENGTH('a') * 3, 'a')",
            read={
                "": "SELECT REPEAT('a', 3)",
                "singlestore": "SELECT LPAD('', LENGTH('a') * 3, 'a')",
            },
        )
        self.validate_all(
            "SELECT REGEXP_SUBSTR('adog', 'O', 1, 1, 'c')",
            read={
                # group parameter is not supported in SingleStore, so it is ignored
                "": "SELECT REGEXP_EXTRACT('adog', 'O', 1, 1, 'c', 'gr1')",
                "singlestore": "SELECT REGEXP_SUBSTR('adog', 'O', 1, 1, 'c')",
            },
        )
        self.validate_all(
            "SELECT ('a' RLIKE '^[\x00-\x7f]*$')",
            read={"singlestore": "SELECT ('a' RLIKE '^[\x00-\x7f]*$')", "": "SELECT IS_ASCII('a')"},
        )
        self.validate_all(
            "SELECT UNHEX(MD5('data'))",
            read={
                "singlestore": "SELECT UNHEX(MD5('data'))",
                "": "SELECT MD5_DIGEST('data')",
            },
        )
        self.validate_all(
            "SELECT CHAR(101)", read={"": "SELECT CHR(101)", "singlestore": "SELECT CHAR(101)"}
        )
        self.validate_all(
            "SELECT INSTR('ohai', 'i')",
            read={
                "": "SELECT CONTAINS('ohai', 'i')",
                "singlestore": "SELECT INSTR('ohai', 'i')",
            },
        )
        self.validate_all(
            "SELECT REGEXP_MATCH('adog', 'O', 'c')",
            read={
                # group, position, occurrence parameters are not supported in SingleStore, so they are ignored
                "": "SELECT REGEXP_EXTRACT_ALL('adog', 'O', 1, 1, 'c', 'gr1')",
                "singlestore": "SELECT REGEXP_MATCH('adog', 'O', 'c')",
            },
        )
        self.validate_all(
            "SELECT REGEXP_SUBSTR('adog', 'O', 1, 1, 'c')",
            read={
                # group parameter is not supported in SingleStore, so it is ignored
                "": "SELECT REGEXP_EXTRACT('adog', 'O', 1, 1, 'c', 'gr1')",
                "singlestore": "SELECT REGEXP_SUBSTR('adog', 'O', 1, 1, 'c')",
            },
        )
        self.validate_all(
            "SELECT REGEXP_INSTR('abcd', CONCAT('^', 'ab'))",
            read={
                "": "SELECT STARTS_WITH('abcd', 'ab')",
                "singlestore": "SELECT REGEXP_INSTR('abcd', CONCAT('^', 'ab'))",
            },
        )
        self.validate_all(
            "SELECT CONV('f', 16, 10)",
            read={
                "redshift": "SELECT STRTOL('f',16)",
                "singlestore": "SELECT CONV('f', 16, 10)",
            },
        )
        self.validate_all(
            "SELECT LOWER('ABC') RLIKE LOWER('a.*')",
            read={
                "postgres": "SELECT 'ABC' ~* 'a.*'",
                "singlestore": "SELECT LOWER('ABC') RLIKE LOWER('a.*')",
            },
        )

    def test_reduce_functions(self):
        self.validate_all(
            "SELECT REDUCE(0, JSON_TO_ARRAY('[1,2,3,4]'), REDUCE_ACC() + REDUCE_VALUE()) AS `Result`",
            read={
                # finish argument is not supported in SingleStore, so it is ignored
                "": "SELECT REDUCE(JSON_TO_ARRAY('[1,2,3,4]'), 0, REDUCE_ACC() + REDUCE_VALUE(), REDUCE_ACC() + REDUCE_VALUE()) AS Result",
                "singlestore": "SELECT REDUCE(0, JSON_TO_ARRAY('[1,2,3,4]'), REDUCE_ACC() + REDUCE_VALUE()) AS `Result`",
            },
        )

    def test_time_functions(self):
        self.validate_all(
            "SELECT TIME_BUCKET('1d', '2019-03-14 06:04:12', '2019-03-13 03:00:00')",
            read={
                # unit and zone parameters are not supported in SingleStore, so they are ignored
                "": "SELECT DATE_BIN('1d', '2019-03-14 06:04:12', DAY, 'UTC', '2019-03-13 03:00:00')",
                "singlestore": "SELECT TIME_BUCKET('1d', '2019-03-14 06:04:12', '2019-03-13 03:00:00')",
            },
        )
        self.validate_all(
            "SELECT '2019-03-14 06:04:12' :> DATE",
            read={
                "": "SELECT TIME_STR_TO_DATE('2019-03-14 06:04:12')",
                "singlestore": "SELECT '2019-03-14 06:04:12' :> DATE",
            },
        )
        self.validate_all(
            "SELECT CONVERT_TZ(NOW() :> TIMESTAMP, 'GMT', 'UTC')",
            read={
                "spark2": "SELECT TO_UTC_TIMESTAMP(NOW(), 'GMT')",
                "singlestore": "SELECT CONVERT_TZ(NOW() :> TIMESTAMP, 'GMT', 'UTC')",
            },
        )
        self.validate_all(
            "SELECT STR_TO_DATE(20190314, '%Y%m%d')",
            read={
                "": "SELECT DI_TO_DATE(20190314)",
                "singlestore": "SELECT STR_TO_DATE(20190314, '%Y%m%d')",
            },
        )
        self.validate_all(
            "SELECT (DATE_FORMAT('2019-03-14 06:04:12', '%Y%m%d') :> INT)",
            read={
                "singlestore": "SELECT (DATE_FORMAT('2019-03-14 06:04:12', '%Y%m%d') :> INT)",
                "": "SELECT DATE_TO_DI('2019-03-14 06:04:12')",
            },
        )
        self.validate_all(
            "SELECT (DATE_FORMAT('2019-03-14 06:04:12', '%Y%m%d') :> INT)",
            read={
                "singlestore": "SELECT (DATE_FORMAT('2019-03-14 06:04:12', '%Y%m%d') :> INT)",
                "": "SELECT TS_OR_DI_TO_DI('2019-03-14 06:04:12')",
            },
        )
        self.validate_all(
            "SELECT '2019-03-14 06:04:12' :> TIME",
            read={
                # zone parameter is not supported in SingleStore, so it is ignored
                "bigquery": "SELECT TIME('2019-03-14 06:04:12', 'GMT')",
                "singlestore": "SELECT '2019-03-14 06:04:12' :> TIME",
            },
        )
        self.validate_all(
            "SELECT DATE_ADD(NOW(), INTERVAL '1' MONTH)",
            read={
                "bigquery": "SELECT DATETIME_ADD(NOW(), INTERVAL 1 MONTH)",
                "singlestore": "SELECT DATE_ADD(NOW(), INTERVAL '1' MONTH)",
            },
        )
        self.validate_all(
            "SELECT DATE_TRUNC('MINUTE', '2016-08-08 12:05:31')",
            read={
                "bigquery": "SELECT DATETIME_TRUNC('2016-08-08 12:05:31', MINUTE)",
                "singlestore": "SELECT DATE_TRUNC('MINUTE', '2016-08-08 12:05:31')",
            },
        )
        self.validate_all(
            "SELECT DATE_SUB('2010-04-02', INTERVAL '1' WEEK)",
            read={
                "bigquery": "SELECT DATETIME_SUB('2010-04-02', INTERVAL '1' WEEK)",
                "singlestore": "SELECT DATE_SUB('2010-04-02', INTERVAL '1' WEEK)",
            },
        )
        self.validate_all(
            "SELECT TIMESTAMPDIFF(QUARTER, '2009-02-13', '2013-09-01')",
            read={
                "singlestore": "SELECT TIMESTAMPDIFF(QUARTER, '2009-02-13', '2013-09-01')",
                "": "SELECT DATETIME_DIFF('2013-09-01', '2009-02-13', QUARTER)",
            },
        )
        self.validate_all(
            "SELECT TIMESTAMPDIFF(QUARTER, '2009-02-13', '2013-09-01')",
            read={
                "singlestore": "SELECT TIMESTAMPDIFF(QUARTER, '2009-02-13', '2013-09-01')",
                "bigquery": "SELECT DATE_DIFF('2013-09-01', '2009-02-13', QUARTER)",
                "duckdb": "SELECT DATE_DIFF('QUARTER', '2009-02-13', '2013-09-01')",
            },
        )
        self.validate_all(
            "SELECT DATEDIFF(DATE('2013-09-01'), DATE('2009-02-13'))",
            read={
                "hive": "SELECT DATEDIFF('2013-09-01', '2009-02-13')",
                "singlestore": "SELECT DATEDIFF(DATE('2013-09-01'), DATE('2009-02-13'))",
            },
        )
        self.validate_all(
            "SELECT DATE_TRUNC('MINUTE', '2016-08-08 12:05:31')",
            read={
                "": "SELECT TIMESTAMP_TRUNC('2016-08-08 12:05:31', MINUTE)",
                "singlestore": "SELECT DATE_TRUNC('MINUTE', '2016-08-08 12:05:31')",
            },
        )
        self.validate_all(
            "SELECT TIMESTAMPDIFF(WEEK, '2009-01-01', '2009-12-31') AS numweeks",
            read={
                "redshift": "SELECT datediff(week,'2009-01-01','2009-12-31') AS numweeks",
                "singlestore": "SELECT TIMESTAMPDIFF(WEEK, '2009-01-01', '2009-12-31') AS numweeks",
            },
        )
        self.validate_all(
            "SELECT DATEDIFF('2009-12-31', '2009-01-01') AS numweeks",
            read={
                "": "SELECT TS_OR_DS_DIFF('2009-12-31', '2009-01-01') AS numweeks",
                "singlestore": "SELECT DATEDIFF('2009-12-31', '2009-01-01') AS numweeks",
            },
        )
        self.validate_all(
            "SELECT CURRENT_DATE()",
            read={
                "": "SELECT CURRENT_DATE()",
                "singlestore": "SELECT CURRENT_DATE",
            },
        )
        self.validate_all(
            "SELECT UTC_DATE()",
            read={
                "": "SELECT CURRENT_DATE('UTC')",
                "singlestore": "SELECT UTC_DATE",
            },
            write={"": "SELECT CURRENT_DATE('UTC')"},
        )
        self.validate_all(
            "SELECT CURRENT_TIME()",
            read={
                "": "SELECT CURRENT_TIME()",
                "singlestore": "SELECT CURRENT_TIME",
            },
        )
        self.validate_identity("SELECT CURRENT_TIME(6)")
        self.validate_all(
            "SELECT UTC_TIME()",
            read={
                "": "SELECT CURRENT_TIME('UTC')",
                "singlestore": "SELECT UTC_TIME",
            },
            write={"": "SELECT CURRENT_TIME('UTC')"},
        )
        self.validate_all(
<<<<<<< HEAD
            "SELECT CURRENT_TIMESTAMP()",
            read={
                "": "SELECT CURRENT_TIMESTAMP()",
                "singlestore": "SELECT CURRENT_TIMESTAMP",
            },
        )
        self.validate_identity("SELECT CURRENT_TIMESTAMP(6)")
        self.validate_all(
            "SELECT UTC_TIMESTAMP()",
            read={
                "": "SELECT CURRENT_TIMESTAMP('UTC')",
                "singlestore": "SELECT UTC_TIMESTAMP",
            },
            write={"": "SELECT CURRENT_TIMESTAMP('UTC')"},
        )
=======
            "SELECT CURRENT_TIMESTAMP(6) :> DATETIME(6)",
            read={
                "bigquery": "SELECT CURRENT_DATETIME()",
                "singlestore": "SELECT CURRENT_TIMESTAMP(6) :> DATETIME(6)",
            },
        )
>>>>>>> 1d07c52b

    def test_types(self):
        self.validate_all(
            "CREATE TABLE testTypes (a DECIMAL(10, 20))",
            read={
                "singlestore": "CREATE TABLE testTypes (a DECIMAL(10, 20))",
                "bigquery": "CREATE TABLE testTypes (a BIGDECIMAL(10, 20))",
            },
        )
        self.validate_all(
            "CREATE TABLE testTypes (a BOOLEAN)",
            read={
                "singlestore": "CREATE TABLE testTypes (a BOOLEAN)",
                "tsql": "CREATE TABLE testTypes (a BIT)",
            },
        )
        self.validate_all(
            "CREATE TABLE testTypes (a DATE)",
            read={
                "singlestore": "CREATE TABLE testTypes (a DATE)",
                "clickhouse": "CREATE TABLE testTypes (a DATE32)",
            },
        )
        self.validate_all(
            "CREATE TABLE testTypes (a DATETIME)",
            read={
                "singlestore": "CREATE TABLE testTypes (a DATETIME)",
                "clickhouse": "CREATE TABLE testTypes (a DATETIME64)",
            },
        )
        self.validate_all(
            "CREATE TABLE testTypes (a DECIMAL(9, 3))",
            read={
                "singlestore": "CREATE TABLE testTypes (a DECIMAL(9, 3))",
                "clickhouse": "CREATE TABLE testTypes (a DECIMAL32(3))",
            },
        )
        self.validate_all(
            "CREATE TABLE testTypes (a DECIMAL(18, 3))",
            read={
                "singlestore": "CREATE TABLE testTypes (a DECIMAL(18, 3))",
                "clickhouse": "CREATE TABLE testTypes (a DECIMAL64(3))",
            },
        )
        self.validate_all(
            "CREATE TABLE testTypes (a DECIMAL(38, 3))",
            read={
                "singlestore": "CREATE TABLE testTypes (a DECIMAL(38, 3))",
                "clickhouse": "CREATE TABLE testTypes (a DECIMAL128(3))",
            },
        )
        self.validate_all(
            "CREATE TABLE testTypes (a DECIMAL(65, 3))",
            read={
                "singlestore": "CREATE TABLE testTypes (a DECIMAL(65, 3))",
                "clickhouse": "CREATE TABLE testTypes (a DECIMAL256(3))",
            },
        )
        self.validate_all(
            "CREATE TABLE testTypes (a ENUM('a'))",
            read={
                "singlestore": "CREATE TABLE testTypes (a ENUM('a'))",
                "clickhouse": "CREATE TABLE testTypes (a ENUM8('a'))",
            },
        )
        self.validate_all(
            "CREATE TABLE testTypes (a ENUM('a'))",
            read={
                "singlestore": "CREATE TABLE testTypes (a ENUM('a'))",
                "clickhouse": "CREATE TABLE testTypes (a ENUM16('a'))",
            },
        )
        self.validate_all(
            "CREATE TABLE testTypes (a TEXT(2))",
            read={
                "singlestore": "CREATE TABLE testTypes (a TEXT(2))",
                "clickhouse": "CREATE TABLE testTypes (a FIXEDSTRING(2))",
            },
        )
        self.validate_all(
            "CREATE TABLE testTypes (a GEOGRAPHY)",
            read={
                "singlestore": "CREATE TABLE testTypes (a GEOGRAPHY)",
                "snowflake": "CREATE TABLE testTypes (a GEOMETRY)",
            },
        )
        self.validate_all(
            "CREATE TABLE testTypes (a GEOGRAPHYPOINT)",
            read={
                "singlestore": "CREATE TABLE testTypes (a GEOGRAPHYPOINT)",
                "clickhouse": "CREATE TABLE testTypes (a POINT)",
            },
        )
        self.validate_all(
            "CREATE TABLE testTypes (a GEOGRAPHY)",
            read={
                "singlestore": "CREATE TABLE testTypes (a GEOGRAPHY)",
                "clickhouse": "CREATE TABLE testTypes (a RING)",
            },
        )
        self.validate_all(
            "CREATE TABLE testTypes (a GEOGRAPHY)",
            read={
                "singlestore": "CREATE TABLE testTypes (a GEOGRAPHY)",
                "clickhouse": "CREATE TABLE testTypes (a LINESTRING)",
            },
        )
        self.validate_all(
            "CREATE TABLE testTypes (a GEOGRAPHY)",
            read={
                "singlestore": "CREATE TABLE testTypes (a GEOGRAPHY)",
                "clickhouse": "CREATE TABLE testTypes (a POLYGON)",
            },
        )
        self.validate_all(
            "CREATE TABLE testTypes (a GEOGRAPHY)",
            read={
                "singlestore": "CREATE TABLE testTypes (a GEOGRAPHY)",
                "clickhouse": "CREATE TABLE testTypes (a MULTIPOLYGON)",
            },
        )
        self.validate_all(
            "CREATE TABLE testTypes (a BSON)",
            read={
                "singlestore": "CREATE TABLE testTypes (a BSON)",
                "postgres": "CREATE TABLE testTypes (a JSONB)",
            },
        )
        self.validate_identity("CREATE TABLE testTypes (a TIMESTAMP(6))")
        self.validate_all(
            "CREATE TABLE testTypes (a TIMESTAMP)",
            read={
                "singlestore": "CREATE TABLE testTypes (a TIMESTAMP)",
                "duckdb": "CREATE TABLE testTypes (a TIMESTAMP_S)",
            },
        )
        self.validate_all(
            "CREATE TABLE testTypes (a TIMESTAMP(6))",
            read={
                "singlestore": "CREATE TABLE testTypes (a TIMESTAMP(6))",
                "duckdb": "CREATE TABLE testTypes (a TIMESTAMP_MS)",
            },
        )
        self.validate_all(
            "CREATE TABLE testTypes (a BLOB)",
            read={
                "singlestore": "CREATE TABLE testTypes (a BLOB)",
                "": "CREATE TABLE testTypes (a VARBINARY)",
            },
        )

    def test_column_with_tablename(self):
        self.validate_identity("SELECT `t0`.`name` FROM `t0`")

    def test_unicodestring_sql(self):
        self.validate_all(
            "SELECT 'data'",
            read={"presto": "SELECT U&'d\\0061t\\0061'", "singlestore": "SELECT 'data'"},
        )

    def test_collate_sql(self):
        self.validate_all(
            "SELECT name :> LONGTEXT COLLATE 'utf8mb4_bin' FROM `users`",
            read={
                "": "SELECT name COLLATE 'utf8mb4_bin' FROM users",
            },
        )
        self.validate_identity(
            "SELECT name :> LONGTEXT COLLATE 'utf8mb4_bin' FROM `users`",
            "SELECT name :> LONGTEXT :> LONGTEXT COLLATE 'utf8mb4_bin' FROM `users`",
        )<|MERGE_RESOLUTION|>--- conflicted
+++ resolved
@@ -599,7 +599,6 @@
             write={"": "SELECT CURRENT_TIME('UTC')"},
         )
         self.validate_all(
-<<<<<<< HEAD
             "SELECT CURRENT_TIMESTAMP()",
             read={
                 "": "SELECT CURRENT_TIMESTAMP()",
@@ -615,14 +614,13 @@
             },
             write={"": "SELECT CURRENT_TIMESTAMP('UTC')"},
         )
-=======
+        self.validate_all(
             "SELECT CURRENT_TIMESTAMP(6) :> DATETIME(6)",
             read={
                 "bigquery": "SELECT CURRENT_DATETIME()",
                 "singlestore": "SELECT CURRENT_TIMESTAMP(6) :> DATETIME(6)",
             },
         )
->>>>>>> 1d07c52b
 
     def test_types(self):
         self.validate_all(
