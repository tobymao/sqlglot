from sqlglot import parse_one
from sqlglot.optimizer.qualify import qualify
from tests.dialects.test_dialect import Validator


class TestSingleStore(Validator):
    dialect = "singlestore"

    def test_singlestore(self):
        ast = parse_one(
            "SELECT id AS my_id FROM data WHERE my_id = 1 GROUP BY my_id HAVING my_id = 1",
            dialect=self.dialect,
        )
        ast = qualify(ast, dialect=self.dialect, schema={"data": {"id": "INT", "my_id": "INT"}})
        self.assertEqual(
            "SELECT `data`.`id` AS `my_id` FROM `data` AS `data` WHERE `data`.`my_id` = 1 GROUP BY `data`.`my_id` HAVING `data`.`id` = 1",
            ast.sql(dialect=self.dialect),
        )

        self.validate_identity("SELECT 1")
        self.validate_identity("SELECT * FROM `users` ORDER BY ALL")

    def test_byte_strings(self):
        self.validate_identity("SELECT e'text'")
        self.validate_identity("SELECT E'text'", "SELECT e'text'")

    def test_restricted_keywords(self):
        self.validate_identity("SELECT * FROM abs", "SELECT * FROM `abs`")
        self.validate_identity("SELECT * FROM ABS", "SELECT * FROM `ABS`")
        self.validate_identity(
            "SELECT * FROM security_lists_intersect", "SELECT * FROM `security_lists_intersect`"
        )
        self.validate_identity("SELECT * FROM vacuum", "SELECT * FROM `vacuum`")

    def test_time_formatting(self):
        self.validate_identity("SELECT STR_TO_DATE('March 3rd, 2015', '%M %D, %Y')")
        self.validate_identity("SELECT DATE_FORMAT(NOW(), '%Y-%m-%d %h:%i:%s')")
        self.validate_identity(
            "SELECT TO_DATE('03/01/2019', 'MM/DD/YYYY') AS `result`",
        )
        self.validate_identity(
            "SELECT TO_TIMESTAMP('The date and time are 01/01/2018 2:30:15.123456', 'The date and time are MM/DD/YYYY HH12:MI:SS.FF6') AS `result`",
        )
        self.validate_identity(
            "SELECT TO_CHAR('2018-03-01', 'MM/DD')",
        )
        self.validate_identity(
            "SELECT TIME_FORMAT('12:05:47', '%s, %i, %h')",
            "SELECT DATE_FORMAT('12:05:47' :> TIME(6), '%s, %i, %h')",
        )
        self.validate_identity("SELECT DATE('2019-01-01 05:06')")
        self.validate_all(
            "SELECT DATE('2019-01-01 05:06')",
            read={
                "": "SELECT TS_OR_DS_TO_DATE('2019-01-01 05:06')",
                "singlestore": "SELECT DATE('2019-01-01 05:06')",
            },
        )

    def test_cast(self):
        self.validate_all(
            "SELECT 1 :> INT",
            read={
                "": "SELECT CAST(1 AS INT)",
            },
            write={
                "singlestore": "SELECT 1 :> INT",
                "": "SELECT CAST(1 AS INT)",
            },
        )
        self.validate_all(
            "SELECT 1 !:> INT",
            read={
                "": "SELECT TRY_CAST(1 AS INT)",
            },
            write={
                "singlestore": "SELECT 1 !:> INT",
                "": "SELECT TRY_CAST(1 AS INT)",
            },
        )
        self.validate_identity("SELECT '{\"a\" : 1}' :> JSON")
        self.validate_identity("SELECT NOW() !:> TIMESTAMP(6)")
        self.validate_identity("SELECT x :> GEOGRAPHYPOINT")

    def test_unix_functions(self):
        self.validate_identity("SELECT FROM_UNIXTIME(1234567890)")
        self.validate_identity("SELECT FROM_UNIXTIME(1234567890, '%M %D, %Y')")
        self.validate_identity("SELECT UNIX_TIMESTAMP()")
        self.validate_identity("SELECT UNIX_TIMESTAMP('2009-02-13 23:31:30') AS funday")

        self.validate_all(
            "SELECT UNIX_TIMESTAMP('2009-02-13 23:31:30')",
            read={"duckdb": "SELECT EPOCH('2009-02-13 23:31:30')"},
        )
        self.validate_all(
            "SELECT UNIX_TIMESTAMP('2009-02-13 23:31:30')",
            read={"duckdb": "SELECT TIME_STR_TO_UNIX('2009-02-13 23:31:30')"},
        )
        self.validate_all(
            "SELECT UNIX_TIMESTAMP('2009-02-13 23:31:30')",
            read={"": "SELECT TIME_STR_TO_UNIX('2009-02-13 23:31:30')"},
        )
        self.validate_all(
            "SELECT UNIX_TIMESTAMP('2009-02-13 23:31:30')",
            read={"": "SELECT UNIX_SECONDS('2009-02-13 23:31:30')"},
        )

        self.validate_all(
            "SELECT FROM_UNIXTIME(1234567890, '%Y-%m-%d %T')",
            read={"hive": "SELECT FROM_UNIXTIME(1234567890)"},
        )
        self.validate_all(
            "SELECT FROM_UNIXTIME(1234567890) :> TEXT",
            read={"": "SELECT UNIX_TO_TIME_STR(1234567890)"},
        )

    def test_json_extract(self):
        self.validate_identity("SELECT a::b FROM t", "SELECT JSON_EXTRACT_JSON(a, 'b') FROM t")
        self.validate_identity("SELECT a::b FROM t", "SELECT JSON_EXTRACT_JSON(a, 'b') FROM t")
        self.validate_identity("SELECT a::$b FROM t", "SELECT JSON_EXTRACT_STRING(a, 'b') FROM t")
        self.validate_identity("SELECT a::%b FROM t", "SELECT JSON_EXTRACT_DOUBLE(a, 'b') FROM t")
        self.validate_identity(
            "SELECT a::`b`::`2` FROM t",
            "SELECT JSON_EXTRACT_JSON(JSON_EXTRACT_JSON(a, 'b'), '2') FROM t",
        )
        self.validate_identity("SELECT a::2 FROM t", "SELECT JSON_EXTRACT_JSON(a, '2') FROM t")

        self.validate_all(
            "SELECT JSON_EXTRACT_JSON(a, 'b') FROM t",
            read={
                "mysql": "SELECT JSON_EXTRACT(a, '$.b') FROM t",
                "singlestore": "SELECT JSON_EXTRACT_JSON(a, 'b') FROM t",
            },
            write={"mysql": "SELECT JSON_EXTRACT(a, '$.b') FROM t"},
        )
        self.validate_all(
            "SELECT JSON_EXTRACT_STRING(a, 'b') FROM t",
            write={"": "SELECT JSON_EXTRACT_SCALAR(a, '$.b', STRING) FROM t"},
        )
        self.validate_all(
            "SELECT JSON_EXTRACT_DOUBLE(a, 'b') FROM t",
            write={"": "SELECT JSON_EXTRACT_SCALAR(a, '$.b', DOUBLE) FROM t"},
        )
        self.validate_all(
            "SELECT JSON_EXTRACT_BIGINT(a, 'b') FROM t",
            write={"": "SELECT JSON_EXTRACT_SCALAR(a, '$.b', BIGINT) FROM t"},
        )
        self.validate_all(
            "SELECT JSON_EXTRACT_BIGINT(a, 'b') FROM t",
            write={"": "SELECT JSON_EXTRACT_SCALAR(a, '$.b', BIGINT) FROM t"},
        )
        self.validate_all(
            "SELECT JSON_EXTRACT_JSON(a, 'b', '2') FROM t",
            read={
                "mysql": "SELECT JSON_EXTRACT(a, '$.b[2]') FROM t",
                "singlestore": "SELECT JSON_EXTRACT_JSON(a, 'b', '2') FROM t",
            },
            write={"mysql": "SELECT JSON_EXTRACT(a, '$.b[2]') FROM t"},
        )
        self.validate_all(
            "SELECT JSON_EXTRACT_STRING(a, 'b', 2) FROM t",
            write={"": "SELECT JSON_EXTRACT_SCALAR(a, '$.b[2]', STRING) FROM t"},
        )

        self.validate_all(
            "SELECT BSON_EXTRACT_BSON(a, 'b') FROM t",
            read={
                "mysql": "SELECT JSONB_EXTRACT(a, 'b') FROM t",
                "singlestore": "SELECT BSON_EXTRACT_BSON(a, 'b') FROM t",
            },
            write={"mysql": "SELECT JSONB_EXTRACT(a, '$.b') FROM t"},
        )
        self.validate_all(
            "SELECT BSON_EXTRACT_STRING(a, 'b') FROM t",
            write={"": "SELECT JSONB_EXTRACT_SCALAR(a, '$.b', STRING) FROM t"},
        )
        self.validate_all(
            "SELECT BSON_EXTRACT_DOUBLE(a, 'b') FROM t",
            write={"": "SELECT JSONB_EXTRACT_SCALAR(a, '$.b', DOUBLE) FROM t"},
        )
        self.validate_all(
            "SELECT BSON_EXTRACT_BIGINT(a, 'b') FROM t",
            write={"": "SELECT JSONB_EXTRACT_SCALAR(a, '$.b', BIGINT) FROM t"},
        )
        self.validate_all(
            "SELECT BSON_EXTRACT_BIGINT(a, 'b') FROM t",
            write={"": "SELECT JSONB_EXTRACT_SCALAR(a, '$.b', BIGINT) FROM t"},
        )
        self.validate_all(
            "SELECT BSON_EXTRACT_BSON(a, 'b', 2) FROM t",
            write={"": "SELECT JSONB_EXTRACT(a, '$.b[2]') FROM t"},
        )
        self.validate_all(
            "SELECT BSON_EXTRACT_STRING(a, 'b', 2) FROM t",
            write={"": "SELECT JSONB_EXTRACT_SCALAR(a, '$.b[2]', STRING) FROM t"},
        )
        self.validate_all(
            'SELECT JSON_EXTRACT_STRING(\'{"item": "shoes", "price": "49.95"}\', \'price\') :> DECIMAL(4, 2)',
            read={
                "mysql": 'SELECT JSON_VALUE(\'{"item": "shoes", "price": "49.95"}\', \'$.price\' RETURNING DECIMAL(4, 2))'
            },
        )

    def test_json(self):
        self.validate_identity("SELECT JSON_ARRAY_CONTAINS_STRING('[\"a\", \"b\"]', 'b')")
        self.validate_identity("SELECT JSON_ARRAY_CONTAINS_DOUBLE('[1, 2]', 1)")
        self.validate_identity('SELECT JSON_ARRAY_CONTAINS_JSON(\'["{"a": 1}"]\', \'{"a":   1}\')')
        self.validate_all(
            "SELECT JSON_ARRAY_CONTAINS_JSON('[\"a\"]', TO_JSON('a'))",
            read={
                "mysql": "SELECT 'a' MEMBER OF ('[\"a\"]')",
                "singlestore": "SELECT JSON_ARRAY_CONTAINS_JSON('[\"a\"]', TO_JSON('a'))",
            },
        )
        self.validate_all(
            'SELECT JSON_PRETTY(\'["G","alpha","20",10]\')',
            read={
                "singlestore": 'SELECT JSON_PRETTY(\'["G","alpha","20",10]\')',
                "": 'SELECT JSON_FORMAT(\'["G","alpha","20",10]\')',
            },
        )

    def test_date_parts_functions(self):
        self.validate_identity(
            "SELECT DAYNAME('2014-04-18')", "SELECT DATE_FORMAT('2014-04-18', '%W')"
        )
        self.validate_identity(
            "SELECT HOUR('2009-02-13 23:31:30')",
            "SELECT DATE_FORMAT('2009-02-13 23:31:30' :> TIME(6), '%k') :> INT",
        )
        self.validate_identity(
            "SELECT MICROSECOND('2009-02-13 23:31:30.123456')",
            "SELECT DATE_FORMAT('2009-02-13 23:31:30.123456' :> TIME(6), '%f') :> INT",
        )
        self.validate_identity(
            "SELECT SECOND('2009-02-13 23:31:30.123456')",
            "SELECT DATE_FORMAT('2009-02-13 23:31:30.123456' :> TIME(6), '%s') :> INT",
        )
        self.validate_identity(
            "SELECT MONTHNAME('2014-04-18')", "SELECT DATE_FORMAT('2014-04-18', '%M')"
        )
        self.validate_identity(
            "SELECT WEEKDAY('2014-04-18')", "SELECT (DAYOFWEEK('2014-04-18') + 5) % 7"
        )
        self.validate_identity(
            "SELECT MINUTE('2009-02-13 23:31:30.123456')",
            "SELECT DATE_FORMAT('2009-02-13 23:31:30.123456' :> TIME(6), '%i') :> INT",
        )
        self.validate_all(
            "SELECT ((DAYOFWEEK('2014-04-18') % 7) + 1)",
            read={
                "singlestore": "SELECT ((DAYOFWEEK('2014-04-18') % 7) + 1)",
                "": "SELECT DAYOFWEEK_ISO('2014-04-18')",
            },
        )
        self.validate_all(
            "SELECT DAY('2014-04-18')",
            read={
                "singlestore": "SELECT DAY('2014-04-18')",
                "": "SELECT DAY_OF_MONTH('2014-04-18')",
            },
        )

    def test_math_functions(self):
        self.validate_all(
            "SELECT APPROX_COUNT_DISTINCT(asset_id) AS approx_distinct_asset_id FROM acd_assets",
            read={
                "singlestore": "SELECT APPROX_COUNT_DISTINCT(asset_id) AS approx_distinct_asset_id FROM acd_assets",
                "": "SELECT HLL(asset_id) AS approx_distinct_asset_id FROM acd_assets",
            },
        )
        self.validate_identity(
            "SELECT APPROX_COUNT_DISTINCT(asset_id1, asset_id2) AS approx_distinct_asset_id FROM acd_assets"
        )
        self.validate_all(
            "SELECT APPROX_COUNT_DISTINCT(asset_id) AS approx_distinct_asset_id FROM acd_assets",
            read={
                "singlestore": "SELECT APPROX_COUNT_DISTINCT(asset_id) AS approx_distinct_asset_id FROM acd_assets",
                "": "SELECT APPROX_DISTINCT(asset_id) AS approx_distinct_asset_id FROM acd_assets",
            },
        )
        self.validate_all(
            "SELECT SUM(CASE WHEN age > 18 THEN 1 ELSE 0 END) FROM `users`",
            read={
                "singlestore": "SELECT SUM(CASE WHEN age > 18 THEN 1 ELSE 0 END) FROM `users`",
                "": "SELECT COUNT_IF(age > 18) FROM users",
            },
        )
        self.validate_all(
            "SELECT MAX(ABS(age > 18)) FROM `users`",
            read={
                "singlestore": "SELECT MAX(ABS(age > 18)) FROM `users`",
                "": "SELECT LOGICAL_OR(age > 18) FROM users",
            },
        )
        self.validate_all(
            "SELECT MIN(ABS(age > 18)) FROM `users`",
            read={
                "singlestore": "SELECT MIN(ABS(age > 18)) FROM `users`",
                "": "SELECT LOGICAL_AND(age > 18) FROM users",
            },
        )
        self.validate_identity(
            "SELECT `class`, student_id, test1, APPROX_PERCENTILE(test1, 0.3) OVER (PARTITION BY `class`) AS percentile FROM test_scores"
        )
        self.validate_identity(
            "SELECT `class`, student_id, test1, APPROX_PERCENTILE(test1, 0.3, 0.4) OVER (PARTITION BY `class`) AS percentile FROM test_scores"
        )
        self.validate_all(
            "SELECT APPROX_PERCENTILE(test1, 0.3) FROM test_scores",
            read={
                "singlestore": "SELECT APPROX_PERCENTILE(test1, 0.3) FROM test_scores",
                # accuracy parameter is not supported in SingleStore, so it is ignored
                "": "SELECT APPROX_QUANTILE(test1, 0.3, 0.4) FROM test_scores",
            },
        )
        self.validate_all(
            "SELECT VAR_SAMP(yearly_total) FROM player_scores",
            read={
                "singlestore": "SELECT VAR_SAMP(yearly_total) FROM player_scores",
                "": "SELECT VARIANCE(yearly_total) FROM player_scores",
            },
            write={
                "": "SELECT VARIANCE(yearly_total) FROM player_scores",
            },
        )
        self.validate_all(
            "SELECT VAR_POP(yearly_total) FROM player_scores",
            read={
                "singlestore": "SELECT VARIANCE(yearly_total) FROM player_scores",
                "": "SELECT VARIANCE_POP(yearly_total) FROM player_scores",
            },
            write={
                "": "SELECT VARIANCE_POP(yearly_total) FROM player_scores",
            },
        )

    def test_logical(self):
        self.validate_all(
            "SELECT (TRUE AND (NOT FALSE)) OR ((NOT TRUE) AND FALSE)",
            read={
                "mysql": "SELECT TRUE XOR FALSE",
                "singlestore": "SELECT (TRUE AND (NOT FALSE)) OR ((NOT TRUE) AND FALSE)",
            },
        )

    def test_string_functions(self):
        self.validate_all(
            "SELECT 'a' RLIKE 'b'",
            read={
                "bigquery": "SELECT REGEXP_CONTAINS('a', 'b')",
                "singlestore": "SELECT 'a' RLIKE 'b'",
            },
        )
        self.validate_identity("SELECT 'a' REGEXP 'b'", "SELECT 'a' RLIKE 'b'")
        self.validate_all(
            "SELECT LPAD('', LENGTH('a') * 3, 'a')",
            read={
                "": "SELECT REPEAT('a', 3)",
                "singlestore": "SELECT LPAD('', LENGTH('a') * 3, 'a')",
            },
        )
        self.validate_all(
            "SELECT REGEXP_SUBSTR('adog', 'O', 1, 1, 'c')",
            read={
                # group parameter is not supported in SingleStore, so it is ignored
                "": "SELECT REGEXP_EXTRACT('adog', 'O', 1, 1, 'c', 'gr1')",
                "singlestore": "SELECT REGEXP_SUBSTR('adog', 'O', 1, 1, 'c')",
            },
        )
        self.validate_all(
            "SELECT ('a' RLIKE '^[\x00-\x7f]*$')",
            read={"singlestore": "SELECT ('a' RLIKE '^[\x00-\x7f]*$')", "": "SELECT IS_ASCII('a')"},
        )
        self.validate_all(
            "SELECT UNHEX(MD5('data'))",
            read={
                "singlestore": "SELECT UNHEX(MD5('data'))",
                "": "SELECT MD5_DIGEST('data')",
            },
        )
        self.validate_all(
            "SELECT CHAR(101)", read={"": "SELECT CHR(101)", "singlestore": "SELECT CHAR(101)"}
        )
        self.validate_all(
            "SELECT INSTR('ohai', 'i')",
            read={
                "": "SELECT CONTAINS('ohai', 'i')",
                "singlestore": "SELECT INSTR('ohai', 'i')",
            },
        )
        self.validate_all(
            "SELECT REGEXP_MATCH('adog', 'O', 'c')",
            read={
                # group, position, occurrence parameters are not supported in SingleStore, so they are ignored
                "": "SELECT REGEXP_EXTRACT_ALL('adog', 'O', 1, 1, 'c', 'gr1')",
                "singlestore": "SELECT REGEXP_MATCH('adog', 'O', 'c')",
            },
        )
        self.validate_all(
            "SELECT REGEXP_SUBSTR('adog', 'O', 1, 1, 'c')",
            read={
                # group parameter is not supported in SingleStore, so it is ignored
                "": "SELECT REGEXP_EXTRACT('adog', 'O', 1, 1, 'c', 'gr1')",
                "singlestore": "SELECT REGEXP_SUBSTR('adog', 'O', 1, 1, 'c')",
            },
        )
        self.validate_all(
            "SELECT REGEXP_INSTR('abcd', CONCAT('^', 'ab'))",
            read={
                "": "SELECT STARTS_WITH('abcd', 'ab')",
                "singlestore": "SELECT REGEXP_INSTR('abcd', CONCAT('^', 'ab'))",
            },
        )
        self.validate_all(
            "SELECT CONV('f', 16, 10)",
            read={
                "redshift": "SELECT STRTOL('f',16)",
                "singlestore": "SELECT CONV('f', 16, 10)",
            },
        )

    def test_reduce_functions(self):
        self.validate_all(
            "SELECT REDUCE(0, JSON_TO_ARRAY('[1,2,3,4]'), REDUCE_ACC() + REDUCE_VALUE()) AS `Result`",
            read={
                # finish argument is not supported in SingleStore, so it is ignored
                "": "SELECT REDUCE(JSON_TO_ARRAY('[1,2,3,4]'), 0, REDUCE_ACC() + REDUCE_VALUE(), REDUCE_ACC() + REDUCE_VALUE()) AS Result",
                "singlestore": "SELECT REDUCE(0, JSON_TO_ARRAY('[1,2,3,4]'), REDUCE_ACC() + REDUCE_VALUE()) AS `Result`",
            },
        )

    def test_time_functions(self):
        self.validate_all(
            "SELECT TIME_BUCKET('1d', '2019-03-14 06:04:12', '2019-03-13 03:00:00')",
            read={
                # unit and zone parameters are not supported in SingleStore, so they are ignored
                "": "SELECT DATE_BIN('1d', '2019-03-14 06:04:12', DAY, 'UTC', '2019-03-13 03:00:00')",
                "singlestore": "SELECT TIME_BUCKET('1d', '2019-03-14 06:04:12', '2019-03-13 03:00:00')",
            },
        )
        self.validate_all(
            "SELECT '2019-03-14 06:04:12' :> DATE",
            read={
                "": "SELECT TIME_STR_TO_DATE('2019-03-14 06:04:12')",
                "singlestore": "SELECT '2019-03-14 06:04:12' :> DATE",
            },
        )
        self.validate_all(
            "SELECT CONVERT_TZ(NOW() :> TIMESTAMP, 'GMT', 'UTC')",
            read={
                "spark2": "SELECT TO_UTC_TIMESTAMP(NOW(), 'GMT')",
                "singlestore": "SELECT CONVERT_TZ(NOW() :> TIMESTAMP, 'GMT', 'UTC')",
            },
        )
        self.validate_all(
            "SELECT STR_TO_DATE(20190314, '%Y%m%d')",
            read={
                "": "SELECT DI_TO_DATE(20190314)",
                "singlestore": "SELECT STR_TO_DATE(20190314, '%Y%m%d')",
            },
        )
        self.validate_all(
            "SELECT (DATE_FORMAT('2019-03-14 06:04:12', '%Y%m%d') :> INT)",
            read={
                "singlestore": "SELECT (DATE_FORMAT('2019-03-14 06:04:12', '%Y%m%d') :> INT)",
                "": "SELECT DATE_TO_DI('2019-03-14 06:04:12')",
            },
        )
        self.validate_all(
            "SELECT (DATE_FORMAT('2019-03-14 06:04:12', '%Y%m%d') :> INT)",
            read={
                "singlestore": "SELECT (DATE_FORMAT('2019-03-14 06:04:12', '%Y%m%d') :> INT)",
                "": "SELECT TS_OR_DI_TO_DI('2019-03-14 06:04:12')",
            },
        )
        self.validate_all(
            "SELECT '2019-03-14 06:04:12' :> TIME",
            read={
                # zone parameter is not supported in SingleStore, so it is ignored
                "bigquery": "SELECT TIME('2019-03-14 06:04:12', 'GMT')",
                "singlestore": "SELECT '2019-03-14 06:04:12' :> TIME",
            },
        )
        self.validate_all(
            "SELECT DATE_ADD(NOW(), INTERVAL '1' MONTH)",
            read={
                "bigquery": "SELECT DATETIME_ADD(NOW(), INTERVAL 1 MONTH)",
                "singlestore": "SELECT DATE_ADD(NOW(), INTERVAL '1' MONTH)",
            },
        )
        self.validate_all(
            "SELECT DATE_TRUNC('MINUTE', '2016-08-08 12:05:31')",
            read={
                "bigquery": "SELECT DATETIME_TRUNC('2016-08-08 12:05:31', MINUTE)",
                "singlestore": "SELECT DATE_TRUNC('MINUTE', '2016-08-08 12:05:31')",
            },
        )
        self.validate_all(
            "SELECT DATE_SUB('2010-04-02', INTERVAL '1' WEEK)",
            read={
                "bigquery": "SELECT DATETIME_SUB('2010-04-02', INTERVAL '1' WEEK)",
                "singlestore": "SELECT DATE_SUB('2010-04-02', INTERVAL '1' WEEK)",
            },
        )
        self.validate_all(
            "SELECT TIMESTAMPDIFF(QUARTER, '2009-02-13', '2013-09-01')",
            read={
                "singlestore": "SELECT TIMESTAMPDIFF(QUARTER, '2009-02-13', '2013-09-01')",
                "": "SELECT DATETIME_DIFF('2013-09-01', '2009-02-13', QUARTER)",
            },
        )
<<<<<<< HEAD
        self.validate_all(
            "SELECT DATE_TRUNC('MINUTE', '2016-08-08 12:05:31')",
            read={
                "": "SELECT TIMESTAMP_TRUNC('2016-08-08 12:05:31', MINUTE)",
                "singlestore": "SELECT DATE_TRUNC('MINUTE', '2016-08-08 12:05:31')",
=======

    def test_types(self):
        self.validate_all(
            "CREATE TABLE testTypes (a DECIMAL(10, 20))",
            read={
                "singlestore": "CREATE TABLE testTypes (a DECIMAL(10, 20))",
                "bigquery": "CREATE TABLE testTypes (a BIGDECIMAL(10, 20))",
            },
        )
        self.validate_all(
            "CREATE TABLE testTypes (a BOOLEAN)",
            read={
                "singlestore": "CREATE TABLE testTypes (a BOOLEAN)",
                "tsql": "CREATE TABLE testTypes (a BIT)",
            },
        )
        self.validate_all(
            "CREATE TABLE testTypes (a DATE)",
            read={
                "singlestore": "CREATE TABLE testTypes (a DATE)",
                "clickhouse": "CREATE TABLE testTypes (a DATE32)",
            },
        )
        self.validate_all(
            "CREATE TABLE testTypes (a DATETIME)",
            read={
                "singlestore": "CREATE TABLE testTypes (a DATETIME)",
                "clickhouse": "CREATE TABLE testTypes (a DATETIME64)",
            },
        )
        self.validate_all(
            "CREATE TABLE testTypes (a DECIMAL(9, 3))",
            read={
                "singlestore": "CREATE TABLE testTypes (a DECIMAL(9, 3))",
                "clickhouse": "CREATE TABLE testTypes (a DECIMAL32(3))",
            },
        )
        self.validate_all(
            "CREATE TABLE testTypes (a DECIMAL(18, 3))",
            read={
                "singlestore": "CREATE TABLE testTypes (a DECIMAL(18, 3))",
                "clickhouse": "CREATE TABLE testTypes (a DECIMAL64(3))",
            },
        )
        self.validate_all(
            "CREATE TABLE testTypes (a DECIMAL(38, 3))",
            read={
                "singlestore": "CREATE TABLE testTypes (a DECIMAL(38, 3))",
                "clickhouse": "CREATE TABLE testTypes (a DECIMAL128(3))",
            },
        )
        self.validate_all(
            "CREATE TABLE testTypes (a DECIMAL(65, 3))",
            read={
                "singlestore": "CREATE TABLE testTypes (a DECIMAL(65, 3))",
                "clickhouse": "CREATE TABLE testTypes (a DECIMAL256(3))",
            },
        )
        self.validate_all(
            "CREATE TABLE testTypes (a ENUM('a'))",
            read={
                "singlestore": "CREATE TABLE testTypes (a ENUM('a'))",
                "clickhouse": "CREATE TABLE testTypes (a ENUM8('a'))",
            },
        )
        self.validate_all(
            "CREATE TABLE testTypes (a ENUM('a'))",
            read={
                "singlestore": "CREATE TABLE testTypes (a ENUM('a'))",
                "clickhouse": "CREATE TABLE testTypes (a ENUM16('a'))",
            },
        )
        self.validate_all(
            "CREATE TABLE testTypes (a TEXT(2))",
            read={
                "singlestore": "CREATE TABLE testTypes (a TEXT(2))",
                "clickhouse": "CREATE TABLE testTypes (a FIXEDSTRING(2))",
            },
        )
        self.validate_all(
            "CREATE TABLE testTypes (a GEOGRAPHY)",
            read={
                "singlestore": "CREATE TABLE testTypes (a GEOGRAPHY)",
                "snowflake": "CREATE TABLE testTypes (a GEOMETRY)",
            },
        )
        self.validate_all(
            "CREATE TABLE testTypes (a GEOGRAPHYPOINT)",
            read={
                "singlestore": "CREATE TABLE testTypes (a GEOGRAPHYPOINT)",
                "clickhouse": "CREATE TABLE testTypes (a POINT)",
            },
        )
        self.validate_all(
            "CREATE TABLE testTypes (a GEOGRAPHY)",
            read={
                "singlestore": "CREATE TABLE testTypes (a GEOGRAPHY)",
                "clickhouse": "CREATE TABLE testTypes (a RING)",
            },
        )
        self.validate_all(
            "CREATE TABLE testTypes (a GEOGRAPHY)",
            read={
                "singlestore": "CREATE TABLE testTypes (a GEOGRAPHY)",
                "clickhouse": "CREATE TABLE testTypes (a LINESTRING)",
            },
        )
        self.validate_all(
            "CREATE TABLE testTypes (a GEOGRAPHY)",
            read={
                "singlestore": "CREATE TABLE testTypes (a GEOGRAPHY)",
                "clickhouse": "CREATE TABLE testTypes (a POLYGON)",
            },
        )
        self.validate_all(
            "CREATE TABLE testTypes (a GEOGRAPHY)",
            read={
                "singlestore": "CREATE TABLE testTypes (a GEOGRAPHY)",
                "clickhouse": "CREATE TABLE testTypes (a MULTIPOLYGON)",
            },
        )
        self.validate_all(
            "CREATE TABLE testTypes (a BSON)",
            read={
                "singlestore": "CREATE TABLE testTypes (a BSON)",
                "postgres": "CREATE TABLE testTypes (a JSONB)",
            },
        )
        self.validate_identity("CREATE TABLE testTypes (a TIMESTAMP(6))")
        self.validate_all(
            "CREATE TABLE testTypes (a TIMESTAMP)",
            read={
                "singlestore": "CREATE TABLE testTypes (a TIMESTAMP)",
                "duckdb": "CREATE TABLE testTypes (a TIMESTAMP_S)",
            },
        )
        self.validate_all(
            "CREATE TABLE testTypes (a TIMESTAMP(6))",
            read={
                "singlestore": "CREATE TABLE testTypes (a TIMESTAMP(6))",
                "duckdb": "CREATE TABLE testTypes (a TIMESTAMP_MS)",
            },
        )
        self.validate_all(
            "CREATE TABLE testTypes (a BLOB)",
            read={
                "singlestore": "CREATE TABLE testTypes (a BLOB)",
                "": "CREATE TABLE testTypes (a VARBINARY)",
>>>>>>> 7f5079a1
            },
        )<|MERGE_RESOLUTION|>--- conflicted
+++ resolved
@@ -510,13 +510,13 @@
                 "": "SELECT DATETIME_DIFF('2013-09-01', '2009-02-13', QUARTER)",
             },
         )
-<<<<<<< HEAD
         self.validate_all(
             "SELECT DATE_TRUNC('MINUTE', '2016-08-08 12:05:31')",
             read={
                 "": "SELECT TIMESTAMP_TRUNC('2016-08-08 12:05:31', MINUTE)",
                 "singlestore": "SELECT DATE_TRUNC('MINUTE', '2016-08-08 12:05:31')",
-=======
+            },
+        )
 
     def test_types(self):
         self.validate_all(
@@ -665,6 +665,5 @@
             read={
                 "singlestore": "CREATE TABLE testTypes (a BLOB)",
                 "": "CREATE TABLE testTypes (a VARBINARY)",
->>>>>>> 7f5079a1
             },
         )