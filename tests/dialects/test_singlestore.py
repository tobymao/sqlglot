--- conflicted
+++ resolved
@@ -207,12 +207,11 @@
             "SELECT DATE_FORMAT('2009-02-13 23:31:30.123456' :> TIME(6), '%f') :> INT",
         )
         self.validate_identity(
-<<<<<<< HEAD
             "SELECT SECOND('2009-02-13 23:31:30.123456')",
             "SELECT DATE_FORMAT('2009-02-13 23:31:30.123456' :> TIME(6), '%s') :> INT",
-=======
+        )
+        self.validate_identity(
             "SELECT MONTHNAME('2014-04-18')", "SELECT DATE_FORMAT('2014-04-18', '%M')"
->>>>>>> dee44b8c
         )
         self.validate_identity(
             "SELECT WEEKDAY('2014-04-18')", "SELECT (DAYOFWEEK('2014-04-18') + 5) % 7"
