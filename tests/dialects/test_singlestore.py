from sqlglot import parse_one
from sqlglot.optimizer.qualify import qualify
from tests.dialects.test_dialect import Validator


class TestSingleStore(Validator):
    dialect = "singlestore"

    def test_singlestore(self):
        ast = parse_one(
            "SELECT id AS my_id FROM data WHERE my_id = 1 GROUP BY my_id HAVING my_id = 1",
            dialect=self.dialect,
        )
        ast = qualify(ast, dialect=self.dialect, schema={"data": {"id": "INT", "my_id": "INT"}})
        self.assertEqual(
            "SELECT `data`.`id` AS `my_id` FROM `data` AS `data` WHERE `data`.`my_id` = 1 GROUP BY `data`.`my_id` HAVING `data`.`id` = 1",
            ast.sql(dialect=self.dialect),
        )

        self.validate_identity("SELECT 1")
        self.validate_identity("SELECT * FROM `users` ORDER BY ALL")

    def test_byte_strings(self):
        self.validate_identity("SELECT e'text'")
        self.validate_identity("SELECT E'text'", "SELECT e'text'")

    def test_restricted_keywords(self):
        self.validate_identity("SELECT * FROM abs", "SELECT * FROM `abs`")
        self.validate_identity("SELECT * FROM ABS", "SELECT * FROM `ABS`")
        self.validate_identity(
            "SELECT * FROM security_lists_intersect", "SELECT * FROM `security_lists_intersect`"
        )
        self.validate_identity("SELECT * FROM vacuum", "SELECT * FROM `vacuum`")

    def test_time_formatting(self):
        self.validate_identity("SELECT STR_TO_DATE('March 3rd, 2015', '%M %D, %Y')")
        self.validate_identity("SELECT DATE_FORMAT(NOW(), '%Y-%m-%d %h:%i:%s')")
        self.validate_identity(
            "SELECT TO_DATE('03/01/2019', 'MM/DD/YYYY') AS `result`",
        )
        self.validate_identity(
            "SELECT TO_TIMESTAMP('The date and time are 01/01/2018 2:30:15.123456', 'The date and time are MM/DD/YYYY HH12:MI:SS.FF6') AS `result`",
        )
        self.validate_identity(
            "SELECT TO_CHAR('2018-03-01', 'MM/DD')",
        )
        self.validate_identity(
            "SELECT TIME_FORMAT('12:05:47', '%s, %i, %h')",
            "SELECT DATE_FORMAT('12:05:47' :> TIME(6), '%s, %i, %h')",
        )
        self.validate_identity("SELECT DATE('2019-01-01 05:06')")
        self.validate_all(
            "SELECT DATE('2019-01-01 05:06')",
            read={
                "": "SELECT TS_OR_DS_TO_DATE('2019-01-01 05:06')",
                "singlestore": "SELECT DATE('2019-01-01 05:06')",
            },
        )

    def test_cast(self):
        self.validate_all(
            "SELECT 1 :> INT",
            read={
                "": "SELECT CAST(1 AS INT)",
            },
            write={
                "singlestore": "SELECT 1 :> INT",
                "": "SELECT CAST(1 AS INT)",
            },
        )
        self.validate_all(
            "SELECT 1 !:> INT",
            read={
                "": "SELECT TRY_CAST(1 AS INT)",
            },
            write={
                "singlestore": "SELECT 1 !:> INT",
                "": "SELECT TRY_CAST(1 AS INT)",
            },
        )
        self.validate_identity("SELECT '{\"a\" : 1}' :> JSON")
        self.validate_identity("SELECT NOW() !:> TIMESTAMP(6)")
        self.validate_identity("SELECT x :> GEOGRAPHYPOINT")

    def test_unix_functions(self):
        self.validate_identity("SELECT FROM_UNIXTIME(1234567890)")
        self.validate_identity("SELECT FROM_UNIXTIME(1234567890, '%M %D, %Y')")
        self.validate_identity("SELECT UNIX_TIMESTAMP()")
        self.validate_identity("SELECT UNIX_TIMESTAMP('2009-02-13 23:31:30') AS funday")

        self.validate_all(
            "SELECT UNIX_TIMESTAMP('2009-02-13 23:31:30')",
            read={"duckdb": "SELECT EPOCH('2009-02-13 23:31:30')"},
        )
        self.validate_all(
            "SELECT UNIX_TIMESTAMP('2009-02-13 23:31:30')",
            read={"duckdb": "SELECT TIME_STR_TO_UNIX('2009-02-13 23:31:30')"},
        )
        self.validate_all(
            "SELECT UNIX_TIMESTAMP('2009-02-13 23:31:30')",
            read={"": "SELECT TIME_STR_TO_UNIX('2009-02-13 23:31:30')"},
        )
        self.validate_all(
            "SELECT UNIX_TIMESTAMP('2009-02-13 23:31:30')",
            read={"": "SELECT UNIX_SECONDS('2009-02-13 23:31:30')"},
        )

        self.validate_all(
            "SELECT FROM_UNIXTIME(1234567890, '%Y-%m-%d %T')",
            read={"hive": "SELECT FROM_UNIXTIME(1234567890)"},
        )
        self.validate_all(
            "SELECT FROM_UNIXTIME(1234567890) :> TEXT",
            read={"": "SELECT UNIX_TO_TIME_STR(1234567890)"},
        )

    def test_json_extract(self):
        self.validate_identity("SELECT a::b FROM t", "SELECT JSON_EXTRACT_JSON(a, 'b') FROM t")
        self.validate_identity("SELECT a::b FROM t", "SELECT JSON_EXTRACT_JSON(a, 'b') FROM t")
        self.validate_identity("SELECT a::$b FROM t", "SELECT JSON_EXTRACT_STRING(a, 'b') FROM t")
        self.validate_identity("SELECT a::%b FROM t", "SELECT JSON_EXTRACT_DOUBLE(a, 'b') FROM t")
        self.validate_identity(
            "SELECT a::`b`::`2` FROM t",
            "SELECT JSON_EXTRACT_JSON(JSON_EXTRACT_JSON(a, 'b'), '2') FROM t",
        )
        self.validate_identity("SELECT a::2 FROM t", "SELECT JSON_EXTRACT_JSON(a, '2') FROM t")

        self.validate_all(
            "SELECT JSON_EXTRACT_JSON(a, 'b') FROM t",
            read={
                "mysql": "SELECT JSON_EXTRACT(a, '$.b') FROM t",
                "singlestore": "SELECT JSON_EXTRACT_JSON(a, 'b') FROM t",
            },
            write={"mysql": "SELECT JSON_EXTRACT(a, '$.b') FROM t"},
        )
        self.validate_all(
            "SELECT JSON_EXTRACT_STRING(a, 'b') FROM t",
            write={"": "SELECT JSON_EXTRACT_SCALAR(a, '$.b', STRING) FROM t"},
        )
        self.validate_all(
            "SELECT JSON_EXTRACT_DOUBLE(a, 'b') FROM t",
            write={"": "SELECT JSON_EXTRACT_SCALAR(a, '$.b', DOUBLE) FROM t"},
        )
        self.validate_all(
            "SELECT JSON_EXTRACT_BIGINT(a, 'b') FROM t",
            write={"": "SELECT JSON_EXTRACT_SCALAR(a, '$.b', BIGINT) FROM t"},
        )
        self.validate_all(
            "SELECT JSON_EXTRACT_BIGINT(a, 'b') FROM t",
            write={"": "SELECT JSON_EXTRACT_SCALAR(a, '$.b', BIGINT) FROM t"},
        )
        self.validate_all(
            "SELECT JSON_EXTRACT_JSON(a, 'b', '2') FROM t",
            read={
                "mysql": "SELECT JSON_EXTRACT(a, '$.b[2]') FROM t",
                "singlestore": "SELECT JSON_EXTRACT_JSON(a, 'b', '2') FROM t",
            },
            write={"mysql": "SELECT JSON_EXTRACT(a, '$.b[2]') FROM t"},
        )
        self.validate_all(
            "SELECT JSON_EXTRACT_STRING(a, 'b', 2) FROM t",
            write={"": "SELECT JSON_EXTRACT_SCALAR(a, '$.b[2]', STRING) FROM t"},
        )

        self.validate_all(
            "SELECT BSON_EXTRACT_BSON(a, 'b') FROM t",
            read={
                "mysql": "SELECT JSONB_EXTRACT(a, 'b') FROM t",
                "singlestore": "SELECT BSON_EXTRACT_BSON(a, 'b') FROM t",
            },
            write={"mysql": "SELECT JSONB_EXTRACT(a, '$.b') FROM t"},
        )
        self.validate_all(
            "SELECT BSON_EXTRACT_STRING(a, 'b') FROM t",
            write={"": "SELECT JSONB_EXTRACT_SCALAR(a, '$.b', STRING) FROM t"},
        )
        self.validate_all(
            "SELECT BSON_EXTRACT_DOUBLE(a, 'b') FROM t",
            write={"": "SELECT JSONB_EXTRACT_SCALAR(a, '$.b', DOUBLE) FROM t"},
        )
        self.validate_all(
            "SELECT BSON_EXTRACT_BIGINT(a, 'b') FROM t",
            write={"": "SELECT JSONB_EXTRACT_SCALAR(a, '$.b', BIGINT) FROM t"},
        )
        self.validate_all(
            "SELECT BSON_EXTRACT_BIGINT(a, 'b') FROM t",
            write={"": "SELECT JSONB_EXTRACT_SCALAR(a, '$.b', BIGINT) FROM t"},
        )
        self.validate_all(
            "SELECT BSON_EXTRACT_BSON(a, 'b', 2) FROM t",
            write={"": "SELECT JSONB_EXTRACT(a, '$.b[2]') FROM t"},
        )
        self.validate_all(
            "SELECT BSON_EXTRACT_STRING(a, 'b', 2) FROM t",
            write={"": "SELECT JSONB_EXTRACT_SCALAR(a, '$.b[2]', STRING) FROM t"},
        )
        self.validate_all(
            'SELECT JSON_EXTRACT_STRING(\'{"item": "shoes", "price": "49.95"}\', \'price\') :> DECIMAL(4, 2)',
            read={
                "mysql": 'SELECT JSON_VALUE(\'{"item": "shoes", "price": "49.95"}\', \'$.price\' RETURNING DECIMAL(4, 2))'
            },
        )

    def test_json(self):
        self.validate_identity("SELECT JSON_ARRAY_CONTAINS_STRING('[\"a\", \"b\"]', 'b')")
        self.validate_identity("SELECT JSON_ARRAY_CONTAINS_DOUBLE('[1, 2]', 1)")
        self.validate_identity('SELECT JSON_ARRAY_CONTAINS_JSON(\'["{"a": 1}"]\', \'{"a":   1}\')')
        self.validate_all(
            "SELECT JSON_ARRAY_CONTAINS_JSON('[\"a\"]', TO_JSON('a'))",
            read={
                "mysql": "SELECT 'a' MEMBER OF ('[\"a\"]')",
                "singlestore": "SELECT JSON_ARRAY_CONTAINS_JSON('[\"a\"]', TO_JSON('a'))",
            },
        )
        self.validate_all(
            'SELECT JSON_PRETTY(\'["G","alpha","20",10]\')',
            read={
                "singlestore": 'SELECT JSON_PRETTY(\'["G","alpha","20",10]\')',
                "": 'SELECT JSON_FORMAT(\'["G","alpha","20",10]\')',
            },
        )

    def test_date_parts_functions(self):
        self.validate_identity(
            "SELECT DAYNAME('2014-04-18')", "SELECT DATE_FORMAT('2014-04-18', '%W')"
        )
        self.validate_identity(
            "SELECT HOUR('2009-02-13 23:31:30')",
            "SELECT DATE_FORMAT('2009-02-13 23:31:30' :> TIME(6), '%k') :> INT",
        )
        self.validate_identity(
            "SELECT MICROSECOND('2009-02-13 23:31:30.123456')",
            "SELECT DATE_FORMAT('2009-02-13 23:31:30.123456' :> TIME(6), '%f') :> INT",
        )
        self.validate_identity(
            "SELECT SECOND('2009-02-13 23:31:30.123456')",
            "SELECT DATE_FORMAT('2009-02-13 23:31:30.123456' :> TIME(6), '%s') :> INT",
        )
        self.validate_identity(
            "SELECT MONTHNAME('2014-04-18')", "SELECT DATE_FORMAT('2014-04-18', '%M')"
        )
        self.validate_identity(
            "SELECT WEEKDAY('2014-04-18')", "SELECT (DAYOFWEEK('2014-04-18') + 5) % 7"
        )
        self.validate_identity(
            "SELECT MINUTE('2009-02-13 23:31:30.123456')",
            "SELECT DATE_FORMAT('2009-02-13 23:31:30.123456' :> TIME(6), '%i') :> INT",
        )
        self.validate_all(
            "SELECT ((DAYOFWEEK('2014-04-18') % 7) + 1)",
            read={
                "singlestore": "SELECT ((DAYOFWEEK('2014-04-18') % 7) + 1)",
                "": "SELECT DAYOFWEEK_ISO('2014-04-18')",
            },
        )
        self.validate_all(
            "SELECT DAY('2014-04-18')",
            read={
                "singlestore": "SELECT DAY('2014-04-18')",
                "": "SELECT DAY_OF_MONTH('2014-04-18')",
            },
        )

    def test_math_functions(self):
        self.validate_all(
            "SELECT APPROX_COUNT_DISTINCT(asset_id) AS approx_distinct_asset_id FROM acd_assets",
            read={
                "singlestore": "SELECT APPROX_COUNT_DISTINCT(asset_id) AS approx_distinct_asset_id FROM acd_assets",
                "": "SELECT HLL(asset_id) AS approx_distinct_asset_id FROM acd_assets",
            },
        )
        self.validate_identity(
            "SELECT APPROX_COUNT_DISTINCT(asset_id1, asset_id2) AS approx_distinct_asset_id FROM acd_assets"
        )
        self.validate_all(
            "SELECT APPROX_COUNT_DISTINCT(asset_id) AS approx_distinct_asset_id FROM acd_assets",
            read={
                "singlestore": "SELECT APPROX_COUNT_DISTINCT(asset_id) AS approx_distinct_asset_id FROM acd_assets",
                "": "SELECT APPROX_DISTINCT(asset_id) AS approx_distinct_asset_id FROM acd_assets",
            },
        )
        self.validate_all(
            "SELECT SUM(CASE WHEN age > 18 THEN 1 ELSE 0 END) FROM `users`",
            read={
                "singlestore": "SELECT SUM(CASE WHEN age > 18 THEN 1 ELSE 0 END) FROM `users`",
                "": "SELECT COUNT_IF(age > 18) FROM users",
            },
        )
        self.validate_all(
            "SELECT MAX(ABS(age > 18)) FROM `users`",
            read={
                "singlestore": "SELECT MAX(ABS(age > 18)) FROM `users`",
                "": "SELECT LOGICAL_OR(age > 18) FROM users",
            },
        )
        self.validate_all(
            "SELECT MIN(ABS(age > 18)) FROM `users`",
            read={
                "singlestore": "SELECT MIN(ABS(age > 18)) FROM `users`",
                "": "SELECT LOGICAL_AND(age > 18) FROM users",
            },
        )
        self.validate_identity(
            "SELECT `class`, student_id, test1, APPROX_PERCENTILE(test1, 0.3) OVER (PARTITION BY `class`) AS percentile FROM test_scores"
        )
        self.validate_identity(
            "SELECT `class`, student_id, test1, APPROX_PERCENTILE(test1, 0.3, 0.4) OVER (PARTITION BY `class`) AS percentile FROM test_scores"
        )
        self.validate_all(
            "SELECT APPROX_PERCENTILE(test1, 0.3) FROM test_scores",
            read={
                "singlestore": "SELECT APPROX_PERCENTILE(test1, 0.3) FROM test_scores",
                # accuracy parameter is not supported in SingleStore, so it is ignored
                "": "SELECT APPROX_QUANTILE(test1, 0.3, 0.4) FROM test_scores",
            },
        )
        self.validate_all(
            "SELECT VAR_SAMP(yearly_total) FROM player_scores",
            read={
                "singlestore": "SELECT VAR_SAMP(yearly_total) FROM player_scores",
                "": "SELECT VARIANCE(yearly_total) FROM player_scores",
            },
            write={
                "": "SELECT VARIANCE(yearly_total) FROM player_scores",
            },
        )
        self.validate_all(
            "SELECT VAR_POP(yearly_total) FROM player_scores",
            read={
                "singlestore": "SELECT VARIANCE(yearly_total) FROM player_scores",
                "": "SELECT VARIANCE_POP(yearly_total) FROM player_scores",
            },
            write={
                "": "SELECT VARIANCE_POP(yearly_total) FROM player_scores",
            },
        )

    def test_logical(self):
        self.validate_all(
            "SELECT (TRUE AND (NOT FALSE)) OR ((NOT TRUE) AND FALSE)",
            read={
                "mysql": "SELECT TRUE XOR FALSE",
                "singlestore": "SELECT (TRUE AND (NOT FALSE)) OR ((NOT TRUE) AND FALSE)",
            },
        )

    def test_string_functions(self):
        self.validate_all(
            "SELECT 'a' RLIKE 'b'",
            read={
                "bigquery": "SELECT REGEXP_CONTAINS('a', 'b')",
                "singlestore": "SELECT 'a' RLIKE 'b'",
            },
        )
        self.validate_identity("SELECT 'a' REGEXP 'b'", "SELECT 'a' RLIKE 'b'")
        self.validate_all(
            "SELECT LPAD('', LENGTH('a') * 3, 'a')",
            read={
                "": "SELECT REPEAT('a', 3)",
                "singlestore": "SELECT LPAD('', LENGTH('a') * 3, 'a')",
            },
        )
        self.validate_all(
            "SELECT REGEXP_SUBSTR('adog', 'O', 1, 1, 'c')",
            read={
                # group parameter is not supported in SingleStore, so it is ignored
                "": "SELECT REGEXP_EXTRACT('adog', 'O', 1, 1, 'c', 'gr1')",
                "singlestore": "SELECT REGEXP_SUBSTR('adog', 'O', 1, 1, 'c')",
            },
        )
        self.validate_all(
            "SELECT ('a' RLIKE '^[\x00-\x7f]*$')",
            read={"singlestore": "SELECT ('a' RLIKE '^[\x00-\x7f]*$')", "": "SELECT IS_ASCII('a')"},
        )
        self.validate_all(
            "SELECT UNHEX(MD5('data'))",
            read={
                "singlestore": "SELECT UNHEX(MD5('data'))",
                "": "SELECT MD5_DIGEST('data')",
            },
        )
        self.validate_all(
            "SELECT CHAR(101)", read={"": "SELECT CHR(101)", "singlestore": "SELECT CHAR(101)"}
        )
        self.validate_all(
            "SELECT INSTR('ohai', 'i')",
            read={
                "": "SELECT CONTAINS('ohai', 'i')",
                "singlestore": "SELECT INSTR('ohai', 'i')",
            },
        )
        self.validate_all(
            "SELECT REGEXP_MATCH('adog', 'O', 'c')",
            read={
                # group, position, occurrence parameters are not supported in SingleStore, so they are ignored
                "": "SELECT REGEXP_EXTRACT_ALL('adog', 'O', 1, 1, 'c', 'gr1')",
                "singlestore": "SELECT REGEXP_MATCH('adog', 'O', 'c')",
            },
        )
        self.validate_all(
            "SELECT REGEXP_SUBSTR('adog', 'O', 1, 1, 'c')",
            read={
                # group parameter is not supported in SingleStore, so it is ignored
                "": "SELECT REGEXP_EXTRACT('adog', 'O', 1, 1, 'c', 'gr1')",
                "singlestore": "SELECT REGEXP_SUBSTR('adog', 'O', 1, 1, 'c')",
            },
        )
        self.validate_all(
            "SELECT REGEXP_INSTR('abcd', CONCAT('^', 'ab'))",
            read={
                "": "SELECT STARTS_WITH('abcd', 'ab')",
                "singlestore": "SELECT REGEXP_INSTR('abcd', CONCAT('^', 'ab'))",
            },
        )
        self.validate_all(
            "SELECT CONV('f', 16, 10)",
            read={
                "redshift": "SELECT STRTOL('f',16)",
                "singlestore": "SELECT CONV('f', 16, 10)",
            },
        )

    def test_reduce_functions(self):
        self.validate_all(
            "SELECT REDUCE(0, JSON_TO_ARRAY('[1,2,3,4]'), REDUCE_ACC() + REDUCE_VALUE()) AS `Result`",
            read={
                # finish argument is not supported in SingleStore, so it is ignored
                "": "SELECT REDUCE(JSON_TO_ARRAY('[1,2,3,4]'), 0, REDUCE_ACC() + REDUCE_VALUE(), REDUCE_ACC() + REDUCE_VALUE()) AS Result",
                "singlestore": "SELECT REDUCE(0, JSON_TO_ARRAY('[1,2,3,4]'), REDUCE_ACC() + REDUCE_VALUE()) AS `Result`",
            },
        )

    def test_time_functions(self):
        self.validate_all(
            "SELECT TIME_BUCKET('1d', '2019-03-14 06:04:12', '2019-03-13 03:00:00')",
            read={
                # unit and zone parameters are not supported in SingleStore, so they are ignored
                "": "SELECT DATE_BIN('1d', '2019-03-14 06:04:12', DAY, 'UTC', '2019-03-13 03:00:00')",
                "singlestore": "SELECT TIME_BUCKET('1d', '2019-03-14 06:04:12', '2019-03-13 03:00:00')",
            },
        )
        self.validate_all(
            "SELECT '2019-03-14 06:04:12' :> DATE",
            read={
                "": "SELECT TIME_STR_TO_DATE('2019-03-14 06:04:12')",
                "singlestore": "SELECT '2019-03-14 06:04:12' :> DATE",
            },
        )
        self.validate_all(
            "SELECT CONVERT_TZ(NOW() :> DATETIME, 'GMT', 'UTC')",
            read={
                "spark2": "SELECT TO_UTC_TIMESTAMP(NOW(), 'GMT')",
                "singlestore": "SELECT CONVERT_TZ(NOW() :> DATETIME, 'GMT', 'UTC')",
            },
        )
        self.validate_all(
            "SELECT STR_TO_DATE(20190314, '%Y%m%d')",
            read={
                "": "SELECT DI_TO_DATE(20190314)",
                "singlestore": "SELECT STR_TO_DATE(20190314, '%Y%m%d')",
            },
        )
        self.validate_all(
            "SELECT (DATE_FORMAT('2019-03-14 06:04:12', '%Y%m%d') :> INT)",
            read={
                "singlestore": "SELECT (DATE_FORMAT('2019-03-14 06:04:12', '%Y%m%d') :> INT)",
                "": "SELECT DATE_TO_DI('2019-03-14 06:04:12')",
            },
        )
        self.validate_all(
            "SELECT (DATE_FORMAT('2019-03-14 06:04:12', '%Y%m%d') :> INT)",
            read={
                "singlestore": "SELECT (DATE_FORMAT('2019-03-14 06:04:12', '%Y%m%d') :> INT)",
                "": "SELECT TS_OR_DI_TO_DI('2019-03-14 06:04:12')",
            },
        )
        self.validate_all(
            "SELECT '2019-03-14 06:04:12' :> TIME",
            read={
                # zone parameter is not supported in SingleStore, so it is ignored
                "bigquery": "SELECT TIME('2019-03-14 06:04:12', 'GMT')",
                "singlestore": "SELECT '2019-03-14 06:04:12' :> TIME",
            },
        )
        self.validate_all(
            "SELECT DATE_ADD(NOW(), INTERVAL '1' MONTH)",
            read={
                "bigquery": "SELECT DATETIME_ADD(NOW(), INTERVAL 1 MONTH)",
                "singlestore": "SELECT DATE_ADD(NOW(), INTERVAL '1' MONTH)",
            },
        )
        self.validate_all(
<<<<<<< HEAD
            "SELECT DATE_SUB('2010-04-02', INTERVAL '1' WEEK)",
            read={
                "bigquery": "SELECT DATETIME_SUB('2010-04-02', INTERVAL '1' WEEK)",
                "singlestore": "SELECT DATE_SUB('2010-04-02', INTERVAL '1' WEEK)",
=======
            "SELECT TIMESTAMPDIFF(QUARTER, '2009-02-13', '2013-09-01')",
            read={
                "singlestore": "SELECT TIMESTAMPDIFF(QUARTER, '2009-02-13', '2013-09-01')",
                "": "SELECT DATETIME_DIFF('2013-09-01', '2009-02-13', QUARTER)",
>>>>>>> 113a5308
            },
        )<|MERGE_RESOLUTION|>--- conflicted
+++ resolved
@@ -490,16 +490,16 @@
             },
         )
         self.validate_all(
-<<<<<<< HEAD
             "SELECT DATE_SUB('2010-04-02', INTERVAL '1' WEEK)",
             read={
                 "bigquery": "SELECT DATETIME_SUB('2010-04-02', INTERVAL '1' WEEK)",
                 "singlestore": "SELECT DATE_SUB('2010-04-02', INTERVAL '1' WEEK)",
-=======
+            },
+        )
+        self.validate_all(
             "SELECT TIMESTAMPDIFF(QUARTER, '2009-02-13', '2013-09-01')",
             read={
                 "singlestore": "SELECT TIMESTAMPDIFF(QUARTER, '2009-02-13', '2013-09-01')",
                 "": "SELECT DATETIME_DIFF('2013-09-01', '2009-02-13', QUARTER)",
->>>>>>> 113a5308
             },
         )