from sqlglot import parse_one, exp
from sqlglot.optimizer.qualify import qualify
from tests.dialects.test_dialect import Validator


class TestSingleStore(Validator):
    dialect = "singlestore"

    def test_singlestore(self):
        ast = parse_one(
            "SELECT id AS my_id FROM data WHERE my_id = 1 GROUP BY my_id HAVING my_id = 1",
            dialect=self.dialect,
        )
        ast = qualify(ast, dialect=self.dialect, schema={"data": {"id": "INT", "my_id": "INT"}})
        self.assertEqual(
            "SELECT `data`.`id` AS `my_id` FROM `data` AS `data` WHERE `data`.`my_id` = 1 GROUP BY `data`.`my_id` HAVING `data`.`id` = 1",
            ast.sql(dialect=self.dialect),
        )

        self.validate_identity("SELECT 1")
        self.validate_identity("SELECT * FROM `users` ORDER BY ALL")

    def test_byte_strings(self):
        self.validate_identity("SELECT e'text'")
        self.validate_identity("SELECT E'text'", "SELECT e'text'")

    def test_restricted_keywords(self):
        self.validate_identity("SELECT * FROM abs", "SELECT * FROM `abs`")
        self.validate_identity("SELECT * FROM ABS", "SELECT * FROM `ABS`")
        self.validate_identity(
            "SELECT * FROM security_lists_intersect", "SELECT * FROM `security_lists_intersect`"
        )
        self.validate_identity("SELECT * FROM vacuum", "SELECT * FROM `vacuum`")

    def test_time_formatting(self):
        self.validate_identity("SELECT STR_TO_DATE('March 3rd, 2015', '%M %D, %Y')")
        self.validate_identity("SELECT DATE_FORMAT(NOW(), '%Y-%m-%d %h:%i:%s')")
        self.validate_identity(
            "SELECT TO_DATE('03/01/2019', 'MM/DD/YYYY') AS `result`",
        )
        self.validate_identity(
            "SELECT TO_TIMESTAMP('The date and time are 01/01/2018 2:30:15.123456', 'The date and time are MM/DD/YYYY HH12:MI:SS.FF6') AS `result`",
        )
        self.validate_identity(
            "SELECT TO_CHAR('2018-03-01', 'MM/DD')",
        )
        self.validate_identity(
            "SELECT TIME_FORMAT('12:05:47', '%s, %i, %h')",
            "SELECT DATE_FORMAT('12:05:47' :> TIME(6), '%s, %i, %h')",
        )
        self.validate_identity("SELECT DATE('2019-01-01 05:06')")
        self.validate_all(
            "SELECT DATE('2019-01-01 05:06')",
            read={
                "": "SELECT TS_OR_DS_TO_DATE('2019-01-01 05:06')",
                "singlestore": "SELECT DATE('2019-01-01 05:06')",
            },
        )

    def test_cast(self):
        self.validate_all(
            "SELECT 1 :> INT",
            read={
                "": "SELECT CAST(1 AS INT)",
            },
            write={
                "singlestore": "SELECT 1 :> INT",
                "": "SELECT CAST(1 AS INT)",
            },
        )
        self.validate_all(
            "SELECT 1 !:> INT",
            read={
                "": "SELECT TRY_CAST(1 AS INT)",
            },
            write={
                "singlestore": "SELECT 1 !:> INT",
                "": "SELECT TRY_CAST(1 AS INT)",
            },
        )
        self.validate_identity("SELECT '{\"a\" : 1}' :> JSON")
        self.validate_identity("SELECT NOW() !:> TIMESTAMP(6)")
        self.validate_identity("SELECT x :> GEOGRAPHYPOINT")
        self.validate_all(
            "SELECT age :> TEXT FROM `users`",
            read={
                "": "SELECT CAST(age, 'TEXT') FROM users",
                "singlestore": "SELECT age :> TEXT FROM `users`",
            },
        )

    def test_unix_functions(self):
        self.validate_identity("SELECT FROM_UNIXTIME(1234567890)")
        self.validate_identity("SELECT FROM_UNIXTIME(1234567890, '%M %D, %Y')")
        self.validate_identity("SELECT UNIX_TIMESTAMP()")
        self.validate_identity("SELECT UNIX_TIMESTAMP('2009-02-13 23:31:30') AS funday")

        self.validate_all(
            "SELECT UNIX_TIMESTAMP('2009-02-13 23:31:30')",
            read={"duckdb": "SELECT EPOCH('2009-02-13 23:31:30')"},
        )
        self.validate_all(
            "SELECT UNIX_TIMESTAMP('2009-02-13 23:31:30')",
            read={"duckdb": "SELECT TIME_STR_TO_UNIX('2009-02-13 23:31:30')"},
        )
        self.validate_all(
            "SELECT UNIX_TIMESTAMP('2009-02-13 23:31:30')",
            read={"": "SELECT TIME_STR_TO_UNIX('2009-02-13 23:31:30')"},
        )
        self.validate_all(
            "SELECT UNIX_TIMESTAMP('2009-02-13 23:31:30')",
            read={"": "SELECT UNIX_SECONDS('2009-02-13 23:31:30')"},
        )

        self.validate_all(
            "SELECT FROM_UNIXTIME(1234567890, '%Y-%m-%d %T')",
            read={"hive": "SELECT FROM_UNIXTIME(1234567890)"},
        )
        self.validate_all(
            "SELECT FROM_UNIXTIME(1234567890) :> TEXT",
            read={"": "SELECT UNIX_TO_TIME_STR(1234567890)"},
        )

    def test_json_extract(self):
        self.validate_identity("SELECT a::b FROM t", "SELECT JSON_EXTRACT_JSON(a, 'b') FROM t")
        self.validate_identity("SELECT a::b FROM t", "SELECT JSON_EXTRACT_JSON(a, 'b') FROM t")
        self.validate_identity("SELECT a::$b FROM t", "SELECT JSON_EXTRACT_STRING(a, 'b') FROM t")
        self.validate_identity("SELECT a::%b FROM t", "SELECT JSON_EXTRACT_DOUBLE(a, 'b') FROM t")
        self.validate_identity(
            "SELECT a::`b`::`2` FROM t",
            "SELECT JSON_EXTRACT_JSON(JSON_EXTRACT_JSON(a, 'b'), '2') FROM t",
        )
        self.validate_identity("SELECT a::2 FROM t", "SELECT JSON_EXTRACT_JSON(a, '2') FROM t")

        self.validate_all(
            "SELECT JSON_EXTRACT_JSON(a, 'b') FROM t",
            read={
                "mysql": "SELECT JSON_EXTRACT(a, '$.b') FROM t",
                "singlestore": "SELECT JSON_EXTRACT_JSON(a, 'b') FROM t",
            },
            write={"mysql": "SELECT JSON_EXTRACT(a, '$.b') FROM t"},
        )
        self.validate_all(
            "SELECT JSON_EXTRACT_STRING(a, 'b') FROM t",
            write={"": "SELECT JSON_EXTRACT_SCALAR(a, '$.b', STRING) FROM t"},
        )
        self.validate_all(
            "SELECT JSON_EXTRACT_DOUBLE(a, 'b') FROM t",
            write={"": "SELECT JSON_EXTRACT_SCALAR(a, '$.b', DOUBLE) FROM t"},
        )
        self.validate_all(
            "SELECT JSON_EXTRACT_BIGINT(a, 'b') FROM t",
            write={"": "SELECT JSON_EXTRACT_SCALAR(a, '$.b', BIGINT) FROM t"},
        )
        self.validate_all(
            "SELECT JSON_EXTRACT_BIGINT(a, 'b') FROM t",
            write={"": "SELECT JSON_EXTRACT_SCALAR(a, '$.b', BIGINT) FROM t"},
        )
        self.validate_all(
            "SELECT JSON_EXTRACT_JSON(a, 'b', '2') FROM t",
            read={
                "mysql": "SELECT JSON_EXTRACT(a, '$.b[2]') FROM t",
                "singlestore": "SELECT JSON_EXTRACT_JSON(a, 'b', '2') FROM t",
            },
            write={"mysql": "SELECT JSON_EXTRACT(a, '$.b[2]') FROM t"},
        )
        self.validate_all(
            "SELECT JSON_EXTRACT_STRING(a, 'b', 2) FROM t",
            write={"": "SELECT JSON_EXTRACT_SCALAR(a, '$.b[2]', STRING) FROM t"},
        )

        self.validate_all(
            "SELECT BSON_EXTRACT_BSON(a, 'b') FROM t",
            read={
                "mysql": "SELECT JSONB_EXTRACT(a, 'b') FROM t",
                "singlestore": "SELECT BSON_EXTRACT_BSON(a, 'b') FROM t",
            },
            write={"mysql": "SELECT JSONB_EXTRACT(a, '$.b') FROM t"},
        )
        self.validate_all(
            "SELECT BSON_EXTRACT_STRING(a, 'b') FROM t",
            write={"": "SELECT JSONB_EXTRACT_SCALAR(a, '$.b', STRING) FROM t"},
        )
        self.validate_all(
            "SELECT BSON_EXTRACT_DOUBLE(a, 'b') FROM t",
            write={"": "SELECT JSONB_EXTRACT_SCALAR(a, '$.b', DOUBLE) FROM t"},
        )
        self.validate_all(
            "SELECT BSON_EXTRACT_BIGINT(a, 'b') FROM t",
            write={"": "SELECT JSONB_EXTRACT_SCALAR(a, '$.b', BIGINT) FROM t"},
        )
        self.validate_all(
            "SELECT BSON_EXTRACT_BIGINT(a, 'b') FROM t",
            write={"": "SELECT JSONB_EXTRACT_SCALAR(a, '$.b', BIGINT) FROM t"},
        )
        self.validate_all(
            "SELECT BSON_EXTRACT_BSON(a, 'b', 2) FROM t",
            write={"": "SELECT JSONB_EXTRACT(a, '$.b[2]') FROM t"},
        )
        self.validate_all(
            "SELECT BSON_EXTRACT_STRING(a, 'b', 2) FROM t",
            write={"": "SELECT JSONB_EXTRACT_SCALAR(a, '$.b[2]', STRING) FROM t"},
        )
        self.validate_all(
            'SELECT JSON_EXTRACT_STRING(\'{"item": "shoes", "price": "49.95"}\', \'price\') :> DECIMAL(4, 2)',
            read={
                "mysql": 'SELECT JSON_VALUE(\'{"item": "shoes", "price": "49.95"}\', \'$.price\' RETURNING DECIMAL(4, 2))'
            },
        )

    def test_json(self):
        self.validate_identity("SELECT JSON_ARRAY_CONTAINS_STRING('[\"a\", \"b\"]', 'b')")
        self.validate_identity("SELECT JSON_ARRAY_CONTAINS_DOUBLE('[1, 2]', 1)")
        self.validate_identity('SELECT JSON_ARRAY_CONTAINS_JSON(\'["{"a": 1}"]\', \'{"a":   1}\')')
        self.validate_all(
            "SELECT JSON_ARRAY_CONTAINS_JSON('[\"a\"]', TO_JSON('a'))",
            read={
                "mysql": "SELECT 'a' MEMBER OF ('[\"a\"]')",
                "singlestore": "SELECT JSON_ARRAY_CONTAINS_JSON('[\"a\"]', TO_JSON('a'))",
            },
        )
        self.validate_all(
            'SELECT JSON_PRETTY(\'["G","alpha","20",10]\')',
            read={
                "singlestore": 'SELECT JSON_PRETTY(\'["G","alpha","20",10]\')',
                "": 'SELECT JSON_FORMAT(\'["G","alpha","20",10]\')',
            },
        )
        self.validate_all(
<<<<<<< HEAD
            "SELECT BSON_MATCH_ANY_EXISTS('{\"x\":true}', 'x')",
            read={
                "singlestore": "SELECT BSON_MATCH_ANY_EXISTS('{\"x\":true}', 'x')",
                "": "SELECT JSONB_EXISTS('{\"x\":true}', 'x')",
            },
        )
=======
            "SELECT JSON_BUILD_OBJECT('name', name) FROM t",
            read={
                "singlestore": "SELECT JSON_BUILD_OBJECT('name', name) FROM t",
                "": "SELECT JSON_OBJECT('name', name) FROM t",
            },
        )
        self.validate_identity("JSON_BUILD_OBJECT('name', name)").assert_is(exp.JSONObject)
>>>>>>> 0198282a

    def test_date_parts_functions(self):
        self.validate_identity(
            "SELECT DAYNAME('2014-04-18')", "SELECT DATE_FORMAT('2014-04-18', '%W')"
        )
        self.validate_identity(
            "SELECT HOUR('2009-02-13 23:31:30')",
            "SELECT DATE_FORMAT('2009-02-13 23:31:30' :> TIME(6), '%k') :> INT",
        )
        self.validate_identity(
            "SELECT MICROSECOND('2009-02-13 23:31:30.123456')",
            "SELECT DATE_FORMAT('2009-02-13 23:31:30.123456' :> TIME(6), '%f') :> INT",
        )
        self.validate_identity(
            "SELECT SECOND('2009-02-13 23:31:30.123456')",
            "SELECT DATE_FORMAT('2009-02-13 23:31:30.123456' :> TIME(6), '%s') :> INT",
        )
        self.validate_identity(
            "SELECT MONTHNAME('2014-04-18')", "SELECT DATE_FORMAT('2014-04-18', '%M')"
        )
        self.validate_identity(
            "SELECT WEEKDAY('2014-04-18')", "SELECT (DAYOFWEEK('2014-04-18') + 5) % 7"
        )
        self.validate_identity(
            "SELECT MINUTE('2009-02-13 23:31:30.123456')",
            "SELECT DATE_FORMAT('2009-02-13 23:31:30.123456' :> TIME(6), '%i') :> INT",
        )
        self.validate_all(
            "SELECT ((DAYOFWEEK('2014-04-18') % 7) + 1)",
            read={
                "singlestore": "SELECT ((DAYOFWEEK('2014-04-18') % 7) + 1)",
                "": "SELECT DAYOFWEEK_ISO('2014-04-18')",
            },
        )
        self.validate_all(
            "SELECT DAY('2014-04-18')",
            read={
                "singlestore": "SELECT DAY('2014-04-18')",
                "": "SELECT DAY_OF_MONTH('2014-04-18')",
            },
        )

    def test_math_functions(self):
        self.validate_all(
            "SELECT APPROX_COUNT_DISTINCT(asset_id) AS approx_distinct_asset_id FROM acd_assets",
            read={
                "singlestore": "SELECT APPROX_COUNT_DISTINCT(asset_id) AS approx_distinct_asset_id FROM acd_assets",
                "": "SELECT HLL(asset_id) AS approx_distinct_asset_id FROM acd_assets",
            },
        )
        self.validate_identity(
            "SELECT APPROX_COUNT_DISTINCT(asset_id1, asset_id2) AS approx_distinct_asset_id FROM acd_assets"
        )
        self.validate_all(
            "SELECT APPROX_COUNT_DISTINCT(asset_id) AS approx_distinct_asset_id FROM acd_assets",
            read={
                "singlestore": "SELECT APPROX_COUNT_DISTINCT(asset_id) AS approx_distinct_asset_id FROM acd_assets",
                "": "SELECT APPROX_DISTINCT(asset_id) AS approx_distinct_asset_id FROM acd_assets",
            },
        )
        self.validate_all(
            "SELECT SUM(CASE WHEN age > 18 THEN 1 ELSE 0 END) FROM `users`",
            read={
                "singlestore": "SELECT SUM(CASE WHEN age > 18 THEN 1 ELSE 0 END) FROM `users`",
                "": "SELECT COUNT_IF(age > 18) FROM users",
            },
        )
        self.validate_all(
            "SELECT MAX(ABS(age > 18)) FROM `users`",
            read={
                "singlestore": "SELECT MAX(ABS(age > 18)) FROM `users`",
                "": "SELECT LOGICAL_OR(age > 18) FROM users",
            },
        )
        self.validate_all(
            "SELECT MIN(ABS(age > 18)) FROM `users`",
            read={
                "singlestore": "SELECT MIN(ABS(age > 18)) FROM `users`",
                "": "SELECT LOGICAL_AND(age > 18) FROM users",
            },
        )
        self.validate_identity(
            "SELECT `class`, student_id, test1, APPROX_PERCENTILE(test1, 0.3) OVER (PARTITION BY `class`) AS percentile FROM test_scores"
        )
        self.validate_identity(
            "SELECT `class`, student_id, test1, APPROX_PERCENTILE(test1, 0.3, 0.4) OVER (PARTITION BY `class`) AS percentile FROM test_scores"
        )
        self.validate_all(
            "SELECT APPROX_PERCENTILE(test1, 0.3) FROM test_scores",
            read={
                "singlestore": "SELECT APPROX_PERCENTILE(test1, 0.3) FROM test_scores",
                # accuracy parameter is not supported in SingleStore, so it is ignored
                "": "SELECT APPROX_QUANTILE(test1, 0.3, 0.4) FROM test_scores",
            },
        )
        self.validate_all(
            "SELECT VAR_SAMP(yearly_total) FROM player_scores",
            read={
                "singlestore": "SELECT VAR_SAMP(yearly_total) FROM player_scores",
                "": "SELECT VARIANCE(yearly_total) FROM player_scores",
            },
            write={
                "": "SELECT VARIANCE(yearly_total) FROM player_scores",
            },
        )
        self.validate_all(
            "SELECT VAR_POP(yearly_total) FROM player_scores",
            read={
                "singlestore": "SELECT VARIANCE(yearly_total) FROM player_scores",
                "": "SELECT VARIANCE_POP(yearly_total) FROM player_scores",
            },
            write={
                "": "SELECT VARIANCE_POP(yearly_total) FROM player_scores",
            },
        )
        self.validate_all(
            "SELECT POWER(id, 1 / 3) FROM orders",
            read={
                "": "SELECT CBRT(id) FROM orders",
                "singlestore": "SELECT POWER(id, 1 / 3) FROM orders",
            },
        )

    def test_logical(self):
        self.validate_all(
            "SELECT (TRUE AND (NOT FALSE)) OR ((NOT TRUE) AND FALSE)",
            read={
                "mysql": "SELECT TRUE XOR FALSE",
                "singlestore": "SELECT (TRUE AND (NOT FALSE)) OR ((NOT TRUE) AND FALSE)",
            },
        )

    def test_string_functions(self):
        self.validate_all(
            "SELECT 'a' RLIKE 'b'",
            read={
                "bigquery": "SELECT REGEXP_CONTAINS('a', 'b')",
                "singlestore": "SELECT 'a' RLIKE 'b'",
            },
        )
        self.validate_identity("SELECT 'a' REGEXP 'b'", "SELECT 'a' RLIKE 'b'")
        self.validate_all(
            "SELECT LPAD('', LENGTH('a') * 3, 'a')",
            read={
                "": "SELECT REPEAT('a', 3)",
                "singlestore": "SELECT LPAD('', LENGTH('a') * 3, 'a')",
            },
        )
        self.validate_all(
            "SELECT REGEXP_SUBSTR('adog', 'O', 1, 1, 'c')",
            read={
                # group parameter is not supported in SingleStore, so it is ignored
                "": "SELECT REGEXP_EXTRACT('adog', 'O', 1, 1, 'c', 'gr1')",
                "singlestore": "SELECT REGEXP_SUBSTR('adog', 'O', 1, 1, 'c')",
            },
        )
        self.validate_all(
            "SELECT ('a' RLIKE '^[\x00-\x7f]*$')",
            read={"singlestore": "SELECT ('a' RLIKE '^[\x00-\x7f]*$')", "": "SELECT IS_ASCII('a')"},
        )
        self.validate_all(
            "SELECT UNHEX(MD5('data'))",
            read={
                "singlestore": "SELECT UNHEX(MD5('data'))",
                "": "SELECT MD5_DIGEST('data')",
            },
        )
        self.validate_all(
            "SELECT CHAR(101)", read={"": "SELECT CHR(101)", "singlestore": "SELECT CHAR(101)"}
        )
        self.validate_all(
            "SELECT INSTR('ohai', 'i')",
            read={
                "": "SELECT CONTAINS('ohai', 'i')",
                "singlestore": "SELECT INSTR('ohai', 'i')",
            },
        )
        self.validate_all(
            "SELECT REGEXP_MATCH('adog', 'O', 'c')",
            read={
                # group, position, occurrence parameters are not supported in SingleStore, so they are ignored
                "": "SELECT REGEXP_EXTRACT_ALL('adog', 'O', 1, 1, 'c', 'gr1')",
                "singlestore": "SELECT REGEXP_MATCH('adog', 'O', 'c')",
            },
        )
        self.validate_all(
            "SELECT REGEXP_SUBSTR('adog', 'O', 1, 1, 'c')",
            read={
                # group parameter is not supported in SingleStore, so it is ignored
                "": "SELECT REGEXP_EXTRACT('adog', 'O', 1, 1, 'c', 'gr1')",
                "singlestore": "SELECT REGEXP_SUBSTR('adog', 'O', 1, 1, 'c')",
            },
        )
        self.validate_all(
            "SELECT REGEXP_INSTR('abcd', CONCAT('^', 'ab'))",
            read={
                "": "SELECT STARTS_WITH('abcd', 'ab')",
                "singlestore": "SELECT REGEXP_INSTR('abcd', CONCAT('^', 'ab'))",
            },
        )
        self.validate_all(
            "SELECT CONV('f', 16, 10)",
            read={
                "redshift": "SELECT STRTOL('f',16)",
                "singlestore": "SELECT CONV('f', 16, 10)",
            },
        )
        self.validate_all(
            "SELECT LOWER('ABC') RLIKE LOWER('a.*')",
            read={
                "postgres": "SELECT 'ABC' ~* 'a.*'",
                "singlestore": "SELECT LOWER('ABC') RLIKE LOWER('a.*')",
            },
        )
        self.validate_all(
            "SELECT SHA(email) FROM t",
            read={
                "singlestore": "SELECT SHA(email) FROM t",
                "": "SELECT STANDARD_HASH(email) FROM t",
            },
        )
        self.validate_all(
            "SELECT SHA(email) FROM t",
            read={
                "singlestore": "SELECT SHA(email) FROM t",
                "": "SELECT STANDARD_HASH(email, 'sha') FROM t",
            },
        )
        self.validate_all(
            "SELECT MD5(email) FROM t",
            read={
                "singlestore": "SELECT MD5(email) FROM t",
                "": "SELECT STANDARD_HASH(email, 'MD5') FROM t",
            },
        )

    def test_reduce_functions(self):
        self.validate_all(
            "SELECT REDUCE(0, JSON_TO_ARRAY('[1,2,3,4]'), REDUCE_ACC() + REDUCE_VALUE()) AS `Result`",
            read={
                # finish argument is not supported in SingleStore, so it is ignored
                "": "SELECT REDUCE(JSON_TO_ARRAY('[1,2,3,4]'), 0, REDUCE_ACC() + REDUCE_VALUE(), REDUCE_ACC() + REDUCE_VALUE()) AS Result",
                "singlestore": "SELECT REDUCE(0, JSON_TO_ARRAY('[1,2,3,4]'), REDUCE_ACC() + REDUCE_VALUE()) AS `Result`",
            },
        )

    def test_time_functions(self):
        self.validate_all(
            "SELECT TIME_BUCKET('1d', '2019-03-14 06:04:12', '2019-03-13 03:00:00')",
            read={
                # unit and zone parameters are not supported in SingleStore, so they are ignored
                "": "SELECT DATE_BIN('1d', '2019-03-14 06:04:12', DAY, 'UTC', '2019-03-13 03:00:00')",
                "singlestore": "SELECT TIME_BUCKET('1d', '2019-03-14 06:04:12', '2019-03-13 03:00:00')",
            },
        )
        self.validate_all(
            "SELECT '2019-03-14 06:04:12' :> DATE",
            read={
                "": "SELECT TIME_STR_TO_DATE('2019-03-14 06:04:12')",
                "singlestore": "SELECT '2019-03-14 06:04:12' :> DATE",
            },
        )
        self.validate_all(
            "SELECT CONVERT_TZ(NOW() :> TIMESTAMP, 'GMT', 'UTC')",
            read={
                "spark2": "SELECT TO_UTC_TIMESTAMP(NOW(), 'GMT')",
                "singlestore": "SELECT CONVERT_TZ(NOW() :> TIMESTAMP, 'GMT', 'UTC')",
            },
        )
        self.validate_all(
            "SELECT STR_TO_DATE(20190314, '%Y%m%d')",
            read={
                "": "SELECT DI_TO_DATE(20190314)",
                "singlestore": "SELECT STR_TO_DATE(20190314, '%Y%m%d')",
            },
        )
        self.validate_all(
            "SELECT (DATE_FORMAT('2019-03-14 06:04:12', '%Y%m%d') :> INT)",
            read={
                "singlestore": "SELECT (DATE_FORMAT('2019-03-14 06:04:12', '%Y%m%d') :> INT)",
                "": "SELECT DATE_TO_DI('2019-03-14 06:04:12')",
            },
        )
        self.validate_all(
            "SELECT (DATE_FORMAT('2019-03-14 06:04:12', '%Y%m%d') :> INT)",
            read={
                "singlestore": "SELECT (DATE_FORMAT('2019-03-14 06:04:12', '%Y%m%d') :> INT)",
                "": "SELECT TS_OR_DI_TO_DI('2019-03-14 06:04:12')",
            },
        )
        self.validate_all(
            "SELECT '2019-03-14 06:04:12' :> TIME",
            read={
                # zone parameter is not supported in SingleStore, so it is ignored
                "bigquery": "SELECT TIME('2019-03-14 06:04:12', 'GMT')",
                "singlestore": "SELECT '2019-03-14 06:04:12' :> TIME",
            },
        )
        self.validate_all(
            "SELECT DATE_ADD(NOW(), INTERVAL '1' MONTH)",
            read={
                "bigquery": "SELECT DATETIME_ADD(NOW(), INTERVAL 1 MONTH)",
                "singlestore": "SELECT DATE_ADD(NOW(), INTERVAL '1' MONTH)",
            },
        )
        self.validate_all(
            "SELECT DATE_TRUNC('MINUTE', '2016-08-08 12:05:31')",
            read={
                "bigquery": "SELECT DATETIME_TRUNC('2016-08-08 12:05:31', MINUTE)",
                "singlestore": "SELECT DATE_TRUNC('MINUTE', '2016-08-08 12:05:31')",
            },
        )
        self.validate_all(
            "SELECT DATE_SUB('2010-04-02', INTERVAL '1' WEEK)",
            read={
                "bigquery": "SELECT DATETIME_SUB('2010-04-02', INTERVAL '1' WEEK)",
                "singlestore": "SELECT DATE_SUB('2010-04-02', INTERVAL '1' WEEK)",
            },
        )
        self.validate_all(
            "SELECT TIMESTAMPDIFF(QUARTER, '2009-02-13', '2013-09-01')",
            read={
                "singlestore": "SELECT TIMESTAMPDIFF(QUARTER, '2009-02-13', '2013-09-01')",
                "": "SELECT DATETIME_DIFF('2013-09-01', '2009-02-13', QUARTER)",
            },
        )
        self.validate_all(
            "SELECT TIMESTAMPDIFF(QUARTER, '2009-02-13', '2013-09-01')",
            read={
                "singlestore": "SELECT TIMESTAMPDIFF(QUARTER, '2009-02-13', '2013-09-01')",
                "bigquery": "SELECT DATE_DIFF('2013-09-01', '2009-02-13', QUARTER)",
                "duckdb": "SELECT DATE_DIFF('QUARTER', '2009-02-13', '2013-09-01')",
            },
        )
        self.validate_all(
            "SELECT DATEDIFF(DATE('2013-09-01'), DATE('2009-02-13'))",
            read={
                "hive": "SELECT DATEDIFF('2013-09-01', '2009-02-13')",
                "singlestore": "SELECT DATEDIFF(DATE('2013-09-01'), DATE('2009-02-13'))",
            },
        )
        self.validate_all(
            "SELECT DATE_TRUNC('MINUTE', '2016-08-08 12:05:31')",
            read={
                "": "SELECT TIMESTAMP_TRUNC('2016-08-08 12:05:31', MINUTE)",
                "singlestore": "SELECT DATE_TRUNC('MINUTE', '2016-08-08 12:05:31')",
            },
        )
        self.validate_all(
            "SELECT TIMESTAMPDIFF(WEEK, '2009-01-01', '2009-12-31') AS numweeks",
            read={
                "redshift": "SELECT datediff(week,'2009-01-01','2009-12-31') AS numweeks",
                "singlestore": "SELECT TIMESTAMPDIFF(WEEK, '2009-01-01', '2009-12-31') AS numweeks",
            },
        )
        self.validate_all(
            "SELECT DATEDIFF('2009-12-31', '2009-01-01') AS numweeks",
            read={
                "": "SELECT TS_OR_DS_DIFF('2009-12-31', '2009-01-01') AS numweeks",
                "singlestore": "SELECT DATEDIFF('2009-12-31', '2009-01-01') AS numweeks",
            },
        )
        self.validate_all(
            "SELECT CURRENT_DATE()",
            read={
                "": "SELECT CURRENT_DATE()",
                "singlestore": "SELECT CURRENT_DATE",
            },
        )
        self.validate_all(
            "SELECT UTC_DATE()",
            read={
                "": "SELECT CURRENT_DATE('UTC')",
                "singlestore": "SELECT UTC_DATE",
            },
            write={"": "SELECT CURRENT_DATE('UTC')"},
        )
        self.validate_all(
            "SELECT CURRENT_TIME()",
            read={
                "": "SELECT CURRENT_TIME()",
                "singlestore": "SELECT CURRENT_TIME",
            },
        )
        self.validate_identity("SELECT CURRENT_TIME(6)")
        self.validate_all(
            "SELECT UTC_TIME()",
            read={
                "": "SELECT CURRENT_TIME('UTC')",
                "singlestore": "SELECT UTC_TIME",
            },
            write={"": "SELECT CURRENT_TIME('UTC')"},
        )
        self.validate_all(
            "SELECT CURRENT_TIMESTAMP(6) :> DATETIME(6)",
            read={
                "bigquery": "SELECT CURRENT_DATETIME()",
                "singlestore": "SELECT CURRENT_TIMESTAMP(6) :> DATETIME(6)",
            },
        )

    def test_types(self):
        self.validate_all(
            "CREATE TABLE testTypes (a DECIMAL(10, 20))",
            read={
                "singlestore": "CREATE TABLE testTypes (a DECIMAL(10, 20))",
                "bigquery": "CREATE TABLE testTypes (a BIGDECIMAL(10, 20))",
            },
        )
        self.validate_all(
            "CREATE TABLE testTypes (a BOOLEAN)",
            read={
                "singlestore": "CREATE TABLE testTypes (a BOOLEAN)",
                "tsql": "CREATE TABLE testTypes (a BIT)",
            },
        )
        self.validate_all(
            "CREATE TABLE testTypes (a DATE)",
            read={
                "singlestore": "CREATE TABLE testTypes (a DATE)",
                "clickhouse": "CREATE TABLE testTypes (a DATE32)",
            },
        )
        self.validate_all(
            "CREATE TABLE testTypes (a DATETIME)",
            read={
                "singlestore": "CREATE TABLE testTypes (a DATETIME)",
                "clickhouse": "CREATE TABLE testTypes (a DATETIME64)",
            },
        )
        self.validate_all(
            "CREATE TABLE testTypes (a DECIMAL(9, 3))",
            read={
                "singlestore": "CREATE TABLE testTypes (a DECIMAL(9, 3))",
                "clickhouse": "CREATE TABLE testTypes (a DECIMAL32(3))",
            },
        )
        self.validate_all(
            "CREATE TABLE testTypes (a DECIMAL(18, 3))",
            read={
                "singlestore": "CREATE TABLE testTypes (a DECIMAL(18, 3))",
                "clickhouse": "CREATE TABLE testTypes (a DECIMAL64(3))",
            },
        )
        self.validate_all(
            "CREATE TABLE testTypes (a DECIMAL(38, 3))",
            read={
                "singlestore": "CREATE TABLE testTypes (a DECIMAL(38, 3))",
                "clickhouse": "CREATE TABLE testTypes (a DECIMAL128(3))",
            },
        )
        self.validate_all(
            "CREATE TABLE testTypes (a DECIMAL(65, 3))",
            read={
                "singlestore": "CREATE TABLE testTypes (a DECIMAL(65, 3))",
                "clickhouse": "CREATE TABLE testTypes (a DECIMAL256(3))",
            },
        )
        self.validate_all(
            "CREATE TABLE testTypes (a ENUM('a'))",
            read={
                "singlestore": "CREATE TABLE testTypes (a ENUM('a'))",
                "clickhouse": "CREATE TABLE testTypes (a ENUM8('a'))",
            },
        )
        self.validate_all(
            "CREATE TABLE testTypes (a ENUM('a'))",
            read={
                "singlestore": "CREATE TABLE testTypes (a ENUM('a'))",
                "clickhouse": "CREATE TABLE testTypes (a ENUM16('a'))",
            },
        )
        self.validate_all(
            "CREATE TABLE testTypes (a TEXT(2))",
            read={
                "singlestore": "CREATE TABLE testTypes (a TEXT(2))",
                "clickhouse": "CREATE TABLE testTypes (a FIXEDSTRING(2))",
            },
        )
        self.validate_all(
            "CREATE TABLE testTypes (a GEOGRAPHY)",
            read={
                "singlestore": "CREATE TABLE testTypes (a GEOGRAPHY)",
                "snowflake": "CREATE TABLE testTypes (a GEOMETRY)",
            },
        )
        self.validate_all(
            "CREATE TABLE testTypes (a GEOGRAPHYPOINT)",
            read={
                "singlestore": "CREATE TABLE testTypes (a GEOGRAPHYPOINT)",
                "clickhouse": "CREATE TABLE testTypes (a POINT)",
            },
        )
        self.validate_all(
            "CREATE TABLE testTypes (a GEOGRAPHY)",
            read={
                "singlestore": "CREATE TABLE testTypes (a GEOGRAPHY)",
                "clickhouse": "CREATE TABLE testTypes (a RING)",
            },
        )
        self.validate_all(
            "CREATE TABLE testTypes (a GEOGRAPHY)",
            read={
                "singlestore": "CREATE TABLE testTypes (a GEOGRAPHY)",
                "clickhouse": "CREATE TABLE testTypes (a LINESTRING)",
            },
        )
        self.validate_all(
            "CREATE TABLE testTypes (a GEOGRAPHY)",
            read={
                "singlestore": "CREATE TABLE testTypes (a GEOGRAPHY)",
                "clickhouse": "CREATE TABLE testTypes (a POLYGON)",
            },
        )
        self.validate_all(
            "CREATE TABLE testTypes (a GEOGRAPHY)",
            read={
                "singlestore": "CREATE TABLE testTypes (a GEOGRAPHY)",
                "clickhouse": "CREATE TABLE testTypes (a MULTIPOLYGON)",
            },
        )
        self.validate_all(
            "CREATE TABLE testTypes (a BSON)",
            read={
                "singlestore": "CREATE TABLE testTypes (a BSON)",
                "postgres": "CREATE TABLE testTypes (a JSONB)",
            },
        )
        self.validate_identity("CREATE TABLE testTypes (a TIMESTAMP(6))")
        self.validate_all(
            "CREATE TABLE testTypes (a TIMESTAMP)",
            read={
                "singlestore": "CREATE TABLE testTypes (a TIMESTAMP)",
                "duckdb": "CREATE TABLE testTypes (a TIMESTAMP_S)",
            },
        )
        self.validate_all(
            "CREATE TABLE testTypes (a TIMESTAMP(6))",
            read={
                "singlestore": "CREATE TABLE testTypes (a TIMESTAMP(6))",
                "duckdb": "CREATE TABLE testTypes (a TIMESTAMP_MS)",
            },
        )
        self.validate_all(
            "CREATE TABLE testTypes (a BLOB)",
            read={
                "singlestore": "CREATE TABLE testTypes (a BLOB)",
                "": "CREATE TABLE testTypes (a VARBINARY)",
            },
        )

    def test_column_with_tablename(self):
        self.validate_identity("SELECT `t0`.`name` FROM `t0`")

    def test_unicodestring_sql(self):
        self.validate_all(
            "SELECT 'data'",
            read={"presto": "SELECT U&'d\\0061t\\0061'", "singlestore": "SELECT 'data'"},
        )

    def test_collate_sql(self):
        self.validate_all(
            "SELECT name :> LONGTEXT COLLATE 'utf8mb4_bin' FROM `users`",
            read={
                "": "SELECT name COLLATE 'utf8mb4_bin' FROM users",
            },
        )
        self.validate_identity(
            "SELECT name :> LONGTEXT COLLATE 'utf8mb4_bin' FROM `users`",
            "SELECT name :> LONGTEXT :> LONGTEXT COLLATE 'utf8mb4_bin' FROM `users`",
        )<|MERGE_RESOLUTION|>--- conflicted
+++ resolved
@@ -227,14 +227,13 @@
             },
         )
         self.validate_all(
-<<<<<<< HEAD
             "SELECT BSON_MATCH_ANY_EXISTS('{\"x\":true}', 'x')",
             read={
                 "singlestore": "SELECT BSON_MATCH_ANY_EXISTS('{\"x\":true}', 'x')",
                 "": "SELECT JSONB_EXISTS('{\"x\":true}', 'x')",
             },
         )
-=======
+        self.validate_all(
             "SELECT JSON_BUILD_OBJECT('name', name) FROM t",
             read={
                 "singlestore": "SELECT JSON_BUILD_OBJECT('name', name) FROM t",
@@ -242,7 +241,6 @@
             },
         )
         self.validate_identity("JSON_BUILD_OBJECT('name', name)").assert_is(exp.JSONObject)
->>>>>>> 0198282a
 
     def test_date_parts_functions(self):
         self.validate_identity(
