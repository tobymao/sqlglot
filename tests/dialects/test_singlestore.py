--- conflicted
+++ resolved
@@ -242,7 +242,6 @@
             },
         )
 
-<<<<<<< HEAD
     def test_logical(self):
         self.validate_all(
             "SELECT (TRUE AND (NOT FALSE)) OR ((NOT TRUE) AND FALSE)",
@@ -251,7 +250,7 @@
                 "singlestore": "SELECT (TRUE AND (NOT FALSE)) OR ((NOT TRUE) AND FALSE)",
             },
         )
-=======
+
     def test_string_functions(self):
         self.validate_all(
             "SELECT 'a' RLIKE 'b'",
@@ -260,5 +259,4 @@
                 "singlestore": "SELECT 'a' RLIKE 'b'",
             },
         )
-        self.validate_identity("SELECT 'a' REGEXP 'b'", "SELECT 'a' RLIKE 'b'")
->>>>>>> edbd04b6
+        self.validate_identity("SELECT 'a' REGEXP 'b'", "SELECT 'a' RLIKE 'b'")