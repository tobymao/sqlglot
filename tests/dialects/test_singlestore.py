from sqlglot import parse_one
from sqlglot.optimizer.qualify import qualify
from tests.dialects.test_dialect import Validator


class TestSingleStore(Validator):
    dialect = "singlestore"

    def test_basic(self):
        self.validate_identity("SELECT 1")
<<<<<<< HEAD
        self.validate_identity("SELECT * FROM `users` ORDER BY ALL")
=======
        self.validate_identity("SELECT * FROM users ORDER BY ALL")

>>>>>>> 097af0fa
        ast = parse_one(
            "SELECT id AS my_id FROM data WHERE my_id = 1 GROUP BY my_id HAVING my_id = 1",
            dialect=self.dialect,
        )
        ast = qualify(ast, dialect=self.dialect, schema={"data": {"id": "INT", "my_id": "INT"}})
        self.assertEqual(
            "SELECT `data`.`id` AS `my_id` FROM `data` AS `data` WHERE `data`.`my_id` = 1 GROUP BY `data`.`my_id` HAVING `data`.`id` = 1",
            ast.sql(dialect=self.dialect),
        )

<<<<<<< HEAD
    def test_restricted_keywords(self):
        self.validate_identity("SELECT * FROM abs", "SELECT * FROM `abs`")
        self.validate_identity("SELECT * FROM ABS", "SELECT * FROM `ABS`")
        self.validate_identity(
            "SELECT * FROM security_lists_intersect", "SELECT * FROM `security_lists_intersect`"
        )
        self.validate_identity("SELECT * FROM vacuum", "SELECT * FROM `vacuum`")
=======
    def test_time_formatting(self):
        self.validate_identity("SELECT STR_TO_DATE('March 3rd, 2015', '%M %D, %Y')")
        self.validate_identity("SELECT DATE_FORMAT(NOW(), '%Y-%m-%d %h:%i:%s')")
        self.validate_identity(
            "SELECT TO_DATE('03/01/2019', 'MM/DD/YYYY') AS result",
        )
        self.validate_identity(
            "SELECT TO_TIMESTAMP('The date and time are 01/01/2018 2:30:15.123456', 'The date and time are MM/DD/YYYY HH12:MI:SS.FF6') AS result",
        )
        self.validate_identity(
            "SELECT TO_CHAR('2018-03-01', 'MM/DD')",
        )
        self.validate_identity(
            "SELECT TIME_FORMAT('12:05:47', '%s, %i, %h')",
            "SELECT DATE_FORMAT(CAST('12:05:47' AS TIME(6)), '%s, %i, %h')",
        )
>>>>>>> 097af0fa
<|MERGE_RESOLUTION|>--- conflicted
+++ resolved
@@ -8,12 +8,8 @@
 
     def test_basic(self):
         self.validate_identity("SELECT 1")
-<<<<<<< HEAD
         self.validate_identity("SELECT * FROM `users` ORDER BY ALL")
-=======
-        self.validate_identity("SELECT * FROM users ORDER BY ALL")
 
->>>>>>> 097af0fa
         ast = parse_one(
             "SELECT id AS my_id FROM data WHERE my_id = 1 GROUP BY my_id HAVING my_id = 1",
             dialect=self.dialect,
@@ -24,7 +20,6 @@
             ast.sql(dialect=self.dialect),
         )
 
-<<<<<<< HEAD
     def test_restricted_keywords(self):
         self.validate_identity("SELECT * FROM abs", "SELECT * FROM `abs`")
         self.validate_identity("SELECT * FROM ABS", "SELECT * FROM `ABS`")
@@ -32,15 +27,15 @@
             "SELECT * FROM security_lists_intersect", "SELECT * FROM `security_lists_intersect`"
         )
         self.validate_identity("SELECT * FROM vacuum", "SELECT * FROM `vacuum`")
-=======
+
     def test_time_formatting(self):
         self.validate_identity("SELECT STR_TO_DATE('March 3rd, 2015', '%M %D, %Y')")
         self.validate_identity("SELECT DATE_FORMAT(NOW(), '%Y-%m-%d %h:%i:%s')")
         self.validate_identity(
-            "SELECT TO_DATE('03/01/2019', 'MM/DD/YYYY') AS result",
+            "SELECT TO_DATE('03/01/2019', 'MM/DD/YYYY') AS `result`",
         )
         self.validate_identity(
-            "SELECT TO_TIMESTAMP('The date and time are 01/01/2018 2:30:15.123456', 'The date and time are MM/DD/YYYY HH12:MI:SS.FF6') AS result",
+            "SELECT TO_TIMESTAMP('The date and time are 01/01/2018 2:30:15.123456', 'The date and time are MM/DD/YYYY HH12:MI:SS.FF6') AS `result`",
         )
         self.validate_identity(
             "SELECT TO_CHAR('2018-03-01', 'MM/DD')",
@@ -48,5 +43,4 @@
         self.validate_identity(
             "SELECT TIME_FORMAT('12:05:47', '%s, %i, %h')",
             "SELECT DATE_FORMAT(CAST('12:05:47' AS TIME(6)), '%s, %i, %h')",
-        )
->>>>>>> 097af0fa
+        )