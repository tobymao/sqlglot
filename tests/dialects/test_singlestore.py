--- conflicted
+++ resolved
@@ -293,16 +293,6 @@
                 "": "SELECT LOGICAL_AND(age > 18) FROM users",
             },
         )
-<<<<<<< HEAD
-        self.validate_all(
-            "SELECT VAR_SAMP(yearly_total) FROM player_scores",
-            read={
-                "singlestore": "SELECT VAR_SAMP(yearly_total) FROM player_scores",
-                "": "SELECT VARIANCE(yearly_total) FROM player_scores",
-            },
-            write={
-                "": "SELECT VARIANCE(yearly_total) FROM player_scores",
-=======
         self.validate_identity(
             "SELECT `class`, student_id, test1, APPROX_PERCENTILE(test1, 0.3) OVER (PARTITION BY `class`) AS percentile FROM test_scores"
         )
@@ -315,7 +305,16 @@
                 "singlestore": "SELECT APPROX_PERCENTILE(test1, 0.3) FROM test_scores",
                 # accuracy parameter is not supported in SingleStore, so it is ignored
                 "": "SELECT APPROX_QUANTILE(test1, 0.3, 0.4) FROM test_scores",
->>>>>>> fa8d5713
+            },
+        )
+        self.validate_all(
+            "SELECT VAR_SAMP(yearly_total) FROM player_scores",
+            read={
+                "singlestore": "SELECT VAR_SAMP(yearly_total) FROM player_scores",
+                "": "SELECT VARIANCE(yearly_total) FROM player_scores",
+            },
+            write={
+                "": "SELECT VARIANCE(yearly_total) FROM player_scores",
             },
         )
 
