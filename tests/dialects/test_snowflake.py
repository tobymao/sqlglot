--- conflicted
+++ resolved
@@ -18,7 +18,6 @@
         self.validate_identity("COMMENT IF EXISTS ON TABLE foo IS 'bar'")
 
         self.validate_all(
-<<<<<<< HEAD
             "TO_CHAR(x, y)",
             read={
                 "": "TO_CHAR(x, y)",
@@ -27,7 +26,8 @@
             write={
                 "": "CAST(x AS TEXT)",
                 "snowflake": "TO_CHAR(x, y)",
-=======
+        )
+        self.validate_all(
             "SQUARE(x)",
             write={
                 "bigquery": "POWER(x, 2)",
@@ -55,7 +55,6 @@
                 "oracle": "SQUARE(x)",
                 "snowflake": "SQUARE(x)",
                 "tsql": "SQUARE(x)",
->>>>>>> 9f5c943f
             },
         )
         self.validate_all(
