from unittest import mock

from sqlglot import ParseError, UnsupportedError, exp, parse_one
from sqlglot.optimizer.normalize_identifiers import normalize_identifiers
from sqlglot.optimizer.qualify_columns import quote_identifiers
from tests.dialects.test_dialect import Validator


class TestSnowflake(Validator):
    maxDiff = None
    dialect = "snowflake"

    def test_snowflake(self):
        self.validate_identity("SELECT session")
        self.validate_identity("x::nvarchar()", "CAST(x AS VARCHAR)")

        ast = self.parse_one("DATEADD(DAY, n, d)")
        ast.set("unit", exp.Literal.string("MONTH"))
        self.assertEqual(ast.sql("snowflake"), "DATEADD(MONTH, n, d)")

        self.validate_identity("SELECT GET(a, b)")
        self.assertEqual(
            # Ensures we don't fail when generating ParseJSON with the `safe` arg set to `True`
            self.validate_identity("""SELECT TRY_PARSE_JSON('{"x: 1}')""").sql(),
            """SELECT PARSE_JSON('{"x: 1}')""",
        )

        expr = parse_one("SELECT APPROX_TOP_K(C4, 3, 5) FROM t")
        expr.selects[0].assert_is(exp.AggFunc)
        self.assertEqual(expr.sql(dialect="snowflake"), "SELECT APPROX_TOP_K(C4, 3, 5) FROM t")

        self.validate_identity("SELECT BASE64_DECODE_BINARY('SGVsbG8=')")
        self.validate_identity(
            "SELECT BASE64_DECODE_BINARY('SGVsbG8=', 'ABCDEFGHwxyz0123456789+/')"
        )

<<<<<<< HEAD
        self.validate_identity("SELECT BIT_LENGTH('abc')")
        self.validate_identity("SELECT BIT_LENGTH(x'A1B2')")
=======
        self.validate_identity("SELECT HEX_DECODE_STRING('48656C6C6F')")
        self.validate_identity("SELECT CHR(8364)")
>>>>>>> f8c0ee4d
        self.validate_identity("SELECT {*} FROM my_table")
        self.validate_identity("SELECT {my_table.*} FROM my_table")
        self.validate_identity("SELECT {* ILIKE 'col1%'} FROM my_table")
        self.validate_identity("SELECT {* EXCLUDE (col1)} FROM my_table")
        self.validate_identity("SELECT {* EXCLUDE (col1, col2)} FROM my_table")
        self.validate_identity("SELECT a, b, COUNT(*) FROM x GROUP BY ALL LIMIT 100")
        self.validate_identity("STRTOK_TO_ARRAY('a b c')")
        self.validate_identity("STRTOK_TO_ARRAY('a.b.c', '.')")
        self.validate_identity("GET(a, b)")
        self.validate_identity("INSERT INTO test VALUES (x'48FAF43B0AFCEF9B63EE3A93EE2AC2')")
        self.validate_identity("SELECT STAR(tbl, exclude := [foo])")
        self.validate_identity("SELECT CAST([1, 2, 3] AS VECTOR(FLOAT, 3))")
        self.validate_identity("SELECT CONNECT_BY_ROOT test AS test_column_alias")
        self.validate_identity("SELECT number").selects[0].assert_is(exp.Column)
        self.validate_identity("INTERVAL '4 years, 5 months, 3 hours'")
        self.validate_identity("ALTER TABLE table1 CLUSTER BY (name DESC)")
        self.validate_identity("SELECT rename, replace")
        self.validate_identity("SELECT TIMEADD(HOUR, 2, CAST('09:05:03' AS TIME))")
        self.validate_identity("SELECT CAST(OBJECT_CONSTRUCT('a', 1) AS MAP(VARCHAR, INT))")
        self.validate_identity("SELECT CAST(OBJECT_CONSTRUCT('a', 1) AS OBJECT(a CHAR NOT NULL))")
        self.validate_identity("SELECT CAST([1, 2, 3] AS ARRAY(INT))")
        self.validate_identity("SELECT CAST(obj AS OBJECT(x CHAR) RENAME FIELDS)")
        self.validate_identity("SELECT CAST(obj AS OBJECT(x CHAR, y VARCHAR) ADD FIELDS)")
        self.validate_identity("SELECT TO_TIMESTAMP(123.4)").selects[0].assert_is(exp.Anonymous)
        self.validate_identity("SELECT TO_TIMESTAMP(x) FROM t")
        self.validate_identity("SELECT TO_TIMESTAMP_NTZ(x) FROM t")
        self.validate_identity("SELECT TO_TIMESTAMP_LTZ(x) FROM t")
        self.validate_identity("SELECT TO_TIMESTAMP_TZ(x) FROM t")
        self.validate_identity("TO_DECIMAL(expr, fmt, precision, scale)")
        self.validate_identity("ALTER TABLE authors ADD CONSTRAINT c1 UNIQUE (id, email)")
        self.validate_identity("RM @parquet_stage", check_command_warning=True)
        self.validate_identity("REMOVE @parquet_stage", check_command_warning=True)
        self.validate_identity("SELECT TIMESTAMP_FROM_PARTS(d, t)")
        self.validate_identity("SELECT GET_PATH(v, 'attr[0].name') FROM vartab")
        self.validate_identity("SELECT TO_ARRAY(CAST(x AS ARRAY))")
        self.validate_identity("SELECT TO_ARRAY(CAST(['test'] AS VARIANT))")
        self.validate_identity("SELECT ARRAY_UNIQUE_AGG(x)")
        self.validate_identity("SELECT AI_AGG(review, 'Summarize the reviews')")
        self.validate_identity("SELECT AI_SUMMARIZE_AGG(review)")
        self.validate_identity("SELECT AI_CLASSIFY('text', ['travel', 'cooking'])")
        self.validate_identity(
            "SELECT AI_CLASSIFY('text', ['travel', 'cooking'], OBJECT_CONSTRUCT('output_mode', 'multi'))"
        )
        self.validate_identity("SELECT OBJECT_CONSTRUCT()")
        self.validate_identity("SELECT DAYOFMONTH(CURRENT_TIMESTAMP())")
        self.validate_identity("SELECT DAYOFYEAR(CURRENT_TIMESTAMP())")
        self.validate_identity("WEEKOFYEAR(tstamp)")
        self.validate_identity("SELECT QUARTER(CURRENT_TIMESTAMP())")
        self.validate_identity("SELECT SUM(amount) FROM mytable GROUP BY ALL")
        self.validate_identity("WITH x AS (SELECT 1 AS foo) SELECT foo FROM IDENTIFIER('x')")
        self.validate_identity("WITH x AS (SELECT 1 AS foo) SELECT IDENTIFIER('foo') FROM x")
        self.validate_identity("INITCAP('iqamqinterestedqinqthisqtopic', 'q')")
        self.validate_identity("OBJECT_CONSTRUCT(*)")
        self.validate_identity("SELECT CAST('2021-01-01' AS DATE) + INTERVAL '1 DAY'")
        self.validate_identity("SELECT HLL(*)")
        self.validate_identity("SELECT HLL(a)")
        self.validate_identity("SELECT HLL(DISTINCT t.a)")
        self.validate_identity("SELECT HLL(a, b, c)")
        self.validate_identity("SELECT HLL(DISTINCT a, b, c)")
        self.validate_identity("$x")  # parameter
        self.validate_identity("a$b")  # valid snowflake identifier
        self.validate_identity("SELECT REGEXP_LIKE(a, b, c)")
        self.validate_identity("CREATE TABLE foo (bar FLOAT AUTOINCREMENT START 0 INCREMENT 1)")
        self.validate_identity("COMMENT IF EXISTS ON TABLE foo IS 'bar'")
        self.validate_identity("SELECT CONVERT_TIMEZONE('UTC', 'America/Los_Angeles', col)")
        self.validate_identity("ALTER TABLE a SWAP WITH b")
        self.validate_identity("SELECT MATCH_CONDITION")
        self.validate_identity(
            "SELECT * REPLACE (CAST(col AS TEXT) AS scol) FROM t",
            "SELECT * REPLACE (CAST(col AS VARCHAR) AS scol) FROM t",
        )
        self.validate_identity("1 /* /* */")
        self.validate_identity("TO_TIMESTAMP(col, fmt)")
        self.validate_identity("SELECT TO_CHAR(CAST('12:05:05' AS TIME))")
        self.validate_identity("SELECT TRIM(COALESCE(TO_CHAR(CAST(c AS TIME)), '')) FROM t")
        self.validate_identity("SELECT GET_PATH(PARSE_JSON(foo), 'bar')")
        self.validate_identity("SELECT GET_PATH(foo, 'bar')")
        self.validate_identity("SELECT a, exclude, b FROM xxx")
        self.validate_identity("SELECT ARRAY_SORT(x, TRUE, FALSE)")
        self.validate_identity(
            "SELECT * FROM table AT (TIMESTAMP => '2024-07-24') UNPIVOT(a FOR b IN (c)) AS pivot_table"
        )
        self.validate_identity(
            "SELECT * FROM quarterly_sales PIVOT(SUM(amount) FOR quarter IN ('2023_Q1', '2023_Q2', '2023_Q3', '2023_Q4', '2024_Q1') DEFAULT ON NULL (0)) ORDER BY empid"
        )
        self.validate_identity(
            "SELECT * FROM quarterly_sales PIVOT(SUM(amount) FOR quarter IN (SELECT DISTINCT quarter FROM ad_campaign_types_by_quarter WHERE television = TRUE ORDER BY quarter)) ORDER BY empid"
        )
        self.validate_identity(
            "SELECT * FROM quarterly_sales PIVOT(SUM(amount) FOR quarter IN (ANY ORDER BY quarter)) ORDER BY empid"
        )
        self.validate_identity(
            "SELECT * FROM quarterly_sales PIVOT(SUM(amount) FOR quarter IN (ANY)) ORDER BY empid"
        )
        self.validate_identity(
            "MERGE INTO my_db AS ids USING (SELECT new_id FROM my_model WHERE NOT col IS NULL) AS new_ids ON ids.type = new_ids.type AND ids.source = new_ids.source WHEN NOT MATCHED THEN INSERT VALUES (new_ids.new_id)"
        )
        self.validate_identity(
            "INSERT OVERWRITE TABLE t SELECT 1", "INSERT OVERWRITE INTO t SELECT 1"
        )
        self.validate_identity(
            'DESCRIBE TABLE "SNOWFLAKE_SAMPLE_DATA"."TPCDS_SF100TCL"."WEB_SITE" type=stage'
        )
        self.validate_identity(
            "SELECT * FROM DATA AS DATA_L ASOF JOIN DATA AS DATA_R MATCH_CONDITION (DATA_L.VAL > DATA_R.VAL) ON DATA_L.ID = DATA_R.ID"
        )
        self.validate_identity(
            """SELECT TO_TIMESTAMP('2025-01-16T14:45:30.123+0500', 'yyyy-mm-DD"T"hh24:mi:ss.ff3TZHTZM')"""
        )
        self.validate_identity(
            "GET(value, 'foo')::VARCHAR",
            "CAST(GET(value, 'foo') AS VARCHAR)",
        )
        self.validate_identity(
            "SELECT 1 put",
            "SELECT 1 AS put",
        )
        self.validate_identity(
            "SELECT 1 get",
            "SELECT 1 AS get",
        )
        self.validate_identity(
            "WITH t (SELECT 1 AS c) SELECT c FROM t",
            "WITH t AS (SELECT 1 AS c) SELECT c FROM t",
        )
        self.validate_identity(
            "GET_PATH(json_data, '$id')",
            """GET_PATH(json_data, '["$id"]')""",
        )
        self.validate_identity(
            "CAST(x AS GEOGRAPHY)",
            "TO_GEOGRAPHY(x)",
        )
        self.validate_identity(
            "CAST(x AS GEOMETRY)",
            "TO_GEOMETRY(x)",
        )
        self.validate_identity(
            "transform(x, a int -> a + a + 1)",
            "TRANSFORM(x, a -> CAST(a AS INT) + CAST(a AS INT) + 1)",
        )
        self.validate_identity(
            "SELECT * FROM s WHERE c NOT IN (1, 2, 3)",
            "SELECT * FROM s WHERE NOT c IN (1, 2, 3)",
        )
        self.validate_identity(
            "SELECT * FROM s WHERE c NOT IN (SELECT * FROM t)",
            "SELECT * FROM s WHERE c <> ALL (SELECT * FROM t)",
        )
        self.validate_identity(
            "SELECT * FROM t1 INNER JOIN t2 USING (t1.col)",
            "SELECT * FROM t1 INNER JOIN t2 USING (col)",
        )
        self.validate_identity(
            "CURRENT_TIMESTAMP - INTERVAL '1 w' AND (1 = 1)",
            "CURRENT_TIMESTAMP() - INTERVAL '1 WEEK' AND (1 = 1)",
        )
        self.validate_identity(
            "REGEXP_REPLACE('target', 'pattern', '\n')",
            "REGEXP_REPLACE('target', 'pattern', '\\n')",
        )
        self.validate_identity(
            "SELECT a:from::STRING, a:from || ' test' ",
            "SELECT CAST(GET_PATH(a, 'from') AS VARCHAR), GET_PATH(a, 'from') || ' test'",
        )
        self.validate_identity(
            "SELECT a:select",
            "SELECT GET_PATH(a, 'select')",
        )
        self.validate_identity("x:from", "GET_PATH(x, 'from')")
        self.validate_identity(
            "value:values::string::int",
            "CAST(CAST(GET_PATH(value, 'values') AS VARCHAR) AS INT)",
        )
        self.validate_identity(
            """SELECT GET_PATH(PARSE_JSON('{"y": [{"z": 1}]}'), 'y[0]:z')""",
            """SELECT GET_PATH(PARSE_JSON('{"y": [{"z": 1}]}'), 'y[0].z')""",
        )
        self.validate_identity(
            "SELECT p FROM t WHERE p:val NOT IN ('2')",
            "SELECT p FROM t WHERE NOT GET_PATH(p, 'val') IN ('2')",
        )
        self.validate_identity(
            """SELECT PARSE_JSON('{"x": "hello"}'):x LIKE 'hello'""",
            """SELECT GET_PATH(PARSE_JSON('{"x": "hello"}'), 'x') LIKE 'hello'""",
        )
        self.validate_identity(
            """SELECT data:x LIKE 'hello' FROM some_table""",
            """SELECT GET_PATH(data, 'x') LIKE 'hello' FROM some_table""",
        )
        self.validate_identity(
            "SELECT SUM({ fn CONVERT(123, SQL_DOUBLE) })",
            "SELECT SUM(CAST(123 AS DOUBLE))",
        )
        self.validate_identity(
            "SELECT SUM({ fn CONVERT(123, SQL_VARCHAR) })",
            "SELECT SUM(CAST(123 AS VARCHAR))",
        )
        self.validate_identity(
            "SELECT TIMESTAMPFROMPARTS(d, t)",
            "SELECT TIMESTAMP_FROM_PARTS(d, t)",
        )
        self.validate_identity(
            "SELECT v:attr[0].name FROM vartab",
            "SELECT GET_PATH(v, 'attr[0].name') FROM vartab",
        )
        self.validate_identity(
            'SELECT v:"fruit" FROM vartab',
            """SELECT GET_PATH(v, 'fruit') FROM vartab""",
        )
        self.validate_identity(
            "v:attr[0]:name",
            "GET_PATH(v, 'attr[0].name')",
        )
        self.validate_identity(
            "a.x:from.b:c.d::int",
            "CAST(GET_PATH(a.x, 'from.b.c.d') AS INT)",
        )
        self.validate_identity(
            """SELECT PARSE_JSON('{"food":{"fruit":"banana"}}'):food.fruit::VARCHAR""",
            """SELECT CAST(GET_PATH(PARSE_JSON('{"food":{"fruit":"banana"}}'), 'food.fruit') AS VARCHAR)""",
        )
        self.validate_identity(
            "SELECT * FROM t, UNNEST(x) WITH ORDINALITY",
            "SELECT * FROM t, TABLE(FLATTEN(INPUT => x)) AS _t0(seq, key, path, index, value, this)",
        )
        self.validate_identity(
            "CREATE TABLE foo (ID INT COMMENT $$some comment$$)",
            "CREATE TABLE foo (ID INT COMMENT 'some comment')",
        )
        self.validate_identity(
            "SELECT state, city, SUM(retail_price * quantity) AS gross_revenue FROM sales GROUP BY ALL"
        )
        self.validate_identity(
            "SELECT * FROM foo window",
            "SELECT * FROM foo AS window",
        )
        self.validate_identity(
            r"SELECT RLIKE(a, $$regular expression with \ characters: \d{2}-\d{3}-\d{4}$$, 'i') FROM log_source",
            r"SELECT REGEXP_LIKE(a, 'regular expression with \\ characters: \\d{2}-\\d{3}-\\d{4}', 'i') FROM log_source",
        )
        self.validate_identity(
            r"SELECT $$a ' \ \t \x21 z $ $$",
            r"SELECT 'a \' \\ \\t \\x21 z $ '",
        )
        self.validate_identity(
            "SELECT {'test': 'best'}::VARIANT",
            "SELECT CAST(OBJECT_CONSTRUCT('test', 'best') AS VARIANT)",
        )
        self.validate_identity(
            "SELECT {fn DAYNAME('2022-5-13')}",
            "SELECT DAYNAME('2022-5-13')",
        )
        self.validate_identity(
            "SELECT {fn LOG(5)}",
            "SELECT LN(5)",
        )
        self.validate_identity(
            "SELECT {fn CEILING(5.3)}",
            "SELECT CEIL(5.3)",
        )
        self.validate_identity(
            "CAST(x AS BYTEINT)",
            "CAST(x AS INT)",
        )
        self.validate_identity(
            "CAST(x AS CHAR VARYING)",
            "CAST(x AS VARCHAR)",
        )
        self.validate_identity(
            "CAST(x AS CHARACTER VARYING)",
            "CAST(x AS VARCHAR)",
        )
        self.validate_identity(
            "CAST(x AS NCHAR VARYING)",
            "CAST(x AS VARCHAR)",
        )
        self.validate_identity(
            "CREATE OR REPLACE TEMPORARY TABLE x (y NUMBER IDENTITY(0, 1))",
            "CREATE OR REPLACE TEMPORARY TABLE x (y DECIMAL(38, 0) AUTOINCREMENT START 0 INCREMENT 1)",
        )
        self.validate_identity(
            "CREATE TEMPORARY TABLE x (y NUMBER AUTOINCREMENT(0, 1))",
            "CREATE TEMPORARY TABLE x (y DECIMAL(38, 0) AUTOINCREMENT START 0 INCREMENT 1)",
        )
        self.validate_identity(
            "CREATE OR REPLACE TABLE x (y NUMBER(38, 0) NOT NULL AUTOINCREMENT START 1 INCREMENT 1 ORDER)",
            "CREATE OR REPLACE TABLE x (y DECIMAL(38, 0) NOT NULL AUTOINCREMENT START 1 INCREMENT 1 ORDER)",
        )
        self.validate_identity(
            "CREATE OR REPLACE TABLE x (y NUMBER(38, 0) NOT NULL AUTOINCREMENT START 1 INCREMENT 1 NOORDER)",
            "CREATE OR REPLACE TABLE x (y DECIMAL(38, 0) NOT NULL AUTOINCREMENT START 1 INCREMENT 1 NOORDER)",
        )
        self.validate_identity(
            "CREATE TABLE x (y NUMBER IDENTITY START 0 INCREMENT 1)",
            "CREATE TABLE x (y DECIMAL(38, 0) AUTOINCREMENT START 0 INCREMENT 1)",
        )
        self.validate_identity(
            "ALTER TABLE foo ADD COLUMN id INT identity(1, 1)",
            "ALTER TABLE foo ADD id INT AUTOINCREMENT START 1 INCREMENT 1",
        )
        self.validate_identity(
            "SELECT DAYOFWEEK('2016-01-02T23:39:20.123-07:00'::TIMESTAMP)",
            "SELECT DAYOFWEEK(CAST('2016-01-02T23:39:20.123-07:00' AS TIMESTAMP))",
        )
        self.validate_identity(
            "SELECT * FROM xxx WHERE col ilike '%Don''t%'",
            "SELECT * FROM xxx WHERE col ILIKE '%Don\\'t%'",
        )
        self.validate_identity(
            "SELECT * EXCLUDE a, b FROM xxx",
            "SELECT * EXCLUDE (a), b FROM xxx",
        )
        self.validate_identity(
            "SELECT * RENAME a AS b, c AS d FROM xxx",
            "SELECT * RENAME (a AS b), c AS d FROM xxx",
        )

        # Support for optional trailing commas after tables in from clause
        self.validate_identity(
            "SELECT * FROM xxx, yyy, zzz,",
            "SELECT * FROM xxx, yyy, zzz",
        )
        self.validate_identity(
            "SELECT * FROM xxx, yyy, zzz, WHERE foo = bar",
            "SELECT * FROM xxx, yyy, zzz WHERE foo = bar",
        )
        self.validate_identity(
            "SELECT * FROM xxx, yyy, zzz",
            "SELECT * FROM xxx, yyy, zzz",
        )

        self.validate_all(
            "SELECT value['x'] AS x FROM TABLE(FLATTEN(INPUT => [OBJECT_CONSTRUCT('x', 'x')])) AS _t0(seq, key, path, index, value, this)",
            read={
                "bigquery": "SELECT x FROM UNNEST([STRUCT('x' AS x)])",
                "snowflake": "SELECT value['x'] AS x FROM TABLE(FLATTEN(INPUT => [OBJECT_CONSTRUCT('x', 'x')])) AS _t0(seq, key, path, index, value, this)",
            },
        )
        self.validate_all(
            "SELECT value['x'] AS x, value['y'] AS y, value['z'] AS z FROM TABLE(FLATTEN(INPUT => [OBJECT_CONSTRUCT('x', 1, 'y', 2, 'z', 3)])) AS _t0(seq, key, path, index, value, this)",
            read={
                "bigquery": "SELECT x, y, z FROM UNNEST([STRUCT(1 AS x, 2 AS y, 3 AS z)])",
                "snowflake": "SELECT value['x'] AS x, value['y'] AS y, value['z'] AS z FROM TABLE(FLATTEN(INPUT => [OBJECT_CONSTRUCT('x', 1, 'y', 2, 'z', 3)])) AS _t0(seq, key, path, index, value, this)",
            },
        )
        self.validate_all(
            "SELECT u1['x'] AS x, u2['y'] AS y FROM TABLE(FLATTEN(INPUT => [OBJECT_CONSTRUCT('x', 1)])) AS _t0(seq, key, path, index, u1, this) CROSS JOIN TABLE(FLATTEN(INPUT => [OBJECT_CONSTRUCT('y', 2)])) AS _t1(seq, key, path, index, u2, this)",
            read={
                "bigquery": "SELECT u1.x, u2.y FROM UNNEST([STRUCT(1 AS x)]) AS u1, UNNEST([STRUCT(2 AS y)]) AS u2",
                "snowflake": "SELECT u1['x'] AS x, u2['y'] AS y FROM TABLE(FLATTEN(INPUT => [OBJECT_CONSTRUCT('x', 1)])) AS _t0(seq, key, path, index, u1, this) CROSS JOIN TABLE(FLATTEN(INPUT => [OBJECT_CONSTRUCT('y', 2)])) AS _t1(seq, key, path, index, u2, this)",
            },
        )
        self.validate_all(
            "SELECT t.id, value['name'] AS name, value['age'] AS age FROM t CROSS JOIN TABLE(FLATTEN(INPUT => [OBJECT_CONSTRUCT('name', 'John', 'age', 30)])) AS _t0(seq, key, path, index, value, this)",
            read={
                "bigquery": "SELECT t.id, name, age FROM t, UNNEST([STRUCT('John' AS name, 30 AS age)])",
                "snowflake": "SELECT t.id, value['name'] AS name, value['age'] AS age FROM t CROSS JOIN TABLE(FLATTEN(INPUT => [OBJECT_CONSTRUCT('name', 'John', 'age', 30)])) AS _t0(seq, key, path, index, value, this)",
            },
        )
        self.validate_all(
            "SELECT value FROM TABLE(FLATTEN(INPUT => [OBJECT_CONSTRUCT('x', 1)])) AS _t0(seq, key, path, index, value, this)",
            read={
                "bigquery": "SELECT value FROM UNNEST([STRUCT(1 AS x)]) AS value",
                "snowflake": "SELECT value FROM TABLE(FLATTEN(INPUT => [OBJECT_CONSTRUCT('x', 1)])) AS _t0(seq, key, path, index, value, this)",
            },
        )
        self.validate_all(
            "SELECT t.col1, value['field1'] AS field1, other_col, value['field2'] AS field2 FROM t CROSS JOIN TABLE(FLATTEN(INPUT => [OBJECT_CONSTRUCT('field1', 'a', 'field2', 'b')])) AS _t0(seq, key, path, index, value, this)",
            read={
                "bigquery": "SELECT t.col1, field1, other_col, field2 FROM t, UNNEST([STRUCT('a' AS field1, 'b' AS field2)])",
                "snowflake": "SELECT t.col1, value['field1'] AS field1, other_col, value['field2'] AS field2 FROM t CROSS JOIN TABLE(FLATTEN(INPUT => [OBJECT_CONSTRUCT('field1', 'a', 'field2', 'b')])) AS _t0(seq, key, path, index, value, this)",
            },
        )
        self.validate_all(
            "SELECT * FROM (SELECT value['x'] AS x FROM TABLE(FLATTEN(INPUT => [OBJECT_CONSTRUCT('x', 'value')])) AS _t0(seq, key, path, index, value, this))",
            read={
                "bigquery": "SELECT * FROM (SELECT x FROM UNNEST([STRUCT('value' AS x)]))",
                "snowflake": "SELECT * FROM (SELECT value['x'] AS x FROM TABLE(FLATTEN(INPUT => [OBJECT_CONSTRUCT('x', 'value')])) AS _t0(seq, key, path, index, value, this))",
            },
        )
        self.validate_all(
            "SELECT value FROM TABLE(FLATTEN(INPUT => [1, 2, 3])) AS _t0(seq, key, path, index, value, this)",
            read={
                "bigquery": "SELECT value FROM UNNEST([1, 2, 3]) AS value",
                "snowflake": "SELECT value FROM TABLE(FLATTEN(INPUT => [1, 2, 3])) AS _t0(seq, key, path, index, value, this)",
            },
        )
        self.validate_all(
            "SELECT * FROM t1 AS t1 CROSS JOIN t2 AS t2 LEFT JOIN t3 AS t3 ON t1.a = t3.i",
            read={
                "bigquery": "SELECT * FROM t1 AS t1, t2 AS t2 LEFT JOIN t3 AS t3 ON t1.a = t3.i",
                "snowflake": "SELECT * FROM t1 AS t1 CROSS JOIN t2 AS t2 LEFT JOIN t3 AS t3 ON t1.a = t3.i",
            },
        )
        self.validate_all(
            "SELECT value['x'] AS x, yval, zval FROM TABLE(FLATTEN(INPUT => [OBJECT_CONSTRUCT('x', 'x', 'y', ['y1', 'y2', 'y3'], 'z', ['z1', 'z2', 'z3'])])) AS _t0(seq, key, path, index, value, this) CROSS JOIN TABLE(FLATTEN(INPUT => value['y'])) AS _t1(seq, key, path, index, yval, this) CROSS JOIN TABLE(FLATTEN(INPUT => value['z'])) AS _t2(seq, key, path, index, zval, this)",
            read={
                "bigquery": "SELECT x, yval, zval FROM UNNEST([STRUCT('x' AS x, ['y1', 'y2', 'y3'] AS y, ['z1', 'z2', 'z3'] AS z)]), UNNEST(y) AS yval, UNNEST(z) AS zval",
                "snowflake": "SELECT value['x'] AS x, yval, zval FROM TABLE(FLATTEN(INPUT => [OBJECT_CONSTRUCT('x', 'x', 'y', ['y1', 'y2', 'y3'], 'z', ['z1', 'z2', 'z3'])])) AS _t0(seq, key, path, index, value, this) CROSS JOIN TABLE(FLATTEN(INPUT => value['y'])) AS _t1(seq, key, path, index, yval, this) CROSS JOIN TABLE(FLATTEN(INPUT => value['z'])) AS _t2(seq, key, path, index, zval, this)",
            },
        )
        self.validate_all(
            "SELECT _u['foo'] AS foo, bar, baz FROM TABLE(FLATTEN(INPUT => [OBJECT_CONSTRUCT('foo', 'x', 'bars', ['y', 'z'], 'bazs', ['w'])])) AS _t0(seq, key, path, index, _u, this) CROSS JOIN TABLE(FLATTEN(INPUT => _u['bars'])) AS _t1(seq, key, path, index, bar, this) CROSS JOIN TABLE(FLATTEN(INPUT => _u['bazs'])) AS _t2(seq, key, path, index, baz, this)",
            read={
                "bigquery": "SELECT _u.foo, bar, baz FROM UNNEST([struct('x' AS foo, ['y', 'z'] AS bars, ['w'] AS bazs)]) AS _u, UNNEST(_u.bars) AS bar, UNNEST(_u.bazs) AS baz",
            },
        )
        self.validate_all(
            "SELECT _u, _u['foo'] AS foo, _u['bar'] AS bar FROM TABLE(FLATTEN(INPUT => [OBJECT_CONSTRUCT('foo', 'x', 'bar', 'y')])) AS _t0(seq, key, path, index, _u, this)",
            read={
                "bigquery": "select _u, _u.foo, _u.bar from unnest([struct('x' as foo, 'y' AS bar)]) as _u",
            },
        )
        self.validate_all(
            "SELECT _u['foo'][0].bar FROM TABLE(FLATTEN(INPUT => [OBJECT_CONSTRUCT('foo', [OBJECT_CONSTRUCT('bar', 1)])])) AS _t0(seq, key, path, index, _u, this)",
            read={
                "bigquery": "select _u.foo[0].bar from unnest([struct([struct(1 as bar)] as foo)]) as _u",
            },
        )
        self.validate_all(
            "SELECT ARRAY_INTERSECTION([1, 2], [2, 3])",
            write={
                "snowflake": "SELECT ARRAY_INTERSECTION([1, 2], [2, 3])",
                "starrocks": "SELECT ARRAY_INTERSECT([1, 2], [2, 3])",
            },
        )
        self.validate_all(
            "CREATE TABLE test_table (id NUMERIC NOT NULL AUTOINCREMENT)",
            write={
                "duckdb": "CREATE TABLE test_table (id DECIMAL(38, 0) NOT NULL)",
                "snowflake": "CREATE TABLE test_table (id DECIMAL(38, 0) NOT NULL AUTOINCREMENT)",
            },
        )
        self.validate_all(
            "SELECT TO_TIMESTAMP('2025-01-16 14:45:30.123', 'yyyy-mm-DD hh24:mi:ss.ff6')",
            write={
                "": "SELECT STR_TO_TIME('2025-01-16 14:45:30.123', '%Y-%m-%d %H:%M:%S.%f')",
                "snowflake": "SELECT TO_TIMESTAMP('2025-01-16 14:45:30.123', 'yyyy-mm-DD hh24:mi:ss.ff6')",
            },
        )
        self.validate_all(
            "ARRAY_CONSTRUCT_COMPACT(1, null, 2)",
            write={
                "spark": "ARRAY_COMPACT(ARRAY(1, NULL, 2))",
                "snowflake": "ARRAY_CONSTRUCT_COMPACT(1, NULL, 2)",
            },
        )
        self.validate_all(
            "OBJECT_CONSTRUCT_KEEP_NULL('key_1', 'one', 'key_2', NULL)",
            read={
                "bigquery": "JSON_OBJECT(['key_1', 'key_2'], ['one', NULL])",
                "duckdb": "JSON_OBJECT('key_1', 'one', 'key_2', NULL)",
            },
            write={
                "bigquery": "JSON_OBJECT('key_1', 'one', 'key_2', NULL)",
                "duckdb": "JSON_OBJECT('key_1', 'one', 'key_2', NULL)",
                "snowflake": "OBJECT_CONSTRUCT_KEEP_NULL('key_1', 'one', 'key_2', NULL)",
            },
        )
        self.validate_all(
            "SELECT TIME_FROM_PARTS(12, 34, 56, 987654321)",
            write={
                "duckdb": "SELECT MAKE_TIME(12, 34, 56 + (987654321 / 1000000000.0))",
                "snowflake": "SELECT TIME_FROM_PARTS(12, 34, 56, 987654321)",
            },
        )
        self.validate_identity(
            "SELECT TIMESTAMPNTZFROMPARTS(2013, 4, 5, 12, 00, 00)",
            "SELECT TIMESTAMP_FROM_PARTS(2013, 4, 5, 12, 00, 00)",
        )
        self.validate_all(
            "SELECT TIMESTAMP_FROM_PARTS(2013, 4, 5, 12, 00, 00)",
            read={
                "duckdb": "SELECT MAKE_TIMESTAMP(2013, 4, 5, 12, 00, 00)",
                "snowflake": "SELECT TIMESTAMP_NTZ_FROM_PARTS(2013, 4, 5, 12, 00, 00)",
            },
            write={
                "duckdb": "SELECT MAKE_TIMESTAMP(2013, 4, 5, 12, 00, 00)",
                "snowflake": "SELECT TIMESTAMP_FROM_PARTS(2013, 4, 5, 12, 00, 00)",
            },
        )
        self.validate_all(
            """WITH vartab(v) AS (select parse_json('[{"attr": [{"name": "banana"}]}]')) SELECT GET_PATH(v, '[0].attr[0].name') FROM vartab""",
            write={
                "bigquery": """WITH vartab AS (SELECT PARSE_JSON('[{"attr": [{"name": "banana"}]}]') AS v) SELECT JSON_EXTRACT(v, '$[0].attr[0].name') FROM vartab""",
                "duckdb": """WITH vartab(v) AS (SELECT JSON('[{"attr": [{"name": "banana"}]}]')) SELECT v -> '$[0].attr[0].name' FROM vartab""",
                "mysql": """WITH vartab(v) AS (SELECT '[{"attr": [{"name": "banana"}]}]') SELECT JSON_EXTRACT(v, '$[0].attr[0].name') FROM vartab""",
                "presto": """WITH vartab(v) AS (SELECT JSON_PARSE('[{"attr": [{"name": "banana"}]}]')) SELECT JSON_EXTRACT(v, '$[0].attr[0].name') FROM vartab""",
                "snowflake": """WITH vartab(v) AS (SELECT PARSE_JSON('[{"attr": [{"name": "banana"}]}]')) SELECT GET_PATH(v, '[0].attr[0].name') FROM vartab""",
                "tsql": """WITH vartab(v) AS (SELECT '[{"attr": [{"name": "banana"}]}]') SELECT ISNULL(JSON_QUERY(v, '$[0].attr[0].name'), JSON_VALUE(v, '$[0].attr[0].name')) FROM vartab""",
            },
        )
        self.validate_all(
            """WITH vartab(v) AS (select parse_json('{"attr": [{"name": "banana"}]}')) SELECT GET_PATH(v, 'attr[0].name') FROM vartab""",
            write={
                "bigquery": """WITH vartab AS (SELECT PARSE_JSON('{"attr": [{"name": "banana"}]}') AS v) SELECT JSON_EXTRACT(v, '$.attr[0].name') FROM vartab""",
                "duckdb": """WITH vartab(v) AS (SELECT JSON('{"attr": [{"name": "banana"}]}')) SELECT v -> '$.attr[0].name' FROM vartab""",
                "mysql": """WITH vartab(v) AS (SELECT '{"attr": [{"name": "banana"}]}') SELECT JSON_EXTRACT(v, '$.attr[0].name') FROM vartab""",
                "presto": """WITH vartab(v) AS (SELECT JSON_PARSE('{"attr": [{"name": "banana"}]}')) SELECT JSON_EXTRACT(v, '$.attr[0].name') FROM vartab""",
                "snowflake": """WITH vartab(v) AS (SELECT PARSE_JSON('{"attr": [{"name": "banana"}]}')) SELECT GET_PATH(v, 'attr[0].name') FROM vartab""",
                "tsql": """WITH vartab(v) AS (SELECT '{"attr": [{"name": "banana"}]}') SELECT ISNULL(JSON_QUERY(v, '$.attr[0].name'), JSON_VALUE(v, '$.attr[0].name')) FROM vartab""",
            },
        )
        self.validate_all(
            """SELECT PARSE_JSON('{"fruit":"banana"}'):fruit""",
            write={
                "bigquery": """SELECT JSON_EXTRACT(PARSE_JSON('{"fruit":"banana"}'), '$.fruit')""",
                "databricks": """SELECT PARSE_JSON('{"fruit":"banana"}'):fruit""",
                "duckdb": """SELECT JSON('{"fruit":"banana"}') -> '$.fruit'""",
                "mysql": """SELECT JSON_EXTRACT('{"fruit":"banana"}', '$.fruit')""",
                "presto": """SELECT JSON_EXTRACT(JSON_PARSE('{"fruit":"banana"}'), '$.fruit')""",
                "snowflake": """SELECT GET_PATH(PARSE_JSON('{"fruit":"banana"}'), 'fruit')""",
                "spark": """SELECT GET_JSON_OBJECT('{"fruit":"banana"}', '$.fruit')""",
                "tsql": """SELECT ISNULL(JSON_QUERY('{"fruit":"banana"}', '$.fruit'), JSON_VALUE('{"fruit":"banana"}', '$.fruit'))""",
            },
        )
        self.validate_all(
            "SELECT TO_ARRAY(['test'])",
            write={
                "snowflake": "SELECT TO_ARRAY(['test'])",
                "spark": "SELECT ARRAY('test')",
            },
        )
        self.validate_all(
            "SELECT TO_ARRAY(['test'])",
            write={
                "snowflake": "SELECT TO_ARRAY(['test'])",
                "spark": "SELECT ARRAY('test')",
            },
        )
        self.validate_all(
            # We need to qualify the columns in this query because "value" would be ambiguous
            'WITH t(x, "value") AS (SELECT [1, 2, 3], 1) SELECT IFF(_u.pos = _u_2.pos_2, _u_2."value", NULL) AS "value" FROM t CROSS JOIN TABLE(FLATTEN(INPUT => ARRAY_GENERATE_RANGE(0, (GREATEST(ARRAY_SIZE(t.x)) - 1) + 1))) AS _u(seq, key, path, index, pos, this) CROSS JOIN TABLE(FLATTEN(INPUT => t.x)) AS _u_2(seq, key, path, pos_2, "value", this) WHERE _u.pos = _u_2.pos_2 OR (_u.pos > (ARRAY_SIZE(t.x) - 1) AND _u_2.pos_2 = (ARRAY_SIZE(t.x) - 1))',
            read={
                "duckdb": 'WITH t(x, "value") AS (SELECT [1,2,3], 1) SELECT UNNEST(t.x) AS "value" FROM t',
            },
        )
        self.validate_all(
            "SELECT { 'Manitoba': 'Winnipeg', 'foo': 'bar' } AS province_capital",
            write={
                "duckdb": "SELECT {'Manitoba': 'Winnipeg', 'foo': 'bar'} AS province_capital",
                "snowflake": "SELECT OBJECT_CONSTRUCT('Manitoba', 'Winnipeg', 'foo', 'bar') AS province_capital",
                "spark": "SELECT STRUCT('Winnipeg' AS Manitoba, 'bar' AS foo) AS province_capital",
            },
        )
        self.validate_all(
            "SELECT COLLATE('B', 'und:ci')",
            write={
                "bigquery": "SELECT COLLATE('B', 'und:ci')",
                "snowflake": "SELECT COLLATE('B', 'und:ci')",
            },
        )
        self.validate_all(
            "SELECT * FROM x START WITH a = b CONNECT BY c = PRIOR d",
            read={
                "oracle": "SELECT * FROM x START WITH a = b CONNECT BY c = PRIOR d",
            },
            write={
                "oracle": "SELECT * FROM x START WITH a = b CONNECT BY c = PRIOR d",
                "snowflake": "SELECT * FROM x START WITH a = b CONNECT BY c = PRIOR d",
            },
        )
        self.validate_all(
            "SELECT INSERT(a, 0, 0, 'b')",
            read={
                "mysql": "SELECT INSERT(a, 0, 0, 'b')",
                "snowflake": "SELECT INSERT(a, 0, 0, 'b')",
                "tsql": "SELECT STUFF(a, 0, 0, 'b')",
            },
            write={
                "mysql": "SELECT INSERT(a, 0, 0, 'b')",
                "snowflake": "SELECT INSERT(a, 0, 0, 'b')",
                "tsql": "SELECT STUFF(a, 0, 0, 'b')",
            },
        )
        self.validate_all(
            "ARRAY_GENERATE_RANGE(0, 3)",
            write={
                "bigquery": "GENERATE_ARRAY(0, 3 - 1)",
                "postgres": "GENERATE_SERIES(0, 3 - 1)",
                "presto": "SEQUENCE(0, 3 - 1)",
                "snowflake": "ARRAY_GENERATE_RANGE(0, (3 - 1) + 1)",
            },
        )
        self.validate_all(
            "ARRAY_GENERATE_RANGE(0, 3 + 1)",
            read={
                "bigquery": "GENERATE_ARRAY(0, 3)",
                "postgres": "GENERATE_SERIES(0, 3)",
                "presto": "SEQUENCE(0, 3)",
            },
        )
        self.validate_all(
            "SELECT DATE_PART('year', TIMESTAMP '2020-01-01')",
            write={
                "hive": "SELECT EXTRACT(year FROM CAST('2020-01-01' AS TIMESTAMP))",
                "snowflake": "SELECT DATE_PART('year', CAST('2020-01-01' AS TIMESTAMP))",
                "spark": "SELECT EXTRACT(year FROM CAST('2020-01-01' AS TIMESTAMP))",
            },
        )
        self.validate_all(
            "SELECT * FROM (VALUES (0) foo(bar))",
            write={"snowflake": "SELECT * FROM (VALUES (0)) AS foo(bar)"},
        )
        self.validate_all(
            "OBJECT_CONSTRUCT('a', b, 'c', d)",
            read={
                "": "STRUCT(b as a, d as c)",
            },
            write={
                "duckdb": "{'a': b, 'c': d}",
                "snowflake": "OBJECT_CONSTRUCT('a', b, 'c', d)",
                "": "STRUCT(b AS a, d AS c)",
            },
        )
        self.validate_identity("OBJECT_CONSTRUCT(a, b, c, d)")

        self.validate_all(
            "SELECT i, p, o FROM qt QUALIFY ROW_NUMBER() OVER (PARTITION BY p ORDER BY o) = 1",
            write={
                "": "SELECT i, p, o FROM qt QUALIFY ROW_NUMBER() OVER (PARTITION BY p ORDER BY o NULLS LAST) = 1",
                "databricks": "SELECT i, p, o FROM qt QUALIFY ROW_NUMBER() OVER (PARTITION BY p ORDER BY o NULLS LAST) = 1",
                "hive": "SELECT i, p, o FROM (SELECT i, p, o, ROW_NUMBER() OVER (PARTITION BY p ORDER BY o NULLS LAST) AS _w FROM qt) AS _t WHERE _w = 1",
                "presto": "SELECT i, p, o FROM (SELECT i, p, o, ROW_NUMBER() OVER (PARTITION BY p ORDER BY o) AS _w FROM qt) AS _t WHERE _w = 1",
                "snowflake": "SELECT i, p, o FROM qt QUALIFY ROW_NUMBER() OVER (PARTITION BY p ORDER BY o) = 1",
                "spark": "SELECT i, p, o FROM (SELECT i, p, o, ROW_NUMBER() OVER (PARTITION BY p ORDER BY o NULLS LAST) AS _w FROM qt) AS _t WHERE _w = 1",
                "sqlite": "SELECT i, p, o FROM (SELECT i, p, o, ROW_NUMBER() OVER (PARTITION BY p ORDER BY o NULLS LAST) AS _w FROM qt) AS _t WHERE _w = 1",
                "trino": "SELECT i, p, o FROM (SELECT i, p, o, ROW_NUMBER() OVER (PARTITION BY p ORDER BY o) AS _w FROM qt) AS _t WHERE _w = 1",
            },
        )
        self.validate_all(
            "SELECT BOOLOR_AGG(c1), BOOLOR_AGG(c2) FROM test",
            write={
                "": "SELECT LOGICAL_OR(c1), LOGICAL_OR(c2) FROM test",
                "duckdb": "SELECT BOOL_OR(c1), BOOL_OR(c2) FROM test",
                "oracle": "SELECT MAX(c1), MAX(c2) FROM test",
                "postgres": "SELECT BOOL_OR(c1), BOOL_OR(c2) FROM test",
                "snowflake": "SELECT BOOLOR_AGG(c1), BOOLOR_AGG(c2) FROM test",
                "spark": "SELECT BOOL_OR(c1), BOOL_OR(c2) FROM test",
                "sqlite": "SELECT MAX(c1), MAX(c2) FROM test",
            },
        )
        self.validate_all(
            "SELECT BOOLAND_AGG(c1), BOOLAND_AGG(c2) FROM test",
            write={
                "": "SELECT LOGICAL_AND(c1), LOGICAL_AND(c2) FROM test",
                "duckdb": "SELECT BOOL_AND(c1), BOOL_AND(c2) FROM test",
                "oracle": "SELECT MIN(c1), MIN(c2) FROM test",
                "postgres": "SELECT BOOL_AND(c1), BOOL_AND(c2) FROM test",
                "snowflake": "SELECT BOOLAND_AGG(c1), BOOLAND_AGG(c2) FROM test",
                "spark": "SELECT BOOL_AND(c1), BOOL_AND(c2) FROM test",
                "sqlite": "SELECT MIN(c1), MIN(c2) FROM test",
                "mysql": "SELECT MIN(c1), MIN(c2) FROM test",
            },
        )
        for suffix in (
            "",
            " OVER ()",
        ):
            self.validate_all(
                f"SELECT PERCENTILE_CONT(0.5) WITHIN GROUP (ORDER BY x){suffix}",
                read={
                    "postgres": f"SELECT PERCENTILE_CONT(0.5) WITHIN GROUP (ORDER BY x){suffix}",
                },
                write={
                    "": f"SELECT PERCENTILE_CONT(0.5) WITHIN GROUP (ORDER BY x NULLS LAST){suffix}",
                    "duckdb": f"SELECT QUANTILE_CONT(x, 0.5 ORDER BY x){suffix}",
                    "postgres": f"SELECT PERCENTILE_CONT(0.5) WITHIN GROUP (ORDER BY x){suffix}",
                    "snowflake": f"SELECT PERCENTILE_CONT(0.5) WITHIN GROUP (ORDER BY x){suffix}",
                },
            )
            for func in (
                "CORR",
                "COVAR_POP",
                "COVAR_SAMP",
            ):
                self.validate_all(
                    f"SELECT {func}(y, x){suffix}",
                    write={
                        "": f"SELECT {func}(y, x){suffix}",
                        "duckdb": f"SELECT {func}(y, x){suffix}",
                        "postgres": f"SELECT {func}(y, x){suffix}",
                        "snowflake": f"SELECT {func}(y, x){suffix}",
                    },
                )
        self.validate_all(
            "TO_CHAR(x, y)",
            read={
                "": "TO_CHAR(x, y)",
                "snowflake": "TO_VARCHAR(x, y)",
            },
            write={
                "": "CAST(x AS TEXT)",
                "databricks": "TO_CHAR(x, y)",
                "drill": "TO_CHAR(x, y)",
                "oracle": "TO_CHAR(x, y)",
                "postgres": "TO_CHAR(x, y)",
                "snowflake": "TO_CHAR(x, y)",
                "teradata": "TO_CHAR(x, y)",
            },
        )
        for to_func in ("TO_CHAR", "TO_VARCHAR"):
            with self.subTest(f"Testing transpilation of {to_func}"):
                self.validate_identity(
                    f"{to_func}(foo::DATE, 'yyyy')",
                    "TO_CHAR(CAST(foo AS DATE), 'yyyy')",
                )
                self.validate_all(
                    f"{to_func}(foo::TIMESTAMP, 'YYYY-MM')",
                    write={
                        "snowflake": "TO_CHAR(CAST(foo AS TIMESTAMP), 'yyyy-mm')",
                        "duckdb": "STRFTIME(CAST(foo AS TIMESTAMP), '%Y-%m')",
                    },
                )
        self.validate_all(
            "SQUARE(x)",
            write={
                "bigquery": "POWER(x, 2)",
                "clickhouse": "POWER(x, 2)",
                "databricks": "POWER(x, 2)",
                "drill": "POW(x, 2)",
                "duckdb": "POWER(x, 2)",
                "hive": "POWER(x, 2)",
                "mysql": "POWER(x, 2)",
                "oracle": "POWER(x, 2)",
                "postgres": "POWER(x, 2)",
                "presto": "POWER(x, 2)",
                "redshift": "POWER(x, 2)",
                "snowflake": "POWER(x, 2)",
                "spark": "POWER(x, 2)",
                "sqlite": "POWER(x, 2)",
                "starrocks": "POWER(x, 2)",
                "teradata": "x ** 2",
                "trino": "POWER(x, 2)",
                "tsql": "POWER(x, 2)",
            },
        )
        self.validate_all(
            "POWER(x, 2)",
            read={
                "oracle": "SQUARE(x)",
                "snowflake": "SQUARE(x)",
                "tsql": "SQUARE(x)",
            },
        )
        self.validate_all(
            "DIV0(foo, bar)",
            write={
                "snowflake": "IFF(bar = 0 AND NOT foo IS NULL, 0, foo / bar)",
                "sqlite": "IIF(bar = 0 AND NOT foo IS NULL, 0, CAST(foo AS REAL) / bar)",
                "presto": "IF(bar = 0 AND NOT foo IS NULL, 0, CAST(foo AS DOUBLE) / bar)",
                "spark": "IF(bar = 0 AND NOT foo IS NULL, 0, foo / bar)",
                "hive": "IF(bar = 0 AND NOT foo IS NULL, 0, foo / bar)",
                "duckdb": "CASE WHEN bar = 0 AND NOT foo IS NULL THEN 0 ELSE foo / bar END",
            },
        )
        self.validate_all(
            "DIV0(a - b, c - d)",
            write={
                "snowflake": "IFF((c - d) = 0 AND NOT (a - b) IS NULL, 0, (a - b) / (c - d))",
                "sqlite": "IIF((c - d) = 0 AND NOT (a - b) IS NULL, 0, CAST((a - b) AS REAL) / (c - d))",
                "presto": "IF((c - d) = 0 AND NOT (a - b) IS NULL, 0, CAST((a - b) AS DOUBLE) / (c - d))",
                "spark": "IF((c - d) = 0 AND NOT (a - b) IS NULL, 0, (a - b) / (c - d))",
                "hive": "IF((c - d) = 0 AND NOT (a - b) IS NULL, 0, (a - b) / (c - d))",
                "duckdb": "CASE WHEN (c - d) = 0 AND NOT (a - b) IS NULL THEN 0 ELSE (a - b) / (c - d) END",
            },
        )
        self.validate_all(
            "ZEROIFNULL(foo)",
            write={
                "snowflake": "IFF(foo IS NULL, 0, foo)",
                "sqlite": "IIF(foo IS NULL, 0, foo)",
                "presto": "IF(foo IS NULL, 0, foo)",
                "spark": "IF(foo IS NULL, 0, foo)",
                "hive": "IF(foo IS NULL, 0, foo)",
                "duckdb": "CASE WHEN foo IS NULL THEN 0 ELSE foo END",
            },
        )
        self.validate_all(
            "NULLIFZERO(foo)",
            write={
                "snowflake": "IFF(foo = 0, NULL, foo)",
                "sqlite": "IIF(foo = 0, NULL, foo)",
                "presto": "IF(foo = 0, NULL, foo)",
                "spark": "IF(foo = 0, NULL, foo)",
                "hive": "IF(foo = 0, NULL, foo)",
                "duckdb": "CASE WHEN foo = 0 THEN NULL ELSE foo END",
            },
        )
        self.validate_all(
            "SELECT * EXCLUDE (a, b) REPLACE (c AS d, E AS F) FROM xxx",
            read={
                "duckdb": "SELECT * EXCLUDE (a, b) REPLACE (c AS d, E AS F) FROM xxx",
            },
            write={
                "snowflake": "SELECT * EXCLUDE (a, b) REPLACE (c AS d, E AS F) FROM xxx",
                "duckdb": "SELECT * EXCLUDE (a, b) REPLACE (c AS d, E AS F) FROM xxx",
            },
        )
        self.validate_all(
            '''SELECT PARSE_JSON('{"a": {"b c": "foo"}}'):a:"b c"''',
            write={
                "duckdb": """SELECT JSON('{"a": {"b c": "foo"}}') -> '$.a."b c"'""",
                "mysql": """SELECT JSON_EXTRACT('{"a": {"b c": "foo"}}', '$.a."b c"')""",
                "snowflake": """SELECT GET_PATH(PARSE_JSON('{"a": {"b c": "foo"}}'), 'a["b c"]')""",
            },
        )
        self.validate_all(
            "SELECT a FROM test WHERE a = 1 GROUP BY a HAVING a = 2 QUALIFY z ORDER BY a LIMIT 10",
            write={
                "bigquery": "SELECT a FROM test WHERE a = 1 GROUP BY a HAVING a = 2 QUALIFY z ORDER BY a NULLS LAST LIMIT 10",
                "snowflake": "SELECT a FROM test WHERE a = 1 GROUP BY a HAVING a = 2 QUALIFY z ORDER BY a LIMIT 10",
            },
        )
        self.validate_all(
            "SELECT a FROM test AS t QUALIFY ROW_NUMBER() OVER (PARTITION BY a ORDER BY Z) = 1",
            write={
                "bigquery": "SELECT a FROM test AS t QUALIFY ROW_NUMBER() OVER (PARTITION BY a ORDER BY Z NULLS LAST) = 1",
                "snowflake": "SELECT a FROM test AS t QUALIFY ROW_NUMBER() OVER (PARTITION BY a ORDER BY Z) = 1",
            },
        )
        self.validate_all(
            "SELECT TO_TIMESTAMP(col, 'DD-MM-YYYY HH12:MI:SS') FROM t",
            write={
                "bigquery": "SELECT PARSE_TIMESTAMP('%d-%m-%Y %I:%M:%S', col) FROM t",
                "duckdb": "SELECT STRPTIME(col, '%d-%m-%Y %I:%M:%S') FROM t",
                "snowflake": "SELECT TO_TIMESTAMP(col, 'DD-mm-yyyy hh12:mi:ss') FROM t",
                "spark": "SELECT TO_TIMESTAMP(col, 'dd-MM-yyyy hh:mm:ss') FROM t",
            },
        )
        self.validate_all(
            "SELECT TO_TIMESTAMP(1659981729)",
            write={
                "bigquery": "SELECT TIMESTAMP_SECONDS(1659981729)",
                "snowflake": "SELECT TO_TIMESTAMP(1659981729)",
                "spark": "SELECT CAST(FROM_UNIXTIME(1659981729) AS TIMESTAMP)",
                "redshift": "SELECT (TIMESTAMP 'epoch' + 1659981729 * INTERVAL '1 SECOND')",
            },
        )
        self.validate_all(
            "SELECT TO_TIMESTAMP(1659981729000, 3)",
            write={
                "bigquery": "SELECT TIMESTAMP_MILLIS(1659981729000)",
                "snowflake": "SELECT TO_TIMESTAMP(1659981729000, 3)",
                "spark": "SELECT TIMESTAMP_MILLIS(1659981729000)",
                "redshift": "SELECT (TIMESTAMP 'epoch' + (1659981729000 / POWER(10, 3)) * INTERVAL '1 SECOND')",
            },
        )
        self.validate_all(
            "SELECT TO_TIMESTAMP(16599817290000, 4)",
            write={
                "bigquery": "SELECT TIMESTAMP_SECONDS(CAST(16599817290000 / POWER(10, 4) AS INT64))",
                "snowflake": "SELECT TO_TIMESTAMP(16599817290000, 4)",
                "spark": "SELECT TIMESTAMP_SECONDS(16599817290000 / POWER(10, 4))",
                "redshift": "SELECT (TIMESTAMP 'epoch' + (16599817290000 / POWER(10, 4)) * INTERVAL '1 SECOND')",
            },
        )
        self.validate_all(
            "SELECT TO_TIMESTAMP('1659981729')",
            write={
                "snowflake": "SELECT TO_TIMESTAMP('1659981729')",
                "spark": "SELECT CAST(FROM_UNIXTIME('1659981729') AS TIMESTAMP)",
            },
        )
        self.validate_all(
            "SELECT TO_TIMESTAMP(1659981729000000000, 9)",
            write={
                "bigquery": "SELECT TIMESTAMP_SECONDS(CAST(1659981729000000000 / POWER(10, 9) AS INT64))",
                "duckdb": "SELECT TO_TIMESTAMP(1659981729000000000 / POWER(10, 9))",
                "presto": "SELECT FROM_UNIXTIME(CAST(1659981729000000000 AS DOUBLE) / POW(10, 9))",
                "snowflake": "SELECT TO_TIMESTAMP(1659981729000000000, 9)",
                "spark": "SELECT TIMESTAMP_SECONDS(1659981729000000000 / POWER(10, 9))",
                "redshift": "SELECT (TIMESTAMP 'epoch' + (1659981729000000000 / POWER(10, 9)) * INTERVAL '1 SECOND')",
            },
        )
        self.validate_all(
            "SELECT TO_TIMESTAMP('2013-04-05 01:02:03')",
            write={
                "bigquery": "SELECT CAST('2013-04-05 01:02:03' AS DATETIME)",
                "snowflake": "SELECT CAST('2013-04-05 01:02:03' AS TIMESTAMP)",
                "spark": "SELECT CAST('2013-04-05 01:02:03' AS TIMESTAMP)",
            },
        )
        self.validate_all(
            "SELECT TO_TIMESTAMP('04/05/2013 01:02:03', 'mm/DD/yyyy hh24:mi:ss')",
            read={
                "bigquery": "SELECT PARSE_TIMESTAMP('%m/%d/%Y %H:%M:%S', '04/05/2013 01:02:03')",
                "duckdb": "SELECT STRPTIME('04/05/2013 01:02:03', '%m/%d/%Y %H:%M:%S')",
            },
            write={
                "bigquery": "SELECT PARSE_TIMESTAMP('%m/%d/%Y %H:%M:%S', '04/05/2013 01:02:03')",
                "snowflake": "SELECT TO_TIMESTAMP('04/05/2013 01:02:03', 'mm/DD/yyyy hh24:mi:ss')",
                "spark": "SELECT TO_TIMESTAMP('04/05/2013 01:02:03', 'MM/dd/yyyy HH:mm:ss')",
            },
        )
        self.validate_all(
            "SELECT IFF(TRUE, 'true', 'false')",
            write={
                "snowflake": "SELECT IFF(TRUE, 'true', 'false')",
                "spark": "SELECT IF(TRUE, 'true', 'false')",
            },
        )
        self.validate_all(
            "SELECT fname, lname, age FROM person ORDER BY age DESC NULLS FIRST, fname ASC NULLS LAST, lname",
            write={
                "duckdb": "SELECT fname, lname, age FROM person ORDER BY age DESC NULLS FIRST, fname ASC, lname",
                "postgres": "SELECT fname, lname, age FROM person ORDER BY age DESC, fname ASC, lname",
                "presto": "SELECT fname, lname, age FROM person ORDER BY age DESC NULLS FIRST, fname ASC, lname",
                "hive": "SELECT fname, lname, age FROM person ORDER BY age DESC NULLS FIRST, fname ASC NULLS LAST, lname NULLS LAST",
                "spark": "SELECT fname, lname, age FROM person ORDER BY age DESC NULLS FIRST, fname ASC NULLS LAST, lname NULLS LAST",
                "snowflake": "SELECT fname, lname, age FROM person ORDER BY age DESC, fname ASC, lname",
            },
        )
        self.validate_all(
            "SELECT ARRAY_AGG(DISTINCT a)",
            write={
                "spark": "SELECT COLLECT_LIST(DISTINCT a)",
                "snowflake": "SELECT ARRAY_AGG(DISTINCT a)",
                "duckdb": "SELECT ARRAY_AGG(DISTINCT a) FILTER(WHERE a IS NOT NULL)",
                "presto": "SELECT ARRAY_AGG(DISTINCT a) FILTER(WHERE a IS NOT NULL)",
            },
        )
        self.validate_all(
            "ARRAY_TO_STRING(x, '')",
            read={
                "duckdb": "ARRAY_TO_STRING(x, '')",
            },
            write={
                "spark": "ARRAY_JOIN(x, '')",
                "snowflake": "ARRAY_TO_STRING(x, '')",
                "duckdb": "ARRAY_TO_STRING(x, '')",
            },
        )
        self.validate_all(
            "TO_ARRAY(x)",
            write={
                "spark": "IF(x IS NULL, NULL, ARRAY(x))",
                "snowflake": "TO_ARRAY(x)",
            },
        )
        self.validate_all(
            "SELECT * FROM a INTERSECT ALL SELECT * FROM b",
            write={
                "snowflake": UnsupportedError,
            },
        )
        self.validate_all(
            "SELECT * FROM a EXCEPT ALL SELECT * FROM b",
            write={
                "snowflake": UnsupportedError,
            },
        )
        self.validate_all(
            "SELECT ARRAY_UNION_AGG(a)",
            write={
                "snowflake": "SELECT ARRAY_UNION_AGG(a)",
            },
        )
        self.validate_all(
            "SELECT $$a$$",
            write={
                "snowflake": "SELECT 'a'",
            },
        )
        self.validate_all(
            "SELECT RLIKE(a, b)",
            write={
                "hive": "SELECT a RLIKE b",
                "snowflake": "SELECT REGEXP_LIKE(a, b)",
                "spark": "SELECT a RLIKE b",
            },
        )
        self.validate_all(
            "SELECT a FROM test pivot",
            write={
                "snowflake": "SELECT a FROM test AS pivot",
            },
        )
        self.validate_all(
            "SELECT a FROM test unpivot",
            write={
                "snowflake": "SELECT a FROM test AS unpivot",
            },
        )
        self.validate_all(
            "trim(date_column, 'UTC')",
            write={
                "bigquery": "TRIM(date_column, 'UTC')",
                "snowflake": "TRIM(date_column, 'UTC')",
                "postgres": "TRIM('UTC' FROM date_column)",
            },
        )
        self.validate_all(
            "trim(date_column)",
            write={
                "snowflake": "TRIM(date_column)",
                "bigquery": "TRIM(date_column)",
            },
        )
        self.validate_all(
            "DECODE(x, a, b, c, d, e)",
            write={
                "duckdb": "CASE WHEN x = a OR (x IS NULL AND a IS NULL) THEN b WHEN x = c OR (x IS NULL AND c IS NULL) THEN d ELSE e END",
                "snowflake": "DECODE(x, a, b, c, d, e)",
            },
        )
        self.validate_all(
            "DECODE(TRUE, a.b = 'value', 'value')",
            write={
                "duckdb": "CASE WHEN TRUE = (a.b = 'value') OR (TRUE IS NULL AND (a.b = 'value') IS NULL) THEN 'value' END",
                "snowflake": "DECODE(TRUE, a.b = 'value', 'value')",
            },
        )
        self.validate_all(
            "SELECT APPROX_PERCENTILE(a, 0.5) FROM t",
            read={
                "trino": "SELECT APPROX_PERCENTILE(a, 1, 0.5, 0.001) FROM t",
                "presto": "SELECT APPROX_PERCENTILE(a, 1, 0.5, 0.001) FROM t",
            },
            write={
                "trino": "SELECT APPROX_PERCENTILE(a, 0.5) FROM t",
                "presto": "SELECT APPROX_PERCENTILE(a, 0.5) FROM t",
                "snowflake": "SELECT APPROX_PERCENTILE(a, 0.5) FROM t",
            },
        )

        self.validate_all(
            "SELECT OBJECT_INSERT(OBJECT_INSERT(OBJECT_INSERT(OBJECT_CONSTRUCT('key5', 'value5'), 'key1', 5), 'key2', 2.2), 'key3', 'value3')",
            write={
                "snowflake": "SELECT OBJECT_INSERT(OBJECT_INSERT(OBJECT_INSERT(OBJECT_CONSTRUCT('key5', 'value5'), 'key1', 5), 'key2', 2.2), 'key3', 'value3')",
                "duckdb": "SELECT STRUCT_INSERT(STRUCT_INSERT(STRUCT_INSERT({'key5': 'value5'}, key1 := 5), key2 := 2.2), key3 := 'value3')",
            },
        )

        self.validate_all(
            "SELECT OBJECT_INSERT(OBJECT_INSERT(OBJECT_INSERT(OBJECT_CONSTRUCT(), 'key1', 5), 'key2', 2.2), 'key3', 'value3')",
            write={
                "snowflake": "SELECT OBJECT_INSERT(OBJECT_INSERT(OBJECT_INSERT(OBJECT_CONSTRUCT(), 'key1', 5), 'key2', 2.2), 'key3', 'value3')",
                "duckdb": "SELECT STRUCT_INSERT(STRUCT_INSERT(STRUCT_PACK(key1 := 5), key2 := 2.2), key3 := 'value3')",
            },
        )

        self.validate_identity(
            """SELECT ARRAY_CONSTRUCT('foo')::VARIANT[0]""",
            """SELECT CAST(['foo'] AS VARIANT)[0]""",
        )

        self.validate_all(
            "SELECT CONVERT_TIMEZONE('America/New_York', '2024-08-06 09:10:00.000')",
            write={
                "snowflake": "SELECT CONVERT_TIMEZONE('America/New_York', '2024-08-06 09:10:00.000')",
                "spark": "SELECT CONVERT_TIMEZONE('America/New_York', '2024-08-06 09:10:00.000')",
                "databricks": "SELECT CONVERT_TIMEZONE('America/New_York', '2024-08-06 09:10:00.000')",
                "redshift": "SELECT CONVERT_TIMEZONE('America/New_York', '2024-08-06 09:10:00.000')",
            },
        )

        self.validate_all(
            "SELECT CONVERT_TIMEZONE('America/Los_Angeles', 'America/New_York', '2024-08-06 09:10:00.000')",
            write={
                "snowflake": "SELECT CONVERT_TIMEZONE('America/Los_Angeles', 'America/New_York', '2024-08-06 09:10:00.000')",
                "spark": "SELECT CONVERT_TIMEZONE('America/Los_Angeles', 'America/New_York', '2024-08-06 09:10:00.000')",
                "databricks": "SELECT CONVERT_TIMEZONE('America/Los_Angeles', 'America/New_York', '2024-08-06 09:10:00.000')",
                "redshift": "SELECT CONVERT_TIMEZONE('America/Los_Angeles', 'America/New_York', '2024-08-06 09:10:00.000')",
                "mysql": "SELECT CONVERT_TZ('2024-08-06 09:10:00.000', 'America/Los_Angeles', 'America/New_York')",
                "duckdb": "SELECT CAST('2024-08-06 09:10:00.000' AS TIMESTAMP) AT TIME ZONE 'America/Los_Angeles' AT TIME ZONE 'America/New_York'",
            },
        )

        self.validate_identity(
            "SELECT UUID_STRING(), UUID_STRING('fe971b24-9572-4005-b22f-351e9c09274d', 'foo')"
        )

        self.validate_all(
            "UUID_STRING('fe971b24-9572-4005-b22f-351e9c09274d', 'foo')",
            read={
                "snowflake": "UUID_STRING('fe971b24-9572-4005-b22f-351e9c09274d', 'foo')",
            },
            write={
                "hive": "UUID()",
                "spark2": "UUID()",
                "spark": "UUID()",
                "databricks": "UUID()",
                "duckdb": "UUID()",
                "presto": "UUID()",
                "trino": "UUID()",
                "postgres": "GEN_RANDOM_UUID()",
                "bigquery": "GENERATE_UUID()",
            },
        )
        self.validate_identity("TRY_TO_TIMESTAMP(foo)").assert_is(exp.Anonymous)
        self.validate_identity("TRY_TO_TIMESTAMP('12345')").assert_is(exp.Anonymous)
        self.validate_all(
            "SELECT TRY_TO_TIMESTAMP('2024-01-15 12:30:00.000')",
            write={
                "snowflake": "SELECT TRY_CAST('2024-01-15 12:30:00.000' AS TIMESTAMP)",
                "duckdb": "SELECT TRY_CAST('2024-01-15 12:30:00.000' AS TIMESTAMP)",
            },
        )
        self.validate_all(
            "SELECT TRY_TO_TIMESTAMP('invalid')",
            write={
                "snowflake": "SELECT TRY_CAST('invalid' AS TIMESTAMP)",
                "duckdb": "SELECT TRY_CAST('invalid' AS TIMESTAMP)",
            },
        )
        self.validate_all(
            "SELECT TRY_TO_TIMESTAMP('04/05/2013 01:02:03', 'mm/DD/yyyy hh24:mi:ss')",
            write={
                "snowflake": "SELECT TRY_TO_TIMESTAMP('04/05/2013 01:02:03', 'mm/DD/yyyy hh24:mi:ss')",
                "duckdb": "SELECT CAST(TRY_STRPTIME('04/05/2013 01:02:03', '%m/%d/%Y %H:%M:%S') AS TIMESTAMP)",
            },
        )

        self.validate_identity("EDITDISTANCE(col1, col2)")
        self.validate_all(
            "EDITDISTANCE(col1, col2, 3)",
            write={
                "bigquery": "EDIT_DISTANCE(col1, col2, max_distance => 3)",
                "postgres": "LEVENSHTEIN_LESS_EQUAL(col1, col2, 3)",
                "snowflake": "EDITDISTANCE(col1, col2, 3)",
            },
        )
        self.validate_identity("SELECT BITOR(a, b)")
        self.validate_identity("SELECT BIT_OR(a, b)", "SELECT BITOR(a, b)")
        self.validate_identity("SELECT BITOR(a, b, 'LEFT')")
        self.validate_identity("SELECT BITXOR(a, b, 'LEFT')")
        self.validate_identity("SELECT BIT_XOR(a, b)", "SELECT BITXOR(a, b)")
        self.validate_identity("SELECT BIT_XOR(a, b, 'LEFT')", "SELECT BITXOR(a, b, 'LEFT')")
        self.validate_identity("SELECT BITSHIFTLEFT(a, 1)")
        self.validate_identity("SELECT BIT_SHIFTLEFT(a, 1)", "SELECT BITSHIFTLEFT(a, 1)")
        self.validate_identity("SELECT BIT_SHIFTRIGHT(a, 1)", "SELECT BITSHIFTRIGHT(a, 1)")
        self.validate_all(
            "OCTET_LENGTH('A')",
            read={
                "bigquery": "BYTE_LENGTH('A')",
                "snowflake": "OCTET_LENGTH('A')",
            },
        )

        self.validate_identity("CREATE TABLE t (id INT PRIMARY KEY AUTOINCREMENT)")

        self.validate_all(
            "SELECT HEX_DECODE_BINARY('65')",
            write={
                "bigquery": "SELECT FROM_HEX('65')",
                "duckdb": "SELECT UNHEX('65')",
                "snowflake": "SELECT HEX_DECODE_BINARY('65')",
            },
        )

        self.validate_all(
            "DAYOFWEEKISO(foo)",
            read={
                "snowflake": "DAYOFWEEKISO(foo)",
                "presto": "DAY_OF_WEEK(foo)",
                "trino": "DAY_OF_WEEK(foo)",
            },
            write={
                "duckdb": "ISODOW(foo)",
            },
        )

        self.validate_all(
            "DAYOFWEEKISO(foo)",
            read={
                "presto": "DOW(foo)",
                "trino": "DOW(foo)",
            },
        )

        self.validate_all(
            "DAYOFYEAR(foo)",
            read={
                "presto": "DOY(foo)",
                "trino": "DOY(foo)",
            },
            write={
                "snowflake": "DAYOFYEAR(foo)",
            },
        )

        self.validate_identity("TO_JSON(OBJECT_CONSTRUCT('name', 'Alice'))")

        with self.assertRaises(ParseError):
            parse_one(
                "SELECT id, PRIOR name AS parent_name, name FROM tree CONNECT BY NOCYCLE PRIOR id = parent_id",
                dialect="snowflake",
            )

        self.validate_all(
            "SELECT CAST(1 AS DOUBLE), CAST(1 AS DOUBLE)",
            read={
                "bigquery": "SELECT CAST(1 AS BIGDECIMAL), CAST(1 AS BIGNUMERIC)",
            },
            write={
                "snowflake": "SELECT CAST(1 AS DOUBLE), CAST(1 AS DOUBLE)",
            },
        )

        self.validate_all(
            "SELECT DATE_PART(WEEKISO, CAST('2013-12-25' AS DATE))",
            read={
                "bigquery": "SELECT EXTRACT(ISOWEEK FROM CAST('2013-12-25' AS DATE))",
                "snowflake": "SELECT DATE_PART(WEEKISO, CAST('2013-12-25' AS DATE))",
            },
        )

        self.validate_all(
            "SELECT ST_MAKEPOINT(10, 20)",
            write={
                "snowflake": "SELECT ST_MAKEPOINT(10, 20)",
                "starrocks": "SELECT ST_POINT(10, 20)",
            },
        )

        self.validate_all(
            "SELECT ST_DISTANCE(a, b)",
            write={
                "snowflake": "SELECT ST_DISTANCE(a, b)",
                "starrocks": "SELECT ST_DISTANCE_SPHERE(ST_X(a), ST_Y(a), ST_X(b), ST_Y(b))",
            },
        )

        self.validate_all(
            "SELECT DATE_PART(DAYOFWEEKISO, foo)",
            read={
                "snowflake": "SELECT DATE_PART(WEEKDAY_ISO, foo)",
            },
            write={
                "snowflake": "SELECT DATE_PART(DAYOFWEEKISO, foo)",
                "duckdb": "SELECT EXTRACT(ISODOW FROM foo)",
            },
        )
        self.validate_identity("ALTER TABLE foo ADD col1 VARCHAR(512), col2 VARCHAR(512)")
        self.validate_identity(
            "ALTER TABLE foo ADD col1 VARCHAR NOT NULL TAG (key1='value_1'), col2 VARCHAR NOT NULL TAG (key2='value_2')"
        )
        self.validate_identity("ALTER TABLE foo ADD IF NOT EXISTS col1 INT, col2 INT")
        self.validate_identity("ALTER TABLE foo ADD IF NOT EXISTS col1 INT, IF NOT EXISTS col2 INT")
        self.validate_identity("ALTER TABLE foo ADD col1 INT, IF NOT EXISTS col2 INT")
        self.validate_identity("ALTER TABLE IF EXISTS foo ADD IF NOT EXISTS col1 INT")
        self.validate_all(
            "SELECT ADD_MONTHS('2023-01-31', 1)",
            write={
                "duckdb": "SELECT DATE_ADD(CAST('2023-01-31' AS TIMESTAMP), INTERVAL 1 MONTH)",
                "snowflake": "SELECT ADD_MONTHS('2023-01-31', 1)",
            },
        )
        self.validate_all(
            "SELECT ADD_MONTHS('2023-01-31'::date, 1)",
            write={
                "duckdb": "SELECT CAST(DATE_ADD(CAST('2023-01-31' AS DATE), INTERVAL 1 MONTH) AS DATE)",
                "snowflake": "SELECT ADD_MONTHS(CAST('2023-01-31' AS DATE), 1)",
            },
        )
        self.validate_all(
            "SELECT ADD_MONTHS('2023-01-31'::timestamptz, 1)",
            write={
                "duckdb": "SELECT CAST(DATE_ADD(CAST('2023-01-31' AS TIMESTAMPTZ), INTERVAL 1 MONTH) AS TIMESTAMPTZ)",
                "snowflake": "SELECT ADD_MONTHS(CAST('2023-01-31' AS TIMESTAMPTZ), 1)",
            },
        )
        self.validate_identity("VECTOR_L2_DISTANCE(x, y)")

        for join in ("FULL OUTER", "LEFT", "RIGHT", "LEFT OUTER", "RIGHT OUTER", "INNER"):
            with self.subTest(f"Testing transpilation of {join} from Snowflake to DuckDB"):
                self.validate_all(
                    f"SELECT * FROM t1 {join} JOIN t2",
                    read={
                        "snowflake": f"SELECT * FROM t1 {join} JOIN t2",
                    },
                    write={
                        "duckdb": "SELECT * FROM t1, t2",
                    },
                )

        self.validate_identity(
            "SELECT * EXCLUDE foo RENAME bar AS baz FROM tbl",
            "SELECT * EXCLUDE (foo) RENAME (bar AS baz) FROM tbl",
        )

        self.validate_all(
            "WITH foo AS (SELECT [1] AS arr_1) SELECT (SELECT unnested_arr FROM TABLE(FLATTEN(INPUT => arr_1)) AS _t0(seq, key, path, index, unnested_arr, this)) AS f FROM foo",
            read={
                "bigquery": "WITH foo AS (SELECT [1] AS arr_1) SELECT (SELECT unnested_arr FROM UNNEST(arr_1) AS unnested_arr) AS f FROM foo",
            },
        )

        self.validate_identity("SELECT LIKE(col, 'pattern')", "SELECT col LIKE 'pattern'")
        self.validate_identity("SELECT ILIKE(col, 'pattern')", "SELECT col ILIKE 'pattern'")
        self.validate_identity(
            "SELECT LIKE(col, 'pattern', '\\\\')", "SELECT col LIKE 'pattern' ESCAPE '\\\\'"
        )
        self.validate_identity(
            "SELECT ILIKE(col, 'pattern', '\\\\')", "SELECT col ILIKE 'pattern' ESCAPE '\\\\'"
        )
        self.validate_identity(
            "SELECT LIKE(col, 'pattern', '!')", "SELECT col LIKE 'pattern' ESCAPE '!'"
        )
        self.validate_identity(
            "SELECT ILIKE(col, 'pattern', '!')", "SELECT col ILIKE 'pattern' ESCAPE '!'"
        )

    def test_null_treatment(self):
        self.validate_all(
            r"SELECT FIRST_VALUE(TABLE1.COLUMN1) OVER (PARTITION BY RANDOM_COLUMN1, RANDOM_COLUMN2 ROWS BETWEEN UNBOUNDED PRECEDING AND UNBOUNDED FOLLOWING) AS MY_ALIAS FROM TABLE1",
            write={
                "snowflake": r"SELECT FIRST_VALUE(TABLE1.COLUMN1) OVER (PARTITION BY RANDOM_COLUMN1, RANDOM_COLUMN2 ROWS BETWEEN UNBOUNDED PRECEDING AND UNBOUNDED FOLLOWING) AS MY_ALIAS FROM TABLE1"
            },
        )
        self.validate_all(
            r"SELECT FIRST_VALUE(TABLE1.COLUMN1 RESPECT NULLS) OVER (PARTITION BY RANDOM_COLUMN1, RANDOM_COLUMN2 ROWS BETWEEN UNBOUNDED PRECEDING AND UNBOUNDED FOLLOWING) AS MY_ALIAS FROM TABLE1",
            write={
                "snowflake": r"SELECT FIRST_VALUE(TABLE1.COLUMN1) RESPECT NULLS OVER (PARTITION BY RANDOM_COLUMN1, RANDOM_COLUMN2 ROWS BETWEEN UNBOUNDED PRECEDING AND UNBOUNDED FOLLOWING) AS MY_ALIAS FROM TABLE1"
            },
        )
        self.validate_all(
            r"SELECT FIRST_VALUE(TABLE1.COLUMN1) RESPECT NULLS OVER (PARTITION BY RANDOM_COLUMN1, RANDOM_COLUMN2 ROWS BETWEEN UNBOUNDED PRECEDING AND UNBOUNDED FOLLOWING) AS MY_ALIAS FROM TABLE1",
            write={
                "snowflake": r"SELECT FIRST_VALUE(TABLE1.COLUMN1) RESPECT NULLS OVER (PARTITION BY RANDOM_COLUMN1, RANDOM_COLUMN2 ROWS BETWEEN UNBOUNDED PRECEDING AND UNBOUNDED FOLLOWING) AS MY_ALIAS FROM TABLE1"
            },
        )
        self.validate_all(
            r"SELECT FIRST_VALUE(TABLE1.COLUMN1 IGNORE NULLS) OVER (PARTITION BY RANDOM_COLUMN1, RANDOM_COLUMN2 ROWS BETWEEN UNBOUNDED PRECEDING AND UNBOUNDED FOLLOWING) AS MY_ALIAS FROM TABLE1",
            write={
                "snowflake": r"SELECT FIRST_VALUE(TABLE1.COLUMN1) IGNORE NULLS OVER (PARTITION BY RANDOM_COLUMN1, RANDOM_COLUMN2 ROWS BETWEEN UNBOUNDED PRECEDING AND UNBOUNDED FOLLOWING) AS MY_ALIAS FROM TABLE1"
            },
        )
        self.validate_all(
            r"SELECT FIRST_VALUE(TABLE1.COLUMN1) IGNORE NULLS OVER (PARTITION BY RANDOM_COLUMN1, RANDOM_COLUMN2 ROWS BETWEEN UNBOUNDED PRECEDING AND UNBOUNDED FOLLOWING) AS MY_ALIAS FROM TABLE1",
            write={
                "snowflake": r"SELECT FIRST_VALUE(TABLE1.COLUMN1) IGNORE NULLS OVER (PARTITION BY RANDOM_COLUMN1, RANDOM_COLUMN2 ROWS BETWEEN UNBOUNDED PRECEDING AND UNBOUNDED FOLLOWING) AS MY_ALIAS FROM TABLE1"
            },
        )
        self.validate_all(
            "SELECT * FROM foo WHERE 'str' IN (SELECT value FROM TABLE(FLATTEN(INPUT => vals)) AS _u(seq, key, path, index, value, this))",
            read={
                "bigquery": "SELECT * FROM foo WHERE 'str' IN UNNEST(vals)",
            },
            write={
                "snowflake": "SELECT * FROM foo WHERE 'str' IN (SELECT value FROM TABLE(FLATTEN(INPUT => vals)) AS _u(seq, key, path, index, value, this))",
            },
        )

    def test_staged_files(self):
        # Ensure we don't treat staged file paths as identifiers (i.e. they're not normalized)
        staged_file = parse_one("SELECT * FROM @foo", read="snowflake")
        self.assertEqual(
            normalize_identifiers(staged_file, dialect="snowflake").sql(dialect="snowflake"),
            staged_file.sql(dialect="snowflake"),
        )

        self.validate_identity('SELECT * FROM @"mystage"')
        self.validate_identity('SELECT * FROM @"myschema"."mystage"/file.gz')
        self.validate_identity('SELECT * FROM @"my_DB"."schEMA1".mystage/file.gz')
        self.validate_identity("SELECT metadata$filename FROM @s1/")
        self.validate_identity("SELECT * FROM @~")
        self.validate_identity("SELECT * FROM @~/some/path/to/file.csv")
        self.validate_identity("SELECT * FROM @mystage")
        self.validate_identity("SELECT * FROM '@mystage'")
        self.validate_identity("SELECT * FROM @namespace.mystage/path/to/file.json.gz")
        self.validate_identity("SELECT * FROM @namespace.%table_name/path/to/file.json.gz")
        self.validate_identity("SELECT * FROM '@external/location' (FILE_FORMAT => 'path.to.csv')")
        self.validate_identity("PUT file:///dir/tmp.csv @%table", check_command_warning=True)
        self.validate_identity("SELECT * FROM (SELECT a FROM @foo)")
        self.validate_identity(
            "SELECT * FROM (SELECT * FROM '@external/location' (FILE_FORMAT => 'path.to.csv'))"
        )
        self.validate_identity(
            "SELECT * FROM @foo/bar (FILE_FORMAT => ds_sandbox.test.my_csv_format, PATTERN => 'test') AS bla"
        )
        self.validate_identity(
            "SELECT t.$1, t.$2 FROM @mystage1 (FILE_FORMAT => 'myformat', PATTERN => '.*data.*[.]csv.gz') AS t"
        )
        self.validate_identity(
            "SELECT parse_json($1):a.b FROM @mystage2/data1.json.gz",
            "SELECT GET_PATH(PARSE_JSON($1), 'a.b') FROM @mystage2/data1.json.gz",
        )
        self.validate_identity(
            "SELECT * FROM @mystage t (c1)",
            "SELECT * FROM @mystage AS t(c1)",
        )
        self.validate_identity(
            "SELECT * FROM @foo/bar (PATTERN => 'test', FILE_FORMAT => ds_sandbox.test.my_csv_format) AS bla",
            "SELECT * FROM @foo/bar (FILE_FORMAT => ds_sandbox.test.my_csv_format, PATTERN => 'test') AS bla",
        )

        self.validate_identity(
            "SELECT * FROM @test.public.thing/location/somefile.csv( FILE_FORMAT => 'fmt' )",
            "SELECT * FROM @test.public.thing/location/somefile.csv (FILE_FORMAT => 'fmt')",
        )

    def test_sample(self):
        self.validate_identity("SELECT * FROM testtable TABLESAMPLE BERNOULLI (20.3)")
        self.validate_identity("SELECT * FROM testtable TABLESAMPLE SYSTEM (3) SEED (82)")
        self.validate_identity(
            "SELECT a FROM test PIVOT(SUM(x) FOR y IN ('z', 'q')) AS x TABLESAMPLE BERNOULLI (0.1)"
        )
        self.validate_identity(
            "SELECT i, j FROM table1 AS t1 INNER JOIN table2 AS t2 TABLESAMPLE BERNOULLI (50) WHERE t2.j = t1.i"
        )
        self.validate_identity(
            "SELECT * FROM (SELECT * FROM t1 JOIN t2 ON t1.a = t2.c) TABLESAMPLE BERNOULLI (1)"
        )
        self.validate_identity(
            "SELECT * FROM testtable TABLESAMPLE (10 ROWS)",
            "SELECT * FROM testtable TABLESAMPLE BERNOULLI (10 ROWS)",
        )
        self.validate_identity(
            "SELECT * FROM testtable TABLESAMPLE (100)",
            "SELECT * FROM testtable TABLESAMPLE BERNOULLI (100)",
        )
        self.validate_identity(
            "SELECT * FROM testtable SAMPLE (10)",
            "SELECT * FROM testtable TABLESAMPLE BERNOULLI (10)",
        )
        self.validate_identity(
            "SELECT * FROM testtable SAMPLE ROW (0)",
            "SELECT * FROM testtable TABLESAMPLE ROW (0)",
        )
        self.validate_identity(
            "SELECT a FROM test SAMPLE BLOCK (0.5) SEED (42)",
            "SELECT a FROM test TABLESAMPLE BLOCK (0.5) SEED (42)",
        )
        self.validate_identity(
            "SELECT user_id, value FROM table_name SAMPLE BERNOULLI ($s) SEED (0)",
            "SELECT user_id, value FROM table_name TABLESAMPLE BERNOULLI ($s) SEED (0)",
        )

        self.validate_all(
            "SELECT * FROM example TABLESAMPLE BERNOULLI (3) SEED (82)",
            read={
                "duckdb": "SELECT * FROM example TABLESAMPLE BERNOULLI (3 PERCENT) REPEATABLE (82)",
            },
            write={
                "databricks": "SELECT * FROM example TABLESAMPLE (3 PERCENT) REPEATABLE (82)",
                "duckdb": "SELECT * FROM example TABLESAMPLE BERNOULLI (3 PERCENT) REPEATABLE (82)",
                "snowflake": "SELECT * FROM example TABLESAMPLE BERNOULLI (3) SEED (82)",
            },
        )
        self.validate_all(
            "SELECT * FROM test AS _tmp TABLESAMPLE (5)",
            write={
                "postgres": "SELECT * FROM test AS _tmp TABLESAMPLE BERNOULLI (5)",
                "snowflake": "SELECT * FROM test AS _tmp TABLESAMPLE BERNOULLI (5)",
            },
        )
        self.validate_all(
            """
            SELECT i, j
                FROM
                     table1 AS t1 SAMPLE (25)     -- 25% of rows in table1
                         INNER JOIN
                     table2 AS t2 SAMPLE (50)     -- 50% of rows in table2
                WHERE t2.j = t1.i""",
            write={
                "snowflake": "SELECT i, j FROM table1 AS t1 TABLESAMPLE BERNOULLI (25) /* 25% of rows in table1 */ INNER JOIN table2 AS t2 TABLESAMPLE BERNOULLI (50) /* 50% of rows in table2 */ WHERE t2.j = t1.i",
            },
        )
        self.validate_all(
            "SELECT * FROM testtable SAMPLE BLOCK (0.012) REPEATABLE (99992)",
            write={
                "snowflake": "SELECT * FROM testtable TABLESAMPLE BLOCK (0.012) SEED (99992)",
            },
        )
        self.validate_all(
            "SELECT * FROM (SELECT * FROM t1 join t2 on t1.a = t2.c) SAMPLE (1)",
            write={
                "snowflake": "SELECT * FROM (SELECT * FROM t1 JOIN t2 ON t1.a = t2.c) TABLESAMPLE BERNOULLI (1)",
                "spark": "SELECT * FROM (SELECT * FROM t1 JOIN t2 ON t1.a = t2.c) TABLESAMPLE (1 PERCENT)",
            },
        )
        self.validate_all(
            "TO_DOUBLE(expr)",
            write={
                "snowflake": "TO_DOUBLE(expr)",
                "duckdb": "CAST(expr AS DOUBLE)",
            },
        )
        self.validate_all(
            "TO_DOUBLE(expr, fmt)",
            write={
                "snowflake": "TO_DOUBLE(expr, fmt)",
                "duckdb": UnsupportedError,
            },
        )

    def test_timestamps(self):
        self.validate_identity("SELECT CAST('12:00:00' AS TIME)")
        self.validate_identity("SELECT DATE_PART(month, a)")

        for data_type in (
            "TIMESTAMP",
            "TIMESTAMPLTZ",
            "TIMESTAMPNTZ",
        ):
            self.validate_identity(f"CAST(a AS {data_type})")

        self.validate_identity("CAST(a AS TIMESTAMP_NTZ)", "CAST(a AS TIMESTAMPNTZ)")
        self.validate_identity("CAST(a AS TIMESTAMP_LTZ)", "CAST(a AS TIMESTAMPLTZ)")

        self.validate_all(
            "SELECT a::TIMESTAMP_LTZ(9)",
            write={
                "snowflake": "SELECT CAST(a AS TIMESTAMPLTZ(9))",
            },
        )
        self.validate_all(
            "SELECT a::TIMESTAMPLTZ",
            write={
                "snowflake": "SELECT CAST(a AS TIMESTAMPLTZ)",
            },
        )
        self.validate_all(
            "SELECT a::TIMESTAMP WITH LOCAL TIME ZONE",
            write={
                "snowflake": "SELECT CAST(a AS TIMESTAMPLTZ)",
            },
        )
        self.validate_all(
            "SELECT EXTRACT('month', a)",
            write={
                "snowflake": "SELECT DATE_PART('month', a)",
            },
        )
        self.validate_all(
            "SELECT DATE_PART('month', a)",
            write={
                "snowflake": "SELECT DATE_PART('month', a)",
            },
        )
        self.validate_all(
            "SELECT DATE_PART(month, a::DATETIME)",
            write={
                "snowflake": "SELECT DATE_PART(month, CAST(a AS DATETIME))",
            },
        )
        self.validate_all(
            "SELECT DATE_PART(epoch_second, foo) as ddate from table_name",
            write={
                "snowflake": "SELECT EXTRACT(epoch_second FROM CAST(foo AS TIMESTAMP)) AS ddate FROM table_name",
                "presto": "SELECT TO_UNIXTIME(CAST(foo AS TIMESTAMP)) AS ddate FROM table_name",
            },
        )
        self.validate_all(
            "SELECT DATE_PART(epoch_milliseconds, foo) as ddate from table_name",
            write={
                "snowflake": "SELECT EXTRACT(epoch_second FROM CAST(foo AS TIMESTAMP)) * 1000 AS ddate FROM table_name",
                "presto": "SELECT TO_UNIXTIME(CAST(foo AS TIMESTAMP)) * 1000 AS ddate FROM table_name",
            },
        )
        self.validate_all(
            "DATEADD(DAY, 5, CAST('2008-12-25' AS DATE))",
            read={
                "snowflake": "TIMESTAMPADD(DAY, 5, CAST('2008-12-25' AS DATE))",
            },
            write={
                "bigquery": "DATE_ADD(CAST('2008-12-25' AS DATE), INTERVAL 5 DAY)",
                "snowflake": "DATEADD(DAY, 5, CAST('2008-12-25' AS DATE))",
            },
        )
        self.validate_identity(
            "DATEDIFF(DAY, CAST('2007-12-25' AS DATE), CAST('2008-12-25' AS DATE))"
        )
        self.validate_identity(
            "TIMEDIFF(DAY, CAST('2007-12-25' AS DATE), CAST('2008-12-25' AS DATE))",
            "DATEDIFF(DAY, CAST('2007-12-25' AS DATE), CAST('2008-12-25' AS DATE))",
        )
        self.validate_identity(
            "TIMESTAMPDIFF(DAY, CAST('2007-12-25' AS DATE), CAST('2008-12-25' AS DATE))",
            "DATEDIFF(DAY, CAST('2007-12-25' AS DATE), CAST('2008-12-25' AS DATE))",
        )

        self.validate_identity("DATEADD(y, 5, x)", "DATEADD(YEAR, 5, x)")
        self.validate_identity("DATEADD(y, 5, x)", "DATEADD(YEAR, 5, x)")
        self.validate_identity("DATE_PART(yyy, x)", "DATE_PART(YEAR, x)")
        self.validate_identity("DATE_TRUNC(yr, x)", "DATE_TRUNC('YEAR', x)")

        self.validate_identity("TO_DATE('12345')").assert_is(exp.Anonymous)

        self.validate_identity(
            "SELECT TO_DATE('2019-02-28') + INTERVAL '1 day, 1 year'",
            "SELECT CAST('2019-02-28' AS DATE) + INTERVAL '1 day, 1 year'",
        )

        self.validate_identity("TO_DATE(x)").assert_is(exp.TsOrDsToDate)
        self.validate_identity("TRY_TO_DATE(x)").assert_is(exp.TsOrDsToDate)

        self.validate_all(
            "DATE(x)",
            write={
                "duckdb": "CAST(x AS DATE)",
                "snowflake": "TO_DATE(x)",
            },
        )
        self.validate_all(
            "TO_DATE(x, 'MM-DD-YYYY')",
            write={
                "snowflake": "TO_DATE(x, 'mm-DD-yyyy')",
                "duckdb": "CAST(STRPTIME(x, '%m-%d-%Y') AS DATE)",
            },
        )
        self.validate_all(
            "DATE('01-01-2000', 'MM-DD-YYYY')",
            write={
                "snowflake": "TO_DATE('01-01-2000', 'mm-DD-yyyy')",
                "duckdb": "CAST(STRPTIME('01-01-2000', '%m-%d-%Y') AS DATE)",
            },
        )
        self.validate_all(
            "TO_DATE('01-01-2000', 'MM-DD-YYYY')",
            write={
                "snowflake": "TO_DATE('01-01-2000', 'mm-DD-yyyy')",
                "duckdb": "CAST(STRPTIME('01-01-2000', '%m-%d-%Y') AS DATE)",
            },
        )
        self.validate_all(
            "TRY_TO_DATE('01-01-2000', 'MM-DD-YYYY')",
            write={
                "snowflake": "TRY_TO_DATE('01-01-2000', 'mm-DD-yyyy')",
                "duckdb": "CAST(STRPTIME('01-01-2000', '%m-%d-%Y') AS DATE)",
            },
        )

        self.validate_identity("SELECT TO_TIME(x) FROM t")
        self.validate_all(
            "SELECT TO_TIME('12:05:00')",
            write={
                "bigquery": "SELECT CAST('12:05:00' AS TIME)",
                "snowflake": "SELECT CAST('12:05:00' AS TIME)",
                "duckdb": "SELECT CAST('12:05:00' AS TIME)",
            },
        )
        self.validate_all(
            "SELECT TO_TIME(CONVERT_TIMEZONE('UTC', 'US/Pacific', '2024-08-06 09:10:00.000')) AS pst_time",
            write={
                "snowflake": "SELECT TO_TIME(CONVERT_TIMEZONE('UTC', 'US/Pacific', '2024-08-06 09:10:00.000')) AS pst_time",
                "duckdb": "SELECT CAST(CAST('2024-08-06 09:10:00.000' AS TIMESTAMP) AT TIME ZONE 'UTC' AT TIME ZONE 'US/Pacific' AS TIME) AS pst_time",
            },
        )
        self.validate_all(
            "SELECT TO_TIME('11.15.00', 'hh24.mi.ss')",
            write={
                "snowflake": "SELECT TO_TIME('11.15.00', 'hh24.mi.ss')",
                "duckdb": "SELECT CAST(STRPTIME('11.15.00', '%H.%M.%S') AS TIME)",
            },
        )
        self.validate_all(
            "SELECT TRY_TO_TIME('11.15.00', 'hh24.mi.ss')",
            write={
                "snowflake": "SELECT TRY_TO_TIME('11.15.00', 'hh24.mi.ss')",
                "duckdb": "SELECT CAST(STRPTIME('11.15.00', '%H.%M.%S') AS TIME)",
            },
        )

    def test_semi_structured_types(self):
        self.validate_identity("SELECT CAST(a AS VARIANT)")
        self.validate_identity("SELECT CAST(a AS ARRAY)")

        self.validate_all(
            "SELECT a::VARIANT",
            write={
                "snowflake": "SELECT CAST(a AS VARIANT)",
                "tsql": "SELECT CAST(a AS SQL_VARIANT)",
            },
        )
        self.validate_all(
            "ARRAY_CONSTRUCT(0, 1, 2)",
            write={
                "snowflake": "[0, 1, 2]",
                "bigquery": "[0, 1, 2]",
                "duckdb": "[0, 1, 2]",
                "presto": "ARRAY[0, 1, 2]",
                "spark": "ARRAY(0, 1, 2)",
            },
        )
        self.validate_all(
            "SELECT a::OBJECT",
            write={
                "snowflake": "SELECT CAST(a AS OBJECT)",
            },
        )

    def test_historical_data(self):
        self.validate_identity("SELECT * FROM my_table AT (STATEMENT => $query_id_var)")
        self.validate_identity("SELECT * FROM my_table AT (OFFSET => -60 * 5)")
        self.validate_identity("SELECT * FROM my_table BEFORE (STATEMENT => $query_id_var)")
        self.validate_identity("SELECT * FROM my_table BEFORE (OFFSET => -60 * 5)")
        self.validate_identity("CREATE SCHEMA restored_schema CLONE my_schema AT (OFFSET => -3600)")
        self.validate_identity(
            "CREATE TABLE restored_table CLONE my_table AT (TIMESTAMP => CAST('Sat, 09 May 2015 01:01:00 +0300' AS TIMESTAMPTZ))",
        )
        self.validate_identity(
            "CREATE DATABASE restored_db CLONE my_db BEFORE (STATEMENT => '8e5d0ca9-005e-44e6-b858-a8f5b37c5726')"
        )
        self.validate_identity(
            "SELECT * FROM my_table AT (TIMESTAMP => TO_TIMESTAMP(1432669154242, 3))"
        )
        self.validate_identity(
            "SELECT * FROM my_table AT (OFFSET => -60 * 5) AS T WHERE T.flag = 'valid'"
        )
        self.validate_identity(
            "SELECT * FROM my_table AT (STATEMENT => '8e5d0ca9-005e-44e6-b858-a8f5b37c5726')"
        )
        self.validate_identity(
            "SELECT * FROM my_table BEFORE (STATEMENT => '8e5d0ca9-005e-44e6-b858-a8f5b37c5726')"
        )
        self.validate_identity(
            "SELECT * FROM my_table AT (TIMESTAMP => 'Fri, 01 May 2015 16:20:00 -0700'::timestamp)",
            "SELECT * FROM my_table AT (TIMESTAMP => CAST('Fri, 01 May 2015 16:20:00 -0700' AS TIMESTAMP))",
        )
        self.validate_identity(
            "SELECT * FROM my_table AT(TIMESTAMP => 'Fri, 01 May 2015 16:20:00 -0700'::timestamp_tz)",
            "SELECT * FROM my_table AT (TIMESTAMP => CAST('Fri, 01 May 2015 16:20:00 -0700' AS TIMESTAMPTZ))",
        )
        self.validate_identity(
            "SELECT * FROM my_table BEFORE (TIMESTAMP => 'Fri, 01 May 2015 16:20:00 -0700'::timestamp_tz);",
            "SELECT * FROM my_table BEFORE (TIMESTAMP => CAST('Fri, 01 May 2015 16:20:00 -0700' AS TIMESTAMPTZ))",
        )
        self.validate_identity(
            """
            SELECT oldt.* , newt.*
            FROM my_table BEFORE(STATEMENT => '8e5d0ca9-005e-44e6-b858-a8f5b37c5726') AS oldt
            FULL OUTER JOIN my_table AT(STATEMENT => '8e5d0ca9-005e-44e6-b858-a8f5b37c5726') AS newt
            ON oldt.id = newt.id
            WHERE oldt.id IS NULL OR newt.id IS NULL;
            """,
            "SELECT oldt.*, newt.* FROM my_table BEFORE (STATEMENT => '8e5d0ca9-005e-44e6-b858-a8f5b37c5726') AS oldt FULL OUTER JOIN my_table AT (STATEMENT => '8e5d0ca9-005e-44e6-b858-a8f5b37c5726') AS newt ON oldt.id = newt.id WHERE oldt.id IS NULL OR newt.id IS NULL",
        )

        # Make sure that the historical data keywords can still be used as aliases
        for historical_data_prefix in ("AT", "BEFORE", "END", "CHANGES"):
            for schema_suffix in ("", "(col)"):
                with self.subTest(
                    f"Testing historical data prefix alias: {historical_data_prefix}{schema_suffix}"
                ):
                    self.validate_identity(
                        f"SELECT * FROM foo {historical_data_prefix}{schema_suffix}",
                        f"SELECT * FROM foo AS {historical_data_prefix}{schema_suffix}",
                    )

    def test_ddl(self):
        for constraint_prefix in ("WITH ", ""):
            with self.subTest(f"Constraint prefix: {constraint_prefix}"):
                self.validate_identity(
                    f"CREATE TABLE t (id INT {constraint_prefix}MASKING POLICY p.q.r)",
                    "CREATE TABLE t (id INT MASKING POLICY p.q.r)",
                )
                self.validate_identity(
                    f"CREATE TABLE t (id INT {constraint_prefix}MASKING POLICY p USING (c1, c2, c3))",
                    "CREATE TABLE t (id INT MASKING POLICY p USING (c1, c2, c3))",
                )
                self.validate_identity(
                    f"CREATE TABLE t (id INT {constraint_prefix}PROJECTION POLICY p.q.r)",
                    "CREATE TABLE t (id INT PROJECTION POLICY p.q.r)",
                )
                self.validate_identity(
                    f"CREATE TABLE t (id INT {constraint_prefix}TAG (key1='value_1', key2='value_2'))",
                    "CREATE TABLE t (id INT TAG (key1='value_1', key2='value_2'))",
                )

        self.validate_identity("CREATE OR REPLACE TABLE foo COPY GRANTS USING TEMPLATE (SELECT 1)")
        self.validate_identity("USE SECONDARY ROLES ALL")
        self.validate_identity("USE SECONDARY ROLES NONE")
        self.validate_identity("USE SECONDARY ROLES a, b, c")
        self.validate_identity("CREATE SECURE VIEW table1 AS (SELECT a FROM table2)")
        self.validate_identity("CREATE OR REPLACE VIEW foo (uid) COPY GRANTS AS (SELECT 1)")
        self.validate_identity("CREATE TABLE geospatial_table (id INT, g GEOGRAPHY)")
        self.validate_identity("CREATE MATERIALIZED VIEW a COMMENT='...' AS SELECT 1 FROM x")
        self.validate_identity("CREATE DATABASE mytestdb_clone CLONE mytestdb")
        self.validate_identity("CREATE SCHEMA mytestschema_clone CLONE testschema")
        self.validate_identity("CREATE TABLE IDENTIFIER('foo') (COLUMN1 VARCHAR, COLUMN2 VARCHAR)")
        self.validate_identity("CREATE TABLE IDENTIFIER($foo) (col1 VARCHAR, col2 VARCHAR)")
        self.validate_identity("CREATE TAG cost_center ALLOWED_VALUES 'a', 'b'")
        self.validate_identity("CREATE WAREHOUSE x").this.assert_is(exp.Identifier)
        self.validate_identity("CREATE STREAMLIT x").this.assert_is(exp.Identifier)
        self.validate_identity(
            "CREATE TEMPORARY STAGE stage1 FILE_FORMAT=(TYPE=PARQUET)"
        ).this.assert_is(exp.Table)
        self.validate_identity(
            "CREATE STAGE stage1 FILE_FORMAT='format1'",
            "CREATE STAGE stage1 FILE_FORMAT=(FORMAT_NAME='format1')",
        )
        self.validate_identity("CREATE STAGE stage1 FILE_FORMAT=(FORMAT_NAME=stage1.format1)")
        self.validate_identity("CREATE STAGE stage1 FILE_FORMAT=(FORMAT_NAME='stage1.format1')")
        self.validate_identity(
            "CREATE STAGE stage1 FILE_FORMAT=schema1.format1",
            "CREATE STAGE stage1 FILE_FORMAT=(FORMAT_NAME=schema1.format1)",
        )
        with self.assertRaises(ParseError):
            self.parse_one("CREATE STAGE stage1 FILE_FORMAT=123", dialect="snowflake")
        self.validate_identity(
            "CREATE STAGE s1 URL='s3://bucket-123' FILE_FORMAT=(TYPE='JSON') CREDENTIALS=(aws_key_id='test' aws_secret_key='test')"
        )
        self.validate_identity(
            "CREATE OR REPLACE TAG IF NOT EXISTS cost_center COMMENT='cost_center tag'"
        ).this.assert_is(exp.Identifier)
        self.validate_identity(
            "CREATE TEMPORARY FILE FORMAT fileformat1 TYPE=PARQUET COMPRESSION=auto"
        ).this.assert_is(exp.Table)
        self.validate_identity(
            "CREATE DYNAMIC TABLE product (pre_tax_profit, taxes, after_tax_profit) TARGET_LAG='20 minutes' WAREHOUSE=mywh AS SELECT revenue - cost, (revenue - cost) * tax_rate, (revenue - cost) * (1.0 - tax_rate) FROM staging_table"
        )
        self.validate_identity(
            "ALTER TABLE db_name.schmaName.tblName ADD COLUMN_1 VARCHAR NOT NULL TAG (key1='value_1')"
        )
        self.validate_identity(
            "DROP FUNCTION my_udf (OBJECT(city VARCHAR, zipcode DECIMAL(38, 0), val ARRAY(BOOLEAN)))"
        )
        self.validate_identity(
            "CREATE TABLE orders_clone_restore CLONE orders AT (TIMESTAMP => TO_TIMESTAMP_TZ('04/05/2013 01:02:03', 'mm/dd/yyyy hh24:mi:ss'))"
        )
        self.validate_identity(
            "CREATE TABLE orders_clone_restore CLONE orders BEFORE (STATEMENT => '8e5d0ca9-005e-44e6-b858-a8f5b37c5726')"
        )
        self.validate_identity(
            "CREATE SCHEMA mytestschema_clone_restore CLONE testschema BEFORE (TIMESTAMP => TO_TIMESTAMP(40 * 365 * 86400))"
        )
        self.validate_identity(
            "CREATE OR REPLACE TABLE EXAMPLE_DB.DEMO.USERS (ID DECIMAL(38, 0) NOT NULL, PRIMARY KEY (ID), FOREIGN KEY (CITY_CODE) REFERENCES EXAMPLE_DB.DEMO.CITIES (CITY_CODE))"
        )
        self.validate_identity(
            "CREATE ICEBERG TABLE my_iceberg_table (amount ARRAY(INT)) CATALOG='SNOWFLAKE' EXTERNAL_VOLUME='my_external_volume' BASE_LOCATION='my/relative/path/from/extvol'"
        )
        self.validate_identity(
            """CREATE OR REPLACE FUNCTION ibis_udfs.public.object_values("obj" OBJECT) RETURNS ARRAY LANGUAGE JAVASCRIPT RETURNS NULL ON NULL INPUT AS ' return Object.values(obj) '"""
        )
        self.validate_identity(
            """CREATE OR REPLACE FUNCTION ibis_udfs.public.object_values("obj" OBJECT) RETURNS ARRAY LANGUAGE JAVASCRIPT STRICT AS ' return Object.values(obj) '"""
        )
        self.validate_identity(
            "CREATE OR REPLACE TABLE TEST (SOME_REF DECIMAL(38, 0) NOT NULL FOREIGN KEY REFERENCES SOME_OTHER_TABLE (ID))"
        )
        self.validate_identity(
            "CREATE OR REPLACE FUNCTION my_udf(location OBJECT(city VARCHAR, zipcode DECIMAL(38, 0), val ARRAY(BOOLEAN))) RETURNS VARCHAR AS $$ SELECT 'foo' $$",
            "CREATE OR REPLACE FUNCTION my_udf(location OBJECT(city VARCHAR, zipcode DECIMAL(38, 0), val ARRAY(BOOLEAN))) RETURNS VARCHAR AS ' SELECT \\'foo\\' '",
        )
        self.validate_identity(
            "CREATE OR REPLACE FUNCTION my_udtf(foo BOOLEAN) RETURNS TABLE(col1 ARRAY(INT)) AS $$ WITH t AS (SELECT CAST([1, 2, 3] AS ARRAY(INT)) AS c) SELECT c FROM t $$",
            "CREATE OR REPLACE FUNCTION my_udtf(foo BOOLEAN) RETURNS TABLE (col1 ARRAY(INT)) AS ' WITH t AS (SELECT CAST([1, 2, 3] AS ARRAY(INT)) AS c) SELECT c FROM t '",
        )
        self.validate_identity(
            "CREATE SEQUENCE seq1 WITH START=1, INCREMENT=1 ORDER",
            "CREATE SEQUENCE seq1 START WITH 1 INCREMENT BY 1 ORDER",
        )
        self.validate_identity(
            "CREATE SEQUENCE seq1 WITH START=1 INCREMENT=1 ORDER",
            "CREATE SEQUENCE seq1 START WITH 1 INCREMENT BY 1 ORDER",
        )
        self.validate_identity(
            """create external table et2(
  col1 date as (parse_json(metadata$external_table_partition):COL1::date),
  col2 varchar as (parse_json(metadata$external_table_partition):COL2::varchar),
  col3 number as (parse_json(metadata$external_table_partition):COL3::number))
  partition by (col1,col2,col3)
  location=@s2/logs/
  partition_type = user_specified
  file_format = (type = parquet compression = gzip binary_as_text = false)""",
            "CREATE EXTERNAL TABLE et2 (col1 DATE AS (CAST(GET_PATH(PARSE_JSON(metadata$external_table_partition), 'COL1') AS DATE)), col2 VARCHAR AS (CAST(GET_PATH(PARSE_JSON(metadata$external_table_partition), 'COL2') AS VARCHAR)), col3 DECIMAL(38, 0) AS (CAST(GET_PATH(PARSE_JSON(metadata$external_table_partition), 'COL3') AS DECIMAL(38, 0)))) PARTITION BY (col1, col2, col3) LOCATION=@s2/logs/ partition_type=user_specified FILE_FORMAT=(type=parquet compression=gzip binary_as_text=FALSE)",
        )

        self.validate_all(
            "CREATE TABLE orders_clone CLONE orders",
            read={
                "bigquery": "CREATE TABLE orders_clone CLONE orders",
            },
            write={
                "bigquery": "CREATE TABLE orders_clone CLONE orders",
                "snowflake": "CREATE TABLE orders_clone CLONE orders",
            },
        )
        self.validate_all(
            "CREATE OR REPLACE TRANSIENT TABLE a (id INT)",
            read={
                "postgres": "CREATE OR REPLACE TRANSIENT TABLE a (id INT)",
                "snowflake": "CREATE OR REPLACE TRANSIENT TABLE a (id INT)",
            },
            write={
                "postgres": "CREATE OR REPLACE TABLE a (id INT)",
                "mysql": "CREATE OR REPLACE TABLE a (id INT)",
                "snowflake": "CREATE OR REPLACE TRANSIENT TABLE a (id INT)",
            },
        )
        self.validate_all(
            "CREATE TABLE a (b INT)",
            read={"teradata": "CREATE MULTISET TABLE a (b INT)"},
            write={"snowflake": "CREATE TABLE a (b INT)"},
        )

        self.validate_identity("CREATE TABLE a TAG (key1='value_1', key2='value_2')")
        self.validate_all(
            "CREATE TABLE a TAG (key1='value_1')",
            read={
                "snowflake": "CREATE TABLE a WITH TAG (key1='value_1')",
            },
        )

        for action in ("SET", "DROP"):
            with self.subTest(f"ALTER COLUMN {action} NOT NULL"):
                self.validate_all(
                    f"""
                        ALTER TABLE a
                        ALTER COLUMN my_column {action} NOT NULL;
                    """,
                    write={
                        "snowflake": f"ALTER TABLE a ALTER COLUMN my_column {action} NOT NULL",
                        "duckdb": f"ALTER TABLE a ALTER COLUMN my_column {action} NOT NULL",
                        "postgres": f"ALTER TABLE a ALTER COLUMN my_column {action} NOT NULL",
                    },
                )

    def test_user_defined_functions(self):
        self.validate_all(
            "CREATE FUNCTION a(x DATE, y BIGINT) RETURNS ARRAY LANGUAGE JAVASCRIPT AS $$ SELECT 1 $$",
            write={
                "snowflake": "CREATE FUNCTION a(x DATE, y BIGINT) RETURNS ARRAY LANGUAGE JAVASCRIPT AS ' SELECT 1 '",
            },
        )
        self.validate_all(
            "CREATE FUNCTION a() RETURNS TABLE (b INT) AS 'SELECT 1'",
            write={
                "snowflake": "CREATE FUNCTION a() RETURNS TABLE (b INT) AS 'SELECT 1'",
                "bigquery": "CREATE TABLE FUNCTION a() RETURNS TABLE <b INT64> AS SELECT 1",
            },
        )
        self.validate_all(
            "CREATE FUNCTION a() RETURNS INT IMMUTABLE AS 'SELECT 1'",
            write={
                "snowflake": "CREATE FUNCTION a() RETURNS INT IMMUTABLE AS 'SELECT 1'",
            },
        )

    def test_stored_procedures(self):
        self.validate_identity("CALL a.b.c(x, y)", check_command_warning=True)
        self.validate_identity(
            "CREATE PROCEDURE a.b.c(x INT, y VARIANT) RETURNS OBJECT EXECUTE AS CALLER AS 'BEGIN SELECT 1; END;'"
        )

    def test_table_function(self):
        self.validate_identity("SELECT * FROM TABLE('MYTABLE')")
        self.validate_identity("SELECT * FROM TABLE($MYVAR)")
        self.validate_identity("SELECT * FROM TABLE(?)")
        self.validate_identity("SELECT * FROM TABLE(:BINDING)")
        self.validate_identity("SELECT * FROM TABLE($MYVAR) WHERE COL1 = 10")
        self.validate_identity("SELECT * FROM TABLE('t1') AS f")
        self.validate_identity("SELECT * FROM (TABLE('t1') CROSS JOIN TABLE('t2'))")
        self.validate_identity("SELECT * FROM TABLE('t1'), LATERAL (SELECT * FROM t2)")
        self.validate_identity("SELECT * FROM TABLE('t1') UNION ALL SELECT * FROM TABLE('t2')")
        self.validate_identity("SELECT * FROM TABLE('t1') TABLESAMPLE BERNOULLI (20.3)")
        self.validate_identity("""SELECT * FROM TABLE('MYDB."MYSCHEMA"."MYTABLE"')""")
        self.validate_identity(
            'SELECT * FROM TABLE($$MYDB. "MYSCHEMA"."MYTABLE"$$)',
            """SELECT * FROM TABLE('MYDB. "MYSCHEMA"."MYTABLE"')""",
        )

    def test_flatten(self):
        self.assertEqual(
            exp.select(exp.Explode(this=exp.column("x")).as_("y", quoted=True)).sql(
                "snowflake", pretty=True
            ),
            """SELECT
  IFF(_u.pos = _u_2.pos_2, _u_2."y", NULL) AS "y"
FROM TABLE(FLATTEN(INPUT => ARRAY_GENERATE_RANGE(0, (
  GREATEST(ARRAY_SIZE(x)) - 1
) + 1))) AS _u(seq, key, path, index, pos, this)
CROSS JOIN TABLE(FLATTEN(INPUT => x)) AS _u_2(seq, key, path, pos_2, "y", this)
WHERE
  _u.pos = _u_2.pos_2
  OR (
    _u.pos > (
      ARRAY_SIZE(x) - 1
    ) AND _u_2.pos_2 = (
      ARRAY_SIZE(x) - 1
    )
  )""",
        )

        self.validate_all(
            """
            select
              dag_report.acct_id,
              dag_report.report_date,
              dag_report.report_uuid,
              dag_report.airflow_name,
              dag_report.dag_id,
              f.value::varchar as operator
            from cs.telescope.dag_report,
            table(flatten(input=>split(operators, ','))) f
            """,
            write={
                "snowflake": """SELECT
  dag_report.acct_id,
  dag_report.report_date,
  dag_report.report_uuid,
  dag_report.airflow_name,
  dag_report.dag_id,
  CAST(f.value AS VARCHAR) AS operator
FROM cs.telescope.dag_report, TABLE(FLATTEN(input => SPLIT(operators, ','))) AS f"""
            },
            pretty=True,
        )
        self.validate_all(
            """
            SELECT
              uc.user_id,
              uc.start_ts AS ts,
              CASE
                WHEN uc.start_ts::DATE >= '2023-01-01' AND uc.country_code IN ('US') AND uc.user_id NOT IN (
                  SELECT DISTINCT
                    _id
                  FROM
                    users,
                    LATERAL FLATTEN(INPUT => PARSE_JSON(flags)) datasource
                  WHERE datasource.value:name = 'something'
                )
                  THEN 'Sample1'
                  ELSE 'Sample2'
              END AS entity
            FROM user_countries AS uc
            LEFT JOIN (
              SELECT user_id, MAX(IFF(service_entity IS NULL,1,0)) AS le_null
              FROM accepted_user_agreements
              GROUP BY 1
            ) AS aua
              ON uc.user_id = aua.user_id
            """,
            write={
                "snowflake": """SELECT
  uc.user_id,
  uc.start_ts AS ts,
  CASE
    WHEN CAST(uc.start_ts AS DATE) >= '2023-01-01'
    AND uc.country_code IN ('US')
    AND uc.user_id <> ALL (
      SELECT DISTINCT
        _id
      FROM users, LATERAL IFF(_u.pos = _u_2.pos_2, _u_2.entity, NULL) AS datasource(SEQ, KEY, PATH, INDEX, VALUE, THIS)
      WHERE
        GET_PATH(datasource.value, 'name') = 'something'
    )
    THEN 'Sample1'
    ELSE 'Sample2'
  END AS entity
FROM user_countries AS uc
LEFT JOIN (
  SELECT
    user_id,
    MAX(IFF(service_entity IS NULL, 1, 0)) AS le_null
  FROM accepted_user_agreements
  GROUP BY
    1
) AS aua
  ON uc.user_id = aua.user_id
CROSS JOIN TABLE(FLATTEN(INPUT => ARRAY_GENERATE_RANGE(0, (
  GREATEST(ARRAY_SIZE(INPUT => PARSE_JSON(flags))) - 1
) + 1))) AS _u(seq, key, path, index, pos, this)
CROSS JOIN TABLE(FLATTEN(INPUT => PARSE_JSON(flags))) AS _u_2(seq, key, path, pos_2, entity, this)
WHERE
  _u.pos = _u_2.pos_2
  OR (
    _u.pos > (
      ARRAY_SIZE(INPUT => PARSE_JSON(flags)) - 1
    )
    AND _u_2.pos_2 = (
      ARRAY_SIZE(INPUT => PARSE_JSON(flags)) - 1
    )
  )""",
            },
            pretty=True,
        )

        # All examples from https://docs.snowflake.com/en/sql-reference/functions/flatten.html#syntax
        self.validate_all(
            "SELECT * FROM TABLE(FLATTEN(input => parse_json('[1, ,77]'))) f",
            write={
                "snowflake": "SELECT * FROM TABLE(FLATTEN(input => PARSE_JSON('[1, ,77]'))) AS f"
            },
        )

        self.validate_all(
            """SELECT * FROM TABLE(FLATTEN(input => parse_json('{"a":1, "b":[77,88]}'), outer => true)) f""",
            write={
                "snowflake": """SELECT * FROM TABLE(FLATTEN(input => PARSE_JSON('{"a":1, "b":[77,88]}'), outer => TRUE)) AS f"""
            },
        )

        self.validate_all(
            """SELECT * FROM TABLE(FLATTEN(input => parse_json('{"a":1, "b":[77,88]}'), path => 'b')) f""",
            write={
                "snowflake": """SELECT * FROM TABLE(FLATTEN(input => PARSE_JSON('{"a":1, "b":[77,88]}'), path => 'b')) AS f"""
            },
        )

        self.validate_all(
            """SELECT * FROM TABLE(FLATTEN(input => parse_json('[]'))) f""",
            write={"snowflake": """SELECT * FROM TABLE(FLATTEN(input => PARSE_JSON('[]'))) AS f"""},
        )

        self.validate_all(
            """SELECT * FROM TABLE(FLATTEN(input => parse_json('[]'), outer => true)) f""",
            write={
                "snowflake": """SELECT * FROM TABLE(FLATTEN(input => PARSE_JSON('[]'), outer => TRUE)) AS f"""
            },
        )

        self.validate_all(
            """SELECT * FROM TABLE(FLATTEN(input => parse_json('{"a":1, "b":[77,88], "c": {"d":"X"}}'))) f""",
            write={
                "snowflake": """SELECT * FROM TABLE(FLATTEN(input => PARSE_JSON('{"a":1, "b":[77,88], "c": {"d":"X"}}'))) AS f"""
            },
        )

        self.validate_all(
            """SELECT * FROM TABLE(FLATTEN(input => parse_json('{"a":1, "b":[77,88], "c": {"d":"X"}}'), recursive => true)) f""",
            write={
                "snowflake": """SELECT * FROM TABLE(FLATTEN(input => PARSE_JSON('{"a":1, "b":[77,88], "c": {"d":"X"}}'), recursive => TRUE)) AS f"""
            },
        )

        self.validate_all(
            """SELECT * FROM TABLE(FLATTEN(input => parse_json('{"a":1, "b":[77,88], "c": {"d":"X"}}'), recursive => true, mode => 'object')) f""",
            write={
                "snowflake": """SELECT * FROM TABLE(FLATTEN(input => PARSE_JSON('{"a":1, "b":[77,88], "c": {"d":"X"}}'), recursive => TRUE, mode => 'object')) AS f"""
            },
        )

        self.validate_all(
            """
            SELECT id as "ID",
              f.value AS "Contact",
              f1.value:type AS "Type",
              f1.value:content AS "Details"
            FROM persons p,
              lateral flatten(input => p.c, path => 'contact') f,
              lateral flatten(input => f.value:business) f1
            """,
            write={
                "snowflake": """SELECT
  id AS "ID",
  f.value AS "Contact",
  GET_PATH(f1.value, 'type') AS "Type",
  GET_PATH(f1.value, 'content') AS "Details"
FROM persons AS p, LATERAL FLATTEN(input => p.c, path => 'contact') AS f(SEQ, KEY, PATH, INDEX, VALUE, THIS), LATERAL FLATTEN(input => GET_PATH(f.value, 'business')) AS f1(SEQ, KEY, PATH, INDEX, VALUE, THIS)""",
            },
            pretty=True,
        )

        self.validate_all(
            """
            SELECT id as "ID",
              value AS "Contact"
            FROM persons p,
              lateral flatten(input => p.c, path => 'contact')
            """,
            write={
                "snowflake": """SELECT
  id AS "ID",
  value AS "Contact"
FROM persons AS p, LATERAL FLATTEN(input => p.c, path => 'contact') AS _flattened(SEQ, KEY, PATH, INDEX, VALUE, THIS)""",
            },
            pretty=True,
        )

    def test_minus(self):
        self.validate_all(
            "SELECT 1 EXCEPT SELECT 1",
            read={
                "oracle": "SELECT 1 MINUS SELECT 1",
                "snowflake": "SELECT 1 MINUS SELECT 1",
            },
        )

    def test_values(self):
        select = exp.select("*").from_("values (map(['a'], [1]))")
        self.assertEqual(select.sql("snowflake"), "SELECT * FROM (SELECT OBJECT_CONSTRUCT('a', 1))")

        self.validate_all(
            'SELECT "c0", "c1" FROM (VALUES (1, 2), (3, 4)) AS "t0"("c0", "c1")',
            read={
                "spark": "SELECT `c0`, `c1` FROM (VALUES (1, 2), (3, 4)) AS `t0`(`c0`, `c1`)",
            },
        )
        self.validate_all(
            """SELECT $1 AS "_1" FROM VALUES ('a'), ('b')""",
            write={
                "snowflake": """SELECT $1 AS "_1" FROM (VALUES ('a'), ('b'))""",
                "spark": """SELECT ${1} AS `_1` FROM VALUES ('a'), ('b')""",
            },
        )
        self.validate_all(
            "SELECT * FROM (SELECT OBJECT_CONSTRUCT('a', 1) AS x) AS t",
            read={
                "duckdb": "SELECT * FROM (VALUES ({'a': 1})) AS t(x)",
            },
        )
        self.validate_all(
            "SELECT * FROM (SELECT OBJECT_CONSTRUCT('a', 1) AS x UNION ALL SELECT OBJECT_CONSTRUCT('a', 2)) AS t",
            read={
                "duckdb": "SELECT * FROM (VALUES ({'a': 1}), ({'a': 2})) AS t(x)",
            },
        )

    def test_describe(self):
        self.validate_identity("DESCRIBE SEMANTIC VIEW TPCDS_SEMANTIC_VIEW_SM")
        self.validate_identity(
            "DESC SEMANTIC VIEW TPCDS_SEMANTIC_VIEW_SM",
            "DESCRIBE SEMANTIC VIEW TPCDS_SEMANTIC_VIEW_SM",
        )

        self.validate_all(
            "DESCRIBE TABLE db.table",
            write={
                "snowflake": "DESCRIBE TABLE db.table",
                "spark": "DESCRIBE db.table",
            },
        )
        self.validate_all(
            "DESCRIBE db.table",
            write={
                "snowflake": "DESCRIBE TABLE db.table",
                "spark": "DESCRIBE db.table",
            },
        )
        self.validate_all(
            "DESC TABLE db.table",
            write={
                "snowflake": "DESCRIBE TABLE db.table",
                "spark": "DESCRIBE db.table",
            },
        )
        self.validate_all(
            "DESC VIEW db.table",
            write={
                "snowflake": "DESCRIBE VIEW db.table",
                "spark": "DESCRIBE db.table",
            },
        )
        self.validate_all(
            "ENDSWITH('abc', 'c')",
            read={
                "bigquery": "ENDS_WITH('abc', 'c')",
                "clickhouse": "endsWith('abc', 'c')",
                "databricks": "ENDSWITH('abc', 'c')",
                "duckdb": "ENDS_WITH('abc', 'c')",
                "presto": "ENDS_WITH('abc', 'c')",
                "spark": "ENDSWITH('abc', 'c')",
            },
            write={
                "bigquery": "ENDS_WITH('abc', 'c')",
                "clickhouse": "endsWith('abc', 'c')",
                "databricks": "ENDSWITH('abc', 'c')",
                "duckdb": "ENDS_WITH('abc', 'c')",
                "presto": "ENDS_WITH('abc', 'c')",
                "snowflake": "ENDSWITH('abc', 'c')",
                "spark": "ENDSWITH('abc', 'c')",
            },
        )

    def test_parse_like_any(self):
        for keyword in ("LIKE", "ILIKE"):
            ast = self.validate_identity(f"a {keyword} ANY FUN('foo')")

            ast.sql()  # check that this doesn't raise

    @mock.patch("sqlglot.generator.logger")
    def test_regexp_substr(self, logger):
        self.validate_all(
            "REGEXP_SUBSTR(subject, pattern, pos, occ, params, group)",
            write={
                "bigquery": "REGEXP_EXTRACT(subject, pattern, pos, occ)",
                "hive": "REGEXP_EXTRACT(subject, pattern, group)",
                "presto": 'REGEXP_EXTRACT(subject, pattern, "group")',
                "snowflake": "REGEXP_SUBSTR(subject, pattern, pos, occ, params, group)",
                "spark": "REGEXP_EXTRACT(subject, pattern, group)",
            },
        )
        self.validate_all(
            "REGEXP_SUBSTR(subject, pattern)",
            read={
                "bigquery": "REGEXP_EXTRACT(subject, pattern)",
            },
            write={
                "bigquery": "REGEXP_EXTRACT(subject, pattern)",
                "snowflake": "REGEXP_SUBSTR(subject, pattern)",
            },
        )
        self.validate_all(
            "REGEXP_SUBSTR(subject, pattern, 1, 1, 'c', 1)",
            read={
                "hive": "REGEXP_EXTRACT(subject, pattern)",
                "spark2": "REGEXP_EXTRACT(subject, pattern)",
                "spark": "REGEXP_EXTRACT(subject, pattern)",
                "databricks": "REGEXP_EXTRACT(subject, pattern)",
            },
            write={
                "hive": "REGEXP_EXTRACT(subject, pattern)",
                "spark2": "REGEXP_EXTRACT(subject, pattern)",
                "spark": "REGEXP_EXTRACT(subject, pattern)",
                "databricks": "REGEXP_EXTRACT(subject, pattern)",
                "snowflake": "REGEXP_SUBSTR(subject, pattern, 1, 1, 'c', 1)",
            },
        )
        self.validate_all(
            "REGEXP_SUBSTR(subject, pattern, 1, 1, 'c', group)",
            read={
                "duckdb": "REGEXP_EXTRACT(subject, pattern, group)",
                "hive": "REGEXP_EXTRACT(subject, pattern, group)",
                "presto": "REGEXP_EXTRACT(subject, pattern, group)",
                "snowflake": "REGEXP_SUBSTR(subject, pattern, 1, 1, 'c', group)",
                "spark": "REGEXP_EXTRACT(subject, pattern, group)",
            },
        )

        self.validate_identity(
            "REGEXP_SUBSTR_ALL(subject, pattern)",
            "REGEXP_EXTRACT_ALL(subject, pattern)",
        )

    @mock.patch("sqlglot.generator.logger")
    def test_regexp_replace(self, logger):
        self.validate_all(
            "REGEXP_REPLACE(subject, pattern)",
            write={
                "bigquery": "REGEXP_REPLACE(subject, pattern, '')",
                "duckdb": "REGEXP_REPLACE(subject, pattern, '')",
                "hive": "REGEXP_REPLACE(subject, pattern, '')",
                "snowflake": "REGEXP_REPLACE(subject, pattern, '')",
                "spark": "REGEXP_REPLACE(subject, pattern, '')",
            },
        )
        self.validate_all(
            "REGEXP_REPLACE(subject, pattern, replacement)",
            read={
                "bigquery": "REGEXP_REPLACE(subject, pattern, replacement)",
                "duckdb": "REGEXP_REPLACE(subject, pattern, replacement)",
                "hive": "REGEXP_REPLACE(subject, pattern, replacement)",
                "spark": "REGEXP_REPLACE(subject, pattern, replacement)",
            },
            write={
                "bigquery": "REGEXP_REPLACE(subject, pattern, replacement)",
                "duckdb": "REGEXP_REPLACE(subject, pattern, replacement)",
                "hive": "REGEXP_REPLACE(subject, pattern, replacement)",
                "snowflake": "REGEXP_REPLACE(subject, pattern, replacement)",
                "spark": "REGEXP_REPLACE(subject, pattern, replacement)",
            },
        )
        self.validate_all(
            "REGEXP_REPLACE(subject, pattern, replacement, position)",
            read={
                "spark": "REGEXP_REPLACE(subject, pattern, replacement, position)",
            },
            write={
                "bigquery": "REGEXP_REPLACE(subject, pattern, replacement)",
                "duckdb": "REGEXP_REPLACE(subject, pattern, replacement)",
                "hive": "REGEXP_REPLACE(subject, pattern, replacement)",
                "snowflake": "REGEXP_REPLACE(subject, pattern, replacement, position)",
                "spark": "REGEXP_REPLACE(subject, pattern, replacement, position)",
            },
        )
        self.validate_all(
            "REGEXP_REPLACE(subject, pattern, replacement, position, occurrence, parameters)",
            write={
                "bigquery": "REGEXP_REPLACE(subject, pattern, replacement)",
                "duckdb": "REGEXP_REPLACE(subject, pattern, replacement, parameters)",
                "hive": "REGEXP_REPLACE(subject, pattern, replacement)",
                "snowflake": "REGEXP_REPLACE(subject, pattern, replacement, position, occurrence, parameters)",
                "spark": "REGEXP_REPLACE(subject, pattern, replacement, position)",
            },
        )

    def test_replace(self):
        self.validate_all(
            "REPLACE(subject, pattern)",
            write={
                "bigquery": "REPLACE(subject, pattern, '')",
                "duckdb": "REPLACE(subject, pattern, '')",
                "hive": "REPLACE(subject, pattern, '')",
                "snowflake": "REPLACE(subject, pattern, '')",
                "spark": "REPLACE(subject, pattern, '')",
            },
        )
        self.validate_all(
            "REPLACE(subject, pattern, replacement)",
            read={
                "bigquery": "REPLACE(subject, pattern, replacement)",
                "duckdb": "REPLACE(subject, pattern, replacement)",
                "hive": "REPLACE(subject, pattern, replacement)",
                "spark": "REPLACE(subject, pattern, replacement)",
            },
            write={
                "bigquery": "REPLACE(subject, pattern, replacement)",
                "duckdb": "REPLACE(subject, pattern, replacement)",
                "hive": "REPLACE(subject, pattern, replacement)",
                "snowflake": "REPLACE(subject, pattern, replacement)",
                "spark": "REPLACE(subject, pattern, replacement)",
            },
        )

    def test_match_recognize(self):
        for window_frame in ("", "FINAL ", "RUNNING "):
            for row in (
                "ONE ROW PER MATCH",
                "ALL ROWS PER MATCH",
                "ALL ROWS PER MATCH SHOW EMPTY MATCHES",
                "ALL ROWS PER MATCH OMIT EMPTY MATCHES",
                "ALL ROWS PER MATCH WITH UNMATCHED ROWS",
            ):
                for after in (
                    "AFTER MATCH SKIP",
                    "AFTER MATCH SKIP PAST LAST ROW",
                    "AFTER MATCH SKIP TO NEXT ROW",
                    "AFTER MATCH SKIP TO FIRST x",
                    "AFTER MATCH SKIP TO LAST x",
                ):
                    with self.subTest(
                        f"MATCH_RECOGNIZE with window frame {window_frame}, rows {row}, after {after}: "
                    ):
                        self.validate_identity(
                            f"""SELECT
  *
FROM x
MATCH_RECOGNIZE (
  PARTITION BY a, b
  ORDER BY
    x DESC
  MEASURES
    {window_frame}y AS b
  {row}
  {after}
  PATTERN (^ S1 S2*? ( {{- S3 -}} S4 )+ | PERMUTE(S1, S2){{1,2}} $)
  DEFINE
    x AS y
)""",
                            pretty=True,
                        )

    def test_show_users(self):
        self.validate_identity("SHOW USERS")
        self.validate_identity("SHOW TERSE USERS")
        self.validate_identity("SHOW USERS LIKE '_foo%' STARTS WITH 'bar' LIMIT 5 FROM 'baz'")

    def test_show_databases(self):
        self.validate_identity("SHOW TERSE DATABASES")
        self.validate_identity(
            "SHOW TERSE DATABASES HISTORY LIKE 'foo' STARTS WITH 'bla' LIMIT 5 FROM 'bob' WITH PRIVILEGES USAGE, MODIFY"
        )

        ast = parse_one("SHOW DATABASES IN ACCOUNT", read="snowflake")
        self.assertEqual(ast.this, "DATABASES")
        self.assertEqual(ast.args.get("scope_kind"), "ACCOUNT")

    def test_show_file_formats(self):
        self.validate_identity("SHOW FILE FORMATS")
        self.validate_identity("SHOW FILE FORMATS LIKE 'foo' IN DATABASE db1")
        self.validate_identity("SHOW FILE FORMATS LIKE 'foo' IN SCHEMA db1.schema1")

        ast = parse_one("SHOW FILE FORMATS IN ACCOUNT", read="snowflake")
        self.assertEqual(ast.this, "FILE FORMATS")
        self.assertEqual(ast.args.get("scope_kind"), "ACCOUNT")

    def test_show_functions(self):
        self.validate_identity("SHOW FUNCTIONS")
        self.validate_identity("SHOW FUNCTIONS LIKE 'foo' IN CLASS bla")

        ast = parse_one("SHOW FUNCTIONS IN ACCOUNT", read="snowflake")
        self.assertEqual(ast.this, "FUNCTIONS")
        self.assertEqual(ast.args.get("scope_kind"), "ACCOUNT")

    def test_show_procedures(self):
        self.validate_identity("SHOW PROCEDURES")
        self.validate_identity("SHOW PROCEDURES LIKE 'foo' IN APPLICATION app")
        self.validate_identity("SHOW PROCEDURES LIKE 'foo' IN APPLICATION PACKAGE pkg")

        ast = parse_one("SHOW PROCEDURES IN ACCOUNT", read="snowflake")
        self.assertEqual(ast.this, "PROCEDURES")
        self.assertEqual(ast.args.get("scope_kind"), "ACCOUNT")

    def test_show_stages(self):
        self.validate_identity("SHOW STAGES")
        self.validate_identity("SHOW STAGES LIKE 'foo' IN DATABASE db1")
        self.validate_identity("SHOW STAGES LIKE 'foo' IN SCHEMA db1.schema1")

        ast = parse_one("SHOW STAGES IN ACCOUNT", read="snowflake")
        self.assertEqual(ast.this, "STAGES")
        self.assertEqual(ast.args.get("scope_kind"), "ACCOUNT")

    def test_show_warehouses(self):
        self.validate_identity("SHOW WAREHOUSES")
        self.validate_identity("SHOW WAREHOUSES LIKE 'foo' WITH PRIVILEGES USAGE, MODIFY")

        ast = parse_one("SHOW WAREHOUSES", read="snowflake")
        self.assertEqual(ast.this, "WAREHOUSES")

    def test_show_schemas(self):
        self.validate_identity(
            "show terse schemas in database db1 starts with 'a' limit 10 from 'b'",
            "SHOW TERSE SCHEMAS IN DATABASE db1 STARTS WITH 'a' LIMIT 10 FROM 'b'",
        )

        ast = parse_one("SHOW SCHEMAS IN DATABASE db1", read="snowflake")
        self.assertEqual(ast.args.get("scope_kind"), "DATABASE")
        self.assertEqual(ast.find(exp.Table).sql(dialect="snowflake"), "db1")

    def test_show_objects(self):
        self.validate_identity(
            "show terse objects in schema db1.schema1 starts with 'a' limit 10 from 'b'",
            "SHOW TERSE OBJECTS IN SCHEMA db1.schema1 STARTS WITH 'a' LIMIT 10 FROM 'b'",
        )
        self.validate_identity(
            "show terse objects in db1.schema1 starts with 'a' limit 10 from 'b'",
            "SHOW TERSE OBJECTS IN SCHEMA db1.schema1 STARTS WITH 'a' LIMIT 10 FROM 'b'",
        )

        ast = parse_one("SHOW OBJECTS IN db1.schema1", read="snowflake")
        self.assertEqual(ast.args.get("scope_kind"), "SCHEMA")
        self.assertEqual(ast.find(exp.Table).sql(dialect="snowflake"), "db1.schema1")

    def test_show_columns(self):
        self.validate_identity("SHOW COLUMNS")
        self.validate_identity("SHOW COLUMNS IN TABLE dt_test")
        self.validate_identity("SHOW COLUMNS LIKE '_foo%' IN TABLE dt_test")
        self.validate_identity("SHOW COLUMNS IN VIEW")
        self.validate_identity("SHOW COLUMNS LIKE '_foo%' IN VIEW dt_test")

        ast = parse_one("SHOW COLUMNS LIKE '_testing%' IN dt_test", read="snowflake")
        self.assertEqual(ast.find(exp.Table).sql(dialect="snowflake"), "dt_test")
        self.assertEqual(ast.find(exp.Literal).sql(dialect="snowflake"), "'_testing%'")

    def test_show_tables(self):
        self.validate_identity(
            "SHOW TABLES LIKE 'line%' IN tpch.public",
            "SHOW TABLES LIKE 'line%' IN SCHEMA tpch.public",
        )
        self.validate_identity(
            "SHOW TABLES HISTORY IN tpch.public",
            "SHOW TABLES HISTORY IN SCHEMA tpch.public",
        )
        self.validate_identity(
            "show terse tables in schema db1.schema1 starts with 'a' limit 10 from 'b'",
            "SHOW TERSE TABLES IN SCHEMA db1.schema1 STARTS WITH 'a' LIMIT 10 FROM 'b'",
        )
        self.validate_identity(
            "show terse tables in db1.schema1 starts with 'a' limit 10 from 'b'",
            "SHOW TERSE TABLES IN SCHEMA db1.schema1 STARTS WITH 'a' LIMIT 10 FROM 'b'",
        )

        ast = parse_one("SHOW TABLES IN db1.schema1", read="snowflake")
        self.assertEqual(ast.find(exp.Table).sql(dialect="snowflake"), "db1.schema1")

    def test_show_primary_keys(self):
        self.validate_identity("SHOW PRIMARY KEYS")
        self.validate_identity("SHOW PRIMARY KEYS IN ACCOUNT")
        self.validate_identity("SHOW PRIMARY KEYS IN DATABASE")
        self.validate_identity("SHOW PRIMARY KEYS IN DATABASE foo")
        self.validate_identity("SHOW PRIMARY KEYS IN TABLE")
        self.validate_identity("SHOW PRIMARY KEYS IN TABLE foo")
        self.validate_identity(
            'SHOW PRIMARY KEYS IN "TEST"."PUBLIC"."foo"',
            'SHOW PRIMARY KEYS IN TABLE "TEST"."PUBLIC"."foo"',
        )
        self.validate_identity(
            'SHOW TERSE PRIMARY KEYS IN "TEST"."PUBLIC"."foo"',
            'SHOW PRIMARY KEYS IN TABLE "TEST"."PUBLIC"."foo"',
        )

        ast = parse_one('SHOW PRIMARY KEYS IN "TEST"."PUBLIC"."foo"', read="snowflake")
        self.assertEqual(ast.find(exp.Table).sql(dialect="snowflake"), '"TEST"."PUBLIC"."foo"')

    def test_show_views(self):
        self.validate_identity("SHOW TERSE VIEWS")
        self.validate_identity("SHOW VIEWS")
        self.validate_identity("SHOW VIEWS LIKE 'foo%'")
        self.validate_identity("SHOW VIEWS IN ACCOUNT")
        self.validate_identity("SHOW VIEWS IN DATABASE")
        self.validate_identity("SHOW VIEWS IN DATABASE foo")
        self.validate_identity("SHOW VIEWS IN SCHEMA foo")
        self.validate_identity(
            "SHOW VIEWS IN foo",
            "SHOW VIEWS IN SCHEMA foo",
        )

        ast = parse_one("SHOW VIEWS IN db1.schema1", read="snowflake")
        self.assertEqual(ast.find(exp.Table).sql(dialect="snowflake"), "db1.schema1")

    def test_show_unique_keys(self):
        self.validate_identity("SHOW UNIQUE KEYS")
        self.validate_identity("SHOW UNIQUE KEYS IN ACCOUNT")
        self.validate_identity("SHOW UNIQUE KEYS IN DATABASE")
        self.validate_identity("SHOW UNIQUE KEYS IN DATABASE foo")
        self.validate_identity("SHOW UNIQUE KEYS IN TABLE")
        self.validate_identity("SHOW UNIQUE KEYS IN TABLE foo")
        self.validate_identity(
            'SHOW UNIQUE KEYS IN "TEST"."PUBLIC"."foo"',
            'SHOW UNIQUE KEYS IN SCHEMA "TEST"."PUBLIC"."foo"',
        )
        self.validate_identity(
            'SHOW TERSE UNIQUE KEYS IN "TEST"."PUBLIC"."foo"',
            'SHOW UNIQUE KEYS IN SCHEMA "TEST"."PUBLIC"."foo"',
        )

        ast = parse_one('SHOW UNIQUE KEYS IN "TEST"."PUBLIC"."foo"', read="snowflake")
        self.assertEqual(ast.find(exp.Table).sql(dialect="snowflake"), '"TEST"."PUBLIC"."foo"')

    def test_show_imported_keys(self):
        self.validate_identity("SHOW IMPORTED KEYS")
        self.validate_identity("SHOW IMPORTED KEYS IN ACCOUNT")
        self.validate_identity("SHOW IMPORTED KEYS IN DATABASE")
        self.validate_identity("SHOW IMPORTED KEYS IN DATABASE foo")
        self.validate_identity("SHOW IMPORTED KEYS IN TABLE")
        self.validate_identity("SHOW IMPORTED KEYS IN TABLE foo")
        self.validate_identity(
            'SHOW IMPORTED KEYS IN "TEST"."PUBLIC"."foo"',
            'SHOW IMPORTED KEYS IN SCHEMA "TEST"."PUBLIC"."foo"',
        )
        self.validate_identity(
            'SHOW TERSE IMPORTED KEYS IN "TEST"."PUBLIC"."foo"',
            'SHOW IMPORTED KEYS IN SCHEMA "TEST"."PUBLIC"."foo"',
        )

        ast = parse_one('SHOW IMPORTED KEYS IN "TEST"."PUBLIC"."foo"', read="snowflake")
        self.assertEqual(ast.find(exp.Table).sql(dialect="snowflake"), '"TEST"."PUBLIC"."foo"')

    def test_show_sequences(self):
        self.validate_identity("SHOW TERSE SEQUENCES")
        self.validate_identity("SHOW SEQUENCES")
        self.validate_identity("SHOW SEQUENCES LIKE '_foo%' IN ACCOUNT")
        self.validate_identity("SHOW SEQUENCES LIKE '_foo%' IN DATABASE")
        self.validate_identity("SHOW SEQUENCES LIKE '_foo%' IN DATABASE foo")
        self.validate_identity("SHOW SEQUENCES LIKE '_foo%' IN SCHEMA")
        self.validate_identity("SHOW SEQUENCES LIKE '_foo%' IN SCHEMA foo")
        self.validate_identity(
            "SHOW SEQUENCES LIKE '_foo%' IN foo",
            "SHOW SEQUENCES LIKE '_foo%' IN SCHEMA foo",
        )

        ast = parse_one("SHOW SEQUENCES IN dt_test", read="snowflake")
        self.assertEqual(ast.args.get("scope_kind"), "SCHEMA")

    def test_storage_integration(self):
        self.validate_identity(
            """CREATE STORAGE INTEGRATION s3_int
TYPE=EXTERNAL_STAGE
STORAGE_PROVIDER='S3'
STORAGE_AWS_ROLE_ARN='arn:aws:iam::001234567890:role/myrole'
ENABLED=TRUE
STORAGE_ALLOWED_LOCATIONS=('s3://mybucket1/path1/', 's3://mybucket2/path2/')""",
            pretty=True,
        ).this.assert_is(exp.Identifier)

    def test_swap(self):
        ast = parse_one("ALTER TABLE a SWAP WITH b", read="snowflake")
        assert isinstance(ast, exp.Alter)
        assert isinstance(ast.args["actions"][0], exp.SwapTable)

    def test_try_cast(self):
        self.validate_all("TRY_CAST('foo' AS VARCHAR)", read={"hive": "CAST('foo' AS STRING)"})
        self.validate_all("CAST(5 + 5 AS VARCHAR)", read={"hive": "CAST(5 + 5 AS STRING)"})
        self.validate_all(
            "CAST(TRY_CAST('2020-01-01' AS DATE) AS VARCHAR)",
            read={
                "hive": "CAST(CAST('2020-01-01' AS DATE) AS STRING)",
                "snowflake": "CAST(TRY_CAST('2020-01-01' AS DATE) AS VARCHAR)",
            },
        )
        self.validate_all(
            "TRY_CAST('val' AS VARCHAR)",
            read={
                "hive": "CAST('val' AS STRING)",
                "snowflake": "TRY_CAST('val' AS VARCHAR)",
            },
        )
        self.validate_identity("SELECT TRY_CAST(x AS DOUBLE)")
        self.validate_identity(
            "SELECT TRY_CAST(FOO() AS TEXT)", "SELECT TRY_CAST(FOO() AS VARCHAR)"
        )

        from sqlglot.optimizer.annotate_types import annotate_types

        expression = parse_one("SELECT CAST(t.x AS STRING) FROM t", read="hive")

        for value_type in ("string", "int"):
            with self.subTest(
                f"Testing Hive -> Snowflake CAST/TRY_CAST conversion for {value_type}"
            ):
                func = "TRY_CAST" if value_type == "string" else "CAST"

                expression = annotate_types(expression, schema={"t": {"x": value_type}})
                self.assertEqual(
                    expression.sql(dialect="snowflake"), f"SELECT {func}(t.x AS VARCHAR) FROM t"
                )

    def test_copy(self):
        self.validate_identity("COPY INTO test (c1) FROM (SELECT $1.c1 FROM @mystage)")
        self.validate_identity(
            """COPY INTO temp FROM @random_stage/path/ FILE_FORMAT = (TYPE=CSV FIELD_DELIMITER='|' NULL_IF=('str1', 'str2') FIELD_OPTIONALLY_ENCLOSED_BY='"' TIMESTAMP_FORMAT='TZHTZM YYYY-MM-DD HH24:MI:SS.FF9' DATE_FORMAT='TZHTZM YYYY-MM-DD HH24:MI:SS.FF9' BINARY_FORMAT=BASE64) VALIDATION_MODE = 'RETURN_3_ROWS'"""
        )
        self.validate_identity(
            """COPY INTO load1 FROM @%load1/data1/ CREDENTIALS = (AWS_KEY_ID='id' AWS_SECRET_KEY='key' AWS_TOKEN='token') FILES = ('test1.csv', 'test2.csv') FORCE = TRUE"""
        )
        self.validate_identity(
            """COPY INTO mytable FROM 'azure://myaccount.blob.core.windows.net/mycontainer/data/files' CREDENTIALS = (AZURE_SAS_TOKEN='token') ENCRYPTION = (TYPE='AZURE_CSE' MASTER_KEY='kPx...') FILE_FORMAT = (FORMAT_NAME=my_csv_format)"""
        )
        self.validate_identity(
            """COPY INTO mytable (col1, col2) FROM 's3://mybucket/data/files' STORAGE_INTEGRATION = "storage" ENCRYPTION = (TYPE='NONE' MASTER_KEY='key') FILES = ('file1', 'file2') PATTERN = 'pattern' FILE_FORMAT = (FORMAT_NAME=my_csv_format NULL_IF=('')) PARSE_HEADER = TRUE"""
        )
        self.validate_identity(
            """COPY INTO @my_stage/result/data FROM (SELECT * FROM orderstiny) FILE_FORMAT = (TYPE='csv')"""
        )
        self.validate_identity("COPY INTO mytable FILE_FORMAT = (TYPE='csv')")
        self.validate_identity(
            """COPY INTO MY_DATABASE.MY_SCHEMA.MY_TABLE FROM @MY_DATABASE.MY_SCHEMA.MY_STAGE/my_path FILE_FORMAT = (FORMAT_NAME=MY_DATABASE.MY_SCHEMA.MY_FILE_FORMAT)"""
        )
        self.validate_all(
            """COPY INTO 's3://example/data.csv'
    FROM EXTRA.EXAMPLE.TABLE
    CREDENTIALS = ()
    FILE_FORMAT = (TYPE = CSV COMPRESSION = NONE NULL_IF = ('') FIELD_OPTIONALLY_ENCLOSED_BY = '"')
    HEADER = TRUE
    OVERWRITE = TRUE
    SINGLE = TRUE
            """,
            write={
                "": """COPY INTO 's3://example/data.csv'
FROM EXTRA.EXAMPLE.TABLE
CREDENTIALS = () WITH (
  FILE_FORMAT = (TYPE=CSV COMPRESSION=NONE NULL_IF=(
    ''
  ) FIELD_OPTIONALLY_ENCLOSED_BY='"'),
  HEADER TRUE,
  OVERWRITE TRUE,
  SINGLE TRUE
)""",
                "snowflake": """COPY INTO 's3://example/data.csv'
FROM EXTRA.EXAMPLE.TABLE
CREDENTIALS = ()
FILE_FORMAT = (TYPE=CSV COMPRESSION=NONE NULL_IF=(
  ''
) FIELD_OPTIONALLY_ENCLOSED_BY='"')
HEADER = TRUE
OVERWRITE = TRUE
SINGLE = TRUE""",
            },
            pretty=True,
        )
        self.validate_all(
            """COPY INTO 's3://example/data.csv'
    FROM EXTRA.EXAMPLE.TABLE
    STORAGE_INTEGRATION = S3_INTEGRATION
    FILE_FORMAT = (TYPE=CSV COMPRESSION=NONE NULL_IF=('') FIELD_OPTIONALLY_ENCLOSED_BY='"')
    HEADER = TRUE
    OVERWRITE = TRUE
    SINGLE = TRUE
            """,
            write={
                "": """COPY INTO 's3://example/data.csv' FROM EXTRA.EXAMPLE.TABLE STORAGE_INTEGRATION = S3_INTEGRATION WITH (FILE_FORMAT = (TYPE=CSV COMPRESSION=NONE NULL_IF=('') FIELD_OPTIONALLY_ENCLOSED_BY='"'), HEADER TRUE, OVERWRITE TRUE, SINGLE TRUE)""",
                "snowflake": """COPY INTO 's3://example/data.csv' FROM EXTRA.EXAMPLE.TABLE STORAGE_INTEGRATION = S3_INTEGRATION FILE_FORMAT = (TYPE=CSV COMPRESSION=NONE NULL_IF=('') FIELD_OPTIONALLY_ENCLOSED_BY='"') HEADER = TRUE OVERWRITE = TRUE SINGLE = TRUE""",
            },
        )

        copy_ast = parse_one(
            """COPY INTO 's3://example/contacts.csv' FROM db.tbl STORAGE_INTEGRATION = PROD_S3_SIDETRADE_INTEGRATION FILE_FORMAT = (FORMAT_NAME=my_csv_format TYPE=CSV COMPRESSION=NONE NULL_IF=('') FIELD_OPTIONALLY_ENCLOSED_BY='"') MATCH_BY_COLUMN_NAME = CASE_SENSITIVE OVERWRITE = TRUE SINGLE = TRUE INCLUDE_METADATA = (col1 = METADATA$START_SCAN_TIME)""",
            read="snowflake",
        )
        self.assertEqual(
            quote_identifiers(copy_ast, dialect="snowflake").sql(dialect="snowflake"),
            """COPY INTO 's3://example/contacts.csv' FROM "db"."tbl" STORAGE_INTEGRATION = "PROD_S3_SIDETRADE_INTEGRATION" FILE_FORMAT = (FORMAT_NAME="my_csv_format" TYPE=CSV COMPRESSION=NONE NULL_IF=('') FIELD_OPTIONALLY_ENCLOSED_BY='"') MATCH_BY_COLUMN_NAME = CASE_SENSITIVE OVERWRITE = TRUE SINGLE = TRUE INCLUDE_METADATA = ("col1" = "METADATA$START_SCAN_TIME")""",
        )

    def test_put_to_stage(self):
        self.validate_identity('PUT \'file:///dir/tmp.csv\' @"my_DB"."schEMA1"."MYstage"')

        # PUT with file path and stage ref containing spaces (wrapped in single quotes)
        ast = parse_one("PUT 'file://my file.txt' '@s1/my folder'", read="snowflake")
        self.assertIsInstance(ast, exp.Put)
        self.assertEqual(ast.this, exp.Literal(this="file://my file.txt", is_string=True))
        self.assertEqual(ast.args["target"], exp.Var(this="'@s1/my folder'"))
        self.assertEqual(ast.sql("snowflake"), "PUT 'file://my file.txt' '@s1/my folder'")

        # expression with additional properties
        ast = parse_one(
            "PUT 'file:///tmp/my.txt' @stage1/folder PARALLEL = 1 AUTO_COMPRESS=false source_compression=gzip OVERWRITE=TRUE",
            read="snowflake",
        )
        self.assertIsInstance(ast, exp.Put)
        self.assertEqual(ast.this, exp.Literal(this="file:///tmp/my.txt", is_string=True))
        self.assertEqual(ast.args["target"], exp.Var(this="@stage1/folder"))
        properties = ast.args.get("properties")
        props_dict = {prop.this.this: prop.args["value"].this for prop in properties.expressions}
        self.assertEqual(
            props_dict,
            {
                "PARALLEL": "1",
                "AUTO_COMPRESS": False,
                "source_compression": "gzip",
                "OVERWRITE": True,
            },
        )

        # validate identity for different args and properties
        self.validate_identity("PUT 'file:///dir/tmp.csv' @s1/test")

        # the unquoted URI variant is not fully supported yet
        self.validate_identity("PUT file:///dir/tmp.csv @%table", check_command_warning=True)
        self.validate_identity(
            "PUT file:///dir/tmp.csv @s1/test PARALLEL=1 AUTO_COMPRESS=FALSE source_compression=gzip OVERWRITE=TRUE",
            check_command_warning=True,
        )

    def test_get_from_stage(self):
        self.validate_identity('GET @"my_DB"."schEMA1"."MYstage" \'file:///dir/tmp.csv\'')
        self.validate_identity("GET @s1/test 'file:///dir/tmp.csv'").assert_is(exp.Get)

        # GET with file path and stage ref containing spaces (wrapped in single quotes)
        ast = parse_one("GET '@s1/my folder' 'file://my file.txt'", read="snowflake")
        self.assertIsInstance(ast, exp.Get)
        self.assertEqual(ast.args["target"], exp.Var(this="'@s1/my folder'"))
        self.assertEqual(ast.this, exp.Literal(this="file://my file.txt", is_string=True))
        self.assertEqual(ast.sql("snowflake"), "GET '@s1/my folder' 'file://my file.txt'")

        # expression with additional properties
        ast = parse_one("GET @stage1/folder 'file:///tmp/my.txt' PARALLEL = 1", read="snowflake")
        self.assertIsInstance(ast, exp.Get)
        self.assertEqual(ast.args["target"], exp.Var(this="@stage1/folder"))
        self.assertEqual(ast.this, exp.Literal(this="file:///tmp/my.txt", is_string=True))
        properties = ast.args.get("properties")
        props_dict = {prop.this.this: prop.args["value"].this for prop in properties.expressions}
        self.assertEqual(props_dict, {"PARALLEL": "1"})

        # the unquoted URI variant is not fully supported yet
        self.validate_identity("GET @%table file:///dir/tmp.csv", check_command_warning=True)
        self.validate_identity(
            "GET @s1/test file:///dir/tmp.csv PARALLEL=1",
            check_command_warning=True,
        )

    def test_querying_semi_structured_data(self):
        self.validate_identity("SELECT $1")
        self.validate_identity("SELECT $1.elem")

        self.validate_identity("SELECT $1:a.b", "SELECT GET_PATH($1, 'a.b')")
        self.validate_identity("SELECT t.$23:a.b", "SELECT GET_PATH(t.$23, 'a.b')")
        self.validate_identity("SELECT t.$17:a[0].b[0].c", "SELECT GET_PATH(t.$17, 'a[0].b[0].c')")

        self.validate_all(
            """
            SELECT col:"customer's department"
            """,
            write={
                "snowflake": """SELECT GET_PATH(col, '["customer\\'s department"]')""",
                "postgres": "SELECT JSON_EXTRACT_PATH(col, 'customer''s department')",
            },
        )

    def test_alter_set_unset(self):
        self.validate_identity("ALTER TABLE tbl SET DATA_RETENTION_TIME_IN_DAYS=1")
        self.validate_identity("ALTER TABLE tbl SET DEFAULT_DDL_COLLATION='test'")
        self.validate_identity("ALTER TABLE foo SET COMMENT='bar'")
        self.validate_identity("ALTER TABLE foo SET CHANGE_TRACKING=FALSE")
        self.validate_identity("ALTER TABLE table1 SET TAG foo.bar = 'baz'")
        self.validate_identity("ALTER TABLE IF EXISTS foo SET TAG a = 'a', b = 'b', c = 'c'")
        self.validate_identity(
            """ALTER TABLE tbl SET STAGE_FILE_FORMAT = (TYPE=CSV FIELD_DELIMITER='|' NULL_IF=('') FIELD_OPTIONALLY_ENCLOSED_BY='"' TIMESTAMP_FORMAT='TZHTZM YYYY-MM-DD HH24:MI:SS.FF9' DATE_FORMAT='TZHTZM YYYY-MM-DD HH24:MI:SS.FF9' BINARY_FORMAT=BASE64)""",
        )
        self.validate_identity(
            """ALTER TABLE tbl SET STAGE_COPY_OPTIONS = (ON_ERROR=SKIP_FILE SIZE_LIMIT=5 PURGE=TRUE MATCH_BY_COLUMN_NAME=CASE_SENSITIVE)"""
        )

        self.validate_identity("ALTER TABLE foo UNSET TAG a, b, c")
        self.validate_identity("ALTER TABLE foo UNSET DATA_RETENTION_TIME_IN_DAYS, CHANGE_TRACKING")

    def test_alter_session(self):
        expr = self.validate_identity(
            "ALTER SESSION SET autocommit = FALSE, QUERY_TAG = 'qtag', JSON_INDENT = 1"
        )
        self.assertEqual(
            expr.find(exp.AlterSession),
            exp.AlterSession(
                expressions=[
                    exp.SetItem(
                        this=exp.EQ(
                            this=exp.Column(this=exp.Identifier(this="autocommit", quoted=False)),
                            expression=exp.Boolean(this=False),
                        ),
                    ),
                    exp.SetItem(
                        this=exp.EQ(
                            this=exp.Column(this=exp.Identifier(this="QUERY_TAG", quoted=False)),
                            expression=exp.Literal(this="qtag", is_string=True),
                        ),
                    ),
                    exp.SetItem(
                        this=exp.EQ(
                            this=exp.Column(this=exp.Identifier(this="JSON_INDENT", quoted=False)),
                            expression=exp.Literal(this="1", is_string=False),
                        ),
                    ),
                ],
                unset=False,
            ),
        )

        expr = self.validate_identity("ALTER SESSION UNSET autocommit, QUERY_TAG")
        self.assertEqual(
            expr.find(exp.AlterSession),
            exp.AlterSession(
                expressions=[
                    exp.SetItem(this=exp.Identifier(this="autocommit", quoted=False)),
                    exp.SetItem(this=exp.Identifier(this="QUERY_TAG", quoted=False)),
                ],
                unset=True,
            ),
        )

    def test_from_changes(self):
        self.validate_identity(
            """SELECT C1 FROM t1 CHANGES (INFORMATION => APPEND_ONLY) AT (STREAM => 's1') END (TIMESTAMP => $ts2)"""
        )
        self.validate_identity(
            """SELECT C1 FROM t1 CHANGES (INFORMATION => APPEND_ONLY) BEFORE (STATEMENT => 'STMT_ID') END (TIMESTAMP => $ts2)"""
        )
        self.validate_identity(
            """SELECT 1 FROM some_table CHANGES (INFORMATION => APPEND_ONLY) AT (TIMESTAMP => TO_TIMESTAMP_TZ('2024-07-01 00:00:00+00:00')) END (TIMESTAMP => TO_TIMESTAMP_TZ('2024-07-01 14:28:59.999999+00:00'))""",
            """SELECT 1 FROM some_table CHANGES (INFORMATION => APPEND_ONLY) AT (TIMESTAMP => CAST('2024-07-01 00:00:00+00:00' AS TIMESTAMPTZ)) END (TIMESTAMP => CAST('2024-07-01 14:28:59.999999+00:00' AS TIMESTAMPTZ))""",
        )

    def test_grant(self):
        grant_cmds = [
            "GRANT SELECT ON FUTURE TABLES IN DATABASE d1 TO ROLE r1",
            "GRANT INSERT, DELETE ON FUTURE TABLES IN SCHEMA d1.s1 TO ROLE r2",
            "GRANT SELECT ON ALL TABLES IN SCHEMA mydb.myschema to ROLE analyst",
            "GRANT SELECT, INSERT ON FUTURE TABLES IN SCHEMA mydb.myschema TO ROLE role1",
            "GRANT CREATE MATERIALIZED VIEW ON SCHEMA mydb.myschema TO DATABASE ROLE mydb.dr1",
        ]

        for sql in grant_cmds:
            with self.subTest(f"Testing Snowflake's GRANT command statement: {sql}"):
                self.validate_identity(sql, check_command_warning=True)

        self.validate_identity(
            "GRANT ALL PRIVILEGES ON FUNCTION mydb.myschema.ADD5(number) TO ROLE analyst"
        )

    def test_revoke(self):
        revoke_cmds = [
            "REVOKE SELECT ON FUTURE TABLES IN DATABASE d1 FROM ROLE r1",
            "REVOKE INSERT, DELETE ON FUTURE TABLES IN SCHEMA d1.s1 FROM ROLE r2",
            "REVOKE SELECT ON ALL TABLES IN SCHEMA mydb.myschema FROM ROLE analyst",
            "REVOKE SELECT, INSERT ON FUTURE TABLES IN SCHEMA mydb.myschema FROM ROLE role1",
            "REVOKE CREATE MATERIALIZED VIEW ON SCHEMA mydb.myschema FROM DATABASE ROLE mydb.dr1",
        ]

        for sql in revoke_cmds:
            with self.subTest(f"Testing Snowflake's REVOKE command statement: {sql}"):
                self.validate_identity(sql, check_command_warning=True)

        self.validate_identity(
            "REVOKE ALL PRIVILEGES ON FUNCTION mydb.myschema.ADD5(number) FROM ROLE analyst"
        )

    def test_window_function_arg(self):
        query = "SELECT * FROM TABLE(db.schema.FUNC(a) OVER ())"

        ast = self.parse_one(query)
        window = ast.find(exp.Window)

        self.assertEqual(ast.sql("snowflake"), query)
        self.assertEqual(len(list(ast.find_all(exp.Column))), 1)
        self.assertEqual(window.this.sql("snowflake"), "db.schema.FUNC(a)")

    def test_offset_without_limit(self):
        self.validate_all(
            "SELECT 1 ORDER BY 1 LIMIT NULL OFFSET 0",
            read={
                "trino": "SELECT 1 ORDER BY 1 OFFSET 0",
            },
        )

    def test_listagg(self):
        self.validate_identity("LISTAGG(data['some_field'], ',')")

        for distinct in ("", "DISTINCT "):
            self.validate_all(
                f"SELECT LISTAGG({distinct}col, '|SEPARATOR|') WITHIN GROUP (ORDER BY col2) FROM t",
                read={
                    "trino": f"SELECT LISTAGG({distinct}col, '|SEPARATOR|') WITHIN GROUP (ORDER BY col2) FROM t",
                    "duckdb": f"SELECT LISTAGG({distinct}col, '|SEPARATOR|' ORDER BY col2) FROM t",
                },
                write={
                    "snowflake": f"SELECT LISTAGG({distinct}col, '|SEPARATOR|') WITHIN GROUP (ORDER BY col2) FROM t",
                    "trino": f"SELECT LISTAGG({distinct}col, '|SEPARATOR|') WITHIN GROUP (ORDER BY col2) FROM t",
                    "duckdb": f"SELECT LISTAGG({distinct}col, '|SEPARATOR|' ORDER BY col2) FROM t",
                },
            )

    def test_rely_options(self):
        for option in ("NORELY", "RELY"):
            self.validate_identity(
                f"CREATE TABLE t (col1 INT PRIMARY KEY {option}, col2 INT UNIQUE {option}, col3 INT NOT NULL FOREIGN KEY REFERENCES other_t (id) {option})"
            )
            self.validate_identity(
                f"CREATE TABLE t (col1 INT, col2 INT, col3 INT, PRIMARY KEY (col1) {option}, UNIQUE (col1, col2) {option}, FOREIGN KEY (col3) REFERENCES other_t (id) {option})"
            )

    def test_parameter(self):
        expr = self.validate_identity("SELECT :1")
        self.assertEqual(expr.find(exp.Placeholder), exp.Placeholder(this="1"))
        self.validate_identity("SELECT :1, :2")
        self.validate_identity("SELECT :1 + :2")

    def test_max_by_min_by(self):
        max_by = self.validate_identity("MAX_BY(DISTINCT selected_col, filtered_col)")
        min_by = self.validate_identity("MIN_BY(DISTINCT selected_col, filtered_col)")

        for node in (max_by, min_by):
            self.assertEqual(len(node.this.expressions), 1)
            self.assertIsInstance(node.expression, exp.Column)

    def test_create_view_copy_grants(self):
        # for normal views, 'COPY GRANTS' goes *after* the column list. ref: https://docs.snowflake.com/en/sql-reference/sql/create-view#syntax
        self.validate_identity(
            "CREATE OR REPLACE VIEW FOO (A, B) COPY GRANTS AS SELECT A, B FROM TBL"
        )

        # for materialized views, 'COPY GRANTS' must go *before* the column list or an error will be thrown. ref: https://docs.snowflake.com/en/sql-reference/sql/create-materialized-view#syntax
        self.validate_identity(
            "CREATE OR REPLACE MATERIALIZED VIEW FOO COPY GRANTS (A, B) AS SELECT A, B FROM TBL"
        )

        # check that only 'COPY GRANTS' goes before the column list and other properties still go after
        self.validate_identity(
            "CREATE OR REPLACE MATERIALIZED VIEW FOO COPY GRANTS (A, B) COMMENT='foo' TAG (a='b') AS SELECT A, B FROM TBL"
        )

        # no COPY GRANTS
        self.validate_identity("CREATE OR REPLACE VIEW FOO (A, B) AS SELECT A, B FROM TBL")
        self.validate_identity(
            "CREATE OR REPLACE MATERIALIZED VIEW FOO (A, B) AS SELECT A, B FROM TBL"
        )

    def test_semantic_view(self):
        for dimensions, metrics, where in [
            (None, None, None),
            ("DATE_PART('year', a.b)", None, None),
            (None, "a.b, a.c", None),
            ("a.b, a.c", "a.b, a.c", None),
            ("a.b", "a.b, a.c", "a.c > 5"),
        ]:
            with self.subTest(
                f"Testing Snowflake's SEMANTIC_VIEW command statement: {dimensions}, {metrics}, {where}"
            ):
                dimensions_str = f" DIMENSIONS {dimensions}" if dimensions else ""
                metrics_str = f" METRICS {metrics}" if metrics else ""
                where_str = f" WHERE {where}" if where else ""

                self.validate_identity(
                    f"SELECT * FROM SEMANTIC_VIEW(tbl{metrics_str}{dimensions_str}{where_str}) ORDER BY foo"
                )
                self.validate_identity(
                    f"SELECT * FROM SEMANTIC_VIEW(tbl{dimensions_str}{metrics_str}{where_str})",
                    f"SELECT * FROM SEMANTIC_VIEW(tbl{metrics_str}{dimensions_str}{where_str})",
                )

        self.validate_identity(
            "SELECT * FROM SEMANTIC_VIEW(foo METRICS a.b, a.c DIMENSIONS a.b, a.c WHERE a.b > '1995-01-01')",
            """SELECT
  *
FROM SEMANTIC_VIEW(
  foo
  METRICS a.b, a.c
  DIMENSIONS a.b, a.c
  WHERE a.b > '1995-01-01'
)""",
            pretty=True,
        )

    def test_get_extract(self):
        self.validate_all(
            "SELECT GET([4, 5, 6], 1)",
            write={
                "snowflake": "SELECT GET([4, 5, 6], 1)",
                "duckdb": "SELECT [4, 5, 6][2]",
            },
        )

        self.validate_all(
            "SELECT GET(col::MAP(INTEGER, VARCHAR), 1)",
            write={
                "snowflake": "SELECT GET(CAST(col AS MAP(INT, VARCHAR)), 1)",
                "duckdb": "SELECT CAST(col AS MAP(INT, TEXT))[1]",
            },
        )

        self.validate_all(
            "SELECT GET(v, 'field')",
            write={
                "snowflake": "SELECT GET(v, 'field')",
                "duckdb": "SELECT v -> '$.field'",
            },
        )

        self.validate_identity("GET(foo, bar)").assert_is(exp.GetExtract)

    def test_create_sequence(self):
        self.validate_identity(
            "CREATE SEQUENCE seq  START=5 comment = 'foo' INCREMENT=10",
            "CREATE SEQUENCE seq COMMENT='foo' START WITH 5 INCREMENT BY 10",
        )
        self.validate_all(
            "CREATE SEQUENCE seq WITH START=1 INCREMENT=1",
            write={
                "snowflake": "CREATE SEQUENCE seq START WITH 1 INCREMENT BY 1",
                "duckdb": "CREATE SEQUENCE seq START WITH 1 INCREMENT BY 1",
            },
        )

    def test_bit_aggs(self):
        bit_and_funcs = ["BITANDAGG", "BITAND_AGG", "BIT_AND_AGG", "BIT_ANDAGG"]
        bit_or_funcs = ["BITORAGG", "BITOR_AGG", "BIT_OR_AGG", "BIT_ORAGG"]
        bit_xor_funcs = ["BITXORAGG", "BITXOR_AGG", "BIT_XOR_AGG", "BIT_XORAGG"]
        for bit_func in (bit_and_funcs, bit_or_funcs, bit_xor_funcs):
            for name in bit_func:
                with self.subTest(f"Testing Snowflakes {name}"):
                    self.validate_identity(f"{name}(x)", f"{bit_func[0]}(x)")

    def test_md5_functions(self):
        self.validate_identity("MD5_HEX(col)", "MD5(col)")
        self.validate_identity("MD5(col)")
        self.validate_identity("MD5_BINARY(col)")
        self.validate_identity("MD5_NUMBER_LOWER64(col)")
        self.validate_identity("MD5_NUMBER_UPPER64(col)")

    def test_model_attribute(self):
        self.validate_identity("SELECT model!mladmin")
        self.validate_identity("SELECT model!PREDICT(1)")
        self.validate_identity("SELECT m!PREDICT(INPUT_DATA => {*}) AS p FROM tbl")
        self.validate_identity("SELECT m!PREDICT(INPUT_DATA => {tbl.*}) AS p FROM tbl")
        self.validate_identity("x.y.z!PREDICT(foo, bar, baz, bla)")
        self.validate_identity(
            "SELECT * FROM TABLE(model_trained_with_labeled_data!DETECT_ANOMALIES(INPUT_DATA => TABLE(view_with_data_to_analyze), TIMESTAMP_COLNAME => 'date', TARGET_COLNAME => 'sales', CONFIG_OBJECT => OBJECT_CONSTRUCT('prediction_interval', 0.99)))"
        )<|MERGE_RESOLUTION|>--- conflicted
+++ resolved
@@ -34,13 +34,10 @@
             "SELECT BASE64_DECODE_BINARY('SGVsbG8=', 'ABCDEFGHwxyz0123456789+/')"
         )
 
-<<<<<<< HEAD
         self.validate_identity("SELECT BIT_LENGTH('abc')")
         self.validate_identity("SELECT BIT_LENGTH(x'A1B2')")
-=======
         self.validate_identity("SELECT HEX_DECODE_STRING('48656C6C6F')")
         self.validate_identity("SELECT CHR(8364)")
->>>>>>> f8c0ee4d
         self.validate_identity("SELECT {*} FROM my_table")
         self.validate_identity("SELECT {my_table.*} FROM my_table")
         self.validate_identity("SELECT {* ILIKE 'col1%'} FROM my_table")
