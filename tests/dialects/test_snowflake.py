from unittest import mock

from sqlglot import ParseError, UnsupportedError, exp, parse_one
from sqlglot.optimizer.normalize_identifiers import normalize_identifiers
from sqlglot.optimizer.qualify_columns import quote_identifiers
from tests.dialects.test_dialect import Validator


class TestSnowflake(Validator):
    maxDiff = None
    dialect = "snowflake"

    def test_snowflake(self):
        self.validate_identity("SELECT session")
        self.validate_identity("x::nvarchar()", "CAST(x AS VARCHAR)")

        ast = self.parse_one("DATEADD(DAY, n, d)")
        ast.set("unit", exp.Literal.string("MONTH"))
        self.assertEqual(ast.sql("snowflake"), "DATEADD(MONTH, n, d)")

        self.validate_identity("SELECT GET(a, b)")
        self.validate_identity("SELECT GREATEST_IGNORE_NULLS(1, 2, 3, NULL)")
        self.validate_identity("SELECT LEAST_IGNORE_NULLS(5, NULL, 7, 3)")
        self.validate_identity("SELECT MAX(x)")
        self.validate_identity("SELECT MIN(amount)")
        self.validate_identity("SELECT TAN(x)")
        self.validate_identity("SELECT COS(x)")
        self.validate_identity("SELECT SINH(1.5)")
        self.validate_identity("SELECT MOD(x, y)", "SELECT x % y")
        self.validate_identity("SELECT ROUND(x)")
        self.validate_identity("SELECT ROUND(123.456, -1)")
        self.validate_identity("SELECT ROUND(123.456, 2, 'HALF_AWAY_FROM_ZERO')")

        self.validate_identity("SELECT FLOOR(x)")
        self.validate_identity("SELECT FLOOR(135.135, 1)")
        self.validate_identity("SELECT FLOOR(x, -1)")
        self.assertEqual(
            # Ensures we don't fail when generating ParseJSON with the `safe` arg set to `True`
            self.validate_identity("""SELECT TRY_PARSE_JSON('{"x: 1}')""").sql(),
            """SELECT PARSE_JSON('{"x: 1}')""",
        )

        expr = parse_one("SELECT APPROX_TOP_K(C4, 3, 5) FROM t")
        expr.selects[0].assert_is(exp.AggFunc)
        self.assertEqual(expr.sql(dialect="snowflake"), "SELECT APPROX_TOP_K(C4, 3, 5) FROM t")

        self.validate_identity("SELECT MINHASH(5, col)")
        self.validate_identity("SELECT MINHASH(5, col1, col2)")
        self.validate_identity("SELECT MINHASH(5, *)")
        self.validate_identity("SELECT MINHASH_COMBINE(minhash_col)")
        self.validate_identity("SELECT APPROXIMATE_SIMILARITY(minhash_col)")
        self.validate_identity(
            "SELECT APPROXIMATE_JACCARD_INDEX(minhash_col)",
            "SELECT APPROXIMATE_SIMILARITY(minhash_col)",
        )
        self.validate_identity("SELECT APPROX_TOP_K_ACCUMULATE(col, 10)")
        self.validate_identity("SELECT APPROX_TOP_K_COMBINE(state, 2)")
        self.validate_identity("SELECT APPROX_TOP_K_COMBINE(state)")
        self.validate_identity("SELECT EQUAL_NULL(1, 2)")
        self.validate_identity("SELECT EXP(1)")
        self.validate_identity("SELECT FACTORIAL(5)")
        self.validate_identity("SELECT BIT_LENGTH('abc')")
        self.validate_identity("SELECT BIT_LENGTH(x'A1B2')")
        self.validate_identity("SELECT BITMAP_BIT_POSITION(10)")
        self.validate_identity("SELECT BITMAP_BUCKET_NUMBER(32769)")
        self.validate_identity("SELECT BITMAP_CONSTRUCT_AGG(value)")
        self.validate_identity(
            "SELECT BITMAP_COUNT(BITMAP_CONSTRUCT_AGG(value)) FROM TABLE(FLATTEN(INPUT => ARRAY_CONSTRUCT(1, 2, 3, 5)))",
            "SELECT BITMAP_COUNT(BITMAP_CONSTRUCT_AGG(value)) FROM TABLE(FLATTEN(INPUT => [1, 2, 3, 5]))",
        )
        self.validate_identity("SELECT BOOLNOT(0)")
        self.validate_identity("SELECT BOOLNOT(-3.79)")
        self.validate_identity("SELECT BOOLAND(1, -2)")
        self.validate_identity("SELECT BOOLXOR(2, 0)")
        self.validate_identity("SELECT BOOLOR(1, 0)")
        self.validate_identity("SELECT IS_NULL_VALUE(GET_PATH(payload, 'field'))")
        self.validate_identity("SELECT RTRIMMED_LENGTH(' ABCD ')")
        self.validate_identity("SELECT HEX_DECODE_STRING('48656C6C6F')")
        self.validate_identity("SELECT HEX_ENCODE('Hello World')")
        self.validate_identity("SELECT HEX_ENCODE('Hello World', 1)")
        self.validate_identity("SELECT HEX_ENCODE('Hello World', 0)")
        self.validate_identity("SELECT IFNULL(col1, col2)", "SELECT COALESCE(col1, col2)")
        self.validate_identity("SELECT NEXT_DAY('2025-10-15', 'FRIDAY')")
        self.validate_identity("SELECT NVL2(col1, col2, col3)")
        self.validate_identity("SELECT NVL(col1, col2)", "SELECT COALESCE(col1, col2)")
        self.validate_identity("SELECT CHR(8364)")
        self.validate_identity("SELECT COMPRESS('Hello World', 'ZLIB')")
        self.validate_identity("SELECT DECOMPRESS_BINARY('compressed_data', 'SNAPPY')")
        self.validate_identity("SELECT DECOMPRESS_STRING('compressed_data', 'ZSTD')")
        self.validate_identity("SELECT LPAD('Hello', 10, '*')")
        self.validate_identity("SELECT LPAD(tbl.bin_col, 10)")
        self.validate_identity("SELECT RPAD('Hello', 10, '*')")
        self.validate_identity("SELECT RPAD(tbl.bin_col, 10)")
        self.validate_identity("SELECT SOUNDEX(column_name)")
        self.validate_identity("SELECT SOUNDEX_P123(column_name)")
        self.validate_identity("SELECT ABS(x)")
        self.validate_identity("SELECT ASIN(0.5)")
        self.validate_identity("SELECT ASINH(0.5)")
        self.validate_identity("SELECT ATAN(0.5)")
        self.validate_identity("SELECT ATAN2(0.5, 0.3)")
        self.validate_identity("SELECT ATANH(0.5)")
        self.validate_identity("SELECT CBRT(27.0)")
        self.validate_identity("SELECT POW(2, 3)", "SELECT POWER(2, 3)")
        self.validate_identity("SELECT POW(2.5, 3.0)", "SELECT POWER(2.5, 3.0)")
        self.validate_identity("SELECT SQUARE(2.5)", "SELECT POWER(2.5, 2)")
        self.validate_identity("SELECT SIGN(x)")
        self.validate_identity("SELECT COSH(1.5)")
        self.validate_identity("SELECT TANH(0.5)")
        self.validate_identity("SELECT JAROWINKLER_SIMILARITY('hello', 'world')")
        self.validate_identity("SELECT TRANSLATE(column_name, 'abc', '123')")
        self.validate_identity("SELECT UNICODE(column_name)")
        self.validate_identity("SELECT WIDTH_BUCKET(col, 0, 100, 10)")
        self.validate_identity("SELECT SPLIT_PART('11.22.33', '.', 1)")
        self.validate_identity("SELECT PI()")
        self.validate_identity("SELECT DEGREES(PI() / 3)")
        self.validate_identity("SELECT DEGREES(1)")
        self.validate_identity("SELECT RADIANS(180)")
        self.validate_identity("SELECT REGR_VALX(y, x)")
        self.validate_identity("SELECT REGR_VALY(y, x)")
        self.validate_identity("SELECT REGR_AVGX(y, x)")
        self.validate_identity("SELECT REGR_AVGY(y, x)")
        self.validate_all(
            "SELECT SKEW(a)",
            write={
                "snowflake": "SELECT SKEW(a)",
                "duckdb": "SELECT SKEWNESS(a)",
                "spark": "SELECT SKEWNESS(a)",
                "trino": "SELECT SKEWNESS(a)",
            },
            read={
                "duckdb": "SELECT SKEWNESS(a)",
                "spark": "SELECT SKEWNESS(a)",
                "trino": "SELECT SKEWNESS(a)",
            },
        )
        self.validate_identity("SELECT RANDOM()")
        self.validate_identity("SELECT RANDOM(123)")
<<<<<<< HEAD
        self.validate_identity("SELECT RANDSTR(123, 456)")
        self.validate_identity("SELECT RANDSTR(123, RANDOM())")
=======
        self.validate_identity("SELECT NORMAL(0, 1, RANDOM())")
>>>>>>> 1318de77
        self.validate_identity("SELECT GROUPING_ID(a, b) AS g_id FROM x GROUP BY ROLLUP (a, b)")
        self.validate_identity("PARSE_URL('https://example.com/path')")
        self.validate_identity("PARSE_URL('https://example.com/path', 1)")
        self.validate_identity("SELECT {*} FROM my_table")
        self.validate_identity("SELECT {my_table.*} FROM my_table")
        self.validate_identity("SELECT {* ILIKE 'col1%'} FROM my_table")
        self.validate_identity("SELECT {* EXCLUDE (col1)} FROM my_table")
        self.validate_identity("SELECT {* EXCLUDE (col1, col2)} FROM my_table")
        self.validate_identity("SELECT a, b, COUNT(*) FROM x GROUP BY ALL LIMIT 100")
        self.validate_identity("STRTOK_TO_ARRAY('a b c')")
        self.validate_identity("STRTOK_TO_ARRAY('a.b.c', '.')")
        self.validate_identity("GET(a, b)")
        self.validate_identity("INSERT INTO test VALUES (x'48FAF43B0AFCEF9B63EE3A93EE2AC2')")
        self.validate_identity("SELECT STAR(tbl, exclude := [foo])")
        self.validate_identity("SELECT CAST([1, 2, 3] AS VECTOR(FLOAT, 3))")
        self.validate_identity("SELECT CONNECT_BY_ROOT test AS test_column_alias")
        self.validate_identity("SELECT number").selects[0].assert_is(exp.Column)
        self.validate_identity("INTERVAL '4 years, 5 months, 3 hours'")
        self.validate_identity("ALTER TABLE table1 CLUSTER BY (name DESC)")
        self.validate_identity("SELECT rename, replace")
        self.validate_identity("SELECT TIMEADD(HOUR, 2, CAST('09:05:03' AS TIME))")
        self.validate_identity("SELECT CAST(OBJECT_CONSTRUCT('a', 1) AS MAP(VARCHAR, INT))")
        self.validate_identity("SELECT CAST(OBJECT_CONSTRUCT('a', 1) AS OBJECT(a CHAR NOT NULL))")
        self.validate_identity("SELECT CAST([1, 2, 3] AS ARRAY(INT))")
        self.validate_identity("SELECT CAST(obj AS OBJECT(x CHAR) RENAME FIELDS)")
        self.validate_identity("SELECT CAST(obj AS OBJECT(x CHAR, y VARCHAR) ADD FIELDS)")
        self.validate_identity("SELECT TO_TIMESTAMP(123.4)").selects[0].assert_is(exp.Anonymous)
        self.validate_identity("SELECT TO_TIMESTAMP(x) FROM t")
        self.validate_identity("SELECT TO_TIMESTAMP_NTZ(x) FROM t")
        self.validate_identity("SELECT TO_TIMESTAMP_LTZ(x) FROM t")
        self.validate_identity("SELECT TO_TIMESTAMP_TZ(x) FROM t")
        self.validate_identity("TO_DECIMAL(expr, fmt, precision, scale)")
        self.validate_identity("ALTER TABLE authors ADD CONSTRAINT c1 UNIQUE (id, email)")
        self.validate_identity("RM @parquet_stage", check_command_warning=True)
        self.validate_identity("REMOVE @parquet_stage", check_command_warning=True)
        self.validate_identity("SELECT TIMESTAMP_FROM_PARTS(2024, 5, 9, 14, 30, 45)")
        self.validate_identity("SELECT TIMESTAMP_FROM_PARTS(2024, 5, 9, 14, 30, 45, 123)")
        self.validate_identity("SELECT TIMESTAMP_LTZ_FROM_PARTS(2013, 4, 5, 12, 00, 00)")
        self.validate_identity("SELECT TIMESTAMP_TZ_FROM_PARTS(2013, 4, 5, 12, 00, 00)")
        self.validate_identity(
            "SELECT TIMESTAMP_TZ_FROM_PARTS(2013, 4, 5, 12, 00, 00, 0, 'America/Los_Angeles')"
        )
        self.validate_identity(
            "SELECT TIMESTAMP_FROM_PARTS(CAST('2024-05-09' AS DATE), CAST('14:30:45' AS TIME))"
        )
        self.validate_identity(
            "SELECT TIMESTAMP_NTZ_FROM_PARTS(TO_DATE('2013-04-05'), TO_TIME('12:00:00'))",
            "SELECT TIMESTAMP_FROM_PARTS(CAST('2013-04-05' AS DATE), CAST('12:00:00' AS TIME))",
        )
        self.validate_identity(
            "SELECT TIMESTAMP_NTZ_FROM_PARTS(2013, 4, 5, 12, 00, 00, 987654321)",
            "SELECT TIMESTAMP_FROM_PARTS(2013, 4, 5, 12, 00, 00, 987654321)",
        )

        self.validate_identity("SELECT DATE_FROM_PARTS(1977, 8, 7)")
        self.validate_identity("SELECT GET_PATH(v, 'attr[0].name') FROM vartab")
        self.validate_identity("SELECT TO_ARRAY(CAST(x AS ARRAY))")
        self.validate_identity("SELECT TO_ARRAY(CAST(['test'] AS VARIANT))")
        self.validate_identity("SELECT ARRAY_UNIQUE_AGG(x)")
        self.validate_identity("SELECT AI_AGG(review, 'Summarize the reviews')")
        self.validate_identity("SELECT AI_SUMMARIZE_AGG(review)")
        self.validate_identity("SELECT AI_CLASSIFY('text', ['travel', 'cooking'])")
        self.validate_identity("SELECT OBJECT_CONSTRUCT()")
        self.validate_identity("SELECT YEAR(CURRENT_TIMESTAMP())")
        self.validate_identity("SELECT YEAROFWEEK(CURRENT_TIMESTAMP())")
        self.validate_identity("SELECT YEAROFWEEKISO(CURRENT_TIMESTAMP())")
        self.validate_identity("SELECT WEEK(CURRENT_TIMESTAMP())")
        self.validate_identity("SELECT WEEKISO(CURRENT_TIMESTAMP())")
        self.validate_identity("SELECT MONTH(CURRENT_TIMESTAMP())")
        self.validate_identity("SELECT DAY(CURRENT_TIMESTAMP())")
        self.validate_identity("SELECT DAYOFMONTH(CURRENT_TIMESTAMP())")
        self.validate_identity("SELECT DAYOFYEAR(CURRENT_TIMESTAMP())")
        self.validate_identity("WEEKOFYEAR(tstamp)", "WEEK(tstamp)")
        self.validate_identity("SELECT QUARTER(CURRENT_TIMESTAMP())")
        self.validate_identity("SELECT SUM(amount) FROM mytable GROUP BY ALL")
        self.validate_identity("WITH x AS (SELECT 1 AS foo) SELECT foo FROM IDENTIFIER('x')")
        self.validate_identity("WITH x AS (SELECT 1 AS foo) SELECT IDENTIFIER('foo') FROM x")
        self.validate_identity("INITCAP('iqamqinterestedqinqthisqtopic', 'q')")
        self.validate_identity("OBJECT_CONSTRUCT(*)")
        self.validate_identity("SELECT CAST('2021-01-01' AS DATE) + INTERVAL '1 DAY'")
        self.validate_identity("SELECT HLL(*)")
        self.validate_identity("SELECT HLL(a)")
        self.validate_identity("SELECT HLL(DISTINCT t.a)")
        self.validate_identity("SELECT HLL(a, b, c)")
        self.validate_identity("SELECT HLL(DISTINCT a, b, c)")
        self.validate_identity("$x")  # parameter
        self.validate_identity("a$b")  # valid snowflake identifier
        self.validate_identity("SELECT REGEXP_LIKE(a, b, c)")
        self.validate_identity("CREATE TABLE foo (bar FLOAT AUTOINCREMENT START 0 INCREMENT 1)")
        self.validate_identity("COMMENT IF EXISTS ON TABLE foo IS 'bar'")
        self.validate_identity("SELECT CONVERT_TIMEZONE('UTC', 'America/Los_Angeles', col)")
        self.validate_identity("ALTER TABLE a SWAP WITH b")
        self.validate_identity("SELECT MATCH_CONDITION")
        self.validate_identity("SELECT OBJECT_AGG(key, value) FROM tbl")
        self.validate_identity("1 /* /* */")
        self.validate_identity("TO_TIMESTAMP(col, fmt)")
        self.validate_identity("SELECT TO_CHAR(CAST('12:05:05' AS TIME))")
        self.validate_identity("SELECT TRIM(COALESCE(TO_CHAR(CAST(c AS TIME)), '')) FROM t")
        self.validate_identity("SELECT GET_PATH(PARSE_JSON(foo), 'bar')")
        self.validate_identity("SELECT PARSE_IP('192.168.1.1', 'INET')")
        self.validate_identity("SELECT PARSE_IP('192.168.1.1', 'INET', 0)")
        self.validate_identity("SELECT GET_PATH(foo, 'bar')")
        self.validate_identity("SELECT a, exclude, b FROM xxx")
        self.validate_identity("SELECT ARRAY_SORT(x, TRUE, FALSE)")
        self.validate_identity("SELECT BOOLXOR_AGG(col) FROM tbl")
        self.validate_identity(
            "SELECT PERCENTILE_DISC(0.9) WITHIN GROUP (ORDER BY col) OVER (PARTITION BY category)"
        )
        self.validate_identity(
            "SELECT DATEADD(DAY, -7, DATEADD(t.m, 1, CAST('2023-01-03' AS DATE))) FROM (SELECT 'month' AS m) AS t"
        ).selects[0].this.unit.assert_is(exp.Column)
        self.validate_identity(
            "SELECT STRTOK('hello world')", "SELECT SPLIT_PART('hello world', ' ', 1)"
        )
        self.validate_identity(
            "SELECT STRTOK('hello world', ' ')", "SELECT SPLIT_PART('hello world', ' ', 1)"
        )
        self.validate_identity(
            "SELECT STRTOK('hello world', ' ', 2)", "SELECT SPLIT_PART('hello world', ' ', 2)"
        )
        self.validate_identity("SELECT FILE_URL FROM DIRECTORY(@mystage) WHERE SIZE > 100000").args[
            "from_"
        ].this.this.assert_is(exp.DirectoryStage).this.assert_is(exp.Var)
        self.validate_identity(
            "SELECT AI_CLASSIFY('text', ['travel', 'cooking'], OBJECT_CONSTRUCT('output_mode', 'multi'))"
        )
        self.validate_identity(
            "SELECT * FROM table AT (TIMESTAMP => '2024-07-24') UNPIVOT(a FOR b IN (c)) AS pivot_table"
        )
        self.validate_identity(
            "SELECT * FROM quarterly_sales PIVOT(SUM(amount) FOR quarter IN ('2023_Q1', '2023_Q2', '2023_Q3', '2023_Q4', '2024_Q1') DEFAULT ON NULL (0)) ORDER BY empid"
        )
        self.validate_identity(
            "SELECT * FROM quarterly_sales PIVOT(SUM(amount) FOR quarter IN (SELECT DISTINCT quarter FROM ad_campaign_types_by_quarter WHERE television = TRUE ORDER BY quarter)) ORDER BY empid"
        )
        self.validate_identity(
            "SELECT * FROM quarterly_sales PIVOT(SUM(amount) FOR quarter IN (ANY ORDER BY quarter)) ORDER BY empid"
        )
        self.validate_identity(
            "SELECT * FROM quarterly_sales PIVOT(SUM(amount) FOR quarter IN (ANY)) ORDER BY empid"
        )
        self.validate_identity(
            "MERGE INTO my_db AS ids USING (SELECT new_id FROM my_model WHERE NOT col IS NULL) AS new_ids ON ids.type = new_ids.type AND ids.source = new_ids.source WHEN NOT MATCHED THEN INSERT VALUES (new_ids.new_id)"
        )
        self.validate_identity(
            "INSERT OVERWRITE TABLE t SELECT 1", "INSERT OVERWRITE INTO t SELECT 1"
        )
        self.validate_identity(
            'DESCRIBE TABLE "SNOWFLAKE_SAMPLE_DATA"."TPCDS_SF100TCL"."WEB_SITE" type=stage'
        )
        self.validate_identity(
            "SELECT * FROM DATA AS DATA_L ASOF JOIN DATA AS DATA_R MATCH_CONDITION (DATA_L.VAL > DATA_R.VAL) ON DATA_L.ID = DATA_R.ID"
        )
        self.validate_identity(
            """SELECT TO_TIMESTAMP('2025-01-16T14:45:30.123+0500', 'yyyy-mm-DD"T"hh24:mi:ss.ff3TZHTZM')"""
        )
        self.validate_identity(
            "UPDATE sometesttable u FROM (SELECT 5195 AS new_count, '01bee1e5-0000-d31e-0000-e80ef02b9f27' query_id ) b SET qry_hash_count = new_count WHERE u.sample_query_id  = b.query_id",
            "UPDATE sometesttable AS u SET qry_hash_count = new_count FROM (SELECT 5195 AS new_count, '01bee1e5-0000-d31e-0000-e80ef02b9f27' AS query_id) AS b WHERE u.sample_query_id = b.query_id",
        )
        self.validate_identity(
            "SELECT * REPLACE (CAST(col AS TEXT) AS scol) FROM t",
            "SELECT * REPLACE (CAST(col AS VARCHAR) AS scol) FROM t",
        )
        self.validate_identity(
            "GET(value, 'foo')::VARCHAR",
            "CAST(GET(value, 'foo') AS VARCHAR)",
        )
        self.validate_identity(
            "SELECT 1 put",
            "SELECT 1 AS put",
        )
        self.validate_identity(
            "SELECT 1 get",
            "SELECT 1 AS get",
        )
        self.validate_identity(
            "WITH t (SELECT 1 AS c) SELECT c FROM t",
            "WITH t AS (SELECT 1 AS c) SELECT c FROM t",
        )
        self.validate_identity(
            "GET_PATH(json_data, '$id')",
            """GET_PATH(json_data, '["$id"]')""",
        )
        self.validate_identity(
            "CAST(x AS GEOGRAPHY)",
            "TO_GEOGRAPHY(x)",
        )
        self.validate_identity(
            "CAST(x AS GEOMETRY)",
            "TO_GEOMETRY(x)",
        )
        self.validate_identity(
            "transform(x, a int -> a + a + 1)",
            "TRANSFORM(x, a -> CAST(a AS INT) + CAST(a AS INT) + 1)",
        )
        self.validate_identity(
            "SELECT * FROM s WHERE c NOT IN (1, 2, 3)",
            "SELECT * FROM s WHERE NOT c IN (1, 2, 3)",
        )
        self.validate_identity(
            "SELECT * FROM s WHERE c NOT IN (SELECT * FROM t)",
            "SELECT * FROM s WHERE c <> ALL (SELECT * FROM t)",
        )
        self.validate_identity(
            "SELECT * FROM t1 INNER JOIN t2 USING (t1.col)",
            "SELECT * FROM t1 INNER JOIN t2 USING (col)",
        )
        self.validate_identity(
            "CURRENT_TIMESTAMP - INTERVAL '1 w' AND (1 = 1)",
            "CURRENT_TIMESTAMP() - INTERVAL '1 WEEK' AND (1 = 1)",
        )
        self.validate_identity(
            "REGEXP_REPLACE('target', 'pattern', '\n')",
            "REGEXP_REPLACE('target', 'pattern', '\\n')",
        )
        self.validate_identity(
            "SELECT a:from::STRING, a:from || ' test' ",
            "SELECT CAST(GET_PATH(a, 'from') AS VARCHAR), GET_PATH(a, 'from') || ' test'",
        )
        self.validate_identity(
            "SELECT a:select",
            "SELECT GET_PATH(a, 'select')",
        )
        self.validate_identity("x:from", "GET_PATH(x, 'from')")
        self.validate_identity(
            "value:values::string::int",
            "CAST(CAST(GET_PATH(value, 'values') AS VARCHAR) AS INT)",
        )
        self.validate_identity(
            """SELECT GET_PATH(PARSE_JSON('{"y": [{"z": 1}]}'), 'y[0]:z')""",
            """SELECT GET_PATH(PARSE_JSON('{"y": [{"z": 1}]}'), 'y[0].z')""",
        )
        self.validate_identity(
            "SELECT p FROM t WHERE p:val NOT IN ('2')",
            "SELECT p FROM t WHERE NOT GET_PATH(p, 'val') IN ('2')",
        )
        self.validate_identity(
            """SELECT PARSE_JSON('{"x": "hello"}'):x LIKE 'hello'""",
            """SELECT GET_PATH(PARSE_JSON('{"x": "hello"}'), 'x') LIKE 'hello'""",
        )
        self.validate_identity(
            """SELECT data:x LIKE 'hello' FROM some_table""",
            """SELECT GET_PATH(data, 'x') LIKE 'hello' FROM some_table""",
        )
        self.validate_identity(
            "SELECT SUM({ fn CONVERT(123, SQL_DOUBLE) })",
            "SELECT SUM(CAST(123 AS DOUBLE))",
        )
        self.validate_identity(
            "SELECT SUM({ fn CONVERT(123, SQL_VARCHAR) })",
            "SELECT SUM(CAST(123 AS VARCHAR))",
        )
        self.validate_identity(
            "SELECT TIMESTAMPFROMPARTS(d, t)",
            "SELECT TIMESTAMP_FROM_PARTS(d, t)",
        )
        self.validate_identity(
            "SELECT v:attr[0].name FROM vartab",
            "SELECT GET_PATH(v, 'attr[0].name') FROM vartab",
        )
        self.validate_identity(
            'SELECT v:"fruit" FROM vartab',
            """SELECT GET_PATH(v, 'fruit') FROM vartab""",
        )
        self.validate_identity(
            "v:attr[0]:name",
            "GET_PATH(v, 'attr[0].name')",
        )
        self.validate_identity(
            "a.x:from.b:c.d::int",
            "CAST(GET_PATH(a.x, 'from.b.c.d') AS INT)",
        )
        self.validate_identity(
            """SELECT PARSE_JSON('{"food":{"fruit":"banana"}}'):food.fruit::VARCHAR""",
            """SELECT CAST(GET_PATH(PARSE_JSON('{"food":{"fruit":"banana"}}'), 'food.fruit') AS VARCHAR)""",
        )
        self.validate_identity(
            "SELECT * FROM t, UNNEST(x) WITH ORDINALITY",
            "SELECT * FROM t, TABLE(FLATTEN(INPUT => x)) AS _t0(seq, key, path, index, value, this)",
        )
        self.validate_identity(
            "CREATE TABLE foo (ID INT COMMENT $$some comment$$)",
            "CREATE TABLE foo (ID INT COMMENT 'some comment')",
        )
        self.validate_identity(
            "SELECT state, city, SUM(retail_price * quantity) AS gross_revenue FROM sales GROUP BY ALL"
        )
        self.validate_identity(
            "SELECT * FROM foo window",
            "SELECT * FROM foo AS window",
        )
        self.validate_identity(
            r"SELECT RLIKE(a, $$regular expression with \ characters: \d{2}-\d{3}-\d{4}$$, 'i') FROM log_source",
            r"SELECT REGEXP_LIKE(a, 'regular expression with \\ characters: \\d{2}-\\d{3}-\\d{4}', 'i') FROM log_source",
        )
        self.validate_identity(
            r"SELECT $$a ' \ \t \x21 z $ $$",
            r"SELECT 'a \' \\ \\t \\x21 z $ '",
        )
        self.validate_identity(
            "SELECT {'test': 'best'}::VARIANT",
            "SELECT CAST(OBJECT_CONSTRUCT('test', 'best') AS VARIANT)",
        )
        self.validate_identity(
            "SELECT {fn DAYNAME('2022-5-13')}",
            "SELECT DAYNAME('2022-5-13')",
        )
        self.validate_identity(
            "SELECT {fn LOG(5)}",
            "SELECT LN(5)",
        )
        self.validate_identity(
            "SELECT {fn CEILING(5.3)}",
            "SELECT CEIL(5.3)",
        )
        self.validate_identity(
            "SELECT CEIL(3.14)",
        )
        self.validate_identity(
            "SELECT CEIL(3.14, 1)",
        )
        self.validate_identity(
            "CAST(x AS BYTEINT)",
            "CAST(x AS INT)",
        )
        self.validate_identity(
            "CAST(x AS CHAR VARYING)",
            "CAST(x AS VARCHAR)",
        )
        self.validate_identity(
            "CAST(x AS CHARACTER VARYING)",
            "CAST(x AS VARCHAR)",
        )
        self.validate_identity(
            "CAST(x AS NCHAR VARYING)",
            "CAST(x AS VARCHAR)",
        )
        self.validate_identity(
            "CREATE OR REPLACE TEMPORARY TABLE x (y NUMBER IDENTITY(0, 1))",
            "CREATE OR REPLACE TEMPORARY TABLE x (y DECIMAL(38, 0) AUTOINCREMENT START 0 INCREMENT 1)",
        )
        self.validate_identity(
            "CREATE TEMPORARY TABLE x (y NUMBER AUTOINCREMENT(0, 1))",
            "CREATE TEMPORARY TABLE x (y DECIMAL(38, 0) AUTOINCREMENT START 0 INCREMENT 1)",
        )
        self.validate_identity(
            "CREATE OR REPLACE TABLE x (y NUMBER(38, 0) NOT NULL AUTOINCREMENT START 1 INCREMENT 1 ORDER)",
            "CREATE OR REPLACE TABLE x (y DECIMAL(38, 0) NOT NULL AUTOINCREMENT START 1 INCREMENT 1 ORDER)",
        )
        self.validate_identity(
            "CREATE OR REPLACE TABLE x (y NUMBER(38, 0) NOT NULL AUTOINCREMENT START 1 INCREMENT 1 NOORDER)",
            "CREATE OR REPLACE TABLE x (y DECIMAL(38, 0) NOT NULL AUTOINCREMENT START 1 INCREMENT 1 NOORDER)",
        )
        self.validate_identity(
            "CREATE TABLE x (y NUMBER IDENTITY START 0 INCREMENT 1)",
            "CREATE TABLE x (y DECIMAL(38, 0) AUTOINCREMENT START 0 INCREMENT 1)",
        )
        self.validate_identity(
            "ALTER TABLE foo ADD COLUMN id INT identity(1, 1)",
            "ALTER TABLE foo ADD id INT AUTOINCREMENT START 1 INCREMENT 1",
        )
        self.validate_identity(
            "SELECT DAYOFWEEK('2016-01-02T23:39:20.123-07:00'::TIMESTAMP)",
            "SELECT DAYOFWEEK(CAST('2016-01-02T23:39:20.123-07:00' AS TIMESTAMP))",
        )
        self.validate_identity(
            "SELECT * FROM xxx WHERE col ilike '%Don''t%'",
            "SELECT * FROM xxx WHERE col ILIKE '%Don\\'t%'",
        )
        self.validate_identity(
            "SELECT * EXCLUDE a, b FROM xxx",
            "SELECT * EXCLUDE (a), b FROM xxx",
        )
        self.validate_identity(
            "SELECT * RENAME a AS b, c AS d FROM xxx",
            "SELECT * RENAME (a AS b), c AS d FROM xxx",
        )

        # Support for optional trailing commas after tables in from clause
        self.validate_identity(
            "SELECT * FROM xxx, yyy, zzz,",
            "SELECT * FROM xxx, yyy, zzz",
        )
        self.validate_identity(
            "SELECT * FROM xxx, yyy, zzz, WHERE foo = bar",
            "SELECT * FROM xxx, yyy, zzz WHERE foo = bar",
        )
        self.validate_identity(
            "SELECT * FROM xxx, yyy, zzz",
            "SELECT * FROM xxx, yyy, zzz",
        )

        self.validate_all(
            "SELECT value['x'] AS x FROM TABLE(FLATTEN(INPUT => [OBJECT_CONSTRUCT('x', 'x')])) AS _t0(seq, key, path, index, value, this)",
            read={
                "bigquery": "SELECT x FROM UNNEST([STRUCT('x' AS x)])",
                "snowflake": "SELECT value['x'] AS x FROM TABLE(FLATTEN(INPUT => [OBJECT_CONSTRUCT('x', 'x')])) AS _t0(seq, key, path, index, value, this)",
            },
        )
        self.validate_all(
            "SELECT value['x'] AS x, value['y'] AS y, value['z'] AS z FROM TABLE(FLATTEN(INPUT => [OBJECT_CONSTRUCT('x', 1, 'y', 2, 'z', 3)])) AS _t0(seq, key, path, index, value, this)",
            read={
                "bigquery": "SELECT x, y, z FROM UNNEST([STRUCT(1 AS x, 2 AS y, 3 AS z)])",
                "snowflake": "SELECT value['x'] AS x, value['y'] AS y, value['z'] AS z FROM TABLE(FLATTEN(INPUT => [OBJECT_CONSTRUCT('x', 1, 'y', 2, 'z', 3)])) AS _t0(seq, key, path, index, value, this)",
            },
        )
        self.validate_all(
            "SELECT u1['x'] AS x, u2['y'] AS y FROM TABLE(FLATTEN(INPUT => [OBJECT_CONSTRUCT('x', 1)])) AS _t0(seq, key, path, index, u1, this) CROSS JOIN TABLE(FLATTEN(INPUT => [OBJECT_CONSTRUCT('y', 2)])) AS _t1(seq, key, path, index, u2, this)",
            read={
                "bigquery": "SELECT u1.x, u2.y FROM UNNEST([STRUCT(1 AS x)]) AS u1, UNNEST([STRUCT(2 AS y)]) AS u2",
                "snowflake": "SELECT u1['x'] AS x, u2['y'] AS y FROM TABLE(FLATTEN(INPUT => [OBJECT_CONSTRUCT('x', 1)])) AS _t0(seq, key, path, index, u1, this) CROSS JOIN TABLE(FLATTEN(INPUT => [OBJECT_CONSTRUCT('y', 2)])) AS _t1(seq, key, path, index, u2, this)",
            },
        )
        self.validate_all(
            "SELECT t.id, value['name'] AS name, value['age'] AS age FROM t CROSS JOIN TABLE(FLATTEN(INPUT => [OBJECT_CONSTRUCT('name', 'John', 'age', 30)])) AS _t0(seq, key, path, index, value, this)",
            read={
                "bigquery": "SELECT t.id, name, age FROM t, UNNEST([STRUCT('John' AS name, 30 AS age)])",
                "snowflake": "SELECT t.id, value['name'] AS name, value['age'] AS age FROM t CROSS JOIN TABLE(FLATTEN(INPUT => [OBJECT_CONSTRUCT('name', 'John', 'age', 30)])) AS _t0(seq, key, path, index, value, this)",
            },
        )
        self.validate_all(
            "SELECT value FROM TABLE(FLATTEN(INPUT => [OBJECT_CONSTRUCT('x', 1)])) AS _t0(seq, key, path, index, value, this)",
            read={
                "bigquery": "SELECT value FROM UNNEST([STRUCT(1 AS x)]) AS value",
                "snowflake": "SELECT value FROM TABLE(FLATTEN(INPUT => [OBJECT_CONSTRUCT('x', 1)])) AS _t0(seq, key, path, index, value, this)",
            },
        )
        self.validate_all(
            "SELECT t.col1, value['field1'] AS field1, other_col, value['field2'] AS field2 FROM t CROSS JOIN TABLE(FLATTEN(INPUT => [OBJECT_CONSTRUCT('field1', 'a', 'field2', 'b')])) AS _t0(seq, key, path, index, value, this)",
            read={
                "bigquery": "SELECT t.col1, field1, other_col, field2 FROM t, UNNEST([STRUCT('a' AS field1, 'b' AS field2)])",
                "snowflake": "SELECT t.col1, value['field1'] AS field1, other_col, value['field2'] AS field2 FROM t CROSS JOIN TABLE(FLATTEN(INPUT => [OBJECT_CONSTRUCT('field1', 'a', 'field2', 'b')])) AS _t0(seq, key, path, index, value, this)",
            },
        )
        self.validate_all(
            "SELECT * FROM (SELECT value['x'] AS x FROM TABLE(FLATTEN(INPUT => [OBJECT_CONSTRUCT('x', 'value')])) AS _t0(seq, key, path, index, value, this))",
            read={
                "bigquery": "SELECT * FROM (SELECT x FROM UNNEST([STRUCT('value' AS x)]))",
                "snowflake": "SELECT * FROM (SELECT value['x'] AS x FROM TABLE(FLATTEN(INPUT => [OBJECT_CONSTRUCT('x', 'value')])) AS _t0(seq, key, path, index, value, this))",
            },
        )
        self.validate_all(
            "SELECT value FROM TABLE(FLATTEN(INPUT => [1, 2, 3])) AS _t0(seq, key, path, index, value, this)",
            read={
                "bigquery": "SELECT value FROM UNNEST([1, 2, 3]) AS value",
                "snowflake": "SELECT value FROM TABLE(FLATTEN(INPUT => [1, 2, 3])) AS _t0(seq, key, path, index, value, this)",
            },
        )
        self.validate_all(
            "SELECT * FROM t1 AS t1 CROSS JOIN t2 AS t2 LEFT JOIN t3 AS t3 ON t1.a = t3.i",
            read={
                "bigquery": "SELECT * FROM t1 AS t1, t2 AS t2 LEFT JOIN t3 AS t3 ON t1.a = t3.i",
                "snowflake": "SELECT * FROM t1 AS t1 CROSS JOIN t2 AS t2 LEFT JOIN t3 AS t3 ON t1.a = t3.i",
            },
        )
        self.validate_all(
            "SELECT value['x'] AS x, yval, zval FROM TABLE(FLATTEN(INPUT => [OBJECT_CONSTRUCT('x', 'x', 'y', ['y1', 'y2', 'y3'], 'z', ['z1', 'z2', 'z3'])])) AS _t0(seq, key, path, index, value, this) CROSS JOIN TABLE(FLATTEN(INPUT => value['y'])) AS _t1(seq, key, path, index, yval, this) CROSS JOIN TABLE(FLATTEN(INPUT => value['z'])) AS _t2(seq, key, path, index, zval, this)",
            read={
                "bigquery": "SELECT x, yval, zval FROM UNNEST([STRUCT('x' AS x, ['y1', 'y2', 'y3'] AS y, ['z1', 'z2', 'z3'] AS z)]), UNNEST(y) AS yval, UNNEST(z) AS zval",
                "snowflake": "SELECT value['x'] AS x, yval, zval FROM TABLE(FLATTEN(INPUT => [OBJECT_CONSTRUCT('x', 'x', 'y', ['y1', 'y2', 'y3'], 'z', ['z1', 'z2', 'z3'])])) AS _t0(seq, key, path, index, value, this) CROSS JOIN TABLE(FLATTEN(INPUT => value['y'])) AS _t1(seq, key, path, index, yval, this) CROSS JOIN TABLE(FLATTEN(INPUT => value['z'])) AS _t2(seq, key, path, index, zval, this)",
            },
        )
        self.validate_all(
            "SELECT _u['foo'] AS foo, bar, baz FROM TABLE(FLATTEN(INPUT => [OBJECT_CONSTRUCT('foo', 'x', 'bars', ['y', 'z'], 'bazs', ['w'])])) AS _t0(seq, key, path, index, _u, this) CROSS JOIN TABLE(FLATTEN(INPUT => _u['bars'])) AS _t1(seq, key, path, index, bar, this) CROSS JOIN TABLE(FLATTEN(INPUT => _u['bazs'])) AS _t2(seq, key, path, index, baz, this)",
            read={
                "bigquery": "SELECT _u.foo, bar, baz FROM UNNEST([struct('x' AS foo, ['y', 'z'] AS bars, ['w'] AS bazs)]) AS _u, UNNEST(_u.bars) AS bar, UNNEST(_u.bazs) AS baz",
            },
        )
        self.validate_all(
            "SELECT _u, _u['foo'] AS foo, _u['bar'] AS bar FROM TABLE(FLATTEN(INPUT => [OBJECT_CONSTRUCT('foo', 'x', 'bar', 'y')])) AS _t0(seq, key, path, index, _u, this)",
            read={
                "bigquery": "select _u, _u.foo, _u.bar from unnest([struct('x' as foo, 'y' AS bar)]) as _u",
            },
        )
        self.validate_all(
            "SELECT _u['foo'][0].bar FROM TABLE(FLATTEN(INPUT => [OBJECT_CONSTRUCT('foo', [OBJECT_CONSTRUCT('bar', 1)])])) AS _t0(seq, key, path, index, _u, this)",
            read={
                "bigquery": "select _u.foo[0].bar from unnest([struct([struct(1 as bar)] as foo)]) as _u",
            },
        )
        self.validate_all(
            "SELECT ARRAY_INTERSECTION([1, 2], [2, 3])",
            write={
                "snowflake": "SELECT ARRAY_INTERSECTION([1, 2], [2, 3])",
                "starrocks": "SELECT ARRAY_INTERSECT([1, 2], [2, 3])",
            },
        )
        self.validate_all(
            "CREATE TABLE test_table (id NUMERIC NOT NULL AUTOINCREMENT)",
            write={
                "duckdb": "CREATE TABLE test_table (id DECIMAL(38, 0) NOT NULL)",
                "snowflake": "CREATE TABLE test_table (id DECIMAL(38, 0) NOT NULL AUTOINCREMENT)",
            },
        )
        self.validate_all(
            "SELECT TO_TIMESTAMP('2025-01-16 14:45:30.123', 'yyyy-mm-DD hh24:mi:ss.ff6')",
            write={
                "": "SELECT STR_TO_TIME('2025-01-16 14:45:30.123', '%Y-%m-%d %H:%M:%S.%f')",
                "snowflake": "SELECT TO_TIMESTAMP('2025-01-16 14:45:30.123', 'yyyy-mm-DD hh24:mi:ss.ff6')",
            },
        )
        self.validate_all(
            "ARRAY_CONSTRUCT_COMPACT(1, null, 2)",
            write={
                "spark": "ARRAY_COMPACT(ARRAY(1, NULL, 2))",
                "snowflake": "ARRAY_CONSTRUCT_COMPACT(1, NULL, 2)",
            },
        )
        self.validate_all(
            "OBJECT_CONSTRUCT_KEEP_NULL('key_1', 'one', 'key_2', NULL)",
            read={
                "bigquery": "JSON_OBJECT(['key_1', 'key_2'], ['one', NULL])",
                "duckdb": "JSON_OBJECT('key_1', 'one', 'key_2', NULL)",
            },
            write={
                "bigquery": "JSON_OBJECT('key_1', 'one', 'key_2', NULL)",
                "duckdb": "JSON_OBJECT('key_1', 'one', 'key_2', NULL)",
                "snowflake": "OBJECT_CONSTRUCT_KEEP_NULL('key_1', 'one', 'key_2', NULL)",
            },
        )
        self.validate_all(
            "SELECT TIME_FROM_PARTS(12, 34, 56, 987654321)",
            write={
                "duckdb": "SELECT MAKE_TIME(12, 34, 56 + (987654321 / 1000000000.0))",
                "snowflake": "SELECT TIME_FROM_PARTS(12, 34, 56, 987654321)",
            },
        )
        self.validate_all(
            "SELECT GETBIT(11, 3)",
            write={
                "snowflake": "SELECT GETBIT(11, 3)",
                "databricks": "SELECT GETBIT(11, 3)",
                "redshift": "SELECT GETBIT(11, 3)",
            },
        )
        self.validate_identity(
            "SELECT TIMESTAMPNTZFROMPARTS(2013, 4, 5, 12, 00, 00)",
            "SELECT TIMESTAMP_FROM_PARTS(2013, 4, 5, 12, 00, 00)",
        )
        self.validate_all(
            "SELECT TIMESTAMP_FROM_PARTS(2013, 4, 5, 12, 00, 00)",
            read={
                "duckdb": "SELECT MAKE_TIMESTAMP(2013, 4, 5, 12, 00, 00)",
                "snowflake": "SELECT TIMESTAMP_NTZ_FROM_PARTS(2013, 4, 5, 12, 00, 00)",
            },
            write={
                "duckdb": "SELECT MAKE_TIMESTAMP(2013, 4, 5, 12, 00, 00)",
                "snowflake": "SELECT TIMESTAMP_FROM_PARTS(2013, 4, 5, 12, 00, 00)",
            },
        )
        self.validate_all(
            """WITH vartab(v) AS (select parse_json('[{"attr": [{"name": "banana"}]}]')) SELECT GET_PATH(v, '[0].attr[0].name') FROM vartab""",
            write={
                "bigquery": """WITH vartab AS (SELECT PARSE_JSON('[{"attr": [{"name": "banana"}]}]') AS v) SELECT JSON_EXTRACT(v, '$[0].attr[0].name') FROM vartab""",
                "duckdb": """WITH vartab(v) AS (SELECT JSON('[{"attr": [{"name": "banana"}]}]')) SELECT v -> '$[0].attr[0].name' FROM vartab""",
                "mysql": """WITH vartab(v) AS (SELECT '[{"attr": [{"name": "banana"}]}]') SELECT JSON_EXTRACT(v, '$[0].attr[0].name') FROM vartab""",
                "presto": """WITH vartab(v) AS (SELECT JSON_PARSE('[{"attr": [{"name": "banana"}]}]')) SELECT JSON_EXTRACT(v, '$[0].attr[0].name') FROM vartab""",
                "snowflake": """WITH vartab(v) AS (SELECT PARSE_JSON('[{"attr": [{"name": "banana"}]}]')) SELECT GET_PATH(v, '[0].attr[0].name') FROM vartab""",
                "tsql": """WITH vartab(v) AS (SELECT '[{"attr": [{"name": "banana"}]}]') SELECT ISNULL(JSON_QUERY(v, '$[0].attr[0].name'), JSON_VALUE(v, '$[0].attr[0].name')) FROM vartab""",
            },
        )
        self.validate_all(
            """WITH vartab(v) AS (select parse_json('{"attr": [{"name": "banana"}]}')) SELECT GET_PATH(v, 'attr[0].name') FROM vartab""",
            write={
                "bigquery": """WITH vartab AS (SELECT PARSE_JSON('{"attr": [{"name": "banana"}]}') AS v) SELECT JSON_EXTRACT(v, '$.attr[0].name') FROM vartab""",
                "duckdb": """WITH vartab(v) AS (SELECT JSON('{"attr": [{"name": "banana"}]}')) SELECT v -> '$.attr[0].name' FROM vartab""",
                "mysql": """WITH vartab(v) AS (SELECT '{"attr": [{"name": "banana"}]}') SELECT JSON_EXTRACT(v, '$.attr[0].name') FROM vartab""",
                "presto": """WITH vartab(v) AS (SELECT JSON_PARSE('{"attr": [{"name": "banana"}]}')) SELECT JSON_EXTRACT(v, '$.attr[0].name') FROM vartab""",
                "snowflake": """WITH vartab(v) AS (SELECT PARSE_JSON('{"attr": [{"name": "banana"}]}')) SELECT GET_PATH(v, 'attr[0].name') FROM vartab""",
                "tsql": """WITH vartab(v) AS (SELECT '{"attr": [{"name": "banana"}]}') SELECT ISNULL(JSON_QUERY(v, '$.attr[0].name'), JSON_VALUE(v, '$.attr[0].name')) FROM vartab""",
            },
        )
        self.validate_all(
            """SELECT PARSE_JSON('{"fruit":"banana"}'):fruit""",
            write={
                "bigquery": """SELECT JSON_EXTRACT(PARSE_JSON('{"fruit":"banana"}'), '$.fruit')""",
                "databricks": """SELECT PARSE_JSON('{"fruit":"banana"}'):fruit""",
                "duckdb": """SELECT JSON('{"fruit":"banana"}') -> '$.fruit'""",
                "mysql": """SELECT JSON_EXTRACT('{"fruit":"banana"}', '$.fruit')""",
                "presto": """SELECT JSON_EXTRACT(JSON_PARSE('{"fruit":"banana"}'), '$.fruit')""",
                "snowflake": """SELECT GET_PATH(PARSE_JSON('{"fruit":"banana"}'), 'fruit')""",
                "spark": """SELECT GET_JSON_OBJECT('{"fruit":"banana"}', '$.fruit')""",
                "tsql": """SELECT ISNULL(JSON_QUERY('{"fruit":"banana"}', '$.fruit'), JSON_VALUE('{"fruit":"banana"}', '$.fruit'))""",
            },
        )
        self.validate_all(
            "SELECT TO_ARRAY(['test'])",
            write={
                "snowflake": "SELECT TO_ARRAY(['test'])",
                "spark": "SELECT ARRAY('test')",
            },
        )
        self.validate_all(
            "SELECT TO_ARRAY(['test'])",
            write={
                "snowflake": "SELECT TO_ARRAY(['test'])",
                "spark": "SELECT ARRAY('test')",
            },
        )
        self.validate_all(
            # We need to qualify the columns in this query because "value" would be ambiguous
            'WITH t(x, "value") AS (SELECT [1, 2, 3], 1) SELECT IFF(_u.pos = _u_2.pos_2, _u_2."value", NULL) AS "value" FROM t CROSS JOIN TABLE(FLATTEN(INPUT => ARRAY_GENERATE_RANGE(0, (GREATEST(ARRAY_SIZE(t.x)) - 1) + 1))) AS _u(seq, key, path, index, pos, this) CROSS JOIN TABLE(FLATTEN(INPUT => t.x)) AS _u_2(seq, key, path, pos_2, "value", this) WHERE _u.pos = _u_2.pos_2 OR (_u.pos > (ARRAY_SIZE(t.x) - 1) AND _u_2.pos_2 = (ARRAY_SIZE(t.x) - 1))',
            read={
                "duckdb": 'WITH t(x, "value") AS (SELECT [1,2,3], 1) SELECT UNNEST(t.x) AS "value" FROM t',
            },
        )
        self.validate_all(
            "SELECT { 'Manitoba': 'Winnipeg', 'foo': 'bar' } AS province_capital",
            write={
                "duckdb": "SELECT {'Manitoba': 'Winnipeg', 'foo': 'bar'} AS province_capital",
                "snowflake": "SELECT OBJECT_CONSTRUCT('Manitoba', 'Winnipeg', 'foo', 'bar') AS province_capital",
                "spark": "SELECT STRUCT('Winnipeg' AS Manitoba, 'bar' AS foo) AS province_capital",
            },
        )
        self.validate_all(
            "SELECT COLLATE('B', 'und:ci')",
            write={
                "bigquery": "SELECT COLLATE('B', 'und:ci')",
                "snowflake": "SELECT COLLATE('B', 'und:ci')",
            },
        )
        self.validate_all(
            "SELECT * FROM x START WITH a = b CONNECT BY c = PRIOR d",
            read={
                "oracle": "SELECT * FROM x START WITH a = b CONNECT BY c = PRIOR d",
            },
            write={
                "oracle": "SELECT * FROM x START WITH a = b CONNECT BY c = PRIOR d",
                "snowflake": "SELECT * FROM x START WITH a = b CONNECT BY c = PRIOR d",
            },
        )
        self.validate_all(
            "SELECT INSERT(a, 0, 0, 'b')",
            read={
                "mysql": "SELECT INSERT(a, 0, 0, 'b')",
                "snowflake": "SELECT INSERT(a, 0, 0, 'b')",
                "tsql": "SELECT STUFF(a, 0, 0, 'b')",
            },
            write={
                "mysql": "SELECT INSERT(a, 0, 0, 'b')",
                "snowflake": "SELECT INSERT(a, 0, 0, 'b')",
                "tsql": "SELECT STUFF(a, 0, 0, 'b')",
            },
        )
        self.validate_all(
            "ARRAY_GENERATE_RANGE(0, 3)",
            write={
                "bigquery": "GENERATE_ARRAY(0, 3 - 1)",
                "postgres": "GENERATE_SERIES(0, 3 - 1)",
                "presto": "SEQUENCE(0, 3 - 1)",
                "snowflake": "ARRAY_GENERATE_RANGE(0, (3 - 1) + 1)",
            },
        )
        self.validate_all(
            "ARRAY_GENERATE_RANGE(0, 3 + 1)",
            read={
                "bigquery": "GENERATE_ARRAY(0, 3)",
                "postgres": "GENERATE_SERIES(0, 3)",
                "presto": "SEQUENCE(0, 3)",
            },
        )
        self.validate_all(
            "SELECT DATE_PART('year', TIMESTAMP '2020-01-01')",
            write={
                "hive": "SELECT EXTRACT(year FROM CAST('2020-01-01' AS TIMESTAMP))",
                "snowflake": "SELECT DATE_PART('year', CAST('2020-01-01' AS TIMESTAMP))",
                "spark": "SELECT EXTRACT(year FROM CAST('2020-01-01' AS TIMESTAMP))",
            },
        )
        self.validate_all(
            "SELECT * FROM (VALUES (0) foo(bar))",
            write={"snowflake": "SELECT * FROM (VALUES (0)) AS foo(bar)"},
        )
        self.validate_all(
            "OBJECT_CONSTRUCT('a', b, 'c', d)",
            read={
                "": "STRUCT(b as a, d as c)",
            },
            write={
                "duckdb": "{'a': b, 'c': d}",
                "snowflake": "OBJECT_CONSTRUCT('a', b, 'c', d)",
                "": "STRUCT(b AS a, d AS c)",
            },
        )
        self.validate_identity("OBJECT_CONSTRUCT(a, b, c, d)")

        self.validate_all(
            "SELECT i, p, o FROM qt QUALIFY ROW_NUMBER() OVER (PARTITION BY p ORDER BY o) = 1",
            write={
                "": "SELECT i, p, o FROM qt QUALIFY ROW_NUMBER() OVER (PARTITION BY p ORDER BY o NULLS LAST) = 1",
                "databricks": "SELECT i, p, o FROM qt QUALIFY ROW_NUMBER() OVER (PARTITION BY p ORDER BY o NULLS LAST) = 1",
                "hive": "SELECT i, p, o FROM (SELECT i, p, o, ROW_NUMBER() OVER (PARTITION BY p ORDER BY o NULLS LAST) AS _w FROM qt) AS _t WHERE _w = 1",
                "presto": "SELECT i, p, o FROM (SELECT i, p, o, ROW_NUMBER() OVER (PARTITION BY p ORDER BY o) AS _w FROM qt) AS _t WHERE _w = 1",
                "snowflake": "SELECT i, p, o FROM qt QUALIFY ROW_NUMBER() OVER (PARTITION BY p ORDER BY o) = 1",
                "spark": "SELECT i, p, o FROM (SELECT i, p, o, ROW_NUMBER() OVER (PARTITION BY p ORDER BY o NULLS LAST) AS _w FROM qt) AS _t WHERE _w = 1",
                "sqlite": "SELECT i, p, o FROM (SELECT i, p, o, ROW_NUMBER() OVER (PARTITION BY p ORDER BY o NULLS LAST) AS _w FROM qt) AS _t WHERE _w = 1",
                "trino": "SELECT i, p, o FROM (SELECT i, p, o, ROW_NUMBER() OVER (PARTITION BY p ORDER BY o) AS _w FROM qt) AS _t WHERE _w = 1",
            },
        )
        self.validate_all(
            "SELECT BOOLOR_AGG(c1), BOOLOR_AGG(c2) FROM test",
            write={
                "": "SELECT LOGICAL_OR(c1), LOGICAL_OR(c2) FROM test",
                "duckdb": "SELECT BOOL_OR(c1), BOOL_OR(c2) FROM test",
                "oracle": "SELECT MAX(c1), MAX(c2) FROM test",
                "postgres": "SELECT BOOL_OR(c1), BOOL_OR(c2) FROM test",
                "snowflake": "SELECT BOOLOR_AGG(c1), BOOLOR_AGG(c2) FROM test",
                "spark": "SELECT BOOL_OR(c1), BOOL_OR(c2) FROM test",
                "sqlite": "SELECT MAX(c1), MAX(c2) FROM test",
            },
        )
        self.validate_all(
            "SELECT BOOLAND_AGG(c1), BOOLAND_AGG(c2) FROM test",
            write={
                "": "SELECT LOGICAL_AND(c1), LOGICAL_AND(c2) FROM test",
                "duckdb": "SELECT BOOL_AND(c1), BOOL_AND(c2) FROM test",
                "oracle": "SELECT MIN(c1), MIN(c2) FROM test",
                "postgres": "SELECT BOOL_AND(c1), BOOL_AND(c2) FROM test",
                "snowflake": "SELECT BOOLAND_AGG(c1), BOOLAND_AGG(c2) FROM test",
                "spark": "SELECT BOOL_AND(c1), BOOL_AND(c2) FROM test",
                "sqlite": "SELECT MIN(c1), MIN(c2) FROM test",
                "mysql": "SELECT MIN(c1), MIN(c2) FROM test",
            },
        )
        for suffix in (
            "",
            " OVER ()",
        ):
            self.validate_all(
                f"SELECT PERCENTILE_CONT(0.5) WITHIN GROUP (ORDER BY x){suffix}",
                read={
                    "postgres": f"SELECT PERCENTILE_CONT(0.5) WITHIN GROUP (ORDER BY x){suffix}",
                },
                write={
                    "": f"SELECT PERCENTILE_CONT(0.5) WITHIN GROUP (ORDER BY x NULLS LAST){suffix}",
                    "duckdb": f"SELECT QUANTILE_CONT(x, 0.5 ORDER BY x){suffix}",
                    "postgres": f"SELECT PERCENTILE_CONT(0.5) WITHIN GROUP (ORDER BY x){suffix}",
                    "snowflake": f"SELECT PERCENTILE_CONT(0.5) WITHIN GROUP (ORDER BY x){suffix}",
                },
            )
            for func in (
                "CORR",
                "COVAR_POP",
                "COVAR_SAMP",
            ):
                self.validate_all(
                    f"SELECT {func}(y, x){suffix}",
                    write={
                        "": f"SELECT {func}(y, x){suffix}",
                        "duckdb": f"SELECT {func}(y, x){suffix}",
                        "postgres": f"SELECT {func}(y, x){suffix}",
                        "snowflake": f"SELECT {func}(y, x){suffix}",
                    },
                )
        self.validate_all(
            "TO_CHAR(x, y)",
            read={
                "": "TO_CHAR(x, y)",
                "snowflake": "TO_VARCHAR(x, y)",
            },
            write={
                "": "CAST(x AS TEXT)",
                "databricks": "TO_CHAR(x, y)",
                "drill": "TO_CHAR(x, y)",
                "oracle": "TO_CHAR(x, y)",
                "postgres": "TO_CHAR(x, y)",
                "snowflake": "TO_CHAR(x, y)",
                "teradata": "TO_CHAR(x, y)",
            },
        )
        for to_func in ("TO_CHAR", "TO_VARCHAR"):
            with self.subTest(f"Testing transpilation of {to_func}"):
                self.validate_identity(
                    f"{to_func}(foo::DATE, 'yyyy')",
                    "TO_CHAR(CAST(foo AS DATE), 'yyyy')",
                )
                self.validate_all(
                    f"{to_func}(foo::TIMESTAMP, 'YYYY-MM')",
                    write={
                        "snowflake": "TO_CHAR(CAST(foo AS TIMESTAMP), 'yyyy-mm')",
                        "duckdb": "STRFTIME(CAST(foo AS TIMESTAMP), '%Y-%m')",
                    },
                )
        self.validate_all(
            "SQUARE(x)",
            write={
                "bigquery": "POWER(x, 2)",
                "clickhouse": "POWER(x, 2)",
                "databricks": "POWER(x, 2)",
                "drill": "POW(x, 2)",
                "duckdb": "POWER(x, 2)",
                "hive": "POWER(x, 2)",
                "mysql": "POWER(x, 2)",
                "oracle": "POWER(x, 2)",
                "postgres": "POWER(x, 2)",
                "presto": "POWER(x, 2)",
                "redshift": "POWER(x, 2)",
                "snowflake": "POWER(x, 2)",
                "spark": "POWER(x, 2)",
                "sqlite": "POWER(x, 2)",
                "starrocks": "POWER(x, 2)",
                "teradata": "x ** 2",
                "trino": "POWER(x, 2)",
                "tsql": "POWER(x, 2)",
            },
        )
        self.validate_all(
            "POWER(x, 2)",
            read={
                "oracle": "SQUARE(x)",
                "snowflake": "SQUARE(x)",
                "tsql": "SQUARE(x)",
            },
        )
        self.validate_all(
            "DIV0(foo, bar)",
            write={
                "snowflake": "IFF(bar = 0 AND NOT foo IS NULL, 0, foo / bar)",
                "sqlite": "IIF(bar = 0 AND NOT foo IS NULL, 0, CAST(foo AS REAL) / bar)",
                "presto": "IF(bar = 0 AND NOT foo IS NULL, 0, CAST(foo AS DOUBLE) / bar)",
                "spark": "IF(bar = 0 AND NOT foo IS NULL, 0, foo / bar)",
                "hive": "IF(bar = 0 AND NOT foo IS NULL, 0, foo / bar)",
                "duckdb": "CASE WHEN bar = 0 AND NOT foo IS NULL THEN 0 ELSE foo / bar END",
            },
        )
        self.validate_all(
            "DIV0(a - b, c - d)",
            write={
                "snowflake": "IFF((c - d) = 0 AND NOT (a - b) IS NULL, 0, (a - b) / (c - d))",
                "sqlite": "IIF((c - d) = 0 AND NOT (a - b) IS NULL, 0, CAST((a - b) AS REAL) / (c - d))",
                "presto": "IF((c - d) = 0 AND NOT (a - b) IS NULL, 0, CAST((a - b) AS DOUBLE) / (c - d))",
                "spark": "IF((c - d) = 0 AND NOT (a - b) IS NULL, 0, (a - b) / (c - d))",
                "hive": "IF((c - d) = 0 AND NOT (a - b) IS NULL, 0, (a - b) / (c - d))",
                "duckdb": "CASE WHEN (c - d) = 0 AND NOT (a - b) IS NULL THEN 0 ELSE (a - b) / (c - d) END",
            },
        )
        self.validate_all(
            "DIV0NULL(foo, bar)",
            write={
                "snowflake": "IFF(bar = 0 OR bar IS NULL, 0, foo / bar)",
                "sqlite": "IIF(bar = 0 OR bar IS NULL, 0, CAST(foo AS REAL) / bar)",
                "presto": "IF(bar = 0 OR bar IS NULL, 0, CAST(foo AS DOUBLE) / bar)",
                "spark": "IF(bar = 0 OR bar IS NULL, 0, foo / bar)",
                "hive": "IF(bar = 0 OR bar IS NULL, 0, foo / bar)",
                "duckdb": "CASE WHEN bar = 0 OR bar IS NULL THEN 0 ELSE foo / bar END",
            },
        )
        self.validate_all(
            "DIV0NULL(a - b, c - d)",
            write={
                "snowflake": "IFF((c - d) = 0 OR (c - d) IS NULL, 0, (a - b) / (c - d))",
                "sqlite": "IIF((c - d) = 0 OR (c - d) IS NULL, 0, CAST((a - b) AS REAL) / (c - d))",
                "presto": "IF((c - d) = 0 OR (c - d) IS NULL, 0, CAST((a - b) AS DOUBLE) / (c - d))",
                "spark": "IF((c - d) = 0 OR (c - d) IS NULL, 0, (a - b) / (c - d))",
                "hive": "IF((c - d) = 0 OR (c - d) IS NULL, 0, (a - b) / (c - d))",
                "duckdb": "CASE WHEN (c - d) = 0 OR (c - d) IS NULL THEN 0 ELSE (a - b) / (c - d) END",
            },
        )
        self.validate_all(
            "ZEROIFNULL(foo)",
            write={
                "snowflake": "IFF(foo IS NULL, 0, foo)",
                "sqlite": "IIF(foo IS NULL, 0, foo)",
                "presto": "IF(foo IS NULL, 0, foo)",
                "spark": "IF(foo IS NULL, 0, foo)",
                "hive": "IF(foo IS NULL, 0, foo)",
                "duckdb": "CASE WHEN foo IS NULL THEN 0 ELSE foo END",
            },
        )
        self.validate_all(
            "NULLIFZERO(foo)",
            write={
                "snowflake": "IFF(foo = 0, NULL, foo)",
                "sqlite": "IIF(foo = 0, NULL, foo)",
                "presto": "IF(foo = 0, NULL, foo)",
                "spark": "IF(foo = 0, NULL, foo)",
                "hive": "IF(foo = 0, NULL, foo)",
                "duckdb": "CASE WHEN foo = 0 THEN NULL ELSE foo END",
            },
        )
        self.validate_all(
            "SELECT * EXCLUDE (a, b) REPLACE (c AS d, E AS F) FROM xxx",
            read={
                "duckdb": "SELECT * EXCLUDE (a, b) REPLACE (c AS d, E AS F) FROM xxx",
            },
            write={
                "snowflake": "SELECT * EXCLUDE (a, b) REPLACE (c AS d, E AS F) FROM xxx",
                "duckdb": "SELECT * EXCLUDE (a, b) REPLACE (c AS d, E AS F) FROM xxx",
            },
        )
        self.validate_all(
            '''SELECT PARSE_JSON('{"a": {"b c": "foo"}}'):a:"b c"''',
            write={
                "duckdb": """SELECT JSON('{"a": {"b c": "foo"}}') -> '$.a."b c"'""",
                "mysql": """SELECT JSON_EXTRACT('{"a": {"b c": "foo"}}', '$.a."b c"')""",
                "snowflake": """SELECT GET_PATH(PARSE_JSON('{"a": {"b c": "foo"}}'), 'a["b c"]')""",
            },
        )
        self.validate_all(
            "SELECT a FROM test WHERE a = 1 GROUP BY a HAVING a = 2 QUALIFY z ORDER BY a LIMIT 10",
            write={
                "bigquery": "SELECT a FROM test WHERE a = 1 GROUP BY a HAVING a = 2 QUALIFY z ORDER BY a NULLS LAST LIMIT 10",
                "snowflake": "SELECT a FROM test WHERE a = 1 GROUP BY a HAVING a = 2 QUALIFY z ORDER BY a LIMIT 10",
            },
        )
        self.validate_all(
            "SELECT a FROM test AS t QUALIFY ROW_NUMBER() OVER (PARTITION BY a ORDER BY Z) = 1",
            write={
                "bigquery": "SELECT a FROM test AS t QUALIFY ROW_NUMBER() OVER (PARTITION BY a ORDER BY Z NULLS LAST) = 1",
                "snowflake": "SELECT a FROM test AS t QUALIFY ROW_NUMBER() OVER (PARTITION BY a ORDER BY Z) = 1",
            },
        )
        self.validate_all(
            "SELECT TO_TIMESTAMP(col, 'DD-MM-YYYY HH12:MI:SS') FROM t",
            write={
                "bigquery": "SELECT PARSE_TIMESTAMP('%d-%m-%Y %I:%M:%S', col) FROM t",
                "duckdb": "SELECT STRPTIME(col, '%d-%m-%Y %I:%M:%S') FROM t",
                "snowflake": "SELECT TO_TIMESTAMP(col, 'DD-mm-yyyy hh12:mi:ss') FROM t",
                "spark": "SELECT TO_TIMESTAMP(col, 'dd-MM-yyyy hh:mm:ss') FROM t",
            },
        )
        self.validate_all(
            "SELECT TO_TIMESTAMP(1659981729)",
            write={
                "bigquery": "SELECT TIMESTAMP_SECONDS(1659981729)",
                "snowflake": "SELECT TO_TIMESTAMP(1659981729)",
                "spark": "SELECT CAST(FROM_UNIXTIME(1659981729) AS TIMESTAMP)",
                "redshift": "SELECT (TIMESTAMP 'epoch' + 1659981729 * INTERVAL '1 SECOND')",
            },
        )
        self.validate_all(
            "SELECT TO_TIMESTAMP(1659981729000, 3)",
            write={
                "bigquery": "SELECT TIMESTAMP_MILLIS(1659981729000)",
                "snowflake": "SELECT TO_TIMESTAMP(1659981729000, 3)",
                "spark": "SELECT TIMESTAMP_MILLIS(1659981729000)",
                "redshift": "SELECT (TIMESTAMP 'epoch' + (1659981729000 / POWER(10, 3)) * INTERVAL '1 SECOND')",
            },
        )
        self.validate_all(
            "SELECT TO_TIMESTAMP(16599817290000, 4)",
            write={
                "bigquery": "SELECT TIMESTAMP_SECONDS(CAST(16599817290000 / POWER(10, 4) AS INT64))",
                "snowflake": "SELECT TO_TIMESTAMP(16599817290000, 4)",
                "spark": "SELECT TIMESTAMP_SECONDS(16599817290000 / POWER(10, 4))",
                "redshift": "SELECT (TIMESTAMP 'epoch' + (16599817290000 / POWER(10, 4)) * INTERVAL '1 SECOND')",
            },
        )
        self.validate_all(
            "SELECT TO_TIMESTAMP('1659981729')",
            write={
                "snowflake": "SELECT TO_TIMESTAMP('1659981729')",
                "spark": "SELECT CAST(FROM_UNIXTIME('1659981729') AS TIMESTAMP)",
            },
        )
        self.validate_all(
            "SELECT TO_TIMESTAMP(1659981729000000000, 9)",
            write={
                "bigquery": "SELECT TIMESTAMP_SECONDS(CAST(1659981729000000000 / POWER(10, 9) AS INT64))",
                "duckdb": "SELECT TO_TIMESTAMP(1659981729000000000 / POWER(10, 9))",
                "presto": "SELECT FROM_UNIXTIME(CAST(1659981729000000000 AS DOUBLE) / POW(10, 9))",
                "snowflake": "SELECT TO_TIMESTAMP(1659981729000000000, 9)",
                "spark": "SELECT TIMESTAMP_SECONDS(1659981729000000000 / POWER(10, 9))",
                "redshift": "SELECT (TIMESTAMP 'epoch' + (1659981729000000000 / POWER(10, 9)) * INTERVAL '1 SECOND')",
            },
        )
        self.validate_all(
            "SELECT TO_TIMESTAMP('2013-04-05 01:02:03')",
            write={
                "bigquery": "SELECT CAST('2013-04-05 01:02:03' AS DATETIME)",
                "snowflake": "SELECT CAST('2013-04-05 01:02:03' AS TIMESTAMP)",
                "spark": "SELECT CAST('2013-04-05 01:02:03' AS TIMESTAMP)",
            },
        )
        self.validate_all(
            "SELECT TO_TIMESTAMP('04/05/2013 01:02:03', 'mm/DD/yyyy hh24:mi:ss')",
            read={
                "bigquery": "SELECT PARSE_TIMESTAMP('%m/%d/%Y %H:%M:%S', '04/05/2013 01:02:03')",
                "duckdb": "SELECT STRPTIME('04/05/2013 01:02:03', '%m/%d/%Y %H:%M:%S')",
            },
            write={
                "bigquery": "SELECT PARSE_TIMESTAMP('%m/%d/%Y %H:%M:%S', '04/05/2013 01:02:03')",
                "snowflake": "SELECT TO_TIMESTAMP('04/05/2013 01:02:03', 'mm/DD/yyyy hh24:mi:ss')",
                "spark": "SELECT TO_TIMESTAMP('04/05/2013 01:02:03', 'MM/dd/yyyy HH:mm:ss')",
            },
        )
        self.validate_all(
            "SELECT IFF(TRUE, 'true', 'false')",
            write={
                "snowflake": "SELECT IFF(TRUE, 'true', 'false')",
                "spark": "SELECT IF(TRUE, 'true', 'false')",
            },
        )
        self.validate_all(
            "SELECT fname, lname, age FROM person ORDER BY age DESC NULLS FIRST, fname ASC NULLS LAST, lname",
            write={
                "duckdb": "SELECT fname, lname, age FROM person ORDER BY age DESC NULLS FIRST, fname ASC, lname",
                "postgres": "SELECT fname, lname, age FROM person ORDER BY age DESC, fname ASC, lname",
                "presto": "SELECT fname, lname, age FROM person ORDER BY age DESC NULLS FIRST, fname ASC, lname",
                "hive": "SELECT fname, lname, age FROM person ORDER BY age DESC NULLS FIRST, fname ASC NULLS LAST, lname NULLS LAST",
                "spark": "SELECT fname, lname, age FROM person ORDER BY age DESC NULLS FIRST, fname ASC NULLS LAST, lname NULLS LAST",
                "snowflake": "SELECT fname, lname, age FROM person ORDER BY age DESC, fname ASC, lname",
            },
        )
        self.validate_all(
            "SELECT ARRAY_AGG(DISTINCT a)",
            write={
                "spark": "SELECT COLLECT_LIST(DISTINCT a)",
                "snowflake": "SELECT ARRAY_AGG(DISTINCT a)",
                "duckdb": "SELECT ARRAY_AGG(DISTINCT a) FILTER(WHERE a IS NOT NULL)",
                "presto": "SELECT ARRAY_AGG(DISTINCT a) FILTER(WHERE a IS NOT NULL)",
            },
        )
        self.validate_all(
            "ARRAY_TO_STRING(x, '')",
            read={
                "duckdb": "ARRAY_TO_STRING(x, '')",
            },
            write={
                "spark": "ARRAY_JOIN(x, '')",
                "snowflake": "ARRAY_TO_STRING(x, '')",
                "duckdb": "ARRAY_TO_STRING(x, '')",
            },
        )
        self.validate_all(
            "TO_ARRAY(x)",
            write={
                "spark": "IF(x IS NULL, NULL, ARRAY(x))",
                "snowflake": "TO_ARRAY(x)",
            },
        )
        self.validate_all(
            "SELECT * FROM a INTERSECT ALL SELECT * FROM b",
            write={
                "snowflake": UnsupportedError,
            },
        )
        self.validate_all(
            "SELECT * FROM a EXCEPT ALL SELECT * FROM b",
            write={
                "snowflake": UnsupportedError,
            },
        )
        self.validate_all(
            "SELECT ARRAY_UNION_AGG(a)",
            write={
                "snowflake": "SELECT ARRAY_UNION_AGG(a)",
            },
        )
        self.validate_all(
            "SELECT $$a$$",
            write={
                "snowflake": "SELECT 'a'",
            },
        )
        self.validate_all(
            "SELECT RLIKE(a, b)",
            write={
                "hive": "SELECT a RLIKE b",
                "snowflake": "SELECT REGEXP_LIKE(a, b)",
                "spark": "SELECT a RLIKE b",
            },
        )
        self.validate_all(
            "'foo' REGEXP 'bar'",
            write={
                "snowflake": "REGEXP_LIKE('foo', 'bar')",
                "postgres": "'foo' ~ 'bar'",
                "mysql": "REGEXP_LIKE('foo', 'bar')",
                "bigquery": "REGEXP_CONTAINS('foo', 'bar')",
            },
        )
        self.validate_all(
            "'foo' NOT REGEXP 'bar'",
            write={
                "snowflake": "NOT REGEXP_LIKE('foo', 'bar')",
                "postgres": "NOT 'foo' ~ 'bar'",
                "mysql": "NOT REGEXP_LIKE('foo', 'bar')",
                "bigquery": "NOT REGEXP_CONTAINS('foo', 'bar')",
            },
        )
        self.validate_all(
            "SELECT a FROM test pivot",
            write={
                "snowflake": "SELECT a FROM test AS pivot",
            },
        )
        self.validate_all(
            "SELECT a FROM test unpivot",
            write={
                "snowflake": "SELECT a FROM test AS unpivot",
            },
        )
        self.validate_all(
            "trim(date_column, 'UTC')",
            write={
                "bigquery": "TRIM(date_column, 'UTC')",
                "snowflake": "TRIM(date_column, 'UTC')",
                "postgres": "TRIM('UTC' FROM date_column)",
            },
        )
        self.validate_all(
            "trim(date_column)",
            write={
                "snowflake": "TRIM(date_column)",
                "bigquery": "TRIM(date_column)",
            },
        )
        self.validate_all(
            "DECODE(x, a, b, c, d, e)",
            write={
                "duckdb": "CASE WHEN x = a OR (x IS NULL AND a IS NULL) THEN b WHEN x = c OR (x IS NULL AND c IS NULL) THEN d ELSE e END",
                "snowflake": "DECODE(x, a, b, c, d, e)",
            },
        )
        self.validate_all(
            "DECODE(TRUE, a.b = 'value', 'value')",
            write={
                "duckdb": "CASE WHEN TRUE = (a.b = 'value') OR (TRUE IS NULL AND (a.b = 'value') IS NULL) THEN 'value' END",
                "snowflake": "DECODE(TRUE, a.b = 'value', 'value')",
            },
        )
        self.validate_all(
            "SELECT BOOLAND(1, -2)",
            read={
                "snowflake": "SELECT BOOLAND(1, -2)",
            },
            write={
                "snowflake": "SELECT BOOLAND(1, -2)",
                "duckdb": "SELECT ((1) AND (-2))",
            },
        )
        self.validate_all(
            "SELECT BOOLOR(1, 0)",
            read={
                "snowflake": "SELECT BOOLOR(1, 0)",
            },
            write={
                "snowflake": "SELECT BOOLOR(1, 0)",
                "duckdb": "SELECT ((1) OR (0))",
            },
        )
        self.validate_all(
            "SELECT APPROX_PERCENTILE(a, 0.5) FROM t",
            read={
                "trino": "SELECT APPROX_PERCENTILE(a, 1, 0.5, 0.001) FROM t",
                "presto": "SELECT APPROX_PERCENTILE(a, 1, 0.5, 0.001) FROM t",
            },
            write={
                "trino": "SELECT APPROX_PERCENTILE(a, 0.5) FROM t",
                "presto": "SELECT APPROX_PERCENTILE(a, 0.5) FROM t",
                "snowflake": "SELECT APPROX_PERCENTILE(a, 0.5) FROM t",
            },
        )

        self.validate_all(
            "SELECT OBJECT_INSERT(OBJECT_INSERT(OBJECT_INSERT(OBJECT_CONSTRUCT('key5', 'value5'), 'key1', 5), 'key2', 2.2), 'key3', 'value3')",
            write={
                "snowflake": "SELECT OBJECT_INSERT(OBJECT_INSERT(OBJECT_INSERT(OBJECT_CONSTRUCT('key5', 'value5'), 'key1', 5), 'key2', 2.2), 'key3', 'value3')",
                "duckdb": "SELECT STRUCT_INSERT(STRUCT_INSERT(STRUCT_INSERT({'key5': 'value5'}, key1 := 5), key2 := 2.2), key3 := 'value3')",
            },
        )

        self.validate_all(
            "SELECT OBJECT_INSERT(OBJECT_INSERT(OBJECT_INSERT(OBJECT_CONSTRUCT(), 'key1', 5), 'key2', 2.2), 'key3', 'value3')",
            write={
                "snowflake": "SELECT OBJECT_INSERT(OBJECT_INSERT(OBJECT_INSERT(OBJECT_CONSTRUCT(), 'key1', 5), 'key2', 2.2), 'key3', 'value3')",
                "duckdb": "SELECT STRUCT_INSERT(STRUCT_INSERT(STRUCT_PACK(key1 := 5), key2 := 2.2), key3 := 'value3')",
            },
        )

        self.validate_identity(
            """SELECT ARRAY_CONSTRUCT('foo')::VARIANT[0]""",
            """SELECT CAST(['foo'] AS VARIANT)[0]""",
        )

        self.validate_all(
            "SELECT CONVERT_TIMEZONE('America/New_York', '2024-08-06 09:10:00.000')",
            write={
                "snowflake": "SELECT CONVERT_TIMEZONE('America/New_York', '2024-08-06 09:10:00.000')",
                "spark": "SELECT CONVERT_TIMEZONE('America/New_York', '2024-08-06 09:10:00.000')",
                "databricks": "SELECT CONVERT_TIMEZONE('America/New_York', '2024-08-06 09:10:00.000')",
                "redshift": "SELECT CONVERT_TIMEZONE('America/New_York', '2024-08-06 09:10:00.000')",
            },
        )

        self.validate_all(
            "SELECT CONVERT_TIMEZONE('America/Los_Angeles', 'America/New_York', '2024-08-06 09:10:00.000')",
            write={
                "snowflake": "SELECT CONVERT_TIMEZONE('America/Los_Angeles', 'America/New_York', '2024-08-06 09:10:00.000')",
                "spark": "SELECT CONVERT_TIMEZONE('America/Los_Angeles', 'America/New_York', '2024-08-06 09:10:00.000')",
                "databricks": "SELECT CONVERT_TIMEZONE('America/Los_Angeles', 'America/New_York', '2024-08-06 09:10:00.000')",
                "redshift": "SELECT CONVERT_TIMEZONE('America/Los_Angeles', 'America/New_York', '2024-08-06 09:10:00.000')",
                "mysql": "SELECT CONVERT_TZ('2024-08-06 09:10:00.000', 'America/Los_Angeles', 'America/New_York')",
                "duckdb": "SELECT CAST('2024-08-06 09:10:00.000' AS TIMESTAMP) AT TIME ZONE 'America/Los_Angeles' AT TIME ZONE 'America/New_York'",
            },
        )

        self.validate_identity(
            "SELECT UUID_STRING(), UUID_STRING('fe971b24-9572-4005-b22f-351e9c09274d', 'foo')"
        )

        self.validate_all(
            "UUID_STRING('fe971b24-9572-4005-b22f-351e9c09274d', 'foo')",
            read={
                "snowflake": "UUID_STRING('fe971b24-9572-4005-b22f-351e9c09274d', 'foo')",
            },
            write={
                "hive": "UUID()",
                "spark2": "UUID()",
                "spark": "UUID()",
                "databricks": "UUID()",
                "duckdb": "UUID()",
                "presto": "UUID()",
                "trino": "UUID()",
                "postgres": "GEN_RANDOM_UUID()",
                "bigquery": "GENERATE_UUID()",
            },
        )
        self.validate_identity("TRY_TO_TIMESTAMP(foo)").assert_is(exp.Anonymous)
        self.validate_identity("TRY_TO_TIMESTAMP('12345')").assert_is(exp.Anonymous)
        self.validate_all(
            "SELECT TRY_TO_TIMESTAMP('2024-01-15 12:30:00.000')",
            write={
                "snowflake": "SELECT TRY_CAST('2024-01-15 12:30:00.000' AS TIMESTAMP)",
                "duckdb": "SELECT TRY_CAST('2024-01-15 12:30:00.000' AS TIMESTAMP)",
            },
        )
        self.validate_all(
            "SELECT TRY_TO_TIMESTAMP('invalid')",
            write={
                "snowflake": "SELECT TRY_CAST('invalid' AS TIMESTAMP)",
                "duckdb": "SELECT TRY_CAST('invalid' AS TIMESTAMP)",
            },
        )
        self.validate_all(
            "SELECT TRY_TO_TIMESTAMP('04/05/2013 01:02:03', 'mm/DD/yyyy hh24:mi:ss')",
            write={
                "snowflake": "SELECT TRY_TO_TIMESTAMP('04/05/2013 01:02:03', 'mm/DD/yyyy hh24:mi:ss')",
                "duckdb": "SELECT CAST(TRY_STRPTIME('04/05/2013 01:02:03', '%m/%d/%Y %H:%M:%S') AS TIMESTAMP)",
            },
        )

        self.validate_identity("EDITDISTANCE(col1, col2)")
        self.validate_all(
            "EDITDISTANCE(col1, col2, 3)",
            write={
                "bigquery": "EDIT_DISTANCE(col1, col2, max_distance => 3)",
                "postgres": "LEVENSHTEIN_LESS_EQUAL(col1, col2, 3)",
                "snowflake": "EDITDISTANCE(col1, col2, 3)",
            },
        )
        self.validate_identity("SELECT BITNOT(a)")
        self.validate_identity("SELECT BIT_NOT(a)", "SELECT BITNOT(a)")
        self.validate_identity("SELECT BITAND(a, b)")
        self.validate_identity("SELECT BIT_AND(a, b)", "SELECT BITAND(a, b)")
        self.validate_identity("SELECT BITOR(a, b)")
        self.validate_identity("SELECT BIT_OR(a, b)", "SELECT BITOR(a, b)")
        self.validate_identity("SELECT BITOR(a, b, 'LEFT')")
        self.validate_identity("SELECT BITXOR(a, b, 'LEFT')")
        self.validate_identity("SELECT BIT_XOR(a, b)", "SELECT BITXOR(a, b)")
        self.validate_identity("SELECT BIT_XOR(a, b, 'LEFT')", "SELECT BITXOR(a, b, 'LEFT')")
        self.validate_identity("SELECT BITSHIFTLEFT(a, 1)")
        self.validate_identity("SELECT BIT_SHIFTLEFT(a, 1)", "SELECT BITSHIFTLEFT(a, 1)")
        self.validate_identity("SELECT BITSHIFTRIGHT(a, 1)")
        self.validate_identity("SELECT BIT_SHIFTRIGHT(a, 1)", "SELECT BITSHIFTRIGHT(a, 1)")
        self.validate_all(
            "OCTET_LENGTH('A')",
            read={
                "bigquery": "BYTE_LENGTH('A')",
                "snowflake": "OCTET_LENGTH('A')",
            },
        )

        self.validate_identity("CREATE TABLE t (id INT PRIMARY KEY AUTOINCREMENT)")

        self.validate_all(
            "SELECT HEX_DECODE_BINARY('65')",
            write={
                "bigquery": "SELECT FROM_HEX('65')",
                "duckdb": "SELECT UNHEX('65')",
                "snowflake": "SELECT HEX_DECODE_BINARY('65')",
            },
        )

        self.validate_all(
            "DAYOFWEEKISO(foo)",
            read={
                "snowflake": "DAYOFWEEKISO(foo)",
                "presto": "DAY_OF_WEEK(foo)",
                "trino": "DAY_OF_WEEK(foo)",
            },
            write={
                "duckdb": "ISODOW(foo)",
            },
        )

        self.validate_all(
            "DAYOFWEEKISO(foo)",
            read={
                "presto": "DOW(foo)",
                "trino": "DOW(foo)",
            },
        )

        self.validate_all(
            "DAYOFYEAR(foo)",
            read={
                "presto": "DOY(foo)",
                "trino": "DOY(foo)",
            },
            write={
                "snowflake": "DAYOFYEAR(foo)",
            },
        )

        self.validate_identity("TO_JSON(OBJECT_CONSTRUCT('name', 'Alice'))")

        with self.assertRaises(ParseError):
            parse_one(
                "SELECT id, PRIOR name AS parent_name, name FROM tree CONNECT BY NOCYCLE PRIOR id = parent_id",
                dialect="snowflake",
            )

        self.validate_all(
            "SELECT CAST(1 AS DOUBLE), CAST(1 AS DOUBLE)",
            read={
                "bigquery": "SELECT CAST(1 AS BIGDECIMAL), CAST(1 AS BIGNUMERIC)",
            },
            write={
                "snowflake": "SELECT CAST(1 AS DOUBLE), CAST(1 AS DOUBLE)",
            },
        )

        self.validate_all(
            "SELECT DATE_PART(WEEKISO, CAST('2013-12-25' AS DATE))",
            read={
                "bigquery": "SELECT EXTRACT(ISOWEEK FROM CAST('2013-12-25' AS DATE))",
                "snowflake": "SELECT DATE_PART(WEEKISO, CAST('2013-12-25' AS DATE))",
            },
        )

        self.validate_all(
            "SELECT ST_MAKEPOINT(10, 20)",
            write={
                "snowflake": "SELECT ST_MAKEPOINT(10, 20)",
                "starrocks": "SELECT ST_POINT(10, 20)",
            },
        )

        self.validate_all(
            "SELECT ST_DISTANCE(a, b)",
            write={
                "snowflake": "SELECT ST_DISTANCE(a, b)",
                "starrocks": "SELECT ST_DISTANCE_SPHERE(ST_X(a), ST_Y(a), ST_X(b), ST_Y(b))",
            },
        )

        self.validate_all(
            "SELECT DATE_PART(DAYOFWEEKISO, foo)",
            read={
                "snowflake": "SELECT DATE_PART(WEEKDAY_ISO, foo)",
            },
            write={
                "snowflake": "SELECT DATE_PART(DAYOFWEEKISO, foo)",
                "duckdb": "SELECT EXTRACT(ISODOW FROM foo)",
            },
        )
        self.validate_identity("ALTER TABLE foo ADD col1 VARCHAR(512), col2 VARCHAR(512)")
        self.validate_identity(
            "ALTER TABLE foo ADD col1 VARCHAR NOT NULL TAG (key1='value_1'), col2 VARCHAR NOT NULL TAG (key2='value_2')"
        )
        self.validate_identity("ALTER TABLE foo ADD IF NOT EXISTS col1 INT, col2 INT")
        self.validate_identity("ALTER TABLE foo ADD IF NOT EXISTS col1 INT, IF NOT EXISTS col2 INT")
        self.validate_identity("ALTER TABLE foo ADD col1 INT, IF NOT EXISTS col2 INT")
        self.validate_identity("ALTER TABLE IF EXISTS foo ADD IF NOT EXISTS col1 INT")
        self.validate_all(
            "SELECT ADD_MONTHS('2023-01-31', 1)",
            write={
                "duckdb": "SELECT DATE_ADD(CAST('2023-01-31' AS TIMESTAMP), INTERVAL 1 MONTH)",
                "snowflake": "SELECT ADD_MONTHS('2023-01-31', 1)",
            },
        )
        self.validate_all(
            "SELECT ADD_MONTHS('2023-01-31'::date, 1)",
            write={
                "duckdb": "SELECT CAST(DATE_ADD(CAST('2023-01-31' AS DATE), INTERVAL 1 MONTH) AS DATE)",
                "snowflake": "SELECT ADD_MONTHS(CAST('2023-01-31' AS DATE), 1)",
            },
        )
        self.validate_all(
            "SELECT ADD_MONTHS('2023-01-31'::timestamptz, 1)",
            write={
                "duckdb": "SELECT CAST(DATE_ADD(CAST('2023-01-31' AS TIMESTAMPTZ), INTERVAL 1 MONTH) AS TIMESTAMPTZ)",
                "snowflake": "SELECT ADD_MONTHS(CAST('2023-01-31' AS TIMESTAMPTZ), 1)",
            },
        )
        self.validate_identity("VECTOR_L2_DISTANCE(x, y)")

        # EXTRACT - converts to DATE_PART in Snowflake
        self.validate_identity(
            "SELECT EXTRACT(YEAR FROM CAST('2024-05-09' AS DATE))",
            "SELECT DATE_PART(YEAR, CAST('2024-05-09' AS DATE))",
        )
        self.validate_identity(
            "SELECT EXTRACT(MONTH FROM CAST('2024-05-09 08:50:57' AS TIMESTAMP))",
            "SELECT DATE_PART(MONTH, CAST('2024-05-09 08:50:57' AS TIMESTAMP))",
        )
        self.validate_identity(
            "SELECT EXTRACT(MINUTE, CAST('08:50:57' AS TIME))",
            "SELECT DATE_PART(MINUTE, CAST('08:50:57' AS TIME))",
        )
        self.validate_identity("SELECT HOUR(CAST('08:50:57' AS TIME))")
        self.validate_identity("SELECT MINUTE(CAST('08:50:57' AS TIME))")
        self.validate_identity("SELECT SECOND(CAST('08:50:57' AS TIME))")
        self.validate_identity("SELECT HOUR(CAST('2024-05-09 08:50:57' AS TIMESTAMP))")
        self.validate_identity("SELECT MONTHNAME(CAST('2024-05-09' AS DATE))")
        self.validate_identity("SELECT PREVIOUS_DAY(CAST('2024-05-09' AS DATE), 'MONDAY')")
        self.validate_identity("SELECT TIME_FROM_PARTS(14, 30, 45)")
        self.validate_identity("SELECT TIME_FROM_PARTS(14, 30, 45, 123)")

        self.validate_identity(
            "SELECT MONTHS_BETWEEN(CAST('2019-03-15' AS DATE), CAST('2019-02-15' AS DATE))"
        )
        self.validate_identity(
            "SELECT MONTHS_BETWEEN(CAST('2019-03-01 02:00:00' AS TIMESTAMP), CAST('2019-02-15 01:00:00' AS TIMESTAMP))"
        )

        self.validate_identity(
            "SELECT TIME_SLICE(CAST('2024-05-09 08:50:57.891' AS TIMESTAMP), 15, 'MINUTE')"
        )
        self.validate_identity("SELECT TIME_SLICE(CAST('2024-05-09' AS DATE), 1, 'DAY')")
        self.validate_identity(
            "SELECT TIME_SLICE(CAST('2024-05-09 08:50:57.891' AS TIMESTAMP), 1, 'HOUR', 'start')"
        )

        for join in ("FULL OUTER", "LEFT", "RIGHT", "LEFT OUTER", "RIGHT OUTER", "INNER"):
            with self.subTest(f"Testing transpilation of {join} from Snowflake to DuckDB"):
                self.validate_all(
                    f"SELECT * FROM t1 {join} JOIN t2",
                    read={
                        "snowflake": f"SELECT * FROM t1 {join} JOIN t2",
                    },
                    write={
                        "duckdb": "SELECT * FROM t1, t2",
                    },
                )

        self.validate_identity(
            "SELECT * EXCLUDE foo RENAME bar AS baz FROM tbl",
            "SELECT * EXCLUDE (foo) RENAME (bar AS baz) FROM tbl",
        )

        self.validate_all(
            "WITH foo AS (SELECT [1] AS arr_1) SELECT (SELECT unnested_arr FROM TABLE(FLATTEN(INPUT => arr_1)) AS _t0(seq, key, path, index, unnested_arr, this)) AS f FROM foo",
            read={
                "bigquery": "WITH foo AS (SELECT [1] AS arr_1) SELECT (SELECT unnested_arr FROM UNNEST(arr_1) AS unnested_arr) AS f FROM foo",
            },
        )

        self.validate_identity("SELECT LIKE(col, 'pattern')", "SELECT col LIKE 'pattern'")
        self.validate_identity("SELECT ILIKE(col, 'pattern')", "SELECT col ILIKE 'pattern'")
        self.validate_identity(
            "SELECT LIKE(col, 'pattern', '\\\\')", "SELECT col LIKE 'pattern' ESCAPE '\\\\'"
        )
        self.validate_identity(
            "SELECT ILIKE(col, 'pattern', '\\\\')", "SELECT col ILIKE 'pattern' ESCAPE '\\\\'"
        )
        self.validate_identity(
            "SELECT LIKE(col, 'pattern', '!')", "SELECT col LIKE 'pattern' ESCAPE '!'"
        )
        self.validate_identity(
            "SELECT ILIKE(col, 'pattern', '!')", "SELECT col ILIKE 'pattern' ESCAPE '!'"
        )

        self.validate_identity("SELECT BASE64_DECODE_BINARY('SGVsbG8=')")
        self.validate_identity(
            "SELECT BASE64_DECODE_BINARY('SGVsbG8=', 'ABCDEFGHwxyz0123456789+/')"
        )

        self.validate_identity("SELECT BASE64_DECODE_STRING('SGVsbG8gV29ybGQ=')")
        self.validate_identity(
            "SELECT BASE64_DECODE_STRING('SGVsbG8gV29ybGQ=', 'ABCDEFGHIJKLMNOPQRSTUVWXYZabcdefghijklmnopqrstuvwxyz0123456789+/')"
        )

        self.validate_identity("SELECT BASE64_ENCODE('Hello World')")
        self.validate_identity("SELECT BASE64_ENCODE('Hello World', 76)")
        self.validate_identity(
            "SELECT BASE64_ENCODE('Hello World', 76, 'ABCDEFGHIJKLMNOPQRSTUVWXYZabcdefghijklmnopqrstuvwxyz0123456789+/')"
        )

        self.validate_identity("SELECT TRY_BASE64_DECODE_BINARY('SGVsbG8=')")
        self.validate_identity(
            "SELECT TRY_BASE64_DECODE_BINARY('SGVsbG8=', 'ABCDEFGHIJKLMNOPQRSTUVWXYZabcdefghijklmnopqrstuvwxyz0123456789+/')"
        )

        self.validate_identity("SELECT TRY_BASE64_DECODE_STRING('SGVsbG8gV29ybGQ=')")
        self.validate_identity(
            "SELECT TRY_BASE64_DECODE_STRING('SGVsbG8gV29ybGQ=', 'ABCDEFGHIJKLMNOPQRSTUVWXYZabcdefghijklmnopqrstuvwxyz0123456789+/')"
        )

        self.validate_identity("SELECT TRY_HEX_DECODE_BINARY('48656C6C6F')")

        self.validate_identity("SELECT TRY_HEX_DECODE_STRING('48656C6C6F')")

        self.validate_all(
            "SELECT ARRAY_CONTAINS(CAST('1' AS VARIANT), ['1'])",
            read={
                "presto": "SELECT CONTAINS(ARRAY['1'], '1')",
                "snowflake": "SELECT ARRAY_CONTAINS(CAST('1' AS VARIANT), ['1'])",
            },
        )
        self.validate_all(
            "SELECT ARRAY_CONTAINS(CAST(CAST('2020-10-10' AS DATE) AS VARIANT), [CAST('2020-10-10' AS DATE)])",
            read={
                "presto": "SELECT CONTAINS(ARRAY[DATE '2020-10-10'], DATE '2020-10-10')",
                "snowflake": "SELECT ARRAY_CONTAINS(CAST(CAST('2020-10-10' AS DATE) AS VARIANT), [CAST('2020-10-10' AS DATE)])",
            },
        )
        self.validate_identity("SELECT ARRAY_CONTAINS(1, [1])")

        self.validate_all(
            "SELECT x'ABCD'",
            write={
                "snowflake": "SELECT x'ABCD'",
                "duckdb": "SELECT CAST(HEX(FROM_HEX('ABCD')) AS VARBINARY)",
            },
        )

        self.validate_all(
            "SET a = 1",
            write={
                "snowflake": "SET a = 1",
                "bigquery": "SET a = 1",
                "duckdb": "SET VARIABLE a = 1",
            },
        )

    def test_null_treatment(self):
        self.validate_all(
            r"SELECT FIRST_VALUE(TABLE1.COLUMN1) OVER (PARTITION BY RANDOM_COLUMN1, RANDOM_COLUMN2 ROWS BETWEEN UNBOUNDED PRECEDING AND UNBOUNDED FOLLOWING) AS MY_ALIAS FROM TABLE1",
            write={
                "snowflake": r"SELECT FIRST_VALUE(TABLE1.COLUMN1) OVER (PARTITION BY RANDOM_COLUMN1, RANDOM_COLUMN2 ROWS BETWEEN UNBOUNDED PRECEDING AND UNBOUNDED FOLLOWING) AS MY_ALIAS FROM TABLE1"
            },
        )
        self.validate_all(
            r"SELECT FIRST_VALUE(TABLE1.COLUMN1 RESPECT NULLS) OVER (PARTITION BY RANDOM_COLUMN1, RANDOM_COLUMN2 ROWS BETWEEN UNBOUNDED PRECEDING AND UNBOUNDED FOLLOWING) AS MY_ALIAS FROM TABLE1",
            write={
                "snowflake": r"SELECT FIRST_VALUE(TABLE1.COLUMN1) RESPECT NULLS OVER (PARTITION BY RANDOM_COLUMN1, RANDOM_COLUMN2 ROWS BETWEEN UNBOUNDED PRECEDING AND UNBOUNDED FOLLOWING) AS MY_ALIAS FROM TABLE1"
            },
        )
        self.validate_all(
            r"SELECT FIRST_VALUE(TABLE1.COLUMN1) RESPECT NULLS OVER (PARTITION BY RANDOM_COLUMN1, RANDOM_COLUMN2 ROWS BETWEEN UNBOUNDED PRECEDING AND UNBOUNDED FOLLOWING) AS MY_ALIAS FROM TABLE1",
            write={
                "snowflake": r"SELECT FIRST_VALUE(TABLE1.COLUMN1) RESPECT NULLS OVER (PARTITION BY RANDOM_COLUMN1, RANDOM_COLUMN2 ROWS BETWEEN UNBOUNDED PRECEDING AND UNBOUNDED FOLLOWING) AS MY_ALIAS FROM TABLE1"
            },
        )
        self.validate_all(
            r"SELECT FIRST_VALUE(TABLE1.COLUMN1 IGNORE NULLS) OVER (PARTITION BY RANDOM_COLUMN1, RANDOM_COLUMN2 ROWS BETWEEN UNBOUNDED PRECEDING AND UNBOUNDED FOLLOWING) AS MY_ALIAS FROM TABLE1",
            write={
                "snowflake": r"SELECT FIRST_VALUE(TABLE1.COLUMN1) IGNORE NULLS OVER (PARTITION BY RANDOM_COLUMN1, RANDOM_COLUMN2 ROWS BETWEEN UNBOUNDED PRECEDING AND UNBOUNDED FOLLOWING) AS MY_ALIAS FROM TABLE1"
            },
        )
        self.validate_all(
            r"SELECT FIRST_VALUE(TABLE1.COLUMN1) IGNORE NULLS OVER (PARTITION BY RANDOM_COLUMN1, RANDOM_COLUMN2 ROWS BETWEEN UNBOUNDED PRECEDING AND UNBOUNDED FOLLOWING) AS MY_ALIAS FROM TABLE1",
            write={
                "snowflake": r"SELECT FIRST_VALUE(TABLE1.COLUMN1) IGNORE NULLS OVER (PARTITION BY RANDOM_COLUMN1, RANDOM_COLUMN2 ROWS BETWEEN UNBOUNDED PRECEDING AND UNBOUNDED FOLLOWING) AS MY_ALIAS FROM TABLE1"
            },
        )
        self.validate_all(
            "SELECT * FROM foo WHERE 'str' IN (SELECT value FROM TABLE(FLATTEN(INPUT => vals)) AS _u(seq, key, path, index, value, this))",
            read={
                "bigquery": "SELECT * FROM foo WHERE 'str' IN UNNEST(vals)",
            },
            write={
                "snowflake": "SELECT * FROM foo WHERE 'str' IN (SELECT value FROM TABLE(FLATTEN(INPUT => vals)) AS _u(seq, key, path, index, value, this))",
            },
        )

    def test_staged_files(self):
        # Ensure we don't treat staged file paths as identifiers (i.e. they're not normalized)
        staged_file = parse_one("SELECT * FROM @foo", read="snowflake")
        self.assertEqual(
            normalize_identifiers(staged_file, dialect="snowflake").sql(dialect="snowflake"),
            staged_file.sql(dialect="snowflake"),
        )

        self.validate_identity('SELECT * FROM @"mystage"')
        self.validate_identity('SELECT * FROM @"myschema"."mystage"/file.gz')
        self.validate_identity('SELECT * FROM @"my_DB"."schEMA1".mystage/file.gz')
        self.validate_identity("SELECT metadata$filename FROM @s1/")
        self.validate_identity("SELECT * FROM @~")
        self.validate_identity("SELECT * FROM @~/some/path/to/file.csv")
        self.validate_identity("SELECT * FROM @mystage")
        self.validate_identity("SELECT * FROM '@mystage'")
        self.validate_identity("SELECT * FROM @namespace.mystage/path/to/file.json.gz")
        self.validate_identity("SELECT * FROM @namespace.%table_name/path/to/file.json.gz")
        self.validate_identity("SELECT * FROM '@external/location' (FILE_FORMAT => 'path.to.csv')")
        self.validate_identity("PUT file:///dir/tmp.csv @%table", check_command_warning=True)
        self.validate_identity("SELECT * FROM (SELECT a FROM @foo)")
        self.validate_identity(
            "SELECT * FROM (SELECT * FROM '@external/location' (FILE_FORMAT => 'path.to.csv'))"
        )
        self.validate_identity(
            "SELECT * FROM @foo/bar (FILE_FORMAT => ds_sandbox.test.my_csv_format, PATTERN => 'test') AS bla"
        )
        self.validate_identity(
            "SELECT t.$1, t.$2 FROM @mystage1 (FILE_FORMAT => 'myformat', PATTERN => '.*data.*[.]csv.gz') AS t"
        )
        self.validate_identity(
            "SELECT parse_json($1):a.b FROM @mystage2/data1.json.gz",
            "SELECT GET_PATH(PARSE_JSON($1), 'a.b') FROM @mystage2/data1.json.gz",
        )
        self.validate_identity(
            "SELECT * FROM @mystage t (c1)",
            "SELECT * FROM @mystage AS t(c1)",
        )
        self.validate_identity(
            "SELECT * FROM @foo/bar (PATTERN => 'test', FILE_FORMAT => ds_sandbox.test.my_csv_format) AS bla",
            "SELECT * FROM @foo/bar (FILE_FORMAT => ds_sandbox.test.my_csv_format, PATTERN => 'test') AS bla",
        )

        self.validate_identity(
            "SELECT * FROM @test.public.thing/location/somefile.csv( FILE_FORMAT => 'fmt' )",
            "SELECT * FROM @test.public.thing/location/somefile.csv (FILE_FORMAT => 'fmt')",
        )

    def test_sample(self):
        self.validate_identity("SELECT * FROM testtable TABLESAMPLE BERNOULLI (20.3)")
        self.validate_identity("SELECT * FROM testtable TABLESAMPLE SYSTEM (3) SEED (82)")
        self.validate_identity(
            "SELECT a FROM test PIVOT(SUM(x) FOR y IN ('z', 'q')) AS x TABLESAMPLE BERNOULLI (0.1)"
        )
        self.validate_identity(
            "SELECT i, j FROM table1 AS t1 INNER JOIN table2 AS t2 TABLESAMPLE BERNOULLI (50) WHERE t2.j = t1.i"
        )
        self.validate_identity(
            "SELECT * FROM (SELECT * FROM t1 JOIN t2 ON t1.a = t2.c) TABLESAMPLE BERNOULLI (1)"
        )
        self.validate_identity(
            "SELECT * FROM testtable TABLESAMPLE (10 ROWS)",
            "SELECT * FROM testtable TABLESAMPLE BERNOULLI (10 ROWS)",
        )
        self.validate_identity(
            "SELECT * FROM testtable TABLESAMPLE (100)",
            "SELECT * FROM testtable TABLESAMPLE BERNOULLI (100)",
        )
        self.validate_identity(
            "SELECT * FROM testtable SAMPLE (10)",
            "SELECT * FROM testtable TABLESAMPLE BERNOULLI (10)",
        )
        self.validate_identity(
            "SELECT * FROM testtable SAMPLE ROW (0)",
            "SELECT * FROM testtable TABLESAMPLE ROW (0)",
        )
        self.validate_identity(
            "SELECT a FROM test SAMPLE BLOCK (0.5) SEED (42)",
            "SELECT a FROM test TABLESAMPLE BLOCK (0.5) SEED (42)",
        )
        self.validate_identity(
            "SELECT user_id, value FROM table_name SAMPLE BERNOULLI ($s) SEED (0)",
            "SELECT user_id, value FROM table_name TABLESAMPLE BERNOULLI ($s) SEED (0)",
        )

        self.validate_all(
            "SELECT * FROM example TABLESAMPLE BERNOULLI (3) SEED (82)",
            read={
                "duckdb": "SELECT * FROM example TABLESAMPLE BERNOULLI (3 PERCENT) REPEATABLE (82)",
            },
            write={
                "databricks": "SELECT * FROM example TABLESAMPLE (3 PERCENT) REPEATABLE (82)",
                "duckdb": "SELECT * FROM example TABLESAMPLE BERNOULLI (3 PERCENT) REPEATABLE (82)",
                "snowflake": "SELECT * FROM example TABLESAMPLE BERNOULLI (3) SEED (82)",
            },
        )
        self.validate_all(
            "SELECT * FROM test AS _tmp TABLESAMPLE (5)",
            write={
                "postgres": "SELECT * FROM test AS _tmp TABLESAMPLE BERNOULLI (5)",
                "snowflake": "SELECT * FROM test AS _tmp TABLESAMPLE BERNOULLI (5)",
            },
        )
        self.validate_all(
            """
            SELECT i, j
                FROM
                     table1 AS t1 SAMPLE (25)     -- 25% of rows in table1
                         INNER JOIN
                     table2 AS t2 SAMPLE (50)     -- 50% of rows in table2
                WHERE t2.j = t1.i""",
            write={
                "snowflake": "SELECT i, j FROM table1 AS t1 TABLESAMPLE BERNOULLI (25) /* 25% of rows in table1 */ INNER JOIN table2 AS t2 TABLESAMPLE BERNOULLI (50) /* 50% of rows in table2 */ WHERE t2.j = t1.i",
            },
        )
        self.validate_all(
            "SELECT * FROM testtable SAMPLE BLOCK (0.012) REPEATABLE (99992)",
            write={
                "snowflake": "SELECT * FROM testtable TABLESAMPLE BLOCK (0.012) SEED (99992)",
            },
        )
        self.validate_all(
            "SELECT * FROM (SELECT * FROM t1 join t2 on t1.a = t2.c) SAMPLE (1)",
            write={
                "snowflake": "SELECT * FROM (SELECT * FROM t1 JOIN t2 ON t1.a = t2.c) TABLESAMPLE BERNOULLI (1)",
                "spark": "SELECT * FROM (SELECT * FROM t1 JOIN t2 ON t1.a = t2.c) TABLESAMPLE (1 PERCENT)",
            },
        )
        self.validate_all(
            "TO_DOUBLE(expr)",
            write={
                "snowflake": "TO_DOUBLE(expr)",
                "duckdb": "CAST(expr AS DOUBLE)",
            },
        )
        self.validate_all(
            "TO_DOUBLE(expr, fmt)",
            write={
                "snowflake": "TO_DOUBLE(expr, fmt)",
                "duckdb": UnsupportedError,
            },
        )

    def test_timestamps(self):
        self.validate_identity("SELECT CAST('12:00:00' AS TIME)")
        self.validate_identity("SELECT DATE_PART(month, a)")

        self.validate_identity(
            "SELECT DATE_PART(year FROM CAST('2024-04-08' AS DATE))",
            "SELECT DATE_PART(year, CAST('2024-04-08' AS DATE))",
        ).expressions[0].assert_is(exp.Extract)
        self.validate_identity(
            "SELECT DATE_PART('month' FROM CAST('2024-04-08' AS DATE))",
            "SELECT DATE_PART('month', CAST('2024-04-08' AS DATE))",
        ).expressions[0].assert_is(exp.Extract)
        self.validate_identity(
            "SELECT DATE_PART(day FROM a)", "SELECT DATE_PART(day, a)"
        ).expressions[0].assert_is(exp.Extract)

        for data_type in (
            "TIMESTAMP",
            "TIMESTAMPLTZ",
            "TIMESTAMPNTZ",
        ):
            self.validate_identity(f"CAST(a AS {data_type})")

        self.validate_identity("CAST(a AS TIMESTAMP_NTZ)", "CAST(a AS TIMESTAMPNTZ)")
        self.validate_identity("CAST(a AS TIMESTAMP_LTZ)", "CAST(a AS TIMESTAMPLTZ)")

        self.validate_all(
            "SELECT a::TIMESTAMP_LTZ(9)",
            write={
                "snowflake": "SELECT CAST(a AS TIMESTAMPLTZ(9))",
            },
        )
        self.validate_all(
            "SELECT a::TIMESTAMPLTZ",
            write={
                "snowflake": "SELECT CAST(a AS TIMESTAMPLTZ)",
            },
        )
        self.validate_all(
            "SELECT a::TIMESTAMP WITH LOCAL TIME ZONE",
            write={
                "snowflake": "SELECT CAST(a AS TIMESTAMPLTZ)",
            },
        )
        self.validate_all(
            "SELECT EXTRACT('month', a)",
            write={
                "snowflake": "SELECT DATE_PART('month', a)",
            },
        )
        self.validate_all(
            "SELECT DATE_PART('month', a)",
            write={
                "snowflake": "SELECT DATE_PART('month', a)",
            },
        )
        self.validate_all(
            "SELECT DATE_PART(month, a::DATETIME)",
            write={
                "snowflake": "SELECT DATE_PART(month, CAST(a AS DATETIME))",
            },
        )
        self.validate_all(
            "SELECT DATE_PART(epoch_second, foo) as ddate from table_name",
            write={
                "snowflake": "SELECT EXTRACT(epoch_second FROM CAST(foo AS TIMESTAMP)) AS ddate FROM table_name",
                "presto": "SELECT TO_UNIXTIME(CAST(foo AS TIMESTAMP)) AS ddate FROM table_name",
            },
        )
        self.validate_all(
            "SELECT DATE_PART(epoch_milliseconds, foo) as ddate from table_name",
            write={
                "snowflake": "SELECT EXTRACT(epoch_second FROM CAST(foo AS TIMESTAMP)) * 1000 AS ddate FROM table_name",
                "presto": "SELECT TO_UNIXTIME(CAST(foo AS TIMESTAMP)) * 1000 AS ddate FROM table_name",
            },
        )
        self.validate_all(
            "DATEADD(DAY, 5, CAST('2008-12-25' AS DATE))",
            read={
                "snowflake": "TIMESTAMPADD(DAY, 5, CAST('2008-12-25' AS DATE))",
            },
            write={
                "bigquery": "DATE_ADD(CAST('2008-12-25' AS DATE), INTERVAL 5 DAY)",
                "snowflake": "DATEADD(DAY, 5, CAST('2008-12-25' AS DATE))",
            },
        )
        self.validate_identity(
            "DATEDIFF(DAY, CAST('2007-12-25' AS DATE), CAST('2008-12-25' AS DATE))"
        )
        self.validate_identity(
            "TIMEDIFF(DAY, CAST('2007-12-25' AS DATE), CAST('2008-12-25' AS DATE))",
            "DATEDIFF(DAY, CAST('2007-12-25' AS DATE), CAST('2008-12-25' AS DATE))",
        )
        self.validate_identity(
            "TIMESTAMPDIFF(DAY, CAST('2007-12-25' AS DATE), CAST('2008-12-25' AS DATE))",
            "DATEDIFF(DAY, CAST('2007-12-25' AS DATE), CAST('2008-12-25' AS DATE))",
        )

        self.validate_identity("DATEADD(y, 5, x)", "DATEADD(YEAR, 5, x)")
        self.validate_identity("DATEADD(y, 5, x)", "DATEADD(YEAR, 5, x)")
        self.validate_identity("DATE_PART(yyy, x)", "DATE_PART(YEAR, x)")
        self.validate_identity("DATE_TRUNC(yr, x)", "DATE_TRUNC('YEAR', x)")

        self.validate_identity("TO_DATE('12345')").assert_is(exp.Anonymous)

        self.validate_identity(
            "SELECT TO_DATE('2019-02-28') + INTERVAL '1 day, 1 year'",
            "SELECT CAST('2019-02-28' AS DATE) + INTERVAL '1 day, 1 year'",
        )

        self.validate_identity("TO_DATE(x)").assert_is(exp.TsOrDsToDate)
        self.validate_identity("TRY_TO_DATE(x)").assert_is(exp.TsOrDsToDate)

        self.validate_all(
            "DATE(x)",
            write={
                "duckdb": "CAST(x AS DATE)",
                "snowflake": "TO_DATE(x)",
            },
        )
        self.validate_all(
            "TO_DATE(x, 'MM-DD-YYYY')",
            write={
                "snowflake": "TO_DATE(x, 'mm-DD-yyyy')",
                "duckdb": "CAST(STRPTIME(x, '%m-%d-%Y') AS DATE)",
            },
        )
        self.validate_all(
            "DATE('01-01-2000', 'MM-DD-YYYY')",
            write={
                "snowflake": "TO_DATE('01-01-2000', 'mm-DD-yyyy')",
                "duckdb": "CAST(STRPTIME('01-01-2000', '%m-%d-%Y') AS DATE)",
            },
        )
        self.validate_all(
            "TO_DATE('01-01-2000', 'MM-DD-YYYY')",
            write={
                "snowflake": "TO_DATE('01-01-2000', 'mm-DD-yyyy')",
                "duckdb": "CAST(STRPTIME('01-01-2000', '%m-%d-%Y') AS DATE)",
            },
        )
        self.validate_all(
            "TRY_TO_DATE('01-01-2000', 'MM-DD-YYYY')",
            write={
                "snowflake": "TRY_TO_DATE('01-01-2000', 'mm-DD-yyyy')",
                "duckdb": "CAST(STRPTIME('01-01-2000', '%m-%d-%Y') AS DATE)",
            },
        )

        self.validate_identity("SELECT TO_TIME(x) FROM t")
        self.validate_all(
            "SELECT TO_TIME('12:05:00')",
            write={
                "bigquery": "SELECT CAST('12:05:00' AS TIME)",
                "snowflake": "SELECT CAST('12:05:00' AS TIME)",
                "duckdb": "SELECT CAST('12:05:00' AS TIME)",
            },
        )
        self.validate_all(
            "SELECT TO_TIME(CONVERT_TIMEZONE('UTC', 'US/Pacific', '2024-08-06 09:10:00.000')) AS pst_time",
            write={
                "snowflake": "SELECT TO_TIME(CONVERT_TIMEZONE('UTC', 'US/Pacific', '2024-08-06 09:10:00.000')) AS pst_time",
                "duckdb": "SELECT CAST(CAST('2024-08-06 09:10:00.000' AS TIMESTAMP) AT TIME ZONE 'UTC' AT TIME ZONE 'US/Pacific' AS TIME) AS pst_time",
            },
        )
        self.validate_all(
            "SELECT TO_TIME('11.15.00', 'hh24.mi.ss')",
            write={
                "snowflake": "SELECT TO_TIME('11.15.00', 'hh24.mi.ss')",
                "duckdb": "SELECT CAST(STRPTIME('11.15.00', '%H.%M.%S') AS TIME)",
            },
        )
        self.validate_all(
            "SELECT TRY_TO_TIME('11.15.00', 'hh24.mi.ss')",
            write={
                "snowflake": "SELECT TRY_TO_TIME('11.15.00', 'hh24.mi.ss')",
                "duckdb": "SELECT CAST(STRPTIME('11.15.00', '%H.%M.%S') AS TIME)",
            },
        )

    def test_semi_structured_types(self):
        self.validate_identity("SELECT CAST(a AS VARIANT)")
        self.validate_identity("SELECT CAST(a AS ARRAY)")

        self.validate_all(
            "SELECT a::VARIANT",
            write={
                "snowflake": "SELECT CAST(a AS VARIANT)",
                "tsql": "SELECT CAST(a AS SQL_VARIANT)",
            },
        )
        self.validate_all(
            "ARRAY_CONSTRUCT(0, 1, 2)",
            write={
                "snowflake": "[0, 1, 2]",
                "bigquery": "[0, 1, 2]",
                "duckdb": "[0, 1, 2]",
                "presto": "ARRAY[0, 1, 2]",
                "spark": "ARRAY(0, 1, 2)",
            },
        )
        self.validate_all(
            "SELECT a::OBJECT",
            write={
                "snowflake": "SELECT CAST(a AS OBJECT)",
            },
        )

    def test_historical_data(self):
        self.validate_identity("SELECT * FROM my_table AT (STATEMENT => $query_id_var)")
        self.validate_identity("SELECT * FROM my_table AT (OFFSET => -60 * 5)")
        self.validate_identity("SELECT * FROM my_table BEFORE (STATEMENT => $query_id_var)")
        self.validate_identity("SELECT * FROM my_table BEFORE (OFFSET => -60 * 5)")
        self.validate_identity("CREATE SCHEMA restored_schema CLONE my_schema AT (OFFSET => -3600)")
        self.validate_identity(
            "CREATE TABLE restored_table CLONE my_table AT (TIMESTAMP => CAST('Sat, 09 May 2015 01:01:00 +0300' AS TIMESTAMPTZ))",
        )
        self.validate_identity(
            "CREATE DATABASE restored_db CLONE my_db BEFORE (STATEMENT => '8e5d0ca9-005e-44e6-b858-a8f5b37c5726')"
        )
        self.validate_identity(
            "SELECT * FROM my_table AT (TIMESTAMP => TO_TIMESTAMP(1432669154242, 3))"
        )
        self.validate_identity(
            "SELECT * FROM my_table AT (OFFSET => -60 * 5) AS T WHERE T.flag = 'valid'"
        )
        self.validate_identity(
            "SELECT * FROM my_table AT (STATEMENT => '8e5d0ca9-005e-44e6-b858-a8f5b37c5726')"
        )
        self.validate_identity(
            "SELECT * FROM my_table BEFORE (STATEMENT => '8e5d0ca9-005e-44e6-b858-a8f5b37c5726')"
        )
        self.validate_identity(
            "SELECT * FROM my_table AT (TIMESTAMP => 'Fri, 01 May 2015 16:20:00 -0700'::timestamp)",
            "SELECT * FROM my_table AT (TIMESTAMP => CAST('Fri, 01 May 2015 16:20:00 -0700' AS TIMESTAMP))",
        )
        self.validate_identity(
            "SELECT * FROM my_table AT(TIMESTAMP => 'Fri, 01 May 2015 16:20:00 -0700'::timestamp_tz)",
            "SELECT * FROM my_table AT (TIMESTAMP => CAST('Fri, 01 May 2015 16:20:00 -0700' AS TIMESTAMPTZ))",
        )
        self.validate_identity(
            "SELECT * FROM my_table BEFORE (TIMESTAMP => 'Fri, 01 May 2015 16:20:00 -0700'::timestamp_tz);",
            "SELECT * FROM my_table BEFORE (TIMESTAMP => CAST('Fri, 01 May 2015 16:20:00 -0700' AS TIMESTAMPTZ))",
        )
        self.validate_identity(
            """
            SELECT oldt.* , newt.*
            FROM my_table BEFORE(STATEMENT => '8e5d0ca9-005e-44e6-b858-a8f5b37c5726') AS oldt
            FULL OUTER JOIN my_table AT(STATEMENT => '8e5d0ca9-005e-44e6-b858-a8f5b37c5726') AS newt
            ON oldt.id = newt.id
            WHERE oldt.id IS NULL OR newt.id IS NULL;
            """,
            "SELECT oldt.*, newt.* FROM my_table BEFORE (STATEMENT => '8e5d0ca9-005e-44e6-b858-a8f5b37c5726') AS oldt FULL OUTER JOIN my_table AT (STATEMENT => '8e5d0ca9-005e-44e6-b858-a8f5b37c5726') AS newt ON oldt.id = newt.id WHERE oldt.id IS NULL OR newt.id IS NULL",
        )

        # Make sure that the historical data keywords can still be used as aliases
        for historical_data_prefix in ("AT", "BEFORE", "END", "CHANGES"):
            for schema_suffix in ("", "(col)"):
                with self.subTest(
                    f"Testing historical data prefix alias: {historical_data_prefix}{schema_suffix}"
                ):
                    self.validate_identity(
                        f"SELECT * FROM foo {historical_data_prefix}{schema_suffix}",
                        f"SELECT * FROM foo AS {historical_data_prefix}{schema_suffix}",
                    )

    def test_ddl(self):
        for constraint_prefix in ("WITH ", ""):
            with self.subTest(f"Constraint prefix: {constraint_prefix}"):
                self.validate_identity(
                    f"CREATE TABLE t (id INT {constraint_prefix}MASKING POLICY p.q.r)",
                    "CREATE TABLE t (id INT MASKING POLICY p.q.r)",
                )
                self.validate_identity(
                    f"CREATE TABLE t (id INT {constraint_prefix}MASKING POLICY p USING (c1, c2, c3))",
                    "CREATE TABLE t (id INT MASKING POLICY p USING (c1, c2, c3))",
                )
                self.validate_identity(
                    f"CREATE TABLE t (id INT {constraint_prefix}PROJECTION POLICY p.q.r)",
                    "CREATE TABLE t (id INT PROJECTION POLICY p.q.r)",
                )
                self.validate_identity(
                    f"CREATE TABLE t (id INT {constraint_prefix}TAG (key1='value_1', key2='value_2'))",
                    "CREATE TABLE t (id INT TAG (key1='value_1', key2='value_2'))",
                )

        self.validate_identity("CREATE OR REPLACE TABLE foo COPY GRANTS USING TEMPLATE (SELECT 1)")
        self.validate_identity("USE SECONDARY ROLES ALL")
        self.validate_identity("USE SECONDARY ROLES NONE")
        self.validate_identity("USE SECONDARY ROLES a, b, c")
        self.validate_identity("CREATE SECURE VIEW table1 AS (SELECT a FROM table2)")
        self.validate_identity("CREATE OR REPLACE VIEW foo (uid) COPY GRANTS AS (SELECT 1)")
        self.validate_identity("CREATE TABLE geospatial_table (id INT, g GEOGRAPHY)")
        self.validate_identity("CREATE MATERIALIZED VIEW a COMMENT='...' AS SELECT 1 FROM x")
        self.validate_identity("CREATE DATABASE mytestdb_clone CLONE mytestdb")
        self.validate_identity("CREATE SCHEMA mytestschema_clone CLONE testschema")
        self.validate_identity("CREATE TABLE IDENTIFIER('foo') (COLUMN1 VARCHAR, COLUMN2 VARCHAR)")
        self.validate_identity("CREATE TABLE IDENTIFIER($foo) (col1 VARCHAR, col2 VARCHAR)")
        self.validate_identity("CREATE TAG cost_center ALLOWED_VALUES 'a', 'b'")
        self.validate_identity("CREATE WAREHOUSE x").this.assert_is(exp.Identifier)
        self.validate_identity("CREATE STREAMLIT x").this.assert_is(exp.Identifier)
        self.validate_identity(
            "CREATE TEMPORARY STAGE stage1 FILE_FORMAT=(TYPE=PARQUET)"
        ).this.assert_is(exp.Table)
        self.validate_identity(
            "CREATE STAGE stage1 FILE_FORMAT='format1'",
            "CREATE STAGE stage1 FILE_FORMAT=(FORMAT_NAME='format1')",
        )
        self.validate_identity("CREATE STAGE stage1 FILE_FORMAT=(FORMAT_NAME=stage1.format1)")
        self.validate_identity("CREATE STAGE stage1 FILE_FORMAT=(FORMAT_NAME='stage1.format1')")
        self.validate_identity(
            "CREATE STAGE stage1 FILE_FORMAT=schema1.format1",
            "CREATE STAGE stage1 FILE_FORMAT=(FORMAT_NAME=schema1.format1)",
        )
        with self.assertRaises(ParseError):
            self.parse_one("CREATE STAGE stage1 FILE_FORMAT=123", dialect="snowflake")
        self.validate_identity(
            "CREATE STAGE s1 URL='s3://bucket-123' FILE_FORMAT=(TYPE='JSON') CREDENTIALS=(aws_key_id='test' aws_secret_key='test')"
        )
        self.validate_identity(
            "CREATE OR REPLACE TAG IF NOT EXISTS cost_center COMMENT='cost_center tag'"
        ).this.assert_is(exp.Identifier)
        self.validate_identity(
            "CREATE TEMPORARY FILE FORMAT fileformat1 TYPE=PARQUET COMPRESSION=auto"
        ).this.assert_is(exp.Table)
        self.validate_identity(
            "CREATE DYNAMIC TABLE product (pre_tax_profit, taxes, after_tax_profit) TARGET_LAG='20 minutes' WAREHOUSE=mywh AS SELECT revenue - cost, (revenue - cost) * tax_rate, (revenue - cost) * (1.0 - tax_rate) FROM staging_table"
        )
        self.validate_identity(
            "ALTER TABLE db_name.schmaName.tblName ADD COLUMN_1 VARCHAR NOT NULL TAG (key1='value_1')"
        )
        self.validate_identity(
            "DROP FUNCTION my_udf (OBJECT(city VARCHAR, zipcode DECIMAL(38, 0), val ARRAY(BOOLEAN)))"
        )
        self.validate_identity(
            "CREATE TABLE orders_clone_restore CLONE orders AT (TIMESTAMP => TO_TIMESTAMP_TZ('04/05/2013 01:02:03', 'mm/dd/yyyy hh24:mi:ss'))"
        )
        self.validate_identity(
            "CREATE TABLE orders_clone_restore CLONE orders BEFORE (STATEMENT => '8e5d0ca9-005e-44e6-b858-a8f5b37c5726')"
        )
        self.validate_identity(
            "CREATE SCHEMA mytestschema_clone_restore CLONE testschema BEFORE (TIMESTAMP => TO_TIMESTAMP(40 * 365 * 86400))"
        )
        self.validate_identity(
            "CREATE OR REPLACE TABLE EXAMPLE_DB.DEMO.USERS (ID DECIMAL(38, 0) NOT NULL, PRIMARY KEY (ID), FOREIGN KEY (CITY_CODE) REFERENCES EXAMPLE_DB.DEMO.CITIES (CITY_CODE))"
        )
        self.validate_identity(
            "CREATE ICEBERG TABLE my_iceberg_table (amount ARRAY(INT)) CATALOG='SNOWFLAKE' EXTERNAL_VOLUME='my_external_volume' BASE_LOCATION='my/relative/path/from/extvol'"
        )
        self.validate_identity(
            """CREATE OR REPLACE FUNCTION ibis_udfs.public.object_values("obj" OBJECT) RETURNS ARRAY LANGUAGE JAVASCRIPT RETURNS NULL ON NULL INPUT AS ' return Object.values(obj) '"""
        )
        self.validate_identity(
            """CREATE OR REPLACE FUNCTION ibis_udfs.public.object_values("obj" OBJECT) RETURNS ARRAY LANGUAGE JAVASCRIPT STRICT AS ' return Object.values(obj) '"""
        )
        self.validate_identity(
            "CREATE OR REPLACE TABLE TEST (SOME_REF DECIMAL(38, 0) NOT NULL FOREIGN KEY REFERENCES SOME_OTHER_TABLE (ID))"
        )
        self.validate_identity(
            "CREATE OR REPLACE FUNCTION my_udf(location OBJECT(city VARCHAR, zipcode DECIMAL(38, 0), val ARRAY(BOOLEAN))) RETURNS VARCHAR AS $$ SELECT 'foo' $$",
            "CREATE OR REPLACE FUNCTION my_udf(location OBJECT(city VARCHAR, zipcode DECIMAL(38, 0), val ARRAY(BOOLEAN))) RETURNS VARCHAR AS ' SELECT \\'foo\\' '",
        )
        self.validate_identity(
            "CREATE OR REPLACE FUNCTION my_udtf(foo BOOLEAN) RETURNS TABLE(col1 ARRAY(INT)) AS $$ WITH t AS (SELECT CAST([1, 2, 3] AS ARRAY(INT)) AS c) SELECT c FROM t $$",
            "CREATE OR REPLACE FUNCTION my_udtf(foo BOOLEAN) RETURNS TABLE (col1 ARRAY(INT)) AS ' WITH t AS (SELECT CAST([1, 2, 3] AS ARRAY(INT)) AS c) SELECT c FROM t '",
        )
        self.validate_identity(
            "CREATE SEQUENCE seq1 WITH START=1, INCREMENT=1 ORDER",
            "CREATE SEQUENCE seq1 START WITH 1 INCREMENT BY 1 ORDER",
        )
        self.validate_identity(
            "CREATE SEQUENCE seq1 WITH START=1 INCREMENT=1 ORDER",
            "CREATE SEQUENCE seq1 START WITH 1 INCREMENT BY 1 ORDER",
        )
        self.validate_identity(
            """create external table et2(
  col1 date as (parse_json(metadata$external_table_partition):COL1::date),
  col2 varchar as (parse_json(metadata$external_table_partition):COL2::varchar),
  col3 number as (parse_json(metadata$external_table_partition):COL3::number))
  partition by (col1,col2,col3)
  location=@s2/logs/
  partition_type = user_specified
  file_format = (type = parquet compression = gzip binary_as_text = false)""",
            "CREATE EXTERNAL TABLE et2 (col1 DATE AS (CAST(GET_PATH(PARSE_JSON(metadata$external_table_partition), 'COL1') AS DATE)), col2 VARCHAR AS (CAST(GET_PATH(PARSE_JSON(metadata$external_table_partition), 'COL2') AS VARCHAR)), col3 DECIMAL(38, 0) AS (CAST(GET_PATH(PARSE_JSON(metadata$external_table_partition), 'COL3') AS DECIMAL(38, 0)))) PARTITION BY (col1, col2, col3) LOCATION=@s2/logs/ partition_type=user_specified FILE_FORMAT=(type=parquet compression=gzip binary_as_text=FALSE)",
        )

        self.validate_all(
            "CREATE TABLE orders_clone CLONE orders",
            read={
                "bigquery": "CREATE TABLE orders_clone CLONE orders",
            },
            write={
                "bigquery": "CREATE TABLE orders_clone CLONE orders",
                "snowflake": "CREATE TABLE orders_clone CLONE orders",
            },
        )
        self.validate_all(
            "CREATE OR REPLACE TRANSIENT TABLE a (id INT)",
            read={
                "postgres": "CREATE OR REPLACE TRANSIENT TABLE a (id INT)",
                "snowflake": "CREATE OR REPLACE TRANSIENT TABLE a (id INT)",
            },
            write={
                "postgres": "CREATE OR REPLACE TABLE a (id INT)",
                "mysql": "CREATE OR REPLACE TABLE a (id INT)",
                "snowflake": "CREATE OR REPLACE TRANSIENT TABLE a (id INT)",
            },
        )
        self.validate_all(
            "CREATE TABLE a (b INT)",
            read={"teradata": "CREATE MULTISET TABLE a (b INT)"},
            write={"snowflake": "CREATE TABLE a (b INT)"},
        )

        self.validate_identity("CREATE TABLE a TAG (key1='value_1', key2='value_2')")
        self.validate_all(
            "CREATE TABLE a TAG (key1='value_1')",
            read={
                "snowflake": "CREATE TABLE a WITH TAG (key1='value_1')",
            },
        )

        for action in ("SET", "DROP"):
            with self.subTest(f"ALTER COLUMN {action} NOT NULL"):
                self.validate_all(
                    f"""
                        ALTER TABLE a
                        ALTER COLUMN my_column {action} NOT NULL;
                    """,
                    write={
                        "snowflake": f"ALTER TABLE a ALTER COLUMN my_column {action} NOT NULL",
                        "duckdb": f"ALTER TABLE a ALTER COLUMN my_column {action} NOT NULL",
                        "postgres": f"ALTER TABLE a ALTER COLUMN my_column {action} NOT NULL",
                    },
                )

    def test_user_defined_functions(self):
        self.validate_all(
            "CREATE FUNCTION a(x DATE, y BIGINT) RETURNS ARRAY LANGUAGE JAVASCRIPT AS $$ SELECT 1 $$",
            write={
                "snowflake": "CREATE FUNCTION a(x DATE, y BIGINT) RETURNS ARRAY LANGUAGE JAVASCRIPT AS ' SELECT 1 '",
            },
        )
        self.validate_all(
            "CREATE FUNCTION a() RETURNS TABLE (b INT) AS 'SELECT 1'",
            write={
                "snowflake": "CREATE FUNCTION a() RETURNS TABLE (b INT) AS 'SELECT 1'",
                "bigquery": "CREATE TABLE FUNCTION a() RETURNS TABLE <b INT64> AS SELECT 1",
            },
        )
        self.validate_all(
            "CREATE FUNCTION a() RETURNS INT IMMUTABLE AS 'SELECT 1'",
            write={
                "snowflake": "CREATE FUNCTION a() RETURNS INT IMMUTABLE AS 'SELECT 1'",
            },
        )

    def test_stored_procedures(self):
        self.validate_identity("CALL a.b.c(x, y)", check_command_warning=True)
        self.validate_identity(
            "CREATE PROCEDURE a.b.c(x INT, y VARIANT) RETURNS OBJECT EXECUTE AS CALLER AS 'BEGIN SELECT 1; END;'"
        )

    def test_table_function(self):
        self.validate_identity("SELECT * FROM TABLE('MYTABLE')")
        self.validate_identity("SELECT * FROM TABLE($MYVAR)")
        self.validate_identity("SELECT * FROM TABLE(?)")
        self.validate_identity("SELECT * FROM TABLE(:BINDING)")
        self.validate_identity("SELECT * FROM TABLE($MYVAR) WHERE COL1 = 10")
        self.validate_identity("SELECT * FROM TABLE('t1') AS f")
        self.validate_identity("SELECT * FROM (TABLE('t1') CROSS JOIN TABLE('t2'))")
        self.validate_identity("SELECT * FROM TABLE('t1'), LATERAL (SELECT * FROM t2)")
        self.validate_identity("SELECT * FROM TABLE('t1') UNION ALL SELECT * FROM TABLE('t2')")
        self.validate_identity("SELECT * FROM TABLE('t1') TABLESAMPLE BERNOULLI (20.3)")
        self.validate_identity("""SELECT * FROM TABLE('MYDB."MYSCHEMA"."MYTABLE"')""")
        self.validate_identity(
            'SELECT * FROM TABLE($$MYDB. "MYSCHEMA"."MYTABLE"$$)',
            """SELECT * FROM TABLE('MYDB. "MYSCHEMA"."MYTABLE"')""",
        )

    def test_flatten(self):
        self.assertEqual(
            exp.select(exp.Explode(this=exp.column("x")).as_("y", quoted=True)).sql(
                "snowflake", pretty=True
            ),
            """SELECT
  IFF(_u.pos = _u_2.pos_2, _u_2."y", NULL) AS "y"
FROM TABLE(FLATTEN(INPUT => ARRAY_GENERATE_RANGE(0, (
  GREATEST(ARRAY_SIZE(x)) - 1
) + 1))) AS _u(seq, key, path, index, pos, this)
CROSS JOIN TABLE(FLATTEN(INPUT => x)) AS _u_2(seq, key, path, pos_2, "y", this)
WHERE
  _u.pos = _u_2.pos_2
  OR (
    _u.pos > (
      ARRAY_SIZE(x) - 1
    ) AND _u_2.pos_2 = (
      ARRAY_SIZE(x) - 1
    )
  )""",
        )

        self.validate_all(
            """
            select
              dag_report.acct_id,
              dag_report.report_date,
              dag_report.report_uuid,
              dag_report.airflow_name,
              dag_report.dag_id,
              f.value::varchar as operator
            from cs.telescope.dag_report,
            table(flatten(input=>split(operators, ','))) f
            """,
            write={
                "snowflake": """SELECT
  dag_report.acct_id,
  dag_report.report_date,
  dag_report.report_uuid,
  dag_report.airflow_name,
  dag_report.dag_id,
  CAST(f.value AS VARCHAR) AS operator
FROM cs.telescope.dag_report, TABLE(FLATTEN(input => SPLIT(operators, ','))) AS f"""
            },
            pretty=True,
        )
        self.validate_all(
            """
            SELECT
              uc.user_id,
              uc.start_ts AS ts,
              CASE
                WHEN uc.start_ts::DATE >= '2023-01-01' AND uc.country_code IN ('US') AND uc.user_id NOT IN (
                  SELECT DISTINCT
                    _id
                  FROM
                    users,
                    LATERAL FLATTEN(INPUT => PARSE_JSON(flags)) datasource
                  WHERE datasource.value:name = 'something'
                )
                  THEN 'Sample1'
                  ELSE 'Sample2'
              END AS entity
            FROM user_countries AS uc
            LEFT JOIN (
              SELECT user_id, MAX(IFF(service_entity IS NULL,1,0)) AS le_null
              FROM accepted_user_agreements
              GROUP BY 1
            ) AS aua
              ON uc.user_id = aua.user_id
            """,
            write={
                "snowflake": """SELECT
  uc.user_id,
  uc.start_ts AS ts,
  CASE
    WHEN CAST(uc.start_ts AS DATE) >= '2023-01-01'
    AND uc.country_code IN ('US')
    AND uc.user_id <> ALL (
      SELECT DISTINCT
        _id
      FROM users, LATERAL IFF(_u.pos = _u_2.pos_2, _u_2.entity, NULL) AS datasource(SEQ, KEY, PATH, INDEX, VALUE, THIS)
      WHERE
        GET_PATH(datasource.value, 'name') = 'something'
    )
    THEN 'Sample1'
    ELSE 'Sample2'
  END AS entity
FROM user_countries AS uc
LEFT JOIN (
  SELECT
    user_id,
    MAX(IFF(service_entity IS NULL, 1, 0)) AS le_null
  FROM accepted_user_agreements
  GROUP BY
    1
) AS aua
  ON uc.user_id = aua.user_id
CROSS JOIN TABLE(FLATTEN(INPUT => ARRAY_GENERATE_RANGE(0, (
  GREATEST(ARRAY_SIZE(INPUT => PARSE_JSON(flags))) - 1
) + 1))) AS _u(seq, key, path, index, pos, this)
CROSS JOIN TABLE(FLATTEN(INPUT => PARSE_JSON(flags))) AS _u_2(seq, key, path, pos_2, entity, this)
WHERE
  _u.pos = _u_2.pos_2
  OR (
    _u.pos > (
      ARRAY_SIZE(INPUT => PARSE_JSON(flags)) - 1
    )
    AND _u_2.pos_2 = (
      ARRAY_SIZE(INPUT => PARSE_JSON(flags)) - 1
    )
  )""",
            },
            pretty=True,
        )

        # All examples from https://docs.snowflake.com/en/sql-reference/functions/flatten.html#syntax
        self.validate_all(
            "SELECT * FROM TABLE(FLATTEN(input => parse_json('[1, ,77]'))) f",
            write={
                "snowflake": "SELECT * FROM TABLE(FLATTEN(input => PARSE_JSON('[1, ,77]'))) AS f"
            },
        )

        self.validate_all(
            """SELECT * FROM TABLE(FLATTEN(input => parse_json('{"a":1, "b":[77,88]}'), outer => true)) f""",
            write={
                "snowflake": """SELECT * FROM TABLE(FLATTEN(input => PARSE_JSON('{"a":1, "b":[77,88]}'), outer => TRUE)) AS f"""
            },
        )

        self.validate_all(
            """SELECT * FROM TABLE(FLATTEN(input => parse_json('{"a":1, "b":[77,88]}'), path => 'b')) f""",
            write={
                "snowflake": """SELECT * FROM TABLE(FLATTEN(input => PARSE_JSON('{"a":1, "b":[77,88]}'), path => 'b')) AS f"""
            },
        )

        self.validate_all(
            """SELECT * FROM TABLE(FLATTEN(input => parse_json('[]'))) f""",
            write={"snowflake": """SELECT * FROM TABLE(FLATTEN(input => PARSE_JSON('[]'))) AS f"""},
        )

        self.validate_all(
            """SELECT * FROM TABLE(FLATTEN(input => parse_json('[]'), outer => true)) f""",
            write={
                "snowflake": """SELECT * FROM TABLE(FLATTEN(input => PARSE_JSON('[]'), outer => TRUE)) AS f"""
            },
        )

        self.validate_all(
            """SELECT * FROM TABLE(FLATTEN(input => parse_json('{"a":1, "b":[77,88], "c": {"d":"X"}}'))) f""",
            write={
                "snowflake": """SELECT * FROM TABLE(FLATTEN(input => PARSE_JSON('{"a":1, "b":[77,88], "c": {"d":"X"}}'))) AS f"""
            },
        )

        self.validate_all(
            """SELECT * FROM TABLE(FLATTEN(input => parse_json('{"a":1, "b":[77,88], "c": {"d":"X"}}'), recursive => true)) f""",
            write={
                "snowflake": """SELECT * FROM TABLE(FLATTEN(input => PARSE_JSON('{"a":1, "b":[77,88], "c": {"d":"X"}}'), recursive => TRUE)) AS f"""
            },
        )

        self.validate_all(
            """SELECT * FROM TABLE(FLATTEN(input => parse_json('{"a":1, "b":[77,88], "c": {"d":"X"}}'), recursive => true, mode => 'object')) f""",
            write={
                "snowflake": """SELECT * FROM TABLE(FLATTEN(input => PARSE_JSON('{"a":1, "b":[77,88], "c": {"d":"X"}}'), recursive => TRUE, mode => 'object')) AS f"""
            },
        )

        self.validate_all(
            """
            SELECT id as "ID",
              f.value AS "Contact",
              f1.value:type AS "Type",
              f1.value:content AS "Details"
            FROM persons p,
              lateral flatten(input => p.c, path => 'contact') f,
              lateral flatten(input => f.value:business) f1
            """,
            write={
                "snowflake": """SELECT
  id AS "ID",
  f.value AS "Contact",
  GET_PATH(f1.value, 'type') AS "Type",
  GET_PATH(f1.value, 'content') AS "Details"
FROM persons AS p, LATERAL FLATTEN(input => p.c, path => 'contact') AS f(SEQ, KEY, PATH, INDEX, VALUE, THIS), LATERAL FLATTEN(input => GET_PATH(f.value, 'business')) AS f1(SEQ, KEY, PATH, INDEX, VALUE, THIS)""",
            },
            pretty=True,
        )

        self.validate_all(
            """
            SELECT id as "ID",
              value AS "Contact"
            FROM persons p,
              lateral flatten(input => p.c, path => 'contact')
            """,
            write={
                "snowflake": """SELECT
  id AS "ID",
  value AS "Contact"
FROM persons AS p, LATERAL FLATTEN(input => p.c, path => 'contact') AS _flattened(SEQ, KEY, PATH, INDEX, VALUE, THIS)""",
            },
            pretty=True,
        )

    def test_minus(self):
        self.validate_all(
            "SELECT 1 EXCEPT SELECT 1",
            read={
                "oracle": "SELECT 1 MINUS SELECT 1",
                "snowflake": "SELECT 1 MINUS SELECT 1",
            },
        )

    def test_values(self):
        select = exp.select("*").from_("values (map(['a'], [1]))")
        self.assertEqual(select.sql("snowflake"), "SELECT * FROM (SELECT OBJECT_CONSTRUCT('a', 1))")

        self.validate_all(
            'SELECT "c0", "c1" FROM (VALUES (1, 2), (3, 4)) AS "t0"("c0", "c1")',
            read={
                "spark": "SELECT `c0`, `c1` FROM (VALUES (1, 2), (3, 4)) AS `t0`(`c0`, `c1`)",
            },
        )
        self.validate_all(
            """SELECT $1 AS "_1" FROM VALUES ('a'), ('b')""",
            write={
                "snowflake": """SELECT $1 AS "_1" FROM (VALUES ('a'), ('b'))""",
                "spark": """SELECT ${1} AS `_1` FROM VALUES ('a'), ('b')""",
            },
        )
        self.validate_all(
            "SELECT * FROM (SELECT OBJECT_CONSTRUCT('a', 1) AS x) AS t",
            read={
                "duckdb": "SELECT * FROM (VALUES ({'a': 1})) AS t(x)",
            },
        )
        self.validate_all(
            "SELECT * FROM (SELECT OBJECT_CONSTRUCT('a', 1) AS x UNION ALL SELECT OBJECT_CONSTRUCT('a', 2)) AS t",
            read={
                "duckdb": "SELECT * FROM (VALUES ({'a': 1}), ({'a': 2})) AS t(x)",
            },
        )

    def test_describe(self):
        self.validate_identity("DESCRIBE SEMANTIC VIEW TPCDS_SEMANTIC_VIEW_SM")
        self.validate_identity(
            "DESC SEMANTIC VIEW TPCDS_SEMANTIC_VIEW_SM",
            "DESCRIBE SEMANTIC VIEW TPCDS_SEMANTIC_VIEW_SM",
        )

        self.validate_all(
            "DESCRIBE TABLE db.table",
            write={
                "snowflake": "DESCRIBE TABLE db.table",
                "spark": "DESCRIBE db.table",
            },
        )
        self.validate_all(
            "DESCRIBE db.table",
            write={
                "snowflake": "DESCRIBE TABLE db.table",
                "spark": "DESCRIBE db.table",
            },
        )
        self.validate_all(
            "DESC TABLE db.table",
            write={
                "snowflake": "DESCRIBE TABLE db.table",
                "spark": "DESCRIBE db.table",
            },
        )
        self.validate_all(
            "DESC VIEW db.table",
            write={
                "snowflake": "DESCRIBE VIEW db.table",
                "spark": "DESCRIBE db.table",
            },
        )
        self.validate_all(
            "ENDSWITH('abc', 'c')",
            read={
                "bigquery": "ENDS_WITH('abc', 'c')",
                "clickhouse": "endsWith('abc', 'c')",
                "databricks": "ENDSWITH('abc', 'c')",
                "duckdb": "ENDS_WITH('abc', 'c')",
                "presto": "ENDS_WITH('abc', 'c')",
                "spark": "ENDSWITH('abc', 'c')",
            },
            write={
                "bigquery": "ENDS_WITH('abc', 'c')",
                "clickhouse": "endsWith('abc', 'c')",
                "databricks": "ENDSWITH('abc', 'c')",
                "duckdb": "ENDS_WITH('abc', 'c')",
                "presto": "ENDS_WITH('abc', 'c')",
                "snowflake": "ENDSWITH('abc', 'c')",
                "spark": "ENDSWITH('abc', 'c')",
            },
        )

    def test_parse_like_any(self):
        for keyword in ("LIKE", "ILIKE"):
            ast = self.validate_identity(f"a {keyword} ANY FUN('foo')")

            ast.sql()  # check that this doesn't raise

    @mock.patch("sqlglot.generator.logger")
    def test_regexp_substr(self, logger):
        self.validate_all(
            "REGEXP_SUBSTR(subject, pattern, pos, occ, params, group)",
            write={
                "bigquery": "REGEXP_EXTRACT(subject, pattern, pos, occ)",
                "hive": "REGEXP_EXTRACT(subject, pattern, group)",
                "presto": 'REGEXP_EXTRACT(subject, pattern, "group")',
                "snowflake": "REGEXP_SUBSTR(subject, pattern, pos, occ, params, group)",
                "spark": "REGEXP_EXTRACT(subject, pattern, group)",
            },
        )
        self.validate_all(
            "REGEXP_SUBSTR(subject, pattern)",
            read={
                "bigquery": "REGEXP_EXTRACT(subject, pattern)",
            },
            write={
                "bigquery": "REGEXP_EXTRACT(subject, pattern)",
                "snowflake": "REGEXP_SUBSTR(subject, pattern)",
            },
        )
        self.validate_all(
            "REGEXP_SUBSTR(subject, pattern, 1, 1, 'c', 1)",
            read={
                "hive": "REGEXP_EXTRACT(subject, pattern)",
                "spark2": "REGEXP_EXTRACT(subject, pattern)",
                "spark": "REGEXP_EXTRACT(subject, pattern)",
                "databricks": "REGEXP_EXTRACT(subject, pattern)",
            },
            write={
                "hive": "REGEXP_EXTRACT(subject, pattern)",
                "spark2": "REGEXP_EXTRACT(subject, pattern)",
                "spark": "REGEXP_EXTRACT(subject, pattern)",
                "databricks": "REGEXP_EXTRACT(subject, pattern)",
                "snowflake": "REGEXP_SUBSTR(subject, pattern, 1, 1, 'c', 1)",
            },
        )
        self.validate_all(
            "REGEXP_SUBSTR(subject, pattern, 1, 1, 'c', group)",
            read={
                "duckdb": "REGEXP_EXTRACT(subject, pattern, group)",
                "hive": "REGEXP_EXTRACT(subject, pattern, group)",
                "presto": "REGEXP_EXTRACT(subject, pattern, group)",
                "snowflake": "REGEXP_SUBSTR(subject, pattern, 1, 1, 'c', group)",
                "spark": "REGEXP_EXTRACT(subject, pattern, group)",
            },
        )

        self.validate_identity(
            "REGEXP_SUBSTR_ALL(subject, pattern, pos, occ, param, group)",
            "REGEXP_EXTRACT_ALL(subject, pattern, pos, occ, param, group)",
        )

        self.validate_identity("SELECT SEARCH((play, line), 'dream')")
        self.validate_identity("SELECT SEARCH(line, 'king', ANALYZER => 'UNICODE_ANALYZER')")
        self.validate_identity("SELECT SEARCH(character, 'king queen', SEARCH_MODE => 'AND')")
        self.validate_identity(
            "SELECT SEARCH(line, 'king', ANALYZER => 'UNICODE_ANALYZER', SEARCH_MODE => 'OR')"
        )

        # AST validation tests - verify argument mapping
        ast = self.validate_identity("SELECT SEARCH(line, 'king')")
        search_ast = ast.find(exp.Search)
        self.assertEqual(list(search_ast.args), ["this", "expression"])
        self.assertIsNone(search_ast.args.get("analyzer"))
        self.assertIsNone(search_ast.args.get("search_mode"))

        ast = self.validate_identity("SELECT SEARCH(line, 'king', ANALYZER => 'UNICODE_ANALYZER')")
        search_ast = ast.find(exp.Search)
        self.assertIsNotNone(search_ast.args.get("analyzer"))
        self.assertIsNone(search_ast.args.get("search_mode"))

        ast = self.validate_identity("SELECT SEARCH(character, 'king queen', SEARCH_MODE => 'AND')")
        search_ast = ast.find(exp.Search)
        self.assertIsNone(search_ast.args.get("analyzer"))
        self.assertIsNotNone(search_ast.args.get("search_mode"))

        # Test with arguments in different order (search_mode first, then analyzer)
        ast = self.validate_identity(
            "SELECT SEARCH(line, 'king', SEARCH_MODE => 'AND', ANALYZER => 'PATTERN_ANALYZER')",
            "SELECT SEARCH(line, 'king', ANALYZER => 'PATTERN_ANALYZER', SEARCH_MODE => 'AND')",
        )
        search_ast = ast.find(exp.Search)
        self.assertEqual(list(search_ast.args), ["this", "expression", "search_mode", "analyzer"])
        analyzer = search_ast.args.get("analyzer")
        self.assertIsNotNone(analyzer)
        search_mode = search_ast.args.get("search_mode")
        self.assertIsNotNone(search_mode)

        self.validate_identity("SELECT REGEXP_COUNT('hello world', 'l ')")
        self.validate_identity("SELECT REGEXP_COUNT('hello world', 'l', 1)")
        self.validate_identity("SELECT REGEXP_COUNT('hello world', 'l', 1, 'i')")

    @mock.patch("sqlglot.generator.logger")
    def test_regexp_replace(self, logger):
        self.validate_all(
            "REGEXP_REPLACE(subject, pattern)",
            write={
                "bigquery": "REGEXP_REPLACE(subject, pattern, '')",
                "duckdb": "REGEXP_REPLACE(subject, pattern, '', 'g')",
                "hive": "REGEXP_REPLACE(subject, pattern, '')",
                "snowflake": "REGEXP_REPLACE(subject, pattern, '')",
                "spark": "REGEXP_REPLACE(subject, pattern, '')",
            },
        )
        self.validate_all(
            "REGEXP_REPLACE(subject, pattern, replacement)",
            read={
                "bigquery": "REGEXP_REPLACE(subject, pattern, replacement)",
                "duckdb": "REGEXP_REPLACE(subject, pattern, replacement)",
                "hive": "REGEXP_REPLACE(subject, pattern, replacement)",
                "spark": "REGEXP_REPLACE(subject, pattern, replacement)",
            },
            write={
                "bigquery": "REGEXP_REPLACE(subject, pattern, replacement)",
                "duckdb": "REGEXP_REPLACE(subject, pattern, replacement, 'g')",
                "postgres": "REGEXP_REPLACE(subject, pattern, replacement, 'g')",
                "hive": "REGEXP_REPLACE(subject, pattern, replacement)",
                "snowflake": "REGEXP_REPLACE(subject, pattern, replacement)",
                "spark": "REGEXP_REPLACE(subject, pattern, replacement)",
            },
        )
        self.validate_all(
            "REGEXP_REPLACE(subject, pattern, replacement, position)",
            read={
                "spark": "REGEXP_REPLACE(subject, pattern, replacement, position)",
            },
            write={
                "bigquery": "REGEXP_REPLACE(subject, pattern, replacement)",
                "duckdb": "REGEXP_REPLACE(subject, pattern, replacement, 'g')",
                "postgres": "REGEXP_REPLACE(subject, pattern, replacement, position, 'g')",
                "hive": "REGEXP_REPLACE(subject, pattern, replacement)",
                "snowflake": "REGEXP_REPLACE(subject, pattern, replacement, position)",
                "spark": "REGEXP_REPLACE(subject, pattern, replacement, position)",
            },
        )
        self.validate_all(
            "REGEXP_REPLACE(subject, pattern, replacement, position, occurrence, 'c')",
            write={
                "bigquery": "REGEXP_REPLACE(subject, pattern, replacement)",
                "duckdb": "REGEXP_REPLACE(subject, pattern, replacement, 'c')",
                "postgres": "REGEXP_REPLACE(subject, pattern, replacement, position, occurrence, 'c')",
                "hive": "REGEXP_REPLACE(subject, pattern, replacement)",
                "snowflake": "REGEXP_REPLACE(subject, pattern, replacement, position, occurrence, 'c')",
                "spark": "REGEXP_REPLACE(subject, pattern, replacement, position)",
            },
        )

        self.validate_all(
            "REGEXP_REPLACE(subject, pattern, replacement, 1, 0, 'c')",
            write={
                "snowflake": "REGEXP_REPLACE(subject, pattern, replacement, 1, 0, 'c')",
                "duckdb": "REGEXP_REPLACE(subject, pattern, replacement, 'cg')",
                "postgres": "REGEXP_REPLACE(subject, pattern, replacement, 1, 0, 'cg')",
            },
        )

    def test_replace(self):
        self.validate_all(
            "REPLACE(subject, pattern)",
            write={
                "bigquery": "REPLACE(subject, pattern, '')",
                "duckdb": "REPLACE(subject, pattern, '')",
                "hive": "REPLACE(subject, pattern, '')",
                "snowflake": "REPLACE(subject, pattern, '')",
                "spark": "REPLACE(subject, pattern, '')",
            },
        )
        self.validate_all(
            "REPLACE(subject, pattern, replacement)",
            read={
                "bigquery": "REPLACE(subject, pattern, replacement)",
                "duckdb": "REPLACE(subject, pattern, replacement)",
                "hive": "REPLACE(subject, pattern, replacement)",
                "spark": "REPLACE(subject, pattern, replacement)",
            },
            write={
                "bigquery": "REPLACE(subject, pattern, replacement)",
                "duckdb": "REPLACE(subject, pattern, replacement)",
                "hive": "REPLACE(subject, pattern, replacement)",
                "snowflake": "REPLACE(subject, pattern, replacement)",
                "spark": "REPLACE(subject, pattern, replacement)",
            },
        )

    def test_match_recognize(self):
        for window_frame in ("", "FINAL ", "RUNNING "):
            for row in (
                "ONE ROW PER MATCH",
                "ALL ROWS PER MATCH",
                "ALL ROWS PER MATCH SHOW EMPTY MATCHES",
                "ALL ROWS PER MATCH OMIT EMPTY MATCHES",
                "ALL ROWS PER MATCH WITH UNMATCHED ROWS",
            ):
                for after in (
                    "AFTER MATCH SKIP",
                    "AFTER MATCH SKIP PAST LAST ROW",
                    "AFTER MATCH SKIP TO NEXT ROW",
                    "AFTER MATCH SKIP TO FIRST x",
                    "AFTER MATCH SKIP TO LAST x",
                ):
                    with self.subTest(
                        f"MATCH_RECOGNIZE with window frame {window_frame}, rows {row}, after {after}: "
                    ):
                        self.validate_identity(
                            f"""SELECT
  *
FROM x
MATCH_RECOGNIZE (
  PARTITION BY a, b
  ORDER BY
    x DESC
  MEASURES
    {window_frame}y AS b
  {row}
  {after}
  PATTERN (^ S1 S2*? ( {{- S3 -}} S4 )+ | PERMUTE(S1, S2){{1,2}} $)
  DEFINE
    x AS y
)""",
                            pretty=True,
                        )

    def test_show_users(self):
        self.validate_identity("SHOW USERS")
        self.validate_identity("SHOW TERSE USERS")
        self.validate_identity("SHOW USERS LIKE '_foo%' STARTS WITH 'bar' LIMIT 5 FROM 'baz'")

    def test_show_databases(self):
        self.validate_identity("SHOW TERSE DATABASES")
        self.validate_identity(
            "SHOW TERSE DATABASES HISTORY LIKE 'foo' STARTS WITH 'bla' LIMIT 5 FROM 'bob' WITH PRIVILEGES USAGE, MODIFY"
        )

        ast = parse_one("SHOW DATABASES IN ACCOUNT", read="snowflake")
        self.assertEqual(ast.this, "DATABASES")
        self.assertEqual(ast.args.get("scope_kind"), "ACCOUNT")

    def test_show_file_formats(self):
        self.validate_identity("SHOW FILE FORMATS")
        self.validate_identity("SHOW FILE FORMATS LIKE 'foo' IN DATABASE db1")
        self.validate_identity("SHOW FILE FORMATS LIKE 'foo' IN SCHEMA db1.schema1")

        ast = parse_one("SHOW FILE FORMATS IN ACCOUNT", read="snowflake")
        self.assertEqual(ast.this, "FILE FORMATS")
        self.assertEqual(ast.args.get("scope_kind"), "ACCOUNT")

    def test_show_functions(self):
        self.validate_identity("SHOW FUNCTIONS")
        self.validate_identity("SHOW FUNCTIONS LIKE 'foo' IN CLASS bla")

        ast = parse_one("SHOW FUNCTIONS IN ACCOUNT", read="snowflake")
        self.assertEqual(ast.this, "FUNCTIONS")
        self.assertEqual(ast.args.get("scope_kind"), "ACCOUNT")

    def test_show_procedures(self):
        self.validate_identity("SHOW PROCEDURES")
        self.validate_identity("SHOW PROCEDURES LIKE 'foo' IN APPLICATION app")
        self.validate_identity("SHOW PROCEDURES LIKE 'foo' IN APPLICATION PACKAGE pkg")

        ast = parse_one("SHOW PROCEDURES IN ACCOUNT", read="snowflake")
        self.assertEqual(ast.this, "PROCEDURES")
        self.assertEqual(ast.args.get("scope_kind"), "ACCOUNT")

    def test_show_stages(self):
        self.validate_identity("SHOW STAGES")
        self.validate_identity("SHOW STAGES LIKE 'foo' IN DATABASE db1")
        self.validate_identity("SHOW STAGES LIKE 'foo' IN SCHEMA db1.schema1")

        ast = parse_one("SHOW STAGES IN ACCOUNT", read="snowflake")
        self.assertEqual(ast.this, "STAGES")
        self.assertEqual(ast.args.get("scope_kind"), "ACCOUNT")

    def test_show_warehouses(self):
        self.validate_identity("SHOW WAREHOUSES")
        self.validate_identity("SHOW WAREHOUSES LIKE 'foo' WITH PRIVILEGES USAGE, MODIFY")

        ast = parse_one("SHOW WAREHOUSES", read="snowflake")
        self.assertEqual(ast.this, "WAREHOUSES")

    def test_show_schemas(self):
        self.validate_identity(
            "show terse schemas in database db1 starts with 'a' limit 10 from 'b'",
            "SHOW TERSE SCHEMAS IN DATABASE db1 STARTS WITH 'a' LIMIT 10 FROM 'b'",
        )

        ast = parse_one("SHOW SCHEMAS IN DATABASE db1", read="snowflake")
        self.assertEqual(ast.args.get("scope_kind"), "DATABASE")
        self.assertEqual(ast.find(exp.Table).sql(dialect="snowflake"), "db1")

    def test_show_objects(self):
        self.validate_identity(
            "show terse objects in schema db1.schema1 starts with 'a' limit 10 from 'b'",
            "SHOW TERSE OBJECTS IN SCHEMA db1.schema1 STARTS WITH 'a' LIMIT 10 FROM 'b'",
        )
        self.validate_identity(
            "show terse objects in db1.schema1 starts with 'a' limit 10 from 'b'",
            "SHOW TERSE OBJECTS IN SCHEMA db1.schema1 STARTS WITH 'a' LIMIT 10 FROM 'b'",
        )

        ast = parse_one("SHOW OBJECTS IN db1.schema1", read="snowflake")
        self.assertEqual(ast.args.get("scope_kind"), "SCHEMA")
        self.assertEqual(ast.find(exp.Table).sql(dialect="snowflake"), "db1.schema1")

    def test_show_columns(self):
        self.validate_identity("SHOW COLUMNS")
        self.validate_identity("SHOW COLUMNS IN TABLE dt_test")
        self.validate_identity("SHOW COLUMNS LIKE '_foo%' IN TABLE dt_test")
        self.validate_identity("SHOW COLUMNS IN VIEW")
        self.validate_identity("SHOW COLUMNS LIKE '_foo%' IN VIEW dt_test")

        ast = parse_one("SHOW COLUMNS LIKE '_testing%' IN dt_test", read="snowflake")
        self.assertEqual(ast.find(exp.Table).sql(dialect="snowflake"), "dt_test")
        self.assertEqual(ast.find(exp.Literal).sql(dialect="snowflake"), "'_testing%'")

    def test_show_tables(self):
        self.validate_identity(
            "SHOW TABLES LIKE 'line%' IN tpch.public",
            "SHOW TABLES LIKE 'line%' IN SCHEMA tpch.public",
        )
        self.validate_identity(
            "SHOW TABLES HISTORY IN tpch.public",
            "SHOW TABLES HISTORY IN SCHEMA tpch.public",
        )
        self.validate_identity(
            "show terse tables in schema db1.schema1 starts with 'a' limit 10 from 'b'",
            "SHOW TERSE TABLES IN SCHEMA db1.schema1 STARTS WITH 'a' LIMIT 10 FROM 'b'",
        )
        self.validate_identity(
            "show terse tables in db1.schema1 starts with 'a' limit 10 from 'b'",
            "SHOW TERSE TABLES IN SCHEMA db1.schema1 STARTS WITH 'a' LIMIT 10 FROM 'b'",
        )

        ast = parse_one("SHOW TABLES IN db1.schema1", read="snowflake")
        self.assertEqual(ast.find(exp.Table).sql(dialect="snowflake"), "db1.schema1")

    def test_show_primary_keys(self):
        self.validate_identity("SHOW PRIMARY KEYS")
        self.validate_identity("SHOW PRIMARY KEYS IN ACCOUNT")
        self.validate_identity("SHOW PRIMARY KEYS IN DATABASE")
        self.validate_identity("SHOW PRIMARY KEYS IN DATABASE foo")
        self.validate_identity("SHOW PRIMARY KEYS IN TABLE")
        self.validate_identity("SHOW PRIMARY KEYS IN TABLE foo")
        self.validate_identity(
            'SHOW PRIMARY KEYS IN "TEST"."PUBLIC"."foo"',
            'SHOW PRIMARY KEYS IN TABLE "TEST"."PUBLIC"."foo"',
        )
        self.validate_identity(
            'SHOW TERSE PRIMARY KEYS IN "TEST"."PUBLIC"."foo"',
            'SHOW PRIMARY KEYS IN TABLE "TEST"."PUBLIC"."foo"',
        )

        ast = parse_one('SHOW PRIMARY KEYS IN "TEST"."PUBLIC"."foo"', read="snowflake")
        self.assertEqual(ast.find(exp.Table).sql(dialect="snowflake"), '"TEST"."PUBLIC"."foo"')

    def test_show_views(self):
        self.validate_identity("SHOW TERSE VIEWS")
        self.validate_identity("SHOW VIEWS")
        self.validate_identity("SHOW VIEWS LIKE 'foo%'")
        self.validate_identity("SHOW VIEWS IN ACCOUNT")
        self.validate_identity("SHOW VIEWS IN DATABASE")
        self.validate_identity("SHOW VIEWS IN DATABASE foo")
        self.validate_identity("SHOW VIEWS IN SCHEMA foo")
        self.validate_identity(
            "SHOW VIEWS IN foo",
            "SHOW VIEWS IN SCHEMA foo",
        )

        ast = parse_one("SHOW VIEWS IN db1.schema1", read="snowflake")
        self.assertEqual(ast.find(exp.Table).sql(dialect="snowflake"), "db1.schema1")

    def test_show_unique_keys(self):
        self.validate_identity("SHOW UNIQUE KEYS")
        self.validate_identity("SHOW UNIQUE KEYS IN ACCOUNT")
        self.validate_identity("SHOW UNIQUE KEYS IN DATABASE")
        self.validate_identity("SHOW UNIQUE KEYS IN DATABASE foo")
        self.validate_identity("SHOW UNIQUE KEYS IN TABLE")
        self.validate_identity("SHOW UNIQUE KEYS IN TABLE foo")
        self.validate_identity(
            'SHOW UNIQUE KEYS IN "TEST"."PUBLIC"."foo"',
            'SHOW UNIQUE KEYS IN SCHEMA "TEST"."PUBLIC"."foo"',
        )
        self.validate_identity(
            'SHOW TERSE UNIQUE KEYS IN "TEST"."PUBLIC"."foo"',
            'SHOW UNIQUE KEYS IN SCHEMA "TEST"."PUBLIC"."foo"',
        )

        ast = parse_one('SHOW UNIQUE KEYS IN "TEST"."PUBLIC"."foo"', read="snowflake")
        self.assertEqual(ast.find(exp.Table).sql(dialect="snowflake"), '"TEST"."PUBLIC"."foo"')

    def test_show_imported_keys(self):
        self.validate_identity("SHOW IMPORTED KEYS")
        self.validate_identity("SHOW IMPORTED KEYS IN ACCOUNT")
        self.validate_identity("SHOW IMPORTED KEYS IN DATABASE")
        self.validate_identity("SHOW IMPORTED KEYS IN DATABASE foo")
        self.validate_identity("SHOW IMPORTED KEYS IN TABLE")
        self.validate_identity("SHOW IMPORTED KEYS IN TABLE foo")
        self.validate_identity(
            'SHOW IMPORTED KEYS IN "TEST"."PUBLIC"."foo"',
            'SHOW IMPORTED KEYS IN SCHEMA "TEST"."PUBLIC"."foo"',
        )
        self.validate_identity(
            'SHOW TERSE IMPORTED KEYS IN "TEST"."PUBLIC"."foo"',
            'SHOW IMPORTED KEYS IN SCHEMA "TEST"."PUBLIC"."foo"',
        )

        ast = parse_one('SHOW IMPORTED KEYS IN "TEST"."PUBLIC"."foo"', read="snowflake")
        self.assertEqual(ast.find(exp.Table).sql(dialect="snowflake"), '"TEST"."PUBLIC"."foo"')

    def test_show_sequences(self):
        self.validate_identity("SHOW TERSE SEQUENCES")
        self.validate_identity("SHOW SEQUENCES")
        self.validate_identity("SHOW SEQUENCES LIKE '_foo%' IN ACCOUNT")
        self.validate_identity("SHOW SEQUENCES LIKE '_foo%' IN DATABASE")
        self.validate_identity("SHOW SEQUENCES LIKE '_foo%' IN DATABASE foo")
        self.validate_identity("SHOW SEQUENCES LIKE '_foo%' IN SCHEMA")
        self.validate_identity("SHOW SEQUENCES LIKE '_foo%' IN SCHEMA foo")
        self.validate_identity(
            "SHOW SEQUENCES LIKE '_foo%' IN foo",
            "SHOW SEQUENCES LIKE '_foo%' IN SCHEMA foo",
        )

        ast = parse_one("SHOW SEQUENCES IN dt_test", read="snowflake")
        self.assertEqual(ast.args.get("scope_kind"), "SCHEMA")

    def test_storage_integration(self):
        self.validate_identity(
            """CREATE STORAGE INTEGRATION s3_int
TYPE=EXTERNAL_STAGE
STORAGE_PROVIDER='S3'
STORAGE_AWS_ROLE_ARN='arn:aws:iam::001234567890:role/myrole'
ENABLED=TRUE
STORAGE_ALLOWED_LOCATIONS=('s3://mybucket1/path1/', 's3://mybucket2/path2/')""",
            pretty=True,
        ).this.assert_is(exp.Identifier)

    def test_swap(self):
        ast = parse_one("ALTER TABLE a SWAP WITH b", read="snowflake")
        assert isinstance(ast, exp.Alter)
        assert isinstance(ast.args["actions"][0], exp.SwapTable)

    def test_try_cast(self):
        self.validate_all("TRY_CAST('foo' AS VARCHAR)", read={"hive": "CAST('foo' AS STRING)"})
        self.validate_all("CAST(5 + 5 AS VARCHAR)", read={"hive": "CAST(5 + 5 AS STRING)"})
        self.validate_all(
            "CAST(TRY_CAST('2020-01-01' AS DATE) AS VARCHAR)",
            read={
                "hive": "CAST(CAST('2020-01-01' AS DATE) AS STRING)",
                "snowflake": "CAST(TRY_CAST('2020-01-01' AS DATE) AS VARCHAR)",
            },
        )
        self.validate_all(
            "TRY_CAST('val' AS VARCHAR)",
            read={
                "hive": "CAST('val' AS STRING)",
                "snowflake": "TRY_CAST('val' AS VARCHAR)",
            },
        )
        self.validate_identity("SELECT TRY_CAST(x AS DOUBLE)")
        self.validate_identity(
            "SELECT TRY_CAST(FOO() AS TEXT)", "SELECT TRY_CAST(FOO() AS VARCHAR)"
        )

        from sqlglot.optimizer.annotate_types import annotate_types

        expression = parse_one("SELECT CAST(t.x AS STRING) FROM t", read="hive")

        for value_type in ("string", "int"):
            with self.subTest(
                f"Testing Hive -> Snowflake CAST/TRY_CAST conversion for {value_type}"
            ):
                func = "TRY_CAST" if value_type == "string" else "CAST"

                expression = annotate_types(expression, schema={"t": {"x": value_type}})
                self.assertEqual(
                    expression.sql(dialect="snowflake"), f"SELECT {func}(t.x AS VARCHAR) FROM t"
                )

    def test_copy(self):
        self.validate_identity("COPY INTO test (c1) FROM (SELECT $1.c1 FROM @mystage)")
        self.validate_identity(
            """COPY INTO temp FROM @random_stage/path/ FILE_FORMAT = (TYPE=CSV FIELD_DELIMITER='|' NULL_IF=('str1', 'str2') FIELD_OPTIONALLY_ENCLOSED_BY='"' TIMESTAMP_FORMAT='TZHTZM YYYY-MM-DD HH24:MI:SS.FF9' DATE_FORMAT='TZHTZM YYYY-MM-DD HH24:MI:SS.FF9' BINARY_FORMAT=BASE64) VALIDATION_MODE = 'RETURN_3_ROWS'"""
        )
        self.validate_identity(
            """COPY INTO load1 FROM @%load1/data1/ CREDENTIALS = (AWS_KEY_ID='id' AWS_SECRET_KEY='key' AWS_TOKEN='token') FILES = ('test1.csv', 'test2.csv') FORCE = TRUE"""
        )
        self.validate_identity(
            """COPY INTO mytable FROM 'azure://myaccount.blob.core.windows.net/mycontainer/data/files' CREDENTIALS = (AZURE_SAS_TOKEN='token') ENCRYPTION = (TYPE='AZURE_CSE' MASTER_KEY='kPx...') FILE_FORMAT = (FORMAT_NAME=my_csv_format)"""
        )
        self.validate_identity(
            """COPY INTO mytable (col1, col2) FROM 's3://mybucket/data/files' STORAGE_INTEGRATION = "storage" ENCRYPTION = (TYPE='NONE' MASTER_KEY='key') FILES = ('file1', 'file2') PATTERN = 'pattern' FILE_FORMAT = (FORMAT_NAME=my_csv_format NULL_IF=('')) PARSE_HEADER = TRUE"""
        )
        self.validate_identity(
            """COPY INTO @my_stage/result/data FROM (SELECT * FROM orderstiny) FILE_FORMAT = (TYPE='csv')"""
        )
        self.validate_identity("COPY INTO mytable FILE_FORMAT = (TYPE='csv')")
        self.validate_identity(
            """COPY INTO MY_DATABASE.MY_SCHEMA.MY_TABLE FROM @MY_DATABASE.MY_SCHEMA.MY_STAGE/my_path FILE_FORMAT = (FORMAT_NAME=MY_DATABASE.MY_SCHEMA.MY_FILE_FORMAT)"""
        )
        self.validate_all(
            """COPY INTO 's3://example/data.csv'
    FROM EXTRA.EXAMPLE.TABLE
    CREDENTIALS = ()
    FILE_FORMAT = (TYPE = CSV COMPRESSION = NONE NULL_IF = ('') FIELD_OPTIONALLY_ENCLOSED_BY = '"')
    HEADER = TRUE
    OVERWRITE = TRUE
    SINGLE = TRUE
            """,
            write={
                "": """COPY INTO 's3://example/data.csv'
FROM EXTRA.EXAMPLE.TABLE
CREDENTIALS = () WITH (
  FILE_FORMAT = (TYPE=CSV COMPRESSION=NONE NULL_IF=(
    ''
  ) FIELD_OPTIONALLY_ENCLOSED_BY='"'),
  HEADER TRUE,
  OVERWRITE TRUE,
  SINGLE TRUE
)""",
                "snowflake": """COPY INTO 's3://example/data.csv'
FROM EXTRA.EXAMPLE.TABLE
CREDENTIALS = ()
FILE_FORMAT = (TYPE=CSV COMPRESSION=NONE NULL_IF=(
  ''
) FIELD_OPTIONALLY_ENCLOSED_BY='"')
HEADER = TRUE
OVERWRITE = TRUE
SINGLE = TRUE""",
            },
            pretty=True,
        )
        self.validate_all(
            """COPY INTO 's3://example/data.csv'
    FROM EXTRA.EXAMPLE.TABLE
    STORAGE_INTEGRATION = S3_INTEGRATION
    FILE_FORMAT = (TYPE=CSV COMPRESSION=NONE NULL_IF=('') FIELD_OPTIONALLY_ENCLOSED_BY='"')
    HEADER = TRUE
    OVERWRITE = TRUE
    SINGLE = TRUE
            """,
            write={
                "": """COPY INTO 's3://example/data.csv' FROM EXTRA.EXAMPLE.TABLE STORAGE_INTEGRATION = S3_INTEGRATION WITH (FILE_FORMAT = (TYPE=CSV COMPRESSION=NONE NULL_IF=('') FIELD_OPTIONALLY_ENCLOSED_BY='"'), HEADER TRUE, OVERWRITE TRUE, SINGLE TRUE)""",
                "snowflake": """COPY INTO 's3://example/data.csv' FROM EXTRA.EXAMPLE.TABLE STORAGE_INTEGRATION = S3_INTEGRATION FILE_FORMAT = (TYPE=CSV COMPRESSION=NONE NULL_IF=('') FIELD_OPTIONALLY_ENCLOSED_BY='"') HEADER = TRUE OVERWRITE = TRUE SINGLE = TRUE""",
            },
        )

        copy_ast = parse_one(
            """COPY INTO 's3://example/contacts.csv' FROM db.tbl STORAGE_INTEGRATION = PROD_S3_SIDETRADE_INTEGRATION FILE_FORMAT = (FORMAT_NAME=my_csv_format TYPE=CSV COMPRESSION=NONE NULL_IF=('') FIELD_OPTIONALLY_ENCLOSED_BY='"') MATCH_BY_COLUMN_NAME = CASE_SENSITIVE OVERWRITE = TRUE SINGLE = TRUE INCLUDE_METADATA = (col1 = METADATA$START_SCAN_TIME)""",
            read="snowflake",
        )
        self.assertEqual(
            quote_identifiers(copy_ast, dialect="snowflake").sql(dialect="snowflake"),
            """COPY INTO 's3://example/contacts.csv' FROM "db"."tbl" STORAGE_INTEGRATION = "PROD_S3_SIDETRADE_INTEGRATION" FILE_FORMAT = (FORMAT_NAME="my_csv_format" TYPE=CSV COMPRESSION=NONE NULL_IF=('') FIELD_OPTIONALLY_ENCLOSED_BY='"') MATCH_BY_COLUMN_NAME = CASE_SENSITIVE OVERWRITE = TRUE SINGLE = TRUE INCLUDE_METADATA = ("col1" = "METADATA$START_SCAN_TIME")""",
        )

    def test_put_to_stage(self):
        self.validate_identity('PUT \'file:///dir/tmp.csv\' @"my_DB"."schEMA1"."MYstage"')

        # PUT with file path and stage ref containing spaces (wrapped in single quotes)
        ast = parse_one("PUT 'file://my file.txt' '@s1/my folder'", read="snowflake")
        self.assertIsInstance(ast, exp.Put)
        self.assertEqual(ast.this, exp.Literal(this="file://my file.txt", is_string=True))
        self.assertEqual(ast.args["target"], exp.Var(this="'@s1/my folder'"))
        self.assertEqual(ast.sql("snowflake"), "PUT 'file://my file.txt' '@s1/my folder'")

        # expression with additional properties
        ast = parse_one(
            "PUT 'file:///tmp/my.txt' @stage1/folder PARALLEL = 1 AUTO_COMPRESS=false source_compression=gzip OVERWRITE=TRUE",
            read="snowflake",
        )
        self.assertIsInstance(ast, exp.Put)
        self.assertEqual(ast.this, exp.Literal(this="file:///tmp/my.txt", is_string=True))
        self.assertEqual(ast.args["target"], exp.Var(this="@stage1/folder"))
        properties = ast.args.get("properties")
        props_dict = {prop.this.this: prop.args["value"].this for prop in properties.expressions}
        self.assertEqual(
            props_dict,
            {
                "PARALLEL": "1",
                "AUTO_COMPRESS": False,
                "source_compression": "gzip",
                "OVERWRITE": True,
            },
        )

        # validate identity for different args and properties
        self.validate_identity("PUT 'file:///dir/tmp.csv' @s1/test")

        # the unquoted URI variant is not fully supported yet
        self.validate_identity("PUT file:///dir/tmp.csv @%table", check_command_warning=True)
        self.validate_identity(
            "PUT file:///dir/tmp.csv @s1/test PARALLEL=1 AUTO_COMPRESS=FALSE source_compression=gzip OVERWRITE=TRUE",
            check_command_warning=True,
        )

    def test_get_from_stage(self):
        self.validate_identity('GET @"my_DB"."schEMA1"."MYstage" \'file:///dir/tmp.csv\'')
        self.validate_identity("GET @s1/test 'file:///dir/tmp.csv'").assert_is(exp.Get)

        # GET with file path and stage ref containing spaces (wrapped in single quotes)
        ast = parse_one("GET '@s1/my folder' 'file://my file.txt'", read="snowflake")
        self.assertIsInstance(ast, exp.Get)
        self.assertEqual(ast.args["target"], exp.Var(this="'@s1/my folder'"))
        self.assertEqual(ast.this, exp.Literal(this="file://my file.txt", is_string=True))
        self.assertEqual(ast.sql("snowflake"), "GET '@s1/my folder' 'file://my file.txt'")

        # expression with additional properties
        ast = parse_one("GET @stage1/folder 'file:///tmp/my.txt' PARALLEL = 1", read="snowflake")
        self.assertIsInstance(ast, exp.Get)
        self.assertEqual(ast.args["target"], exp.Var(this="@stage1/folder"))
        self.assertEqual(ast.this, exp.Literal(this="file:///tmp/my.txt", is_string=True))
        properties = ast.args.get("properties")
        props_dict = {prop.this.this: prop.args["value"].this for prop in properties.expressions}
        self.assertEqual(props_dict, {"PARALLEL": "1"})

        # the unquoted URI variant is not fully supported yet
        self.validate_identity("GET @%table file:///dir/tmp.csv", check_command_warning=True)
        self.validate_identity(
            "GET @s1/test file:///dir/tmp.csv PARALLEL=1",
            check_command_warning=True,
        )

    def test_querying_semi_structured_data(self):
        self.validate_identity("SELECT $1")
        self.validate_identity("SELECT $1.elem")

        self.validate_identity("SELECT $1:a.b", "SELECT GET_PATH($1, 'a.b')")
        self.validate_identity("SELECT t.$23:a.b", "SELECT GET_PATH(t.$23, 'a.b')")
        self.validate_identity("SELECT t.$17:a[0].b[0].c", "SELECT GET_PATH(t.$17, 'a[0].b[0].c')")

        self.validate_all(
            """
            SELECT col:"customer's department"
            """,
            write={
                "snowflake": """SELECT GET_PATH(col, '["customer\\'s department"]')""",
                "postgres": "SELECT JSON_EXTRACT_PATH(col, 'customer''s department')",
            },
        )

    def test_alter_set_unset(self):
        self.validate_identity("ALTER TABLE tbl SET DATA_RETENTION_TIME_IN_DAYS=1")
        self.validate_identity("ALTER TABLE tbl SET DEFAULT_DDL_COLLATION='test'")
        self.validate_identity("ALTER TABLE foo SET COMMENT='bar'")
        self.validate_identity("ALTER TABLE foo SET CHANGE_TRACKING=FALSE")
        self.validate_identity("ALTER TABLE table1 SET TAG foo.bar = 'baz'")
        self.validate_identity("ALTER TABLE IF EXISTS foo SET TAG a = 'a', b = 'b', c = 'c'")
        self.validate_identity(
            """ALTER TABLE tbl SET STAGE_FILE_FORMAT = (TYPE=CSV FIELD_DELIMITER='|' NULL_IF=('') FIELD_OPTIONALLY_ENCLOSED_BY='"' TIMESTAMP_FORMAT='TZHTZM YYYY-MM-DD HH24:MI:SS.FF9' DATE_FORMAT='TZHTZM YYYY-MM-DD HH24:MI:SS.FF9' BINARY_FORMAT=BASE64)""",
        )
        self.validate_identity(
            """ALTER TABLE tbl SET STAGE_COPY_OPTIONS = (ON_ERROR=SKIP_FILE SIZE_LIMIT=5 PURGE=TRUE MATCH_BY_COLUMN_NAME=CASE_SENSITIVE)"""
        )

        self.validate_identity("ALTER TABLE foo UNSET TAG a, b, c")
        self.validate_identity("ALTER TABLE foo UNSET DATA_RETENTION_TIME_IN_DAYS, CHANGE_TRACKING")

    def test_alter_session(self):
        expr = self.validate_identity(
            "ALTER SESSION SET autocommit = FALSE, QUERY_TAG = 'qtag', JSON_INDENT = 1"
        )
        self.assertEqual(
            expr.find(exp.AlterSession),
            exp.AlterSession(
                expressions=[
                    exp.SetItem(
                        this=exp.EQ(
                            this=exp.Column(this=exp.Identifier(this="autocommit", quoted=False)),
                            expression=exp.Boolean(this=False),
                        ),
                    ),
                    exp.SetItem(
                        this=exp.EQ(
                            this=exp.Column(this=exp.Identifier(this="QUERY_TAG", quoted=False)),
                            expression=exp.Literal(this="qtag", is_string=True),
                        ),
                    ),
                    exp.SetItem(
                        this=exp.EQ(
                            this=exp.Column(this=exp.Identifier(this="JSON_INDENT", quoted=False)),
                            expression=exp.Literal(this="1", is_string=False),
                        ),
                    ),
                ],
                unset=False,
            ),
        )

        expr = self.validate_identity("ALTER SESSION UNSET autocommit, QUERY_TAG")
        self.assertEqual(
            expr.find(exp.AlterSession),
            exp.AlterSession(
                expressions=[
                    exp.SetItem(this=exp.Identifier(this="autocommit", quoted=False)),
                    exp.SetItem(this=exp.Identifier(this="QUERY_TAG", quoted=False)),
                ],
                unset=True,
            ),
        )

    def test_from_changes(self):
        self.validate_identity(
            """SELECT C1 FROM t1 CHANGES (INFORMATION => APPEND_ONLY) AT (STREAM => 's1') END (TIMESTAMP => $ts2)"""
        )
        self.validate_identity(
            """SELECT C1 FROM t1 CHANGES (INFORMATION => APPEND_ONLY) BEFORE (STATEMENT => 'STMT_ID') END (TIMESTAMP => $ts2)"""
        )
        self.validate_identity(
            """SELECT 1 FROM some_table CHANGES (INFORMATION => APPEND_ONLY) AT (TIMESTAMP => TO_TIMESTAMP_TZ('2024-07-01 00:00:00+00:00')) END (TIMESTAMP => TO_TIMESTAMP_TZ('2024-07-01 14:28:59.999999+00:00'))""",
            """SELECT 1 FROM some_table CHANGES (INFORMATION => APPEND_ONLY) AT (TIMESTAMP => CAST('2024-07-01 00:00:00+00:00' AS TIMESTAMPTZ)) END (TIMESTAMP => CAST('2024-07-01 14:28:59.999999+00:00' AS TIMESTAMPTZ))""",
        )

    def test_grant(self):
        grant_cmds = [
            "GRANT SELECT ON FUTURE TABLES IN DATABASE d1 TO ROLE r1",
            "GRANT INSERT, DELETE ON FUTURE TABLES IN SCHEMA d1.s1 TO ROLE r2",
            "GRANT SELECT ON ALL TABLES IN SCHEMA mydb.myschema to ROLE analyst",
            "GRANT SELECT, INSERT ON FUTURE TABLES IN SCHEMA mydb.myschema TO ROLE role1",
            "GRANT CREATE MATERIALIZED VIEW ON SCHEMA mydb.myschema TO DATABASE ROLE mydb.dr1",
        ]

        for sql in grant_cmds:
            with self.subTest(f"Testing Snowflake's GRANT command statement: {sql}"):
                self.validate_identity(sql, check_command_warning=True)

        self.validate_identity(
            "GRANT ALL PRIVILEGES ON FUNCTION mydb.myschema.ADD5(number) TO ROLE analyst"
        )

    def test_revoke(self):
        revoke_cmds = [
            "REVOKE SELECT ON FUTURE TABLES IN DATABASE d1 FROM ROLE r1",
            "REVOKE INSERT, DELETE ON FUTURE TABLES IN SCHEMA d1.s1 FROM ROLE r2",
            "REVOKE SELECT ON ALL TABLES IN SCHEMA mydb.myschema FROM ROLE analyst",
            "REVOKE SELECT, INSERT ON FUTURE TABLES IN SCHEMA mydb.myschema FROM ROLE role1",
            "REVOKE CREATE MATERIALIZED VIEW ON SCHEMA mydb.myschema FROM DATABASE ROLE mydb.dr1",
        ]

        for sql in revoke_cmds:
            with self.subTest(f"Testing Snowflake's REVOKE command statement: {sql}"):
                self.validate_identity(sql, check_command_warning=True)

        self.validate_identity(
            "REVOKE ALL PRIVILEGES ON FUNCTION mydb.myschema.ADD5(number) FROM ROLE analyst"
        )

    def test_window_function_arg(self):
        query = "SELECT * FROM TABLE(db.schema.FUNC(a) OVER ())"

        ast = self.parse_one(query)
        window = ast.find(exp.Window)

        self.assertEqual(ast.sql("snowflake"), query)
        self.assertEqual(len(list(ast.find_all(exp.Column))), 1)
        self.assertEqual(window.this.sql("snowflake"), "db.schema.FUNC(a)")

    def test_offset_without_limit(self):
        self.validate_all(
            "SELECT 1 ORDER BY 1 LIMIT NULL OFFSET 0",
            read={
                "trino": "SELECT 1 ORDER BY 1 OFFSET 0",
            },
        )

    def test_listagg(self):
        self.validate_identity("LISTAGG(data['some_field'], ',')")

        for distinct in ("", "DISTINCT "):
            self.validate_all(
                f"SELECT LISTAGG({distinct}col, '|SEPARATOR|') WITHIN GROUP (ORDER BY col2) FROM t",
                read={
                    "trino": f"SELECT LISTAGG({distinct}col, '|SEPARATOR|') WITHIN GROUP (ORDER BY col2) FROM t",
                    "duckdb": f"SELECT LISTAGG({distinct}col, '|SEPARATOR|' ORDER BY col2) FROM t",
                },
                write={
                    "snowflake": f"SELECT LISTAGG({distinct}col, '|SEPARATOR|') WITHIN GROUP (ORDER BY col2) FROM t",
                    "trino": f"SELECT LISTAGG({distinct}col, '|SEPARATOR|') WITHIN GROUP (ORDER BY col2) FROM t",
                    "duckdb": f"SELECT LISTAGG({distinct}col, '|SEPARATOR|' ORDER BY col2) FROM t",
                },
            )

    def test_rely_options(self):
        for option in ("NORELY", "RELY"):
            self.validate_identity(
                f"CREATE TABLE t (col1 INT PRIMARY KEY {option}, col2 INT UNIQUE {option}, col3 INT NOT NULL FOREIGN KEY REFERENCES other_t (id) {option})"
            )
            self.validate_identity(
                f"CREATE TABLE t (col1 INT, col2 INT, col3 INT, PRIMARY KEY (col1) {option}, UNIQUE (col1, col2) {option}, FOREIGN KEY (col3) REFERENCES other_t (id) {option})"
            )

    def test_parameter(self):
        expr = self.validate_identity("SELECT :1")
        self.assertEqual(expr.find(exp.Placeholder), exp.Placeholder(this="1"))
        self.validate_identity("SELECT :1, :2")
        self.validate_identity("SELECT :1 + :2")

    def test_max_by_min_by(self):
        max_by = self.validate_identity("MAX_BY(DISTINCT selected_col, filtered_col)")
        min_by = self.validate_identity("MIN_BY(DISTINCT selected_col, filtered_col)")

        for node in (max_by, min_by):
            self.assertEqual(len(node.this.expressions), 1)
            self.assertIsInstance(node.expression, exp.Column)

        # Test 3-argument case (returns array)
        max_by_3 = self.validate_identity("MAX_BY(selected_col, filtered_col, 5)")
        min_by_3 = self.validate_identity("MIN_BY(selected_col, filtered_col, 3)")

        for node in (max_by_3, min_by_3):
            with self.subTest(f"Checking  count arg of {node.sql('snowflake')}"):
                self.assertIsNotNone(node.args.get("count"))

    def test_create_view_copy_grants(self):
        # for normal views, 'COPY GRANTS' goes *after* the column list. ref: https://docs.snowflake.com/en/sql-reference/sql/create-view#syntax
        self.validate_identity(
            "CREATE OR REPLACE VIEW FOO (A, B) COPY GRANTS AS SELECT A, B FROM TBL"
        )

        # for materialized views, 'COPY GRANTS' must go *before* the column list or an error will be thrown. ref: https://docs.snowflake.com/en/sql-reference/sql/create-materialized-view#syntax
        self.validate_identity(
            "CREATE OR REPLACE MATERIALIZED VIEW FOO COPY GRANTS (A, B) AS SELECT A, B FROM TBL"
        )

        # check that only 'COPY GRANTS' goes before the column list and other properties still go after
        self.validate_identity(
            "CREATE OR REPLACE MATERIALIZED VIEW FOO COPY GRANTS (A, B) COMMENT='foo' TAG (a='b') AS SELECT A, B FROM TBL"
        )

        # no COPY GRANTS
        self.validate_identity("CREATE OR REPLACE VIEW FOO (A, B) AS SELECT A, B FROM TBL")
        self.validate_identity(
            "CREATE OR REPLACE MATERIALIZED VIEW FOO (A, B) AS SELECT A, B FROM TBL"
        )

    def test_semantic_view(self):
        for dimensions, metrics, where, facts in [
            (None, None, None, None),
            (None, None, None, "a.a"),
            ("DATE_PART('year', a.b)", None, None, None),
            (None, "a.b, a.c", None, None),
            (None, None, None, "a.d, a.e"),
            ("a.b, a.c", "a.b, a.c", None, None),
            ("a.b", "a.b, a.c", "a.c > 5", None),
            ("a.b", None, "a.c > 5", "a.d"),
        ]:
            with self.subTest(
                f"Testing Snowflake's SEMANTIC_VIEW command statement: {dimensions}, {metrics}, {facts} {where}"
            ):
                dimensions_str = f" DIMENSIONS {dimensions}" if dimensions else ""
                metrics_str = f" METRICS {metrics}" if metrics else ""
                fact_str = f" FACTS {facts}" if facts else ""
                where_str = f" WHERE {where}" if where else ""

                self.validate_identity(
                    f"SELECT * FROM SEMANTIC_VIEW(tbl{metrics_str}{dimensions_str}{fact_str}{where_str}) ORDER BY foo"
                )
                self.validate_identity(
                    f"SELECT * FROM SEMANTIC_VIEW(tbl{dimensions_str}{fact_str}{metrics_str}{where_str})",
                    f"SELECT * FROM SEMANTIC_VIEW(tbl{metrics_str}{dimensions_str}{fact_str}{where_str})",
                )

        self.validate_identity(
            "SELECT * FROM SEMANTIC_VIEW(foo METRICS a.b, a.c DIMENSIONS a.b, a.c WHERE a.b > '1995-01-01')",
            """SELECT
  *
FROM SEMANTIC_VIEW(
  foo
  METRICS a.b, a.c
  DIMENSIONS a.b, a.c
  WHERE a.b > '1995-01-01'
)""",
            pretty=True,
        )

    def test_get_extract(self):
        self.validate_all(
            "SELECT GET([4, 5, 6], 1)",
            write={
                "snowflake": "SELECT GET([4, 5, 6], 1)",
                "duckdb": "SELECT [4, 5, 6][2]",
            },
        )

        self.validate_all(
            "SELECT GET(col::MAP(INTEGER, VARCHAR), 1)",
            write={
                "snowflake": "SELECT GET(CAST(col AS MAP(INT, VARCHAR)), 1)",
                "duckdb": "SELECT CAST(col AS MAP(INT, TEXT))[1]",
            },
        )

        self.validate_all(
            "SELECT GET(v, 'field')",
            write={
                "snowflake": "SELECT GET(v, 'field')",
                "duckdb": "SELECT v -> '$.field'",
            },
        )

        self.validate_identity("GET(foo, bar)").assert_is(exp.GetExtract)

    def test_create_sequence(self):
        self.validate_identity(
            "CREATE SEQUENCE seq  START=5 comment = 'foo' INCREMENT=10",
            "CREATE SEQUENCE seq COMMENT='foo' START WITH 5 INCREMENT BY 10",
        )
        self.validate_all(
            "CREATE SEQUENCE seq WITH START=1 INCREMENT=1",
            write={
                "snowflake": "CREATE SEQUENCE seq START WITH 1 INCREMENT BY 1",
                "duckdb": "CREATE SEQUENCE seq START WITH 1 INCREMENT BY 1",
            },
        )

    def test_bit_aggs(self):
        bit_and_funcs = ["BITANDAGG", "BITAND_AGG", "BIT_AND_AGG", "BIT_ANDAGG"]
        bit_or_funcs = ["BITORAGG", "BITOR_AGG", "BIT_OR_AGG", "BIT_ORAGG"]
        bit_xor_funcs = ["BITXORAGG", "BITXOR_AGG", "BIT_XOR_AGG", "BIT_XORAGG"]
        for bit_func in (bit_and_funcs, bit_or_funcs, bit_xor_funcs):
            for name in bit_func:
                with self.subTest(f"Testing Snowflakes {name}"):
                    self.validate_identity(f"{name}(x)", f"{bit_func[0]}(x)")

    def test_bitmap_or_agg(self):
        self.validate_identity("BITMAP_OR_AGG(x)")

    def test_md5_functions(self):
        self.validate_identity("MD5_HEX(col)", "MD5(col)")
        self.validate_identity("MD5(col)")
        self.validate_identity("MD5_BINARY(col)")
        self.validate_identity("MD5_NUMBER_LOWER64(col)")
        self.validate_identity("MD5_NUMBER_UPPER64(col)")

    def test_model_attribute(self):
        self.validate_identity("SELECT model!mladmin")
        self.validate_identity("SELECT model!PREDICT(1)")
        self.validate_identity("SELECT m!PREDICT(INPUT_DATA => {*}) AS p FROM tbl")
        self.validate_identity("SELECT m!PREDICT(INPUT_DATA => {tbl.*}) AS p FROM tbl")
        self.validate_identity("x.y.z!PREDICT(foo, bar, baz, bla)")
        self.validate_identity(
            "SELECT * FROM TABLE(model_trained_with_labeled_data!DETECT_ANOMALIES(INPUT_DATA => TABLE(view_with_data_to_analyze), TIMESTAMP_COLNAME => 'date', TARGET_COLNAME => 'sales', CONFIG_OBJECT => OBJECT_CONSTRUCT('prediction_interval', 0.99)))"
        )

    def test_set_item_kind_attribute(self):
        expr = parse_one("ALTER SESSION SET autocommit = FALSE", read="snowflake")
        set_item = expr.find(exp.SetItem)
        self.assertIsNotNone(set_item)
        self.assertIsNone(set_item.args.get("kind"))

        expr = parse_one("SET a = 1", read="snowflake")
        set_item = expr.find(exp.SetItem)
        self.assertIsNotNone(set_item)
        self.assertEqual(set_item.args.get("kind"), "VARIABLE")

    def test_round(self):
        self.validate_all(
            "SELECT ROUND(2.25) AS value",
            write={
                "snowflake": "SELECT ROUND(2.25) AS value",
                "duckdb": "SELECT ROUND(2.25) AS value",
            },
        )

        self.validate_all(
            "SELECT ROUND(2.25, 1) AS value",
            write={
                "snowflake": "SELECT ROUND(2.25, 1) AS value",
                "duckdb": "SELECT ROUND(2.25, 1) AS value",
            },
        )

        self.validate_all(
            "SELECT ROUND(2.25, 1, 'HALF_AWAY_FROM_ZERO') AS value",
            write={
                "snowflake": """SELECT ROUND(2.25, 1, 'HALF_AWAY_FROM_ZERO') AS value""",
                "duckdb": "SELECT ROUND(2.25, 1) AS value",
            },
        )

        self.validate_all(
            "SELECT ROUND(2.25, 1, 'HALF_TO_EVEN') AS value",
            write={
                "snowflake": """SELECT ROUND(2.25, 1, 'HALF_TO_EVEN') AS value""",
                "duckdb": "SELECT ROUND_EVEN(2.25, 1) AS value",
            },
        )<|MERGE_RESOLUTION|>--- conflicted
+++ resolved
@@ -135,12 +135,9 @@
         )
         self.validate_identity("SELECT RANDOM()")
         self.validate_identity("SELECT RANDOM(123)")
-<<<<<<< HEAD
         self.validate_identity("SELECT RANDSTR(123, 456)")
         self.validate_identity("SELECT RANDSTR(123, RANDOM())")
-=======
         self.validate_identity("SELECT NORMAL(0, 1, RANDOM())")
->>>>>>> 1318de77
         self.validate_identity("SELECT GROUPING_ID(a, b) AS g_id FROM x GROUP BY ROLLUP (a, b)")
         self.validate_identity("PARSE_URL('https://example.com/path')")
         self.validate_identity("PARSE_URL('https://example.com/path', 1)")
