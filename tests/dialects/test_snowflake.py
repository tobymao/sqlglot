--- conflicted
+++ resolved
@@ -1339,17 +1339,7 @@
         self.validate_identity("SELECT BITSHIFTLEFT(a, 1)")
         self.validate_identity("SELECT BIT_SHIFTLEFT(a, 1)", "SELECT BITSHIFTLEFT(a, 1)")
         self.validate_identity("SELECT BIT_SHIFTRIGHT(a, 1)", "SELECT BITSHIFTRIGHT(a, 1)")
-<<<<<<< HEAD
         self.validate_identity("SELECT BYTE_LENGTH('A')", "SELCT OCTET_LENGTH('A')")
-=======
-        self.validate_all(
-            "OCTET_LENGTH('A')",
-            read={
-                "bigquery": "BYTE_LENGTH('A')",
-                "snowflake": "OCTET_LENGTH('A')",
-            },
-        )
->>>>>>> 51a8d700
 
         self.validate_identity("CREATE TABLE t (id INT PRIMARY KEY AUTOINCREMENT)")
 
