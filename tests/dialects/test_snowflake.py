--- conflicted
+++ resolved
@@ -1079,7 +1079,7 @@
         )
 
         self.validate_all(
-<<<<<<< HEAD
+
             "SELECT ST_MAKEPOINT(10, 20)",
             write={"starrocks": "SELECT ST_POINT(10, 20)"},
         )
@@ -1087,13 +1087,13 @@
         self.validate_all(
             "SELECT ST_DISTANCE(a, b)",
             write={"starrocks": "SELECT ST_DISTANCE_SPHERE(ST_X(a), ST_Y(a), ST_X(b), ST_Y(b))"},
-=======
+
             "SELECT DATE_PART(WEEKISO, CAST('2013-12-25' AS DATE))",
             read={
                 "bigquery": "SELECT EXTRACT(ISOWEEK FROM CAST('2013-12-25' AS DATE))",
                 "snowflake": "SELECT DATE_PART(WEEKISO, CAST('2013-12-25' AS DATE))",
             },
->>>>>>> 632acc80
+
         )
 
     def test_null_treatment(self):
