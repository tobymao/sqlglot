from sqlglot.errors import UnsupportedError
from tests.dialects.test_dialect import Validator


class TestStarrocks(Validator):
    dialect = "starrocks"

    def test_starrocks(self):
        self.validate_identity("SELECT ARRAY_JOIN([1, 3, 5, NULL], '_', 'NULL')")
        self.validate_identity("SELECT ARRAY_JOIN([1, 3, 5, NULL], '_')")
        self.validate_identity("ALTER TABLE a SWAP WITH b")
<<<<<<< HEAD
        self.validate_identity("SELECT ST_POINT(10, 20)")
        self.validate_identity("SELECT ST_DISTANCE_SPHERE(10.1, 20.2, 30.3, 40.4)")
=======
        self.validate_identity("SELECT ARRAY_INTERSECT([1, 2], [2, 3])")
>>>>>>> 632acc80

    def test_ddl(self):
        ddl_sqls = [
            "DISTRIBUTED BY HASH (col1) BUCKETS 1",
            "DISTRIBUTED BY HASH (col1)",
            "DISTRIBUTED BY RANDOM BUCKETS 1",
            "DISTRIBUTED BY RANDOM",
            "DISTRIBUTED BY HASH (col1) ORDER BY (col1)",
            "DISTRIBUTED BY HASH (col1) PROPERTIES ('replication_num'='1')",
            "PRIMARY KEY (col1) DISTRIBUTED BY HASH (col1)",
            "DUPLICATE KEY (col1, col2) DISTRIBUTED BY HASH (col1)",
            "UNIQUE KEY (col1, col2) PARTITION BY RANGE (col1) (START ('2024-01-01') END ('2024-01-31') EVERY (INTERVAL 1 DAY)) DISTRIBUTED BY HASH (col1)",
            "UNIQUE KEY (col1, col2) PARTITION BY RANGE (col1, col2) (START ('1') END ('10') EVERY (1), START ('10') END ('100') EVERY (10)) DISTRIBUTED BY HASH (col1)",
        ]

        for properties in ddl_sqls:
            with self.subTest(f"Testing create scheme: {properties}"):
                self.validate_identity(f"CREATE TABLE foo (col1 BIGINT, col2 BIGINT) {properties}")
                self.validate_identity(
                    f"CREATE TABLE foo (col1 BIGINT, col2 BIGINT) ENGINE=OLAP {properties}"
                )

        # Test the different wider DECIMAL types
        self.validate_identity(
            "CREATE TABLE foo (col0 DECIMAL(9, 1), col1 DECIMAL32(9, 1), col2 DECIMAL64(18, 10), col3 DECIMAL128(38, 10)) DISTRIBUTED BY HASH (col1) BUCKETS 1"
        )
        self.validate_identity(
            "CREATE TABLE foo (col1 LARGEINT) DISTRIBUTED BY HASH (col1) BUCKETS 1"
        )
        self.validate_identity(
            "CREATE VIEW foo (foo_col1) SECURITY NONE AS SELECT bar_col1 FROM bar"
        )

    def test_identity(self):
        self.validate_identity("SELECT CAST(`a`.`b` AS INT) FROM foo")
        self.validate_identity("SELECT APPROX_COUNT_DISTINCT(a) FROM x")
        self.validate_identity("SELECT [1, 2, 3]")
        self.validate_identity(
            """SELECT CAST(PARSE_JSON(fieldvalue) -> '00000000-0000-0000-0000-00000000' AS VARCHAR) AS `code` FROM (SELECT '{"00000000-0000-0000-0000-00000000":"code01"}') AS t(fieldvalue)"""
        )
        self.validate_identity(
            "SELECT text FROM example_table", write_sql="SELECT `text` FROM example_table"
        )

    def test_time(self):
        self.validate_identity("TIMESTAMP('2022-01-01')")
        self.validate_identity(
            "SELECT DATE_DIFF('SECOND', '2010-11-30 23:59:59', '2010-11-30 20:58:59')"
        )
        self.validate_identity(
            "SELECT DATE_DIFF('MINUTE', '2010-11-30 23:59:59', '2010-11-30 20:58:59')"
        )

    def test_regex(self):
        self.validate_all(
            "SELECT REGEXP(abc, '%foo%')",
            read={
                "mysql": "SELECT REGEXP_LIKE(abc, '%foo%')",
                "starrocks": "SELECT REGEXP(abc, '%foo%')",
            },
            write={
                "mysql": "SELECT REGEXP_LIKE(abc, '%foo%')",
            },
        )

    def test_unnest(self):
        self.validate_identity(
            "SELECT student, score, t.unnest FROM tests CROSS JOIN LATERAL UNNEST(scores) AS t",
            "SELECT student, score, t.unnest FROM tests CROSS JOIN LATERAL UNNEST(scores) AS t(unnest)",
        )
        self.validate_all(
            "SELECT student, score, unnest FROM tests CROSS JOIN LATERAL UNNEST(scores)",
            write={
                "spark": "SELECT student, score, unnest FROM tests LATERAL VIEW EXPLODE(scores) unnest AS unnest",
                "starrocks": "SELECT student, score, unnest FROM tests CROSS JOIN LATERAL UNNEST(scores) AS unnest(unnest)",
            },
        )
        self.validate_all(
            r"""SELECT * FROM UNNEST(array['John','Jane','Jim','Jamie'], array[24,25,26,27]) AS t(name, age)""",
            write={
                "postgres": "SELECT * FROM UNNEST(ARRAY['John', 'Jane', 'Jim', 'Jamie'], ARRAY[24, 25, 26, 27]) AS t(name, age)",
                "spark": "SELECT * FROM INLINE(ARRAYS_ZIP(ARRAY('John', 'Jane', 'Jim', 'Jamie'), ARRAY(24, 25, 26, 27))) AS t(name, age)",
                "starrocks": "SELECT * FROM UNNEST(['John', 'Jane', 'Jim', 'Jamie'], [24, 25, 26, 27]) AS t(name, age)",
            },
        )

        # Use UNNEST to convert into multiple columns
        # see: https://docs.starrocks.io/docs/sql-reference/sql-functions/array-functions/unnest/
        self.validate_all(
            r"""SELECT id, t.type, t.scores FROM example_table, unnest(split(type, ";"), scores) AS t(type,scores)""",
            write={
                "postgres": "SELECT id, t.type, t.scores FROM example_table, UNNEST(SPLIT(type, ';'), scores) AS t(type, scores)",
                "spark": r"""SELECT id, t.type, t.scores FROM example_table LATERAL VIEW INLINE(ARRAYS_ZIP(SPLIT(type, CONCAT('\\Q', ';', '\\E')), scores)) t AS type, scores""",
                "databricks": r"""SELECT id, t.type, t.scores FROM example_table LATERAL VIEW INLINE(ARRAYS_ZIP(SPLIT(type, CONCAT('\\Q', ';', '\\E')), scores)) t AS type, scores""",
                "starrocks": r"""SELECT id, t.type, t.scores FROM example_table, UNNEST(SPLIT(type, ';'), scores) AS t(type, scores)""",
                "hive": UnsupportedError,
            },
        )

        self.validate_all(
            r"""SELECT id, t.type, t.scores FROM example_table_2 CROSS JOIN LATERAL unnest(split(type, ";"), scores) AS t(type,scores)""",
            write={
                "spark": r"""SELECT id, t.type, t.scores FROM example_table_2 LATERAL VIEW INLINE(ARRAYS_ZIP(SPLIT(type, CONCAT('\\Q', ';', '\\E')), scores)) t AS type, scores""",
                "starrocks": r"""SELECT id, t.type, t.scores FROM example_table_2 CROSS JOIN LATERAL UNNEST(SPLIT(type, ';'), scores) AS t(type, scores)""",
                "hive": UnsupportedError,
            },
        )

        lateral_explode_sqls = [
            "SELECT id, t.col FROM tbl, UNNEST(scores) AS t(col)",
            "SELECT id, t.col FROM tbl CROSS JOIN LATERAL UNNEST(scores) AS t(col)",
        ]

        for sql in lateral_explode_sqls:
            with self.subTest(f"Testing Starrocks roundtrip & transpilation of: {sql}"):
                self.validate_all(
                    sql,
                    write={
                        "starrocks": sql,
                        "spark": "SELECT id, t.col FROM tbl LATERAL VIEW EXPLODE(scores) t AS col",
                    },
                )

    def test_analyze(self):
        self.validate_identity("ANALYZE TABLE TBL(c1, c2) PROPERTIES ('prop1'=val1)")
        self.validate_identity("ANALYZE FULL TABLE TBL(c1, c2) PROPERTIES ('prop1'=val1)")
        self.validate_identity("ANALYZE SAMPLE TABLE TBL(c1, c2) PROPERTIES ('prop1'=val1)")
        self.validate_identity("ANALYZE TABLE TBL(c1, c2) WITH SYNC MODE PROPERTIES ('prop1'=val1)")
        self.validate_identity(
            "ANALYZE TABLE TBL(c1, c2) WITH ASYNC MODE PROPERTIES ('prop1'=val1)"
        )
        self.validate_identity(
            "ANALYZE TABLE TBL UPDATE HISTOGRAM ON c1, c2 PROPERTIES ('prop1'=val1)"
        )
        self.validate_identity(
            "ANALYZE TABLE TBL UPDATE HISTOGRAM ON c1, c2 WITH 5 BUCKETS PROPERTIES ('prop1'=val1)"
        )
        self.validate_identity(
            "ANALYZE TABLE TBL UPDATE HISTOGRAM ON c1, c2 WITH SYNC MODE WITH 5 BUCKETS PROPERTIES ('prop1'=val1)"
        )
        self.validate_identity(
            "ANALYZE TABLE TBL UPDATE HISTOGRAM ON c1, c2 WITH ASYNC MODE WITH 5 BUCKETS PROPERTIES ('prop1'=val1)"
        )<|MERGE_RESOLUTION|>--- conflicted
+++ resolved
@@ -9,12 +9,12 @@
         self.validate_identity("SELECT ARRAY_JOIN([1, 3, 5, NULL], '_', 'NULL')")
         self.validate_identity("SELECT ARRAY_JOIN([1, 3, 5, NULL], '_')")
         self.validate_identity("ALTER TABLE a SWAP WITH b")
-<<<<<<< HEAD
+
         self.validate_identity("SELECT ST_POINT(10, 20)")
         self.validate_identity("SELECT ST_DISTANCE_SPHERE(10.1, 20.2, 30.3, 40.4)")
-=======
+
         self.validate_identity("SELECT ARRAY_INTERSECT([1, 2], [2, 3])")
->>>>>>> 632acc80
+
 
     def test_ddl(self):
         ddl_sqls = [
