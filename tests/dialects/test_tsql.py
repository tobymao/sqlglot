--- conflicted
+++ resolved
@@ -1790,63 +1790,6 @@
         self.validate_identity("SELECT DATEDIFF_BIG(HOUR, 1.5, '2021-01-01')")
 
         for fnc in ["DATEDIFF", "DATEDIFF_BIG"]:
-<<<<<<< HEAD
-            self.validate_all(
-                f"SELECT {fnc}(quarter, 0, '2021-01-01')",
-                write={
-                    "tsql": f"SELECT {fnc}(QUARTER, CAST('1900-01-01' AS DATETIME2), CAST('2021-01-01' AS DATETIME2))",
-                    "spark": "SELECT DATEDIFF(QUARTER, CAST('1900-01-01' AS TIMESTAMP), CAST('2021-01-01' AS TIMESTAMP))",
-                    "duckdb": "SELECT DATE_DIFF('QUARTER', CAST('1900-01-01' AS TIMESTAMP), CAST('2021-01-01' AS TIMESTAMP))",
-                },
-            )
-            self.validate_all(
-                f"SELECT {fnc}(day, 1, '2021-01-01')",
-                write={
-                    "tsql": f"SELECT {fnc}(DAY, CAST('1900-01-02' AS DATETIME2), CAST('2021-01-01' AS DATETIME2))",
-                    "spark": "SELECT DATEDIFF(DAY, CAST('1900-01-02' AS TIMESTAMP), CAST('2021-01-01' AS TIMESTAMP))",
-                    "duckdb": "SELECT DATE_DIFF('DAY', CAST('1900-01-02' AS TIMESTAMP), CAST('2021-01-01' AS TIMESTAMP))",
-                },
-            )
-            self.validate_all(
-                f"SELECT {fnc}(year, '2020-01-01', '2021-01-01')",
-                write={
-                    "tsql": f"SELECT {fnc}(YEAR, CAST('2020-01-01' AS DATETIME2), CAST('2021-01-01' AS DATETIME2))",
-                    "spark": "SELECT DATEDIFF(YEAR, CAST('2020-01-01' AS TIMESTAMP), CAST('2021-01-01' AS TIMESTAMP))",
-                    "spark2": "SELECT CAST(MONTHS_BETWEEN(CAST('2021-01-01' AS TIMESTAMP), CAST('2020-01-01' AS TIMESTAMP)) / 12 AS INT)",
-                },
-            )
-            self.validate_all(
-                f"SELECT {fnc}(mm, 'start', 'end')",
-                write={
-                    "databricks": "SELECT DATEDIFF(MONTH, CAST('start' AS TIMESTAMP), CAST('end' AS TIMESTAMP))",
-                    "spark2": "SELECT CAST(MONTHS_BETWEEN(CAST('end' AS TIMESTAMP), CAST('start' AS TIMESTAMP)) AS INT)",
-                    "tsql": f"SELECT {fnc}(MONTH, CAST('start' AS DATETIME2), CAST('end' AS DATETIME2))",
-                },
-            )
-            self.validate_all(
-                f"SELECT {fnc}(quarter, 'start', 'end')",
-                write={
-                    "databricks": "SELECT DATEDIFF(QUARTER, CAST('start' AS TIMESTAMP), CAST('end' AS TIMESTAMP))",
-                    "spark": "SELECT DATEDIFF(QUARTER, CAST('start' AS TIMESTAMP), CAST('end' AS TIMESTAMP))",
-                    "spark2": "SELECT CAST(MONTHS_BETWEEN(CAST('end' AS TIMESTAMP), CAST('start' AS TIMESTAMP)) / 3 AS INT)",
-                    "tsql": f"SELECT {fnc}(QUARTER, CAST('start' AS DATETIME2), CAST('end' AS DATETIME2))",
-                },
-            )
-
-            # Check superfluous casts arent added. ref: https://github.com/TobikoData/sqlmesh/issues/2672
-            self.validate_all(
-                f"SELECT {fnc}(DAY, CAST(a AS DATETIME2), CAST(b AS DATETIME2)) AS x FROM foo",
-                write={
-                    "tsql": f"SELECT {fnc}(DAY, CAST(a AS DATETIME2), CAST(b AS DATETIME2)) AS x FROM foo",
-                    "clickhouse": "SELECT DATE_DIFF(DAY, CAST(CAST(a AS Nullable(DateTime)) AS DateTime64(6)), CAST(CAST(b AS Nullable(DateTime)) AS DateTime64(6))) AS x FROM foo",
-                },
-            )
-
-            self.validate_identity(
-                f"SELECT DATEADD(DAY, {fnc}(DAY, -3, GETDATE()), '08:00:00')",
-                f"SELECT DATEADD(DAY, {fnc}(DAY, CAST('1899-12-29' AS DATETIME2), CAST(GETDATE() AS DATETIME2)), '08:00:00')",
-            )
-=======
             with self.subTest(f"Transpiling T-SQL's {fnc}"):
                 self.validate_all(
                     f"SELECT {fnc}(quarter, 0, '2021-01-01')",
@@ -1903,7 +1846,6 @@
                     f"SELECT DATEADD(DAY, {fnc}(DAY, -3, GETDATE()), '08:00:00')",
                     f"SELECT DATEADD(DAY, {fnc}(DAY, CAST('1899-12-29' AS DATETIME2), CAST(GETDATE() AS DATETIME2)), '08:00:00')",
                 )
->>>>>>> 21d14683
 
     def test_lateral_subquery(self):
         self.validate_all(
