--- conflicted
+++ resolved
@@ -71,7 +71,6 @@
                 "spark": "LOCATE('sub', 'testsubstring')",
             },
         )
-<<<<<<< HEAD
 
     def test_len(self):
         self.validate_all("LEN(x)", write={"spark": "LENGTH(x)"})
@@ -87,8 +86,8 @@
             "JSON_VALUE(r.JSON, '$.Attr_INT')",
             write={"spark": "GET_JSON_OBJECT(r.JSON, '$.Attr_INT')"},
         )
-=======
->>>>>>> 702abaaf
+
+    def test_datefromparts(self):
         self.validate_all(
             "SELECT DATEFROMPARTS('2020', 10, 01)",
             write={"spark": "SELECT MAKE_DATE('2020', 10, 01)"},
