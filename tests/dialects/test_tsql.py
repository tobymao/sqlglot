from tests.dialects.test_dialect import Validator


class TestTSQL(Validator):
    dialect = "tsql"

    def test_tsql(self):
        self.validate_identity('SELECT "x"."y" FROM foo')
        self.validate_identity(
            "SELECT DISTINCT DepartmentName, PERCENTILE_CONT(0.5) WITHIN GROUP (ORDER BY BaseRate) OVER (PARTITION BY DepartmentName) AS MedianCont FROM dbo.DimEmployee"
        )

        self.validate_all(
            "SELECT CAST([a].[b] AS SMALLINT) FROM foo",
            write={
                "tsql": 'SELECT CAST("a"."b" AS SMALLINT) FROM foo',
                "spark": "SELECT CAST(`a`.`b` AS SHORT) FROM foo",
            },
        )

        self.validate_all(
            "CONVERT(INT, CONVERT(NUMERIC, '444.75'))",
            write={
                "mysql": "CAST(CAST('444.75' AS DECIMAL) AS INT)",
                "tsql": "CAST(CAST('444.75' AS NUMERIC) AS INTEGER)",
            },
        )

    def test_types(self):
        self.validate_identity("CAST(x AS XML)")
        self.validate_identity("CAST(x AS UNIQUEIDENTIFIER)")
        self.validate_identity("CAST(x AS MONEY)")
        self.validate_identity("CAST(x AS SMALLMONEY)")
        self.validate_identity("CAST(x AS ROWVERSION)")
        self.validate_identity("CAST(x AS IMAGE)")
        self.validate_identity("CAST(x AS SQL_VARIANT)")
        self.validate_identity("CAST(x AS BIT)")
        self.validate_all(
            "CAST(x AS DATETIME2)",
            read={
                "": "CAST(x AS DATETIME)",
            },
            write={
                "mysql": "CAST(x AS DATETIME)",
                "tsql": "CAST(x AS DATETIME2)",
            },
        )

<<<<<<< HEAD
    def test_len(self):
        self.validate_all(
            "LEN(x)",
            write={
                "spark": "LENGTH(x)",
=======
    def test_charindex(self):
        self.validate_all(
            "CHARINDEX(x, y, 9)",
            write={
                "spark": "LOCATE(x, y, 9)",
            },
        )
        self.validate_all(
            "CHARINDEX(x, y)",
            write={
                "spark": "LOCATE(x, y)",
            },
        )
        self.validate_all(
            "CHARINDEX('sub', 'testsubstring', 3)",
            write={
                "spark": "LOCATE('sub', 'testsubstring', 3)",
            },
        )
        self.validate_all(
            "CHARINDEX('sub', 'testsubstring')",
            write={
                "spark": "LOCATE('sub', 'testsubstring')",
>>>>>>> 5b44ab5c
            },
        )<|MERGE_RESOLUTION|>--- conflicted
+++ resolved
@@ -46,13 +46,6 @@
             },
         )
 
-<<<<<<< HEAD
-    def test_len(self):
-        self.validate_all(
-            "LEN(x)",
-            write={
-                "spark": "LENGTH(x)",
-=======
     def test_charindex(self):
         self.validate_all(
             "CHARINDEX(x, y, 9)",
@@ -76,6 +69,13 @@
             "CHARINDEX('sub', 'testsubstring')",
             write={
                 "spark": "LOCATE('sub', 'testsubstring')",
->>>>>>> 5b44ab5c
             },
-        )+        )
+
+    def test_len(self):
+        self.validate_all(
+            "LEN(x)",
+            write={
+                "spark": "LENGTH(x)"
+            }
+        )
