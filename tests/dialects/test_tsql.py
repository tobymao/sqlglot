--- conflicted
+++ resolved
@@ -2393,14 +2393,12 @@
             exp.Alter
         ).args.get("actions")[0].args.get("collate").this.assert_is(exp.Var)
 
-<<<<<<< HEAD
     def test_localtime(self):
         expr = self.validate_identity(
             "SELECT LOCALTIME",
             write_sql="SELECT LOCALTIME",
         )
         expr.expressions[0].assert_is(exp.Column)
-=======
     def test_odbc_date_literals(self):
         for value, cls in [
             ("{d'2024-01-01'}", exp.Date),
@@ -2411,5 +2409,4 @@
                 sql = f"INSERT INTO tab(ds) VALUES ({value})"
                 expr = self.parse_one(sql)
                 self.assertIsInstance(expr, exp.Insert)
-                self.assertIsInstance(expr.expression.expressions[0].expressions[0], cls)
->>>>>>> 68e94147
+                self.assertIsInstance(expr.expression.expressions[0].expressions[0], cls)