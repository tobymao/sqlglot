SUM(1)
SUM(CASE WHEN x > 1 THEN 1 ELSE 0 END) / y
1
(1)
1.
(1.)
1.0
(1.0)
1E2
1E+2
1E-2
1.1E10
1.12e-10
-11.023E7 * 3
0.2
(1 * 2) / (3 - 5)
((TRUE))
''
''''
'x'
'\x'
"x"
'\z'
'\\z'
'\\\z'
'\\\\z'
'\\\\\z'
'\\\\\\z'
'\n'
'\\n'
'\\\n'
'\\\\n'
'\\\\\n'
'\\\\\\n'
""
"""x"""
N'abc'
x
x % 1
x < 1
x <= 1
x > 1
x >= 1
x <> 1
x = y OR x > 1
x & 1
x | 1
x ^ 1
~x
x << 1
x >> 1
x >> 1 | 1 & 1 ^ 1
x || y
x[ : ]
x[1 : ]
x[ : 2]
x[1 : 2]
x[-4 : -1]
1 - -1
- -5
dec.x + y
a.filter
a.b.c
a.b.c.d
a.b.c.d.e
a.b.c.d.e[0]
a.b.c.d.e[0].f
a[0][0].b.c[1].d.e.f[1][1]
a[0].b[1]
a[0].b.c['d']
a.b.C()
a['x'].b.C()
a.B()
a['x'].C()
int.x
map.x
SELECT update
SELECT x.update
SELECT call.x
SELECT end
a.b.INT(1.234)
INT(x / 100)
time * 100
int * 100
dec + 1
x IN (-1, 1)
x IN ('a', 'a''a')
x IN ((1))
x BETWEEN -1 AND 1
x BETWEEN 'a' || b AND 'c' || d
((a, b) AS c)
NOT x IS NULL
x IS TRUE
x IS FALSE
x IS TRUE IS TRUE
x LIKE y IS TRUE
TRIM('a' || 'b')
MAP()
GREATEST(x)
LEAST(y)
MAX(a, b)
MIN(a, b)
time
zone
ARRAY<TEXT>
CURRENT_DATE
CURRENT_DATE('UTC')
CURRENT_DATE AT TIME ZONE 'UTC'
CURRENT_DATE AT TIME ZONE zone_column
CURRENT_DATE AT TIME ZONE 'UTC' AT TIME ZONE 'Asia/Tokio'
f1 AT TIME ZONE INTERVAL '-10:00' AS f1
ARRAY()
ARRAY(1, 2)
ARRAY(time, foo)
ARRAY(foo, time)
ARRAY(LENGTH(waiter_name) > 0)
ARRAY_CONTAINS(x, 1)
x.EXTRACT(1)
EXTRACT(X FROM y)
EXTRACT(DATE FROM y)
EXTRACT(WEEK(monday) FROM created_at)
CONCAT_WS('-', 'a', 'b')
CONCAT_WS('-', 'a', 'b', 'c')
POSEXPLODE("x") AS ("a", "b")
POSEXPLODE("x") AS ("a", "b", "c")
STR_POSITION(haystack, needle)
STR_POSITION(haystack, needle, pos)
LEVENSHTEIN('gumbo', 'gambol', 2, 1, 1)
SPLIT(SPLIT(referrer, 'utm_source=')[OFFSET(1)], "&")[OFFSET(0)]
x[ORDINAL(1)][SAFE_OFFSET(2)]
x GLOB '??-*'
x GLOB y
ILIKE(x, 'z')
x LIKE SUBSTRING('abc', 1, 1)
x LIKE y
x LIKE a.y
x LIKE '%y%'
x ILIKE '%y%'
x LIKE '%y%' ESCAPE '\'
x ILIKE '%y%' ESCAPE '\'
1 AS escape
INTERVAL '1' DAY
INTERVAL '1' MONTH
INTERVAL '1' YEAR
INTERVAL '1' HOUR TO SECOND
INTERVAL '-1' CURRENT_DATE
INTERVAL '-31' CAST(GETDATE() AS DATE)
INTERVAL (1 + 3) DAYS
INTERVAL '1' DAY * 5
5 * INTERVAL '1' DAY
CASE WHEN TRUE THEN INTERVAL '15' DAYS END
CASE WHEN TRUE THEN 1 ELSE interval END
CASE WHEN TRUE THEN 1 ELSE "INTERVAL" END
SELECT asof FROM x
SELECT * WHERE interval IS NULL
SELECT * WHERE NOT interval IS NULL
SELECT * WHERE INTERVAL "is" > 1
SELECT * WHERE INTERVAL x.is > 1
CAST('45' AS INTERVAL DAYS)
CAST(x AS UUID)
FILTER(a, x -> x.a.b.c.d.e.f.g)
FILTER(a, x -> FOO(x.a.b.c.d.e.f.g) + x.a.b.c.d.e.f.g)
TIMESTAMP_FROM_PARTS(2019, 1, 10, 2, 3, 4, 123456789, 'America/Los_Angeles')
TIMESTAMPDIFF(CURRENT_TIMESTAMP(), 1, DAY)
DATETIME_DIFF(CURRENT_DATE, 1, DAY)
QUANTILE(x, 0.5)
REGEXP_REPLACE('new york', '(\w)(\w*)', x -> UPPER(x[1]) || LOWER(x[2]))
REGEXP_LIKE('new york', '.')
REGEXP_SPLIT('new york', '.')
SPLIT('new york', '.')
X((y AS z)).1
X(a.b = 1)
(x AS y, y AS z)
REPLACE('new york', ' ', '_')
REPLACE('new york', ' ')
DATE(x) = DATE(y)
TIMESTAMP(DATE(x))
TIMESTAMP_TRUNC(COALESCE(time_field, CURRENT_TIMESTAMP()), DAY)
COUNT(DISTINCT CASE WHEN DATE_TRUNC('ISOWEEK', DATE(time_field)) = DATE_TRUNC('ISOWEEK', DATE(time_field2)) THEN report_id ELSE NULL END)
COUNT(a, b)
x[y - 1]
CASE WHEN SUM(x) > 3 THEN 1 END OVER (PARTITION BY x)
ANY(x) OVER (PARTITION BY x)
SUM(ROW() OVER (PARTITION BY x))
SUM(ROW() OVER (PARTITION BY x + 1))
SUM(ROW() OVER (PARTITION BY x AND y))
SUM(x) OVER (w ORDER BY y)
(ROW() OVER ())
CASE WHEN (x > 1) THEN 1 ELSE 0 END
CASE (1) WHEN 1 THEN 1 ELSE 0 END
CASE 1 WHEN 1 THEN 1 ELSE 0 END
CASE 1 WHEN 1 THEN timestamp ELSE date END
x AT TIME ZONE 'UTC'
CAST('2025-11-20 00:00:00+00' AS TIMESTAMP) AT TIME ZONE 'Africa/Cairo'
SET x = 1
SET x = ';'
SET variable = value
SET GLOBAL variable = value
SET LOCAL variable = value
@x
@"x"
COMMIT
USE db
USE ROLE x
USE WAREHOUSE x
USE DATABASE x
USE SCHEMA x.y
USE CATALOG abc
NOT 1
NOT NOT 1
SELECT * FROM test
SELECT * FROM db.FOO()
SELECT *, 1 FROM test
SELECT * FROM a.b
SELECT * FROM a.b.c
SELECT * FROM table
SELECT 1
SELECT 1 FROM test
SELECT * FROM a, b, (SELECT 1) AS c
SELECT a FROM test
SELECT 1 AS filter
SELECT 1 AS "quoted alias"
SELECT SUM(x) AS filter
SELECT 1 AS range FROM test
SELECT 1 AS count FROM test
SELECT 1 AS comment FROM test
SELECT 1 AS numeric FROM test
SELECT 1 AS number FROM test
SELECT COALESCE(offset, 1)
SELECT t.count
SELECT DISTINCT x FROM test
SELECT DISTINCT x, y FROM test
SELECT DISTINCT TIMESTAMP_TRUNC(time_field, MONTH) AS time_value FROM "table"
SELECT DISTINCT ON (x) x, y FROM z
SELECT DISTINCT ON (x, y + 1) * FROM z
SELECT DISTINCT ON (x.y) * FROM z
SELECT DISTINCT FROM_SOMETHING
SELECT top.x
SELECT TIMESTAMP(DATE_TRUNC('MONTH', DATE(time_field))) AS time_value FROM "table"
SELECT GREATEST((3 + 1), LEAST(3, 4))
SELECT TRANSFORM(a, b -> b) AS x
SELECT AGGREGATE(a, (a, b) -> a + b) AS x
SELECT COUNT(DISTINCT a, b)
SELECT COUNT(DISTINCT a, b + 1)
SELECT SUM(DISTINCT x)
SELECT TRUNCATE(a, b)
SELECT ARRAY_AGG(STRUCT(x, x AS y) ORDER BY z DESC) AS x
SELECT LAG(x) OVER (ORDER BY y) AS x
SELECT LEAD(a) OVER (ORDER BY b) AS a
SELECT LEAD(a, 1) OVER (PARTITION BY a ORDER BY a) AS x
SELECT LEAD(a, 1, b) OVER (PARTITION BY a ORDER BY a) AS x
SELECT X((a, b) -> a + b, z -> z) AS x
SELECT X(a -> a + ("z" - 1))
SELECT test.* FROM test
SELECT a AS b FROM test
SELECT "a"."b" FROM "a"
SELECT "a".b FROM a
SELECT a.b FROM "a"
SELECT a.b FROM a
SELECT '"hi' AS x FROM x
SELECT 1 AS "|sum" FROM x
SELECT '\"hi' AS x FROM x
SELECT 1 AS b FROM test
SELECT 1 AS "b" FROM test
SELECT 1 + 1 FROM test
SELECT 1 - 1 FROM test
SELECT 1 * 1 FROM test
SELECT 1 % 1 FROM test
SELECT 1 / 1 FROM test
SELECT 1 < 2 FROM test
SELECT 1 <= 2 FROM test
SELECT 1 > 2 FROM test
SELECT 1 >= 2 FROM test
SELECT 1 <> 2 FROM test
SELECT JSON_EXTRACT(x, '$.name')
SELECT JSON_EXTRACT_SCALAR(x, '$.name')
SELECT x LIKE '%x%' FROM test
SELECT * FROM test LIMIT 100
SELECT * FROM test LIMIT 1 + 1
SELECT * FROM test LIMIT 100 OFFSET 200
SELECT * FROM test LIMIT (SELECT 1)
SELECT * FROM test LIMIT (SELECT 1) OFFSET (SELECT 1)
SELECT * FROM test FETCH FIRST ROWS ONLY
SELECT * FROM test FETCH FIRST 1 ROWS ONLY
SELECT * FROM test ORDER BY id DESC FETCH FIRST 10 ROWS WITH TIES
SELECT * FROM test ORDER BY id DESC FETCH FIRST 10 PERCENT ROWS WITH TIES
SELECT * FROM test FETCH NEXT 1 ROWS ONLY
SELECT (1 > 2) AS x FROM test
SELECT NOT (1 > 2) FROM test
SELECT 1 + 2 AS x FROM test
SELECT a, b, 1 < 1 FROM test
SELECT a FROM test WHERE NOT FALSE
SELECT a FROM test WHERE a = 1
SELECT a FROM test WHERE a = 1 AND b = 2
SELECT a FROM test WHERE a IN (SELECT b FROM z)
SELECT a FROM test WHERE a IN ((SELECT 1), 2)
SELECT * FROM x WHERE y IN ((SELECT 1) EXCEPT (SELECT 2))
SELECT * FROM x WHERE y IN (SELECT 1 UNION SELECT 2)
SELECT * FROM x WHERE y IN ((SELECT 1 UNION SELECT 2))
SELECT * FROM x WHERE y IN (WITH z AS (SELECT 1) SELECT * FROM z)
SELECT a FROM test WHERE (a > 1)
SELECT a FROM test WHERE a > (SELECT 1 FROM x GROUP BY y)
SELECT a FROM test WHERE EXISTS(SELECT 1)
SELECT a FROM test WHERE EXISTS(SELECT * FROM x UNION SELECT * FROM Y) OR TRUE
SELECT a FROM test WHERE TRUE OR NOT EXISTS(SELECT * FROM x)
SELECT a AS any, b AS some, c AS all, d AS exists FROM test WHERE a = ANY (SELECT 1)
SELECT a FROM test WHERE a > ALL (SELECT 1)
SELECT a FROM test WHERE (a, b) IN (SELECT 1, 2)
SELECT X((SELECT 1) UNION (SELECT 2))
SELECT a FROM test ORDER BY a
SELECT a FROM test ORDER BY a, b
SELECT x FROM tests ORDER BY a DESC, b DESC, c
SELECT a FROM test ORDER BY a > 1
SELECT * FROM test ORDER BY DATE DESC, TIMESTAMP DESC
SELECT a, b FROM test GROUP BY 1
SELECT a, b FROM test GROUP BY a
SELECT a, b FROM test WHERE a = 1 GROUP BY a HAVING a = 2
SELECT a, b FROM test WHERE a = 1 GROUP BY a HAVING a = 2 ORDER BY a
SELECT a, b FROM test WHERE a = 1 GROUP BY CASE 1 WHEN 1 THEN 1 END
SELECT a FROM test GROUP BY GROUPING SETS (())
SELECT a FROM test GROUP BY GROUPING SETS (x, ())
SELECT a FROM test GROUP BY GROUPING SETS (x, (x, y), (x, y, z), q)
SELECT a FROM test GROUP BY CUBE (x)
SELECT a FROM test GROUP BY ROLLUP (x)
SELECT t.a FROM test AS t GROUP BY ROLLUP (t.x)
SELECT a FROM test GROUP BY GROUPING SETS ((x, y)), ROLLUP (b)
SELECT a FROM test GROUP BY CUBE (x), ROLLUP (x, y, z)
SELECT CASE WHEN a < b THEN 1 WHEN a < c THEN 2 ELSE 3 END FROM test
SELECT CASE 1 WHEN 1 THEN 1 ELSE 2 END
SELECT CASE 1 WHEN 1 THEN MAP('a', 'b') ELSE MAP('b', 'c') END['a']
SELECT CASE 1 + 2 WHEN 1 THEN 1 ELSE 2 END
SELECT CASE TEST(1) + x[0] WHEN 1 THEN 1 ELSE 2 END
SELECT CASE x[0] WHEN 1 THEN 1 ELSE 2 END
SELECT CASE a.b WHEN 1 THEN 1 ELSE 2 END
SELECT CASE CASE x > 1 WHEN TRUE THEN 1 END WHEN 1 THEN 1 ELSE 2 END
SELECT a FROM (SELECT a FROM test) AS x
SELECT a FROM (SELECT a FROM (SELECT a FROM test) AS y) AS x
SELECT a FROM test WHERE a IN (1, 2, 3) OR b BETWEEN 1 AND 4
SELECT a FROM test AS x TABLESAMPLE (BUCKET 1 OUT OF 5)
SELECT a FROM test TABLESAMPLE (BUCKET 1 OUT OF 5)
SELECT a FROM test TABLESAMPLE (BUCKET 1 OUT OF 5 ON x)
SELECT a FROM test TABLESAMPLE (BUCKET 1 OUT OF 5 ON RAND())
SELECT a FROM test TABLESAMPLE (0.1 PERCENT)
SELECT a FROM test TABLESAMPLE (100 ROWS)
SELECT a FROM test PIVOT(SUM(x) FOR y IN ('z', 'q'))
SELECT 1 FROM a.b.table1 AS t UNPIVOT((c3) FOR c4 IN (a, b))
SELECT a FROM test PIVOT(SOMEAGG(x, y, z) FOR q IN (1))
SELECT a FROM test PIVOT(SUM(x) FOR y IN ('z', 'q')) PIVOT(MAX(b) FOR c IN ('d'))
SELECT a FROM (SELECT a, b FROM test) PIVOT(SUM(x) FOR y IN ('z', 'q'))
SELECT a FROM test UNPIVOT(x FOR y IN (z, q)) AS x
SELECT a FROM test PIVOT(SUM(x) FOR y IN ('z', 'q')) UNPIVOT(x FOR y IN (z, q)) AS x
SELECT ABS(a) FROM test
SELECT AVG(a) FROM test
SELECT CEIL(a) FROM test
SELECT CEIL(a, b) FROM test
SELECT COUNT(a) FROM test
SELECT COUNT(1) FROM test
SELECT COUNT(*) FROM test
SELECT COUNT() FROM test
SELECT COUNT(DISTINCT a) FROM test
SELECT EXP(a) FROM test
SELECT FLOOR(a) FROM test
SELECT FLOOR(a, b) FROM test
SELECT FIRST_VALUE(a) FROM test
SELECT GREATEST(a, b, c) FROM test
SELECT LAST_VALUE(a) FROM test
SELECT LAST_VALUE(a) IGNORE NULLS OVER () + 1
SELECT LN(a) FROM test
SELECT MAX(a) FROM test
SELECT MIN(a) FROM test
SELECT POWER(a, 2) FROM test
SELECT QUANTILE(a, 0.95) FROM test
SELECT ROUND(a) FROM test
SELECT ROUND(a, 2) FROM test
SELECT SUM(a) FROM test
SELECT SQRT(a) FROM test
SELECT STDDEV(a) FROM test
SELECT STDDEV_POP(a) FROM test
SELECT STDDEV_SAMP(a) FROM test
SELECT VARIANCE(a) FROM test
SELECT VARIANCE_POP(a) FROM test
SELECT CAST(a AS INT) FROM test
SELECT CAST(a AS DATETIME) FROM test
SELECT CAST(a AS VARCHAR) FROM test
SELECT CAST(a < 1 AS INT) FROM test
SELECT CAST(a IS NULL AS INT) FROM test
SELECT COUNT(CAST(1 < 2 AS INT)) FROM test
SELECT COUNT(CASE WHEN CAST(1 < 2 AS BOOLEAN) THEN 1 END) FROM test
SELECT CAST(a AS DECIMAL) FROM test
SELECT CAST(a AS DECIMAL(1)) FROM test
SELECT CAST(a AS DECIMAL(1, 2)) FROM test
SELECT CAST(a AS MAP<INT, INT>) FROM test
SELECT CAST(a AS TIMESTAMP) FROM test
SELECT CAST(a AS DATE) FROM test
SELECT CAST(a AS ARRAY<INT>) FROM test
SELECT CAST(a AS VARIANT) FROM test
SELECT TRY_CAST(a AS INT) FROM test
SELECT COALESCE(a, b, c) FROM test
SELECT ANY_VALUE(a) FROM test
SELECT 1 FROM a JOIN b ON a.x = b.x
SELECT 1 FROM a JOIN b AS c ON a.x = b.x
SELECT 1 FROM a INNER JOIN b ON a.x = b.x
SELECT 1 FROM a LEFT JOIN b ON a.x = b.x
SELECT 1 FROM a RIGHT JOIN b ON a.x = b.x
SELECT 1 FROM a CROSS JOIN b ON a.x = b.x
SELECT 1 FROM a SEMI JOIN b ON a.x = b.x
SELECT 1 FROM a LEFT SEMI JOIN b ON a.x = b.x
SELECT 1 FROM a LEFT ANTI JOIN b ON a.x = b.x
SELECT 1 FROM a RIGHT SEMI JOIN b ON a.x = b.x
SELECT 1 FROM a RIGHT ANTI JOIN b ON a.x = b.x
SELECT 1 FROM a JOIN b USING (x)
SELECT 1 FROM a JOIN b USING (x, y, z)
SELECT 1 FROM a JOIN (SELECT a FROM c) AS b ON a.x = b.x AND a.x < 2
SELECT 1 FROM a UNION SELECT 2 FROM b
SELECT 1 FROM a UNION ALL SELECT 2 FROM b
SELECT 1 FROM a JOIN b ON a.foo = b.bar JOIN c ON a.foo = c.bar
SELECT 1 FROM a LEFT JOIN b ON a.foo = b.bar JOIN c ON a.foo = c.bar
SELECT 1 FROM a LEFT INNER JOIN b ON a.foo = b.bar
SELECT 1 FROM a LEFT OUTER JOIN b ON a.foo = b.bar
SELECT 1 FROM a NATURAL JOIN b
SELECT 1 FROM a NATURAL LEFT JOIN b
SELECT 1 FROM a NATURAL LEFT OUTER JOIN b
SELECT 1 FROM a OUTER JOIN b ON a.foo = b.bar
SELECT 1 FROM a FULL JOIN b ON a.foo = b.bar
SELECT 1 FROM a JOIN b JOIN c ON b.id = c.id ON a.id = b.id
SELECT * FROM a JOIN b JOIN c USING (id) USING (id)
SELECT 1 UNION ALL SELECT 2
SELECT 1 EXCEPT SELECT 2
SELECT 1 EXCEPT SELECT 2
SELECT 1 INTERSECT SELECT 2
SELECT 1 INTERSECT SELECT 2
SELECT 1 AS delete, 2 AS alter
SELECT * FROM (x)
SELECT * FROM ((x))
SELECT * FROM (((x)))
SELECT * FROM ((SELECT 1))
SELECT * FROM (x CROSS JOIN foo LATERAL VIEW EXPLODE(y))
SELECT * FROM (SELECT 1) AS x
SELECT * FROM (SELECT 1 UNION SELECT 2) AS x
SELECT * FROM (SELECT 1 UNION ALL SELECT 2) AS x
SELECT * FROM (SELECT 1 UNION ALL SELECT 2)
SELECT * FROM ((SELECT 1) AS a UNION ALL (SELECT 2) AS b)
SELECT * FROM ((SELECT 1) AS a(b))
SELECT * FROM ((SELECT 1) UNION (SELECT 2) UNION (SELECT 3))
SELECT * FROM (table1 AS t1 LEFT JOIN table2 AS t2 ON 1 = 1)
SELECT * FROM (tbl1 LEFT JOIN tbl2 ON 1 = 1)
SELECT * FROM (tbl1, tbl2 JOIN tbl3 ON TRUE)
SELECT * FROM (tbl1 CROSS JOIN tbl2)
SELECT * FROM (tbl1 CROSS JOIN tbl2) AS t
SELECT * FROM (tbl AS tbl) AS t
SELECT * FROM (tbl1 JOIN (tbl2 CROSS JOIN tbl3) ON bla = foo)
SELECT * FROM (tbl1, LATERAL (SELECT * FROM bla) AS tbl)
SELECT * FROM x AS y(a, b)
SELECT * EXCEPT (a, b)
SELECT * EXCEPT (a, b) FROM y
SELECT * REPLACE (a AS b, b AS C)
SELECT * REPLACE (a + 1 AS b, b AS C)
SELECT * EXCEPT (a, b) REPLACE (a AS b, b AS C)
SELECT * EXCEPT (a, b) REPLACE (a AS b, b AS C) FROM y
SELECT a.* EXCEPT (a, b), b.* REPLACE (a AS b, b AS C)
SELECT a.* EXCEPT (a, b), b.* REPLACE (a AS b, b AS C) FROM x
SELECT A.* EXCEPT (A.COL_1) FROM TABLE_1 AS A
SELECT zoo, animals FROM (VALUES ('oakland', ARRAY('a', 'b')), ('sf', ARRAY('b', 'c'))) AS t(zoo, animals)
SELECT zoo, animals FROM UNNEST(ARRAY(STRUCT('oakland' AS zoo, ARRAY('a', 'b') AS animals), STRUCT('sf' AS zoo, ARRAY('b', 'c') AS animals))) AS t(zoo, animals)
WITH a AS (SELECT 1) SELECT 1 UNION ALL SELECT 2
WITH a AS (SELECT 1) SELECT 1 UNION SELECT 2
WITH a AS (SELECT 1) SELECT 1 INTERSECT SELECT 2
WITH a AS (SELECT 1) SELECT 1 EXCEPT SELECT 2
WITH a AS (SELECT 1) SELECT 1 EXCEPT SELECT 2
WITH sub_query AS (SELECT a FROM table) (SELECT a FROM sub_query)
WITH sub_query AS (SELECT a FROM table) ((((SELECT a FROM sub_query))))
(SELECT 1) UNION (SELECT 2)
(SELECT 1) UNION SELECT 2
SELECT 1 UNION (SELECT 2)
(SELECT 1) ORDER BY x LIMIT 1 OFFSET 1
(SELECT 1 UNION SELECT 2) UNION (SELECT 2 UNION ALL SELECT 3)
(SELECT 1 UNION SELECT 2) ORDER BY x LIMIT 1 OFFSET 1
SELECT 1 UNION (SELECT 2) ORDER BY x
(SELECT 1) UNION SELECT 2 ORDER BY x
SELECT * FROM (((SELECT 1) UNION SELECT 2) ORDER BY x LIMIT 1 OFFSET 1)
SELECT * FROM ((SELECT 1 AS x) CROSS JOIN (SELECT 2 AS y)) AS z
((SELECT 1) EXCEPT (SELECT 2))
((SELECT 1)) LIMIT 1
VALUES (1) UNION SELECT * FROM x
WITH a AS (SELECT 1) SELECT a.* FROM a
WITH a AS (SELECT 1), b AS (SELECT 2) SELECT a.*, b.* FROM a CROSS JOIN b
WITH a AS (WITH b AS (SELECT 1 AS x) SELECT b.x FROM b) SELECT a.x FROM a
WITH RECURSIVE T(n) AS (VALUES (1) UNION ALL SELECT n + 1 FROM t WHERE n < 100) SELECT SUM(n) FROM t
WITH RECURSIVE T(n, m) AS (VALUES (1, 2) UNION ALL SELECT n + 1, n + 2 FROM t) SELECT SUM(n) FROM t
WITH baz AS (SELECT 1 AS col) UPDATE bar SET cid = baz.col1 FROM baz
SELECT * FROM (WITH y AS (SELECT 1 AS z) SELECT z FROM y) AS x
SELECT RANK() OVER () FROM x
SELECT RANK() OVER () AS y FROM x
SELECT RANK() OVER (PARTITION BY a) FROM x
SELECT RANK() OVER (PARTITION BY a, b) FROM x
SELECT RANK() OVER (ORDER BY a) FROM x
SELECT RANK() OVER (ORDER BY a, b) FROM x
SELECT RANK() OVER (PARTITION BY a ORDER BY a) FROM x
SELECT RANK() OVER (PARTITION BY a, b ORDER BY a, b DESC) FROM x
SELECT SUM(x) OVER (PARTITION BY a) AS y FROM x
SELECT SUM(x) OVER (PARTITION BY a ROWS BETWEEN UNBOUNDED PRECEDING AND CURRENT ROW)
SELECT SUM(x) OVER (PARTITION BY a ORDER BY b ROWS BETWEEN UNBOUNDED PRECEDING AND CURRENT ROW)
SELECT SUM(x) OVER (PARTITION BY a ORDER BY b ROWS BETWEEN UNBOUNDED PRECEDING AND CURRENT ROW)
SELECT SUM(x) OVER (PARTITION BY a ORDER BY b RANGE BETWEEN INTERVAL '1' DAY PRECEDING AND CURRENT ROW)
SELECT SUM(x) OVER (PARTITION BY a ORDER BY b RANGE BETWEEN INTERVAL '1' DAY PRECEDING AND INTERVAL '2' DAYS FOLLOWING)
SELECT SUM(x) OVER (PARTITION BY a ORDER BY b RANGE BETWEEN INTERVAL '1' DAY PRECEDING AND UNBOUNDED FOLLOWING)
SELECT SUM(x) OVER (PARTITION BY a ROWS BETWEEN UNBOUNDED PRECEDING AND PRECEDING)
SELECT SUM(x) OVER (PARTITION BY a ROWS BETWEEN UNBOUNDED PRECEDING AND UNBOUNDED FOLLOWING)
SELECT SUM(x) OVER (PARTITION BY a ROWS BETWEEN CURRENT ROW AND UNBOUNDED FOLLOWING)
SELECT SUM(x) OVER (PARTITION BY a RANGE BETWEEN UNBOUNDED PRECEDING AND CURRENT ROW)
SELECT SUM(x) OVER (PARTITION BY a RANGE BETWEEN 1 AND 3)
SELECT SUM(x) OVER (PARTITION BY a RANGE BETWEEN 1 FOLLOWING AND 3)
SELECT SUM(x) OVER (PARTITION BY a RANGE BETWEEN 1 FOLLOWING AND UNBOUNDED FOLLOWING)
SELECT AVG(x) OVER (ROWS BETWEEN UNBOUNDED PRECEDING AND UNBOUNDED FOLLOWING) FROM t
SELECT SUM(x) OVER (PARTITION BY a ORDER BY date ROWS BETWEEN 1 PRECEDING AND 1 FOLLOWING)
SELECT LISTAGG(x) WITHIN GROUP (ORDER BY x) AS y
SELECT LISTAGG(x) WITHIN GROUP (ORDER BY x DESC)
SELECT PERCENTILE_CONT(0.5) WITHIN GROUP (ORDER BY x)
SELECT PERCENTILE_DISC(0.5) WITHIN GROUP (ORDER BY x)
SELECT SUM(x) FILTER(WHERE x > 1)
SELECT SUM(x) FILTER(WHERE x > 1) OVER (ORDER BY y)
SELECT COUNT(DISTINCT a) OVER (PARTITION BY c ORDER BY d ROWS BETWEEN 1 PRECEDING AND 1 FOLLOWING)
SELECT a['1'], b[0], x.c[0], "x".d['1'] FROM x
SELECT ARRAY(1, 2, 3) FROM x
SELECT ARRAY(ARRAY(1), ARRAY(2)) FROM x
SELECT MAP[ARRAY(1), ARRAY(2)] FROM x
SELECT MAP(ARRAY(1), ARRAY(2)) FROM x
SELECT MAX(ARRAY(1, 2, 3)) FROM x
SELECT ARRAY(ARRAY(0))[0][0] FROM x
SELECT MAP[ARRAY('x'), ARRAY(0)]['x'] FROM x
SELECT student, score FROM tests LATERAL VIEW EXPLODE(scores)
SELECT student, score FROM tests LATERAL VIEW EXPLODE(scores) AS score
SELECT student, score FROM tests LATERAL VIEW EXPLODE(scores) t AS score
SELECT student, score FROM tests LATERAL VIEW EXPLODE(scores) t AS score, name
SELECT student, score FROM tests LATERAL VIEW OUTER EXPLODE(scores) t AS score, name
SELECT tf.* FROM (SELECT 0) AS t LATERAL VIEW STACK(1, 2) tf
SELECT tf.* FROM (SELECT 0) AS t LATERAL VIEW STACK(1, 2) tf AS col0, col1, col2
SELECT student, score FROM tests CROSS JOIN UNNEST(scores) AS t(score)
SELECT student, score FROM tests CROSS JOIN UNNEST(scores) AS t(a, b)
SELECT student, score FROM tests CROSS JOIN UNNEST(scores) WITH ORDINALITY AS t(a, b)
SELECT student, score FROM tests CROSS JOIN UNNEST(x.scores) AS t(score)
SELECT student, score FROM tests CROSS JOIN UNNEST(ARRAY(x.scores)) AS t(score)
CREATE TABLE foo AS (SELECT 1) UNION ALL (SELECT 2)
CREATE TABLE foo (id INT PRIMARY KEY ASC)
CREATE TABLE a.b AS SELECT 1
CREATE TABLE a.b AS SELECT 1 WITH DATA AND STATISTICS
CREATE TABLE a.b AS SELECT 1 WITH NO DATA AND NO STATISTICS
CREATE TABLE a.b AS (SELECT 1) NO PRIMARY INDEX
CREATE TABLE a.b AS (SELECT 1) UNIQUE PRIMARY INDEX index1 (a) UNIQUE INDEX index2 (b)
CREATE TABLE a.b AS (SELECT 1) PRIMARY AMP INDEX index1 (a) UNIQUE INDEX index2 (b)
CREATE TABLE a.b AS SELECT a FROM a.c
CREATE TABLE IF NOT EXISTS x AS SELECT a FROM d
CREATE TABLE z (a INT, b VARCHAR, c VARCHAR(100), d DECIMAL(5, 3))
CREATE TABLE z (end INT)
CREATE TABLE z (bucket INT)
CREATE TABLE z (truncate INT)
CREATE TABLE z (a ARRAY<TEXT>, b MAP<TEXT, DOUBLE>, c DECIMAL(5, 3))
CREATE TABLE z (a INT, b VARCHAR COMMENT 'z', c VARCHAR(100) COMMENT 'z', d DECIMAL(5, 3))
CREATE TABLE z (a INT(11) DEFAULT UUID())
CREATE TABLE z (n INT DEFAULT 0 NOT NULL)
CREATE TABLE z (a INT(11) DEFAULT NULL COMMENT '客户id')
CREATE TABLE z (a INT(11) NOT NULL DEFAULT 1)
CREATE TABLE z (a INT(11) NOT NULL DEFAULT -1)
CREATE TABLE z (a INT(11) NOT NULL COLLATE utf8_bin AUTO_INCREMENT)
CREATE TABLE z (a INT, PRIMARY KEY (a))
CREATE TABLE z WITH (FORMAT='parquet') AS SELECT 1
CREATE TABLE z WITH (FORMAT='ORC', x='2') AS SELECT 1
CREATE TABLE z WITH (TABLE_FORMAT='iceberg', FORMAT='parquet') AS SELECT 1
CREATE TABLE z WITH (TABLE_FORMAT='iceberg', FORMAT='ORC', x='2') AS SELECT 1
CREATE TABLE z (z INT) WITH (PARTITIONED_BY=(x INT, y INT))
CREATE TABLE z (z INT) WITH (PARTITIONED_BY=(x INT)) AS SELECT 1
CREATE TABLE z AS (WITH cte AS (SELECT 1) SELECT * FROM cte)
CREATE TABLE z AS ((WITH cte AS (SELECT 1) SELECT * FROM cte))
CREATE TABLE z (a INT UNIQUE)
CREATE TABLE z (a INT AUTO_INCREMENT)
CREATE TABLE z (a INT UNIQUE AUTO_INCREMENT)
CREATE TABLE z (a INT REFERENCES parent (b, c))
CREATE TABLE z (a INT PRIMARY KEY, b INT REFERENCES foo (id))
CREATE TABLE z (a INT, FOREIGN KEY (a) REFERENCES parent (b, c))
CREATE TABLE foo (bar INT REFERENCES baz (baz_id) ON DELETE NO ACTION)
CREATE TABLE foo (bar INT REFERENCES baz (baz_id) ON DELETE CASCADE)
CREATE TABLE foo (bar INT REFERENCES baz (baz_id) ON DELETE SET NULL)
CREATE TABLE foo (bar INT REFERENCES baz (baz_id) ON DELETE SET DEFAULT)
CREATE TABLE foo (bar INT REFERENCES baz (baz_id) ON UPDATE NO ACTION)
CREATE TABLE foo (bar INT REFERENCES baz (baz_id) ON UPDATE CASCADE)
CREATE TABLE foo (bar INT REFERENCES baz (baz_id) ON UPDATE SET NULL)
CREATE TABLE foo (bar INT REFERENCES baz (baz_id) ON UPDATE SET DEFAULT)
CREATE TABLE asd AS SELECT asd FROM asd WITH NO DATA
CREATE TABLE asd AS SELECT asd FROM asd WITH DATA
CREATE TABLE products (x INT GENERATED BY DEFAULT AS IDENTITY)
CREATE TABLE products (x INT GENERATED BY DEFAULT ON NULL AS IDENTITY)
CREATE TABLE products (x INT GENERATED ALWAYS AS IDENTITY)
CREATE TABLE konyvszerzo (szerzo_azon INT CONSTRAINT konyvszerzo_szerzo_fk REFERENCES szerzo)
CREATE TABLE IF NOT EXISTS customer (pk BIGINT NOT NULL GENERATED ALWAYS AS IDENTITY (INCREMENT BY 1))
CREATE TABLE customer (pk BIGINT NOT NULL GENERATED ALWAYS AS IDENTITY (START WITH 10 INCREMENT BY 1 MINVALUE -1 MAXVALUE 1 NO CYCLE))
CREATE TABLE customer (pk BIGINT NOT NULL GENERATED ALWAYS AS IDENTITY (START WITH 10))
CREATE TABLE customer (pk BIGINT NOT NULL GENERATED ALWAYS AS IDENTITY (CYCLE))
CREATE TABLE customer (period INT NOT NULL)
CREATE TABLE foo (baz_id INT REFERENCES baz (id) DEFERRABLE)
CREATE TABLE foo (baz CHAR(4) CHARACTER SET LATIN UPPERCASE NOT CASESPECIFIC COMPRESS 'a')
CREATE TABLE db.foo (id INT NOT NULL, valid_date DATE FORMAT 'YYYY-MM-DD', measurement INT COMPRESS)
CREATE TABLE foo (baz DATE FORMAT 'YYYY/MM/DD' TITLE 'title' INLINE LENGTH 1 COMPRESS ('a', 'b'))
CREATE TABLE t (title TEXT)
CREATE TABLE foo (baz INT, inline TEXT)
CREATE ALGORITHM=UNDEFINED DEFINER=foo@% SQL SECURITY DEFINER VIEW a AS (SELECT a FROM b)
CREATE TEMPORARY TABLE x AS SELECT a FROM d
CREATE TEMPORARY TABLE IF NOT EXISTS x AS SELECT a FROM d
CREATE TABLE a (b INT) ON COMMIT PRESERVE ROWS
CREATE VIEW x AS SELECT a FROM b
CREATE VIEW IF NOT EXISTS x AS SELECT a FROM b
CREATE VIEW z (a, b COMMENT 'b', c COMMENT 'c') AS SELECT a, b, c FROM d
CREATE VIEW IF NOT EXISTS z (a, b COMMENT 'b', c COMMENT 'c') AS SELECT a, b, c FROM d
CREATE OR REPLACE VIEW x AS SELECT *
CREATE OR REPLACE TEMPORARY VIEW x AS SELECT *
CREATE TEMPORARY VIEW x AS SELECT a FROM d
CREATE TEMPORARY VIEW IF NOT EXISTS x AS SELECT a FROM d
CREATE TEMPORARY VIEW x AS WITH y AS (SELECT 1) SELECT * FROM y
CREATE MATERIALIZED VIEW x.y.z AS SELECT a FROM b
CREATE VIEW z (a, b)
CREATE VIEW z (a, b COMMENT 'b', c COMMENT 'c')
CREATE VIEW z AS LOCKING ROW FOR ACCESS SELECT a FROM b
CREATE TEMPORARY FUNCTION f
CREATE TEMPORARY FUNCTION f AS 'g'
CREATE FUNCTION f
CREATE FUNCTION f AS 'g'
CREATE FUNCTION a(b INT, c VARCHAR) AS 'SELECT 1'
CREATE FUNCTION a() LANGUAGE sql
CREATE FUNCTION a() LANGUAGE sql RETURNS INT
CREATE FUNCTION a.b(x INT) RETURNS INT AS RETURN x + 1
CREATE FUNCTION a.b(x TEXT) RETURNS TEXT CONTAINS SQL AS RETURN x
CREATE FUNCTION a.b(x TEXT) RETURNS TEXT LANGUAGE SQL MODIFIES SQL DATA AS RETURN x
CREATE FUNCTION a.b(x TEXT) LANGUAGE SQL READS SQL DATA RETURNS TEXT AS RETURN x
CREATE FUNCTION a.b.c()
CREATE INDEX abc ON t(a)
CREATE INDEX "abc" ON t(a)
CREATE INDEX abc ON t(a, b, b)
CREATE INDEX abc ON t(a NULLS LAST)
CREATE INDEX pointloc ON points USING GIST(BOX(location, location))
CREATE UNIQUE INDEX abc ON t(a, b, b)
CREATE UNIQUE INDEX IF NOT EXISTS my_idx ON tbl(a, b)
CREATE SCHEMA x
CREATE SCHEMA IF NOT EXISTS y
CREATE DATABASE x
CREATE DATABASE IF NOT EXISTS y
CREATE PROCEDURE IF NOT EXISTS a.b.c() AS 'DECLARE BEGIN; END'
CREATE TABLE T3 AS (SELECT DISTINCT A FROM T1 EXCEPT (SELECT A FROM T2) LIMIT 1)
DESCRIBE x
DESCRIBE EXTENDED a.b
DESCRIBE FORMATTED a.b
DESCRIBE SELECT 1
DROP INDEX a.b.c
DROP FUNCTION a.b.c (INT)
DROP MATERIALIZED VIEW x.y.z
CACHE TABLE x
CACHE LAZY TABLE x
CACHE LAZY TABLE x OPTIONS('storageLevel' = 'value')
CACHE LAZY TABLE x OPTIONS(N'storageLevel' = 'value')
CACHE LAZY TABLE x OPTIONS('storageLevel' = 'value') AS SELECT 1
CACHE LAZY TABLE x OPTIONS('storageLevel' = 'value') AS WITH a AS (SELECT 1) SELECT a.* FROM a
CACHE LAZY TABLE x AS WITH a AS (SELECT 1) SELECT a.* FROM a
CACHE TABLE x AS WITH a AS (SELECT 1) SELECT a.* FROM a
CACHE TABLE x AS (SELECT 1 AS y)
DROP PROCEDURE a.b.c (INT)
INSERT OVERWRITE TABLE a.b PARTITION(ds) SELECT x FROM y
INSERT OVERWRITE TABLE a.b PARTITION(ds = 'YYYY-MM-DD') SELECT x FROM y
INSERT OVERWRITE TABLE a.b PARTITION(ds, hour) SELECT x FROM y
INSERT OVERWRITE TABLE a.b PARTITION(ds = 'YYYY-MM-DD', hour = 'hh') SELECT x FROM y
INSERT INTO a.b PARTITION(DAY = '2024-04-14') (col1, col2) SELECT x FROM y
DELETE FROM x WHERE y > 1
DELETE FROM y
DELETE FROM event USING sales WHERE event.eventid = sales.eventid
DELETE FROM event USING sales, bla WHERE event.eventid = sales.eventid
DELETE FROM event USING sales AS s WHERE event.eventid = s.eventid
DELETE FROM event AS event USING sales AS s WHERE event.eventid = s.eventid
DROP TABLE a
DROP TABLE a.b
DROP TABLE IF EXISTS a
DROP TABLE IF EXISTS a.b
DROP TABLE a CASCADE
DROP TABLE s_hajo CASCADE CONSTRAINTS
DROP TABLE a PURGE
DROP VIEW a
DROP VIEW a.b
DROP VIEW IF EXISTS a
DROP VIEW IF EXISTS a.b
USE db
BEGIN
ROLLBACK
ROLLBACK TO b
INSERT INTO x SELECT * FROM y
INSERT INTO x (SELECT * FROM y)
INSERT INTO x WITH y AS (SELECT 1) SELECT * FROM y
INSERT INTO x.z IF EXISTS SELECT * FROM y
INSERT INTO x VALUES (1, 'a', 2.0)
INSERT INTO x VALUES (1, 'a', 2.0), (1, 'a', 3.0), (X(), y[1], z.x)
INSERT INTO y (a, b, c) SELECT a, b, c FROM x
INSERT INTO y (SELECT 1) UNION (SELECT 2)
INSERT INTO result_table (WITH test AS (SELECT * FROM source_table) SELECT * FROM test)
INSERT INTO "tests_user" ("username", "first_name", "last_name") VALUES ('fiara', 'Fiara', 'Ironhide') RETURNING "tests_user"."id"
INSERT INTO t1 (tc1 /* tc1 */, tc2 /* tc2 */) SELECT c1 /* sc1 */, c2 /* sc2 */ FROM t
INSERT INTO t1 ("tc1" /* tc1 */, "tc2" /* tc2 */) SELECT "c1" /* sc1 */, "c2" /* sc2 */ FROM t
INSERT OVERWRITE TABLE x IF EXISTS SELECT * FROM y
INSERT OVERWRITE TABLE a.b IF EXISTS SELECT * FROM y
INSERT OVERWRITE DIRECTORY 'x' SELECT 1
INSERT OVERWRITE LOCAL DIRECTORY 'x' SELECT 1
INSERT OVERWRITE LOCAL DIRECTORY 'x' ROW FORMAT DELIMITED FIELDS TERMINATED BY '1' COLLECTION ITEMS TERMINATED BY '2' MAP KEYS TERMINATED BY '3' LINES TERMINATED BY '4' NULL DEFINED AS '5' SELECT 1
LOAD DATA INPATH 'x' INTO TABLE y PARTITION(ds = 'yyyy')
LOAD DATA LOCAL INPATH 'x' INTO TABLE y PARTITION(ds = 'yyyy')
LOAD DATA LOCAL INPATH 'x' INTO TABLE y PARTITION(ds = 'yyyy') INPUTFORMAT 'y'
LOAD DATA LOCAL INPATH 'x' INTO TABLE y PARTITION(ds = 'yyyy') INPUTFORMAT 'y' SERDE 'z'
LOAD DATA INPATH 'x' INTO TABLE y INPUTFORMAT 'y' SERDE 'z'
LOAD DATA INPATH 'x' INTO TABLE y.b INPUTFORMAT 'y' SERDE 'z'
SELECT 1 FROM PARQUET_SCAN('/x/y/*') AS y
UNCACHE TABLE x
UNCACHE TABLE IF EXISTS x
UPDATE tbl_name SET foo = 123
UPDATE tbl_name SET foo = 123, bar = 345
UPDATE db.tbl_name SET foo = 123 WHERE tbl_name.bar = 234
UPDATE db.tbl_name SET foo = 123, foo_1 = 234 WHERE tbl_name.bar = 234
UPDATE products SET price = price * 1.10 WHERE price <= 99.99 RETURNING name, price AS new_price
UPDATE t1 AS a, t2 AS b, t3 AS c LEFT JOIN t4 AS d ON c.id = d.id SET a.id = 1
COMMENT ON COLUMN my_schema.my_table.my_column IS 'Employee ID number'
COMMENT ON DATABASE my_database IS 'Development Database'
COMMENT ON PROCEDURE my_proc(integer, integer) IS 'Runs a report'
COMMENT ON TABLE my_schema.my_table IS 'Employee Information'
COMMENT ON TABLE my_schema.my_table IS N'National String'
WITH a AS (SELECT 1) INSERT INTO b SELECT * FROM a
WITH a AS (SELECT * FROM b) UPDATE a SET col = 1
WITH a AS (SELECT * FROM b) CREATE TABLE b AS SELECT * FROM a
WITH a AS (SELECT * FROM b) DELETE FROM a
SELECT ? AS ? FROM x WHERE b BETWEEN ? AND ? GROUP BY ?, 1 LIMIT ?
SELECT :hello, ? FROM x LIMIT :my_limit
SELECT a FROM b WHERE c IS ?
SELECT * FROM x OFFSET @skip FETCH NEXT @take ROWS ONLY
WITH a AS ((SELECT b.foo AS foo, b.bar AS bar FROM b) UNION ALL (SELECT c.foo AS foo, c.bar AS bar FROM c)) SELECT * FROM a
WITH a AS ((SELECT 1 AS b) UNION ALL (SELECT 1 AS b)) SELECT * FROM a
SELECT (WITH x AS (SELECT 1 AS y) SELECT * FROM x) AS z
SELECT ((SELECT 1) + 1)
SELECT * FROM project.dataset.INFORMATION_SCHEMA.TABLES
SELECT CAST(x AS INT) /* comment */ FROM foo
SELECT c /* c1 /* c2 */ c3 */
SELECT c /* c1 /* c2 /* c3 */ */ */
SELECT c /* c1 */ AS alias /* c2 */
SELECT a /* x */, b /* x */
SELECT a /* x */ /* y */ /* z */, b /* k */ /* m */
SELECT * FROM foo /* x */, bla /* x */
SELECT 1 /* comment */ + 1
SELECT 1 /* c1 */ + 2 /* c2 */
SELECT 1 /* c1 */ + /* c2 */ 2 /* c3 */
SELECT 1 /* c1 */ + 2 /* c2 */ + 3 /* c3 */
SELECT 1 /* c1 */ + 2 /* c2 */, 3 /* c3 */
SELECT x FROM a.b.c /* x */, e.f.g /* x */
SELECT FOO(x /* c */) /* FOO */, b /* b */
SELECT FOO(x /* c1 */ + y /* c2 */ + BLA(5 /* c3 */)) FROM (VALUES (1 /* c4 */, "test" /* c5 */)) /* c6 */
INSERT INTO foo SELECT * FROM bar /* comment */
/* c */ WITH x AS (SELECT 1) SELECT * FROM x
SELECT a FROM x WHERE a COLLATE 'utf8_general_ci' = 'b'
SELECT x AS INTO FROM bla
ALTER TABLE integers ADD COLUMN k INT
ALTER TABLE integers ADD COLUMN k INT FIRST
ALTER TABLE integers ADD COLUMN k INT AFTER m
ALTER TABLE integers ADD COLUMN IF NOT EXISTS k INT
ALTER TABLE IF EXISTS integers ADD COLUMN k INT
ALTER TABLE integers ADD COLUMN l INT DEFAULT 10
ALTER TABLE measurements ADD COLUMN mtime TIMESTAMPTZ DEFAULT NOW()
ALTER TABLE integers DROP COLUMN k
ALTER TABLE integers DROP COLUMN IF EXISTS k
ALTER TABLE integers DROP COLUMN k CASCADE
ALTER TABLE integers ALTER COLUMN i SET DATA TYPE VARCHAR
ALTER TABLE integers ALTER COLUMN i SET DATA TYPE VARCHAR USING CONCAT(i, '_', j)
ALTER TABLE integers ALTER COLUMN i SET DEFAULT 10
ALTER TABLE integers ALTER COLUMN i DROP DEFAULT
ALTER TABLE ingredients ALTER COLUMN amount COMMENT 'tablespoons'
ALTER TABLE mydataset.mytable DROP COLUMN A, DROP COLUMN IF EXISTS B
ALTER TABLE mydataset.mytable ADD COLUMN A TEXT, ADD COLUMN IF NOT EXISTS B INT
ALTER TABLE orders DROP PARTITION(dt = '2014-05-14', country = 'IN')
ALTER TABLE orders DROP IF EXISTS PARTITION(dt = '2014-05-14', country = 'IN')
ALTER TABLE orders DROP PARTITION(dt = '2014-05-14', country = 'IN'), PARTITION(dt = '2014-05-15', country = 'IN')
ALTER TABLE mydataset.mytable DELETE WHERE x = 1
ALTER TABLE table1 RENAME COLUMN c1 TO c2
ALTER TABLE table1 RENAME COLUMN IF EXISTS c1 TO c2
ALTER TABLE table1 RENAME TO table2
ALTER VIEW view1 AS SELECT a, b, c FROM table1
ALTER VIEW view1 AS SELECT a, b, c FROM table1 UNION ALL SELECT a, b, c FROM table2
ALTER VIEW view1 AS SELECT a, b, c FROM table1 UNION ALL SELECT a, b, c FROM table2 LIMIT 100
SELECT div.a FROM test_table AS div
WITH view AS (SELECT 1 AS x) SELECT * FROM view
ARRAY<STRUCT<INT, DOUBLE, ARRAY<INT>>>
STRUCT<int INT>
SELECT CAST(NULL AS ARRAY<INT>) IS NULL AS array_is_null
ALTER TABLE "schema"."tablename" ADD CONSTRAINT "CHK_Name" CHECK (NOT "IdDwh" IS NULL AND "IdDwh" <> (0))
ALTER TABLE persons ADD CONSTRAINT persons_pk PRIMARY KEY (first_name, last_name)
ALTER TABLE pets ADD CONSTRAINT pets_persons_fk FOREIGN KEY (owner_first_name, owner_last_name) REFERENCES persons
ALTER TABLE pets ADD CONSTRAINT pets_name_not_cute_chk CHECK (LENGTH(name) < 20)
ALTER TABLE people10m ADD CONSTRAINT dateWithinRange CHECK (birthDate > '1900-01-01')
ALTER TABLE people10m ADD CONSTRAINT validIds CHECK (id > 1 AND id < 99999999) ENFORCED
ALTER TABLE ct ADD CONSTRAINT ct_id_fk FOREIGN KEY (id) REFERENCES et (fid) DEFERRABLE INITIALLY DEFERRED
ALTER TABLE baa ADD CONSTRAINT boo PRIMARY KEY (x, y) NOT ENFORCED DEFERRABLE INITIALLY DEFERRED NORELY
ALTER TABLE baa ADD CONSTRAINT boo PRIMARY KEY (x, y) NOT ENFORCED DEFERRABLE INITIALLY DEFERRED NORELY
ALTER TABLE baa ADD CONSTRAINT boo FOREIGN KEY (x, y) REFERENCES persons ON UPDATE NO ACTION ON DELETE NO ACTION MATCH FULL
ALTER TABLE a ADD PRIMARY KEY (x, y) NOT ENFORCED
ALTER TABLE a ADD FOREIGN KEY (x, y) REFERENCES bla
ALTER TABLE s_ut ADD CONSTRAINT s_ut_uq UNIQUE hajo
SELECT partition FROM a
SELECT end FROM a
SELECT id FROM b.a AS a QUALIFY ROW_NUMBER() OVER (PARTITION BY br ORDER BY sadf DESC) = 1
SELECT * FROM x WHERE a GROUP BY a HAVING b SORT BY s ORDER BY c LIMIT d
SELECT LEFT.FOO FROM BLA AS LEFT
SELECT RIGHT.FOO FROM BLA AS RIGHT
SELECT LEFT FROM LEFT LEFT JOIN RIGHT RIGHT JOIN LEFT
SELECT * FROM x WHERE name ILIKE ANY XXX('a', 'b')
SELECT * FROM x WHERE name LIKE ANY XXX('a', 'b')
a OVERLAPS b
PRAGMA quick_check
PRAGMA QUICK_CHECK(0)
PRAGMA QUICK_CHECK('sqlite_master')
PRAGMA schema.quick_check
PRAGMA schema.QUICK_CHECK(0)
PRAGMA schema.QUICK_CHECK('sqlite_master')
PRAGMA synchronous = 2
PRAGMA synchronous = FULL
PRAGMA memory_limit = '1GB'
PRAGMA schema.synchronous = 2
PRAGMA schema.synchronous = FULL
PRAGMA schema.memory_limit = '1GB'
JSON_OBJECT()
JSON_OBJECT(*)
JSON_OBJECT('key1': 1, 'key2': TRUE)
JSON_OBJECT('id': '5', 'fld1': 'bla', 'fld2': 'bar')
JSON_OBJECT('x': NULL, 'y': 1 NULL ON NULL)
JSON_OBJECT('x': NULL, 'y': 1 WITH UNIQUE KEYS)
JSON_OBJECT('x': NULL, 'y': 1 ABSENT ON NULL WITH UNIQUE KEYS)
JSON_OBJECT('x': 1 RETURNING VARCHAR(100))
JSON_OBJECT('x': 1 RETURNING VARBINARY FORMAT JSON ENCODING UTF8)
PRIOR AS x
SELECT if.x
SELECT PERCENTILE_CONT(x, 0.5) OVER ()
WITH my_cte AS (SELECT 'a' AS desc) SELECT desc AS description FROM my_cte
WITH my_cte AS (SELECT 'a' AS asc) SELECT asc AS description FROM my_cte
SELECT * FROM case
SELECT * FROM schema.case
SELECT * FROM current_date
SELECT * FROM schema.current_date
SELECT /*+ SOME_HINT(foo) */ 1
SELECT /*+ REBALANCE */ * FROM foo
SELECT * FROM (tbl1 CROSS JOIN (SELECT * FROM tbl2) AS t1)
/* comment1 */ INSERT INTO x /* comment2 */ VALUES (1, 2, 3)
/* comment1 */ UPDATE tbl /* comment2 */ SET x = 2 WHERE x < 2
/* comment1 */ DELETE FROM x /* comment2 */ WHERE y > 1
/* comment */ CREATE TABLE foo AS SELECT 1
SELECT next, transform, if
SELECT "any", "case", "if", "next"
SELECT x FROM y ORDER BY x ASC
KILL '123'
KILL CONNECTION 123
KILL QUERY '123'
CHR(97)
SELECT * FROM UNNEST(x) WITH ORDINALITY UNION ALL SELECT * FROM UNNEST(y) WITH ORDINALITY
SELECT x FROM t1 UNION ALL SELECT x FROM t2 LIMIT 1
SELECT x FROM t1 UNION ALL SELECT x FROM t2 UNION ALL SELECT x FROM t3 LIMIT 1
WITH use(use) AS (SELECT 1) SELECT use FROM use
SELECT recursive FROM t
SELECT (ROW_NUMBER() OVER (PARTITION BY user ORDER BY date ASC) - ROW_NUMBER() OVER (PARTITION BY user, segment ORDER BY date ASC)) AS group_id FROM example_table
CAST(foo AS BPCHAR)
values
SELECT values
SELECT values AS values FROM t WHERE values + 1 > 3
SELECT truncate
SELECT only
TRUNCATE(a, b)
SELECT enum
SELECT unlogged
SELECT name
SELECT copy
SELECT rollup
SELECT unnest
SELECT cube, cube.x FROM cube
SELECT * FROM a STRAIGHT_JOIN b
SELECT COUNT(DISTINCT "foo bar") FROM (SELECT 1 AS "foo bar") AS t
SELECT vector
WITH all AS (SELECT 1 AS count) SELECT all.count FROM all
SELECT rename
GRANT SELECT ON TABLE tbl TO user
GRANT SELECT, INSERT ON FUNCTION tbl TO user
GRANT SELECT ON orders TO ROLE PUBLIC
GRANT SELECT ON nation TO alice WITH GRANT OPTION
GRANT DELETE ON SCHEMA finance TO bob
REVOKE SELECT ON TABLE tbl FROM user
REVOKE SELECT, INSERT ON FUNCTION tbl FROM user
REVOKE SELECT ON orders FROM ROLE PUBLIC
REVOKE GRANT OPTION FOR SELECT ON nation FROM alice
REVOKE DELETE ON SCHEMA finance FROM bob CASCADE
REVOKE INSERT ON TABLE orders FROM user RESTRICT
SELECT attach
SELECT detach
SELECT 1 OFFSET 1
SELECT 1 LIMIT 1
CAST(x AS INT128)
CAST(x AS UINT128)
CAST(x AS UINT256)
SELECT export
SELECT ARG_MAX(DISTINCT selected_col, filtered_col) FROM table
SELECT ARG_MIN(DISTINCT selected_col, filtered_col) FROM table
a.b.c.D()
a.b.c.d.e.f.G()
SELECT CUME_DIST() OVER (ORDER BY 1) FROM (SELECT 1)
SELECT DENSE_RANK() OVER (ORDER BY 1) FROM (SELECT 1)
SELECT NTILE(1) OVER (ORDER BY 1) FROM (SELECT 1)
SELECT RANK() OVER (ORDER BY 1) FROM (SELECT 1)
SELECT PERCENT_RANK() OVER (ORDER BY 1) FROM (SELECT 1)
SELECT ACOS(x)
SELECT ACOSH(x)
SELECT ASIN(x)
SELECT ASINH(x)
SELECT ATAN(x)
SELECT ATANH(x)
SELECT ATAN2(x, y)
SELECT COT(x)
SELECT COTH(x)
SELECT CSC(x)
SELECT CSCH(x)
<<<<<<< HEAD
SELECT UTC_DATE
SELECT UTC_TIME
=======
SELECT SEC(x)
SELECT SECH(x)
>>>>>>> 8a350763
<|MERGE_RESOLUTION|>--- conflicted
+++ resolved
@@ -919,10 +919,7 @@
 SELECT COTH(x)
 SELECT CSC(x)
 SELECT CSCH(x)
-<<<<<<< HEAD
-SELECT UTC_DATE
-SELECT UTC_TIME
-=======
 SELECT SEC(x)
 SELECT SECH(x)
->>>>>>> 8a350763
+SELECT UTC_DATE
+SELECT UTC_TIME