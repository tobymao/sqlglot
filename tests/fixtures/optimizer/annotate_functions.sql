--- conflicted
+++ resolved
@@ -1584,15 +1584,15 @@
 INT;
 
 # dialect: snowflake
-<<<<<<< HEAD
 CHAR(65);
 VARCHAR;
 
 # dialect: snowflake
 CHR(8364);
-=======
+VARCHAR;
+
+# dialect: snowflake
 COLLATE('hello', 'utf8');
->>>>>>> 4e816904
 VARCHAR;
 
 # dialect: snowflake
