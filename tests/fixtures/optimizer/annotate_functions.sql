--------------------------------------
-- Dialect
--------------------------------------
ABS(1);
INT;

ABS(1.5);
DOUBLE;

GREATEST(1, 2, 3);
INT;

GREATEST(1, 2.5, 3);
DOUBLE;

LEAST(1, 2, 3);
INT;

LEAST(1, 2.5, 3);
DOUBLE;

CURRENT_TIME();
TIME;

TIME_ADD(CAST('09:05:03' AS TIME), INTERVAL 2 HOUR);
TIME;

TIME_SUB(CAST('09:05:03' AS TIME), INTERVAL 2 HOUR);
TIME;

SORT_ARRAY(ARRAY(tbl.str_col));
ARRAY<STRING>;

SORT_ARRAY(ARRAY(tbl.double_col));
ARRAY<DOUBLE>;

SORT_ARRAY(ARRAY(tbl.bigint_col));
ARRAY<BIGINT>;

tbl.bigint || tbl.str_col;
VARCHAR;

tbl.str_col || tbl.bigint;
VARCHAR;

ARRAY_REVERSE(['a', 'b']);
ARRAY<VARCHAR>;

ARRAY_REVERSE([1, 1.5]);
ARRAY<DOUBLE>;

ARRAY_SLICE([1, 1.5], 1, 2);
ARRAY<DOUBLE>;

FROM_BASE32(tbl.str_col);
BINARY;

FROM_BASE64(tbl.str_col);
BINARY;

ANY_VALUE(tbl.str_col);
STRING;

ANY_VALUE(tbl.array_col);
ARRAY<STRING>;

CHR(65);
VARCHAR;

COUNTIF(tbl.bigint_col > 1);
BIGINT;

LAST_VALUE(tbl.bigint_col) OVER (ORDER BY tbl.bigint_col);
BIGINT;

TO_BASE32(tbl.bytes_col);
VARCHAR;

TO_BASE64(tbl.bytes_col);
VARCHAR;

UNIX_DATE(tbl.date_col);
BIGINT;

UNIX_SECONDS(tbl.timestamp_col);
BIGINT;

STARTS_WITH(tbl.str_col, prefix);
BOOLEAN;

ENDS_WITH(tbl.str_col, suffix);
BOOLEAN;

ASCII('A');
INT;

UNICODE('bcd');
INT;

LAST_DAY(tbl.timestamp_col);
DATE;

JUSTIFY_DAYS(INTERVAL '1' DAY);
INTERVAL;

JUSTIFY_HOURS(INTERVAL '1' HOUR);
INTERVAL;

JUSTIFY_INTERVAL(INTERVAL '1' HOUR);
INTERVAL;

UNIX_MICROS(CAST('2008-12-25 15:30:00+00' AS TIMESTAMP));
BIGINT;

UNIX_MILLIS(CAST('2008-12-25 15:30:00+00' AS TIMESTAMP));
BIGINT;

--------------------------------------
-- Spark2 / Spark3 / Databricks
--------------------------------------

# dialect: spark2, spark, databricks
SUBSTRING(tbl.str_col, 0, 0);
STRING;

# dialect: spark2, spark, databricks
SUBSTRING(tbl.bin_col, 0, 0);
BINARY;

# dialect: spark2, spark, databricks
CONCAT(tbl.bin_col, tbl.bin_col);
BINARY;

# dialect: spark2, spark, databricks
CONCAT(tbl.bin_col, tbl.str_col);
STRING;

# dialect: spark2, spark, databricks
CONCAT(tbl.str_col, tbl.bin_col);
STRING;

# dialect: spark2, spark, databricks
CONCAT(tbl.str_col, tbl.str_col);
STRING;

# dialect: spark2, spark, databricks
CONCAT(tbl.str_col, unknown);
STRING;

# dialect: spark2, spark, databricks
CONCAT(tbl.bin_col, unknown);
UNKNOWN;

# dialect: spark2, spark, databricks
CONCAT(unknown, unknown);
UNKNOWN;

# dialect: spark2, spark, databricks
LPAD(tbl.bin_col, 1, tbl.bin_col);
BINARY;

# dialect: spark2, spark, databricks
RPAD(tbl.bin_col, 1, tbl.bin_col);
BINARY;

# dialect: spark2, spark, databricks
LPAD(tbl.bin_col, 1, tbl.str_col);
STRING;

# dialect: spark2, spark, databricks
RPAD(tbl.bin_col, 1, tbl.str_col);
STRING;

# dialect: spark2, spark, databricks
LPAD(tbl.str_col, 1, tbl.bin_col);
STRING;

# dialect: spark2, spark, databricks
RPAD(tbl.str_col, 1, tbl.bin_col);
STRING;

# dialect: spark2, spark, databricks
LPAD(tbl.str_col, 1, tbl.str_col);
STRING;

# dialect: spark2, spark, databricks
RPAD(tbl.str_col, 1, tbl.str_col);
STRING;

# dialect: hive, spark2, spark, databricks
IF(cond, tbl.double_col, tbl.bigint_col);
DOUBLE;

# dialect: hive, spark2, spark, databricks
IF(cond, tbl.bigint_col, tbl.double_col);
DOUBLE;

# dialect: hive, spark2, spark
IF(cond, tbl.double_col, tbl.str_col);
STRING;

# dialect: hive, spark2, spark
IF(cond, tbl.str_col, tbl.double_col);
STRING;

# dialect: databricks
IF(cond, tbl.str_col, tbl.double_col);
DOUBLE;

# dialect: databricks
IF(cond, tbl.double_col, tbl.str_col);
DOUBLE;

# dialect: hive, spark2, spark
IF(cond, tbl.date_col, tbl.str_col);
STRING;

# dialect: hive, spark2, spark
IF(cond, tbl.str_col, tbl.date_col);
STRING;

# dialect: databricks
IF(cond, tbl.date_col, tbl.str_col);
DATE;

# dialect: databricks
IF(cond, tbl.str_col, tbl.date_col);
DATE;

# dialect: hive, spark2, spark, databricks
IF(cond, tbl.date_col, tbl.timestamp_col);
TIMESTAMP;

# dialect: hive, spark2, spark, databricks
IF(cond, tbl.timestamp_col, tbl.date_col);
TIMESTAMP;

# dialect: hive, spark2, spark, databricks
IF(cond, NULL, tbl.str_col);
STRING;

# dialect: hive, spark2, spark, databricks
IF(cond, tbl.str_col, NULL);
STRING;

# dialect: hive, spark2, spark
COALESCE(tbl.str_col, tbl.date_col, tbl.bigint_col);
STRING;

# dialect: hive, spark2, spark
COALESCE(tbl.date_col, tbl.str_col, tbl.bigint_col);
STRING;

# dialect: hive, spark2, spark
COALESCE(tbl.date_col, tbl.bigint_col, tbl.str_col);
STRING;

# dialect: hive, spark2, spark
COALESCE(tbl.str_col, tbl.date_col, tbl.bigint_col);
STRING;

# dialect: hive, spark2, spark
COALESCE(tbl.date_col, tbl.str_col, tbl.bigint_col);
STRING;

# dialect: hive, spark2, spark
COALESCE(tbl.date_col, NULL, tbl.bigint_col, tbl.str_col);
STRING;

# dialect: databricks
COALESCE(tbl.str_col, tbl.bigint_col);
BIGINT;

# dialect: databricks
COALESCE(tbl.bigint_col, tbl.str_col);
BIGINT;

# dialect: databricks
COALESCE(tbl.str_col, NULL, tbl.bigint_col);
BIGINT;

# dialect: databricks
COALESCE(tbl.bigint_col, NULL, tbl.str_col);
BIGINT;

# dialect: databricks
COALESCE(tbl.bool_col, tbl.str_col);
BOOLEAN;

# dialect: hive, spark2, spark
COALESCE(tbl.interval_col, tbl.str_col);
STRING;

# dialect: databricks
COALESCE(tbl.interval_col, tbl.str_col);
INTERVAL;

# dialect: databricks
COALESCE(tbl.bin_col, tbl.str_col);
BINARY;

--------------------------------------
-- BigQuery
--------------------------------------

# dialect: bigquery
SIGN(1);
INT;

# dialect: bigquery
SIGN(1.5);
DOUBLE;

# dialect: bigquery
CEIL(1);
DOUBLE;

# dialect: bigquery
CEIL(5.5);
DOUBLE;

# dialect: bigquery
CEIL(tbl.bignum_col);
BIGDECIMAL;

# dialect: bigquery
FLOOR(1);
DOUBLE;

# dialect: bigquery
FLOOR(5.5);
DOUBLE;

# dialect: bigquery
FLOOR(tbl.bignum_col);
BIGDECIMAL;

# dialect: bigquery
SQRT(1);
DOUBLE;

# dialect: bigquery
SQRT(5.5);
DOUBLE;

# dialect: bigquery
SQRT(tbl.bignum_col);
BIGDECIMAL;

# dialect: bigquery
LN(1);
DOUBLE;

# dialect: bigquery
LN(5.5);
DOUBLE;

# dialect: bigquery
LN(tbl.bignum_col);
BIGDECIMAL;

# dialect: bigquery
LOG(1);
DOUBLE;

# dialect: bigquery
LOG(5.5);
DOUBLE;

# dialect: bigquery
LOG(tbl.bignum_col);
BIGDECIMAL;

# dialect: bigquery
ROUND(1);
DOUBLE;

# dialect: bigquery
ROUND(5.5);
DOUBLE;

# dialect: bigquery
ROUND(tbl.bignum_col);
BIGDECIMAL;

# dialect: bigquery
EXP(1);
DOUBLE;

# dialect: bigquery
EXP(5.5);
DOUBLE;

# dialect: bigquery
EXP(tbl.bignum_col);
BIGDECIMAL;

# dialect: bigquery
CONCAT(tbl.str_col, tbl.str_col);
STRING;

# dialect: bigquery
CONCAT(tbl.bin_col, tbl.bin_col);
BINARY;

# dialect: bigquery
CONCAT(0, tbl.str_col);
STRING;

# dialect: bigquery
CONCAT(tbl.str_col, 0);
STRING;

# dialect: bigquery
LEFT(tbl.str_col, 1);
STRING;

# dialect: bigquery
LEFT(tbl.bin_col, 1);
BINARY;

# dialect: bigquery
RIGHT(tbl.str_col, 1);
STRING;

# dialect: bigquery
RIGHT(tbl.bin_col, 1);
BINARY;

# dialect: bigquery
LOWER(tbl.str_col);
STRING;

# dialect: bigquery
LOWER(tbl.bin_col);
BINARY;

# dialect: bigquery
UPPER(tbl.str_col);
STRING;

# dialect: bigquery
UPPER(tbl.bin_col);
BINARY;

# dialect: bigquery
LPAD(tbl.str_col, 1, tbl.str_col);
STRING;

# dialect: bigquery
LPAD(tbl.bin_col, 1, tbl.bin_col);
BINARY;

# dialect: bigquery
RPAD(tbl.str_col, 1, tbl.str_col);
STRING;

# dialect: bigquery
RPAD(tbl.bin_col, 1, tbl.bin_col);
BINARY;

# dialect: bigquery
LTRIM(tbl.str_col);
STRING;

# dialect: bigquery
LTRIM(tbl.bin_col, tbl.bin_col);
BINARY;

# dialect: bigquery
RTRIM(tbl.str_col);
STRING;

# dialect: bigquery
RTRIM(tbl.bin_col, tbl.bin_col);
BINARY;

# dialect: bigquery
TRIM(tbl.str_col);
STRING;

# dialect: bigquery
TRIM(tbl.bin_col, tbl.bin_col);
BINARY;

# dialect: bigquery
REGEXP_EXTRACT(tbl.str_col, pattern);
STRING;

# dialect: bigquery
REGEXP_EXTRACT(tbl.bin_col, pattern);
BINARY;

# dialect: bigquery
REGEXP_REPLACE(tbl.str_col, pattern, replacement);
STRING;

# dialect: bigquery
REGEXP_REPLACE(tbl.bin_col, pattern, replacement);
BINARY;

# dialect: bigquery
REPEAT(tbl.str_col, 1);
STRING;

# dialect: bigquery
REPEAT(tbl.bin_col, 1);
BINARY;

# dialect: bigquery
SUBSTRING(tbl.str_col, 1);
STRING;

# dialect: bigquery
SUBSTRING(tbl.bin_col, 1);
BINARY;

# dialect: bigquery
SPLIT(tbl.str_col, delim);
ARRAY<STRING>;

# dialect: bigquery
SPLIT(tbl.bin_col, delim);
ARRAY<BINARY>;

# dialect: bigquery
STRING(json_expr);
STRING;

# dialect: bigquery
STRING(timestamp_expr, timezone);
STRING;

# dialect: bigquery
ARRAY_CONCAT(['a'], ['b']);
ARRAY<STRING>;

# dialect: bigquery
ARRAY_CONCAT_AGG(tbl.array_col);
ARRAY<STRING>;

# dialect: bigquery
ARRAY_TO_STRING(['a'], ['b'], ',');
STRING;

# dialect: bigquery
ARRAY_FIRST(['a', 'b']);
STRING;

# dialect: bigquery
ARRAY_LAST(['a', 'b']);
STRING;

# dialect: bigquery
ARRAY_FIRST([1, 1.5]);
DOUBLE;

# dialect: bigquery
ARRAY_LAST([1, 1.5]);
DOUBLE;

# dialect: bigquery
GENERATE_ARRAY(1, 5, 0.3);
ARRAY<DOUBLE>;

# dialect: bigquery
GENERATE_ARRAY(1, 5);
ARRAY<BIGINT>;

# dialect: bigquery
GENERATE_ARRAY(1, 2.5);
ARRAY<DOUBLE>;

# dialect: bigquery
INT64(JSON '999');
BIGINT;

# dialect: bigquery
LOGICAL_AND(tbl.bool_col);
BOOLEAN;

# dialect: bigquery
LOGICAL_OR(tbl.bool_col);
BOOLEAN;

# dialect: bigquery
MAKE_INTERVAL(1, 6, 15);
INTERVAL;

# dialect: bigquery
SHA1(tbl.str_col);
BINARY;

# dialect: bigquery
SHA256(tbl.str_col);
BINARY;

# dialect: bigquery
SHA512(tbl.str_col);
BINARY;

# dialect: bigquery
CORR(tbl.double_col, tbl.double_col);
DOUBLE;

# dialect: bigquery
COVAR_POP(tbl.double_col, tbl.double_col);
DOUBLE;

# dialect: bigquery
COVAR_SAMP(tbl.double_col, tbl.double_col);
DOUBLE;

# dialect: bigquery
DATETIME(2025, 1, 1, 12, 0, 0);
DATETIME;

# dialect: bigquery
LAG(tbl.bigint_col, 1 , 2.5) OVER (ORDER BY tbl.bigint_col);
DOUBLE;

# dialect: bigquery
LAG(tbl.bigint_col, 1 , 2) OVER (ORDER BY tbl.bigint_col);
BIGINT;

# dialect: bigquery
ASCII('A');
BIGINT;

# dialect: bigquery
UNICODE('bcd');
BIGINT;

# dialect: bigquery
BIT_AND(tbl.bin_col);
BIGINT;

# dialect: bigquery
BIT_OR(tbl.bin_col);
BIGINT;

# dialect: bigquery
BIT_XOR(tbl.bin_col);
BIGINT;

# dialect: bigquery
BIT_COUNT(tbl.bin_col);
BIGINT;

# dialect: bigquery
JSON_ARRAY(10);
JSON;

# dialect: bigquery
JSON_ARRAY(10, [1, 2]);
JSON;

# dialect: bigquery
JSON_VALUE(JSON '{"foo": "1" }', '$.foo');
STRING;

# dialect: bigquery
JSON_EXTRACT_SCALAR(JSON '["a","b"]');
STRING;

# dialect: bigquery
JSON_VALUE_ARRAY(JSON '["a","b"]');
ARRAY<STRING>;

# dialect: bigquery
JSON_EXTRACT_STRING_ARRAY(JSON '["a","b"]');
ARRAY<STRING>;

# dialect: bigquery
JSON_TYPE(JSON '1');
STRING;

# dialect: bigquery
GENERATE_TIMESTAMP_ARRAY('2016-10-05', '2016-10-07', INTERVAL '1' DAY);
ARRAY<TIMESTAMP>;

# dialect: bigquery
TIME(15, 30, 00);
TIME;

# dialect: bigquery
TIME(TIMESTAMP "2008-12-25 15:30:00");
TIME;

# dialect: bigquery
TIME(DATETIME "2008-12-25 15:30:00");
TIME;

# dialect: bigquery
TIME_TRUNC(TIME "15:30:00", HOUR);
TIME;

# dialect: bigquery
DATE_FROM_UNIX_DATE(1);
DATE;

# dialect: bigquery
DATE_TRUNC(DATE '2008-12-25', MONTH);
DATE;

# dialect: bigquery
DATE_TRUNC(TIMESTAMP '2008-12-25', MONTH);
TIMESTAMP;

# dialect: bigquery
DATE_TRUNC(DATETIME '2008-12-25', MONTH);
DATETIME;

# dialect: bigquery
TIMESTAMP_TRUNC(TIMESTAMP "2008-12-25 15:30:00+00", DAY, "UTC");
TIMESTAMP;

# dialect: bigquery
TIMESTAMP_TRUNC(DATETIME "2008-12-25 15:30:00", DAY);
DATETIME;

# dialect: bigquery
PARSE_DATETIME('%a %b %e %I:%M:%S %Y', 'Thu Dec 25 07:30:00 2008');
DATETIME;

# dialect: bigquery
FORMAT_TIME("%R", TIME "15:30:00");
STRING;

# dialect: bigquery
PARSE_TIME("%I:%M:%S", "07:30:00");
TIME;

# dialect: bigquery
BYTE_LENGTH("foo");
BIGINT;

# dialect: bigquery
CODE_POINTS_TO_STRING([65, 255, 513, 1024]);
STRING;

# dialect: bigquery
REVERSE("abc");
STRING;

# dialect: bigquery
REVERSE(tbl.bin_col);
BINARY;

# dialect: bigquery
REVERSE(b'1a3');
BINARY;

# dialect: bigquery
REGEXP_EXTRACT_ALL('Try `func(x)` or `func(y)`', '`(.+?)`');
ARRAY<STRING>;

# dialect: bigquery
REGEXP_EXTRACT_ALL(b'\x48\x65\x6C\x6C\x6F', b'(\x6C+)');
ARRAY<BINARY>;

# dialect: bigquery
REPLACE ('cherry', 'pie', 'cobbler');
STRING;

# dialect: bigquery
REPLACE(b'\x48\x65\x6C\x6C\x6F', b'\x6C\x6C', b'\x59\x59');
BINARY;

# dialect: bigquery
TRANSLATE('AaBbCc', 'abc', '1');
STRING;

# dialect: bigquery
TRANSLATE(b'AaBbCc', b'abc', b'123');
BINARY;

# dialect: bigquery
SOUNDEX('foo');
STRING;

# dialect: bigquery
MD5('foo');
BINARY;

# dialect: bigquery
MAX_BY(tbl.str_col, tbl.bigint_col);
STRING;

# dialect: bigquery
MAX_BY(tbl.bigint_col, tbl.str_col);
BIGINT;

# dialect: bigquery
MIN_BY(tbl.str_col, tbl.bigint_col);
STRING;

# dialect: bigquery
MIN_BY(tbl.bigint_col, tbl.str_col);
BIGINT;

# dialect: bigquery
GROUPING(tbl.str_col);
BIGINT;

# dialect: bigquery
GROUPING(tbl.bigint_col);
BIGINT;

# dialect: bigquery
FARM_FINGERPRINT('foo');
BIGINT;

# dialect: bigquery
FARM_FINGERPRINT(b'foo');
BIGINT;

# dialect: bigquery
APPROX_TOP_COUNT(tbl.str_col, 2);
ARRAY<STRUCT<STRING, BIGINT>>;

# dialect: bigquery
APPROX_TOP_COUNT(tbl.bigint_col, 2);
ARRAY<STRUCT<BIGINT, BIGINT>>;

# dialect: bigquery
APPROX_TOP_SUM(tbl.str_col, 1.5, 2);
ARRAY<STRUCT<STRING, BIGINT>>;

# dialect: bigquery
APPROX_TOP_SUM(tbl.bigint_col, 1.5, 2);
ARRAY<STRUCT<BIGINT, BIGINT>>;

# dialect: bigquery
APPROX_QUANTILES(tbl.bigint_col, 2);
ARRAY<BIGINT>;

# dialect: bigquery
APPROX_QUANTILES(tbl.str_col, 2);
ARRAY<STRING>;

# dialect: bigquery
APPROX_QUANTILES(DISTINCT tbl.bigint_col, 2);
ARRAY<BIGINT>;

# dialect: bigquery
APPROX_QUANTILES(DISTINCT tbl.str_col, 2);
ARRAY<STRING>;

# dialect: bigquery
SAFE_CONVERT_BYTES_TO_STRING(b'\xc2');
STRING;

# dialect: bigquery
FROM_HEX('foo');
BINARY;

# dialect: bigquery
TO_HEX(b'foo');
STRING;

# dialect: bigquery
TO_CODE_POINTS('foo');
ARRAY<BIGINT>;

# dialect: bigquery
TO_CODE_POINTS(b'\x66\x6f\x6f');
ARRAY<BIGINT>;

# dialect: bigquery
CODE_POINTS_TO_BYTES([65, 98]);
BINARY;

# dialect: bigquery
PARSE_BIGNUMERIC('1.2');
BIGDECIMAL;

# dialect: bigquery
PARSE_NUMERIC('1.2');
DECIMAL;

# dialect: bigquery
BOOL(PARSE_JSON('true'));
BOOLEAN;

# dialect: bigquery
FLOAT64(PARSE_JSON('9.8'));
FLOAT64;

# dialect: bigquery
FLOAT64(PARSE_JSON('9.8'), wide_number_mode => 'round');
FLOAT64;

# dialect: bigquery
CONTAINS_SUBSTR('aa', 'a');
BOOLEAN;

# dialect: bigquery
CONTAINS_SUBSTR(PARSE_JSON('{"lunch":"soup"}'), 'lunch', json_scope => 'JSON_VALUES');
BOOLEAN;

# dialect: bigquery
NORMALIZE('\u00ea');
STRING;

# dialect: bigquery
NORMALIZE('\u00ea', NFKC);
STRING;

# dialect: bigquery
NORMALIZE_AND_CASEFOLD('\u00ea', NFKC);
STRING;

# dialect: bigquery
NORMALIZE_AND_CASEFOLD('\u00ea', NFKC);
STRING;

# dialect: bigquery
OCTET_LENGTH("foo");
BIGINT;

# dialect: bigquery
REGEXP_INSTR('ab@cd-ef', '@[^-]*');
BIGINT;

# dialect: bigquery
REGEXP_INSTR('a@cd-ef', '@[^-]*', 1, 1, 0);
BIGINT;

# dialect: bigquery
ROW_NUMBER() OVER (ORDER BY 1);
BIGINT;

# dialect: bigquery
FIRST_VALUE(tbl.bigint_col) OVER (ORDER BY 1);
BIGINT;

# dialect: bigquery
FIRST_VALUE(tbl.str_col) OVER (ORDER BY 1);
STRING;

# dialect: bigquery
FIRST_VALUE(tbl.bigint_col RESPECT NULLS) OVER (ORDER BY 1);
BIGINT;

# dialect: bigquery
FIRST_VALUE(tbl.bigint_col IGNORE NULLS) OVER (ORDER BY 1);
BIGINT;

# dialect: bigquery
FIRST_VALUE(tbl.str_col RESPECT NULLS) OVER (ORDER BY 1);
STRING;

# dialect: bigquery
FIRST_VALUE(tbl.str_col IGNORE NULLS) OVER (ORDER BY 1);
STRING;

# dialect: bigquery
NTH_VALUE(tbl.bigint_col, 2) OVER (ORDER BY 1);
BIGINT;

# dialect: bigquery
NTH_VALUE(tbl.str_col, 2) OVER (ORDER BY 1);
STRING;

# dialect: bigquery
NTH_VALUE(tbl.bigint_col, 2 RESPECT NULLS) OVER (ORDER BY 1);
BIGINT;

# dialect: bigquery
NTH_VALUE(tbl.str_col, 2 RESPECT NULLS) OVER (ORDER BY 1);
STRING;

# dialect: bigquery
NTH_VALUE(tbl.bigint_col, 2 IGNORE NULLS) OVER (ORDER BY 1);
BIGINT;

# dialect: bigquery
NTH_VALUE(tbl.str_col, 2 IGNORE NULLS) OVER (ORDER BY 1);
STRING;

# dialect: bigquery
PERCENTILE_DISC(tbl.bigint_col, 0.5) OVER (ORDER BY 1);
BIGINT;

# dialect: bigquery
PERCENTILE_DISC(tbl.str_col, 0.5) OVER (ORDER BY 1);
STRING;

# dialect: bigquery
PERCENTILE_DISC(tbl.bigint_col, 0.5 RESPECT NULLS) OVER (ORDER BY 1);
BIGINT;

# dialect: bigquery
PERCENTILE_DISC(tbl.str_col, 0.5 RESPECT NULLS) OVER (ORDER BY 1);
STRING;

# dialect: bigquery
PERCENTILE_DISC(tbl.bigint_col, 0.5 IGNORE NULLS) OVER (ORDER BY 1);
BIGINT;

# dialect: bigquery
PERCENTILE_DISC(tbl.str_col, 0.5 IGNORE NULLS) OVER (ORDER BY 1);
STRING;

# dialect: bigquery
LEAD(tbl.bigint_col);
BIGINT;

# dialect: bigquery
LEAD(tbl.str_col);
STRING;

# dialect: bigquery
LEAD(tbl.bigint_col, 2);
BIGINT;

# dialect: bigquery
LEAD(tbl.str_col, 2);
STRING;

# dialect: bigquery
FORMAT('%f %E %f %f', 1.1, 2.2, 3.4, 4.4);
STRING;

# dialect: bigquery
PERCENTILE_CONT(CAST(1 AS NUMERIC), CAST(1 AS NUMERIC)) OVER (ORDER BY 1);
NUMERIC;

# dialect: bigquery
PERCENTILE_CONT(CAST(1 AS NUMERIC), CAST(1 AS BIGNUMERIC)) OVER (ORDER BY 1);
BIGNUMERIC;

# dialect: bigquery
PERCENTILE_CONT(CAST(1 AS NUMERIC), CAST(1 AS FLOAT64)) OVER (ORDER BY 1);
FLOAT64;

# dialect: bigquery
PERCENTILE_CONT(CAST(1 AS BIGNUMERIC), CAST(1 AS NUMERIC)) OVER (ORDER BY 1);
BIGNUMERIC;

# dialect: bigquery
PERCENTILE_CONT(CAST(1 AS BIGNUMERIC), CAST(1 AS BIGNUMERIC)) OVER (ORDER BY 1);
BIGNUMERIC;

# dialect: bigquery
PERCENTILE_CONT(CAST(1 AS BIGNUMERIC), CAST(1 AS FLOAT64)) OVER (ORDER BY 1);
FLOAT64;

# dialect: bigquery
PERCENTILE_CONT(CAST(1 AS FLOAT64), CAST(1 AS NUMERIC)) OVER (ORDER BY 1);
FLOAT64;

# dialect: bigquery
PERCENTILE_CONT(CAST(1 AS FLOAT64), CAST(1 AS BIGNUMERIC)) OVER (ORDER BY 1);
FLOAT64;

# dialect: bigquery
PERCENTILE_CONT(CAST(1 AS FLOAT64), CAST(1 AS FLOAT64)) OVER (ORDER BY 1);
FLOAT64;

# dialect: bigquery
CUME_DIST() OVER (ORDER BY 1);
DOUBLE;

# dialect: bigquery
DENSE_RANK() OVER (ORDER BY 1);
BIGINT;

# dialect: bigquery
NTILE(1) OVER (ORDER BY 1);
BIGINT;

# dialect: bigquery
RANK() OVER (ORDER BY 1);
BIGINT;

# dialect: bigquery
PERCENT_RANK() OVER (ORDER BY 1);
DOUBLE;

# dialect: bigquery
JSON_OBJECT('foo', 10, 'bar', TRUE);
JSON;

# dialect: bigquery
JSON_QUERY('{"fruits": ["apples", "oranges", "grapes"]}', '$.fruits');
STRING;

# dialect: bigquery
JSON_QUERY(JSON_OBJECT('fruits', ['apples', 'oranges', 'grapes']), '$.fruits');
JSON;

# dialect: bigquery
JSON_EXTRACT('{"fruits": ["apples", "oranges", "grapes"]}', '$.fruits');
STRING;

# dialect: bigquery
JSON_EXTRACT(JSON_OBJECT('fruits', ['apples', 'oranges', 'grapes']), '$.fruits');
JSON;

# dialect: bigquery
JSON_QUERY_ARRAY('{"fruits": ["apples", "oranges", "grapes"]}', '$.fruits');
ARRAY<STRING>;

# dialect: bigquery
JSON_QUERY_ARRAY(JSON_OBJECT('fruits', ['apples', 'oranges', 'grapes']), '$.fruits');
ARRAY<JSON>;

# dialect: bigquery
JSON_EXTRACT_ARRAY('{"fruits": ["apples", "oranges", "grapes"]}', '$.fruits');
ARRAY<STRING>;

# dialect: bigquery
JSON_EXTRACT_ARRAY(JSON_OBJECT('fruits', ['apples', 'oranges', 'grapes']), '$.fruits');
ARRAY<JSON>;

# dialect: bigquery
JSON_ARRAY_APPEND(PARSE_JSON('["a", "b", "c"]'), '$', 1);
JSON;

# dialect: bigquery
JSON_ARRAY_APPEND(PARSE_JSON('["a", "b", "c"]'), '$', [1, 2], append_each_element => FALSE);
JSON;

# dialect: bigquery
JSON_ARRAY_INSERT(PARSE_JSON('["a", ["b", "c"], "d"]'), '$[1]', 1);
JSON;

# dialect: bigquery
JSON_ARRAY_INSERT(PARSE_JSON('["a", "b", "c"]'), '$[1]', [1, 2], insert_each_element => FALSE);
JSON;

# dialect: bigquery
JSON_ARRAY_INSERT(PARSE_JSON('["a", ["b", "c"], "d"]'), '$[1]', 1);
JSON;

# dialect: bigquery
JSON_ARRAY_INSERT(PARSE_JSON('["a", "b", "c"]'), '$[1]', [1, 2], insert_each_element => FALSE);
JSON;

# dialect: bigquery
JSON_KEYS(PARSE_JSON('{"a": {"b":1}}'));
ARRAY<STRING>;

# dialect: bigquery
JSON_KEYS(PARSE_JSON('{"a": {"b":1}}'), 1);
ARRAY<STRING>;

# dialect: bigquery
JSON_KEYS(PARSE_JSON('{"a": {"b":1}}'), 1, node => 'lax');
ARRAY<STRING>;

# dialect: bigquery
JSON_REMOVE(PARSE_JSON('["a", ["b", "c"], "d"]'), '$[1]', '$[1]');
JSON;

# dialect: bigquery
JSON_SET(PARSE_JSON('{"a": 1}'), '$', PARSE_JSON('{"b": 2, "c": 3}'));
JSON;

# dialect: bigquery
JSON_SET(PARSE_JSON('{"a": 1}'), '$.b', 999, create_if_missing => FALSE);
JSON;

# dialect: bigquery
JSON_STRIP_NULLS(PARSE_JSON('[1, null, 2, null, [null]]'));
JSON;

# dialect: bigquery
JSON_STRIP_NULLS(PARSE_JSON('[1, null, 2, null]'), include_arrays => FALSE);
JSON;

# dialect: bigquery
JSON_STRIP_NULLS(PARSE_JSON('{"a": {"b": {"c": null}}, "d": [null], "e": [], "f": 1}'), include_arrays => FALSE, remove_empty => TRUE);
JSON;

# dialect: bigquery
LAX_BOOL(PARSE_JSON('true'));
BOOLEAN;

# dialect: bigquery
LAX_FLOAT64(PARSE_JSON('9.8'));
DOUBLE;

# dialect: bigquery
LAX_INT64(PARSE_JSON('10'));
BIGINT;

# dialect: bigquery
LAX_STRING(PARSE_JSON('"str"'));
STRING;

# dialect: bigquery
TO_JSON_STRING(STRUCT(1 AS id, [10, 20] AS cords));
STRING;

# dialect: bigquery
TO_JSON(STRUCT(1 AS id, [10, 20] AS cords));
JSON;

# dialect: bigquery
ABS(CAST(-1 AS INT64));
INT64;

# dialect: bigquery
ABS(CAST(-1 AS NUMERIC));
NUMERIC;

# dialect: bigquery
ABS(CAST(1 AS BIGNUMERIC));
BIGNUMERIC;

# dialect: bigquery
ABS(CAST(1 AS FLOAT64));
FLOAT64;

# dialect: bigquery
IS_INF(1);
BOOLEAN;

# dialect: bigquery
IS_NAN(1);
BOOLEAN;

# dialect: bigquery
CBRT(27);
DOUBLE;

# dialect: bigquery
RAND();
DOUBLE;

# dialect: bigquery
ACOS(0.5);
DOUBLE;

# dialect: bigquery
ACOSH(0.5);
DOUBLE;

# dialect: bigquery
ASIN(1);
DOUBLE;

# dialect: bigquery
ASINH(1);
DOUBLE;

# dialect: bigquery
ATAN(0.5);
DOUBLE;

# dialect: bigquery
ATANH(0.5);
DOUBLE;

# dialect: bigquery
ATAN2(0.5, 0.3);
DOUBLE;

# dialect: bigquery
COT(1);
DOUBLE;

# dialect: bigquery
COTH(1);
DOUBLE;

# dialect: bigquery
CSC(1);
DOUBLE;

# dialect: bigquery
CSCH(1);
DOUBLE;

# dialect: bigquery
SEC(1);
DOUBLE;

# dialect: bigquery
SECH(1);
DOUBLE;

# dialect: bigquery
SIN(1);
DOUBLE;

# dialect: bigquery
SINH(1);
DOUBLE;

# dialect: bigquery
COSINE_DISTANCE([1.0, 2.0], [3.0, 4.0]);
DOUBLE;

#dialect: bigquery
EUCLIDEAN_DISTANCE([1.0, 2.0], [3.0, 4.0]);
DOUBLE;

# dialect: bigquery
RANGE_BUCKET(20, [0, 10, 20, 30, 40]);
BIGINT;

# dialect: bigquery
SAFE_ADD(CAST(1 AS INT64), CAST(1 AS NUMERIC));
NUMERIC;

# dialect: bigquery
SAFE_ADD(CAST(1 AS INT64), CAST(1 AS INT64));
INT64;

# dialect: bigquery
SAFE_ADD(CAST(1 AS INT64), CAST(1 AS BIGNUMERIC));
BIGNUMERIC;

# dialect: bigquery
SAFE_ADD(CAST(1 AS INT64), CAST(1 AS FLOAT64));
FLOAT64;

# dialect: bigquery
SAFE_ADD(CAST(1 AS NUMERIC), CAST(1 AS INT64));
NUMERIC;

# dialect: bigquery
SAFE_ADD(CAST(1 AS NUMERIC), CAST(1 AS NUMERIC));
NUMERIC;

# dialect: bigquery
SAFE_ADD(CAST(1 AS NUMERIC), CAST(1 AS BIGNUMERIC));
BIGNUMERIC;

# dialect: bigquery
SAFE_ADD(CAST(1 AS NUMERIC), CAST(1 AS FLOAT64));
FLOAT64;

# dialect: bigquery
SAFE_ADD(CAST(1 AS BIGNUMERIC), CAST(1 AS INT64));
BIGNUMERIC;

# dialect: bigquery
SAFE_ADD(CAST(1 AS BIGNUMERIC), CAST(1 AS NUMERIC));
BIGNUMERIC;

# dialect: bigquery
SAFE_ADD(CAST(1 AS BIGNUMERIC), CAST(1 AS BIGNUMERIC));
BIGNUMERIC;

# dialect: bigquery
SAFE_ADD(CAST(1 AS BIGNUMERIC), CAST(1 AS FLOAT64));
FLOAT64;

# dialect: bigquery
SAFE_ADD(CAST(1 AS FLOAT64), CAST(1 AS INT64));
FLOAT64;

# dialect: bigquery
SAFE_ADD(CAST(1 AS FLOAT64), CAST(1 AS NUMERIC));
FLOAT64;

# dialect: bigquery
SAFE_ADD(CAST(1 AS FLOAT64), CAST(1 AS BIGNUMERIC));
FLOAT64;

# dialect: bigquery
SAFE_ADD(CAST(1 AS FLOAT64), CAST(1 AS FLOAT64));
FLOAT64;

# dialect: bigquery
SAFE_MULTIPLY(CAST(1 AS INT64), CAST(1 AS INT64));
INT64;

# dialect: bigquery
SAFE_MULTIPLY(CAST(1 AS INT64), CAST(1 AS NUMERIC));
NUMERIC;

# dialect: bigquery
SAFE_MULTIPLY(CAST(1 AS INT64), CAST(1 AS BIGNUMERIC));
BIGNUMERIC;

# dialect: bigquery
SAFE_MULTIPLY(CAST(1 AS INT64), CAST(1 AS FLOAT64));
FLOAT64;

# dialect: bigquery
SAFE_MULTIPLY(CAST(1 AS NUMERIC), CAST(1 AS INT64));
NUMERIC;

# dialect: bigquery
SAFE_MULTIPLY(CAST(1 AS NUMERIC), CAST(1 AS NUMERIC));
NUMERIC;

# dialect: bigquery
SAFE_MULTIPLY(CAST(1 AS NUMERIC), CAST(1 AS BIGNUMERIC));
BIGNUMERIC;

# dialect: bigquery
SAFE_MULTIPLY(CAST(1 AS NUMERIC), CAST(1 AS FLOAT64));
FLOAT64;

# dialect: bigquery
SAFE_MULTIPLY(CAST(1 AS BIGNUMERIC), CAST(1 AS INT64));
BIGNUMERIC;

# dialect: bigquery
SAFE_MULTIPLY(CAST(1 AS BIGNUMERIC), CAST(1 AS NUMERIC));
BIGNUMERIC;

# dialect: bigquery
SAFE_MULTIPLY(CAST(1 AS BIGNUMERIC), CAST(1 AS BIGNUMERIC));
BIGNUMERIC;

# dialect: bigquery
SAFE_MULTIPLY(CAST(1 AS BIGNUMERIC), CAST(1 AS FLOAT64));
FLOAT64;

# dialect: bigquery
SAFE_MULTIPLY(CAST(1 AS FLOAT64), CAST(1 AS INT64));
FLOAT64;

# dialect: bigquery
SAFE_MULTIPLY(CAST(1 AS FLOAT64), CAST(1 AS NUMERIC));
FLOAT64;

# dialect: bigquery
SAFE_MULTIPLY(CAST(1 AS FLOAT64), CAST(1 AS BIGNUMERIC));
FLOAT64;

# dialect: bigquery
SAFE_MULTIPLY(CAST(1 AS FLOAT64), CAST(1 AS FLOAT64));
FLOAT64;

# dialect: bigquery
SAFE_SUBTRACT(CAST(1 AS INT64), CAST(1 AS INT64));
INT64;

# dialect: bigquery
SAFE_SUBTRACT(CAST(1 AS INT64), CAST(1 AS NUMERIC));
NUMERIC;

# dialect: bigquery
SAFE_SUBTRACT(CAST(1 AS INT64), CAST(1 AS BIGNUMERIC));
BIGNUMERIC;

# dialect: bigquery
SAFE_SUBTRACT(CAST(1 AS INT64), CAST(1 AS FLOAT64));
FLOAT64;

# dialect: bigquery
SAFE_SUBTRACT(CAST(1 AS NUMERIC), CAST(1 AS INT64));
NUMERIC;

# dialect: bigquery
SAFE_SUBTRACT(CAST(1 AS NUMERIC), CAST(1 AS NUMERIC));
NUMERIC;

# dialect: bigquery
SAFE_SUBTRACT(CAST(1 AS NUMERIC), CAST(1 AS BIGNUMERIC));
BIGNUMERIC;

# dialect: bigquery
SAFE_SUBTRACT(CAST(1 AS NUMERIC), CAST(1 AS FLOAT64));
FLOAT64;

# dialect: bigquery
SAFE_SUBTRACT(CAST(1 AS BIGNUMERIC), CAST(1 AS INT64));
BIGNUMERIC;

# dialect: bigquery
SAFE_SUBTRACT(CAST(1 AS BIGNUMERIC), CAST(1 AS NUMERIC));
BIGNUMERIC;

# dialect: bigquery
SAFE_SUBTRACT(CAST(1 AS BIGNUMERIC), CAST(1 AS BIGNUMERIC));
BIGNUMERIC;

# dialect: bigquery
SAFE_SUBTRACT(CAST(1 AS BIGNUMERIC), CAST(1 AS FLOAT64));
FLOAT64;

# dialect: bigquery
SAFE_SUBTRACT(CAST(1 AS FLOAT64), CAST(1 AS INT64));
FLOAT64;

# dialect: bigquery
SAFE_SUBTRACT(CAST(1 AS FLOAT64), CAST(1 AS NUMERIC));
FLOAT64;

# dialect: bigquery
SAFE_SUBTRACT(CAST(1 AS FLOAT64), CAST(1 AS BIGNUMERIC));
FLOAT64;

# dialect: bigquery
SAFE_SUBTRACT(CAST(1 AS FLOAT64), CAST(1 AS FLOAT64));
FLOAT64;

# dialect: bigquery
SAFE_NEGATE(CAST(1 AS FLOAT64));
FLOAT64;

# dialect: bigquery
SAFE_NEGATE(CAST(1 AS NUMERIC));
NUMERIC;

# dialect: bigquery
SAFE_NEGATE(CAST(1 AS BIGNUMERIC));
BIGNUMERIC;

# dialect: bigquery
STRING_AGG(tbl.str_col);
STRING;

# dialect: bigquery
STRING_AGG(tbl.bin_col);
BINARY;

# dialect: bigquery
DATETIME_TRUNC(DATETIME "2008-12-25 15:30:00", DAY);
DATETIME;

# dialect: bigquery
DATETIME_TRUNC(TIMESTAMP "2008-12-25 15:30:00", DAY);
TIMESTAMP;

# dialect: bigquery
GENERATE_UUID();
STRING;

# dialect: bigquery
STRUCT(tbl.str_col);
STRUCT<str_col STRING>;

--------------------------------------
-- Snowflake
--------------------------------------

# dialect: snowflake
AI_AGG('foo', 'bar');
VARCHAR;

# dialect: snowflake
AI_AGG(null, 'bar');
VARCHAR;

# dialect: snowflake
AI_SUMMARIZE_AGG('foo');
VARCHAR;

# dialect: snowflake
AI_SUMMARIZE_AGG(null);
VARCHAR;

# dialect: snowflake
AI_CLASSIFY('text', ['travel', 'cooking']);
VARCHAR;

# dialect: snowflake
AI_CLASSIFY('text', ['travel', 'cooking'], {'output_mode': 'multi'});
VARCHAR;

# dialect: snowflake
ASCII('A');
INT;

# dialect: snowflake
ASCII('');
INT;

# dialect: snowflake
ASCII(NULL);
INT;

# dialect: snowflake
BASE64_DECODE_BINARY('SGVsbG8=');
BINARY;

# dialect: snowflake
BASE64_DECODE_STRING('SGVsbG8gV29ybGQ=');
VARCHAR;

# dialect: snowflake
BASE64_DECODE_STRING('SGVsbG8gV29ybGQ=', 'ABCDEFGHIJKLMNOPQRSTUVWXYZabcdefghijklmnopqrstuvwxyz0123456789+/');
VARCHAR;

# dialect: snowflake
BASE64_ENCODE('Hello World', 76);
VARCHAR;

# dialect: snowflake
BASE64_ENCODE('Hello World', 76, 'ABCDEFGHIJKLMNOPQRSTUVWXYZabcdefghijklmnopqrstuvwxyz0123456789+/');
VARCHAR;

# dialect: snowflake
BIT_LENGTH('abc');
INT;

# dialect: snowflake
BIT_LENGTH(tbl.str_col);
INT;

# dialect: snowflake
BIT_LENGTH(tbl.bin_col);
INT;

# dialect: snowflake
CHARINDEX('world', 'hello world');
INT;

# dialect: snowflake
CHARINDEX('world', 'hello world', 1);
INT;

# dialect: snowflake
CHAR(65);
VARCHAR;

# dialect: snowflake
CHR(8364);
VARCHAR;

# dialect: snowflake
COLLATE('hello', 'utf8');
VARCHAR;

# dialect: snowflake
COMPRESS('Hello World', 'SNAPPY');
BINARY;

# dialect: snowflake
COMPRESS('Hello World', 'zlib(1)');
BINARY;

# dialect: snowflake
DECOMPRESS_BINARY('compressed_data', 'SNAPPY');
BINARY;

# dialect: snowflake
DECOMPRESS_STRING('compressed_data', 'ZSTD');
VARCHAR;

# dialect: snowflake
LPAD('Hello', 10, '*');
VARCHAR;

# dialect: snowflake
LPAD(tbl.str_col, 10);
VARCHAR;

# dialect: snowflake
LPAD(tbl.bin_col, 10, 0x20);
BINARY;

# dialect: snowflake
RPAD('Hello', 10, '*');
VARCHAR;

# dialect: snowflake
RPAD(tbl.str_col, 10);
VARCHAR;

# dialect: snowflake
RPAD(tbl.bin_col, 10, 0x20);
BINARY;

# dialect: snowflake
COLLATION('hello');
VARCHAR;

# dialect: snowflake
CONCAT('Hello', 'World!');
VARCHAR;

# dialect: snowflake
CONCAT(tbl.str_col, tbl.str_col, tbl.str_col);
VARCHAR;

# dialect: snowflake
CONCAT_WS(':', 'one');
VARCHAR;

# dialect: snowflake
CONCAT_WS(',', 'one', 'two', 'three');
VARCHAR;

# dialect: snowflake
CONCAT_WS(tbl.bin_col, tbl.bin_col);
BINARY;

# dialect: snowflake
CONTAINS('hello world', 'world');
BOOLEAN;

# dialect: snowflake
CONTAINS(tbl.str_col, 'test');
BOOLEAN;

# dialect: snowflake
CONTAINS(tbl.bin_col, tbl.bin_col);
BOOLEAN;

# dialect: snowflake
CONTAINS(tbl.bin_col, NULL);
BOOLEAN;

# dialect: snowflake
EDITDISTANCE('hello', 'world');
INT;

# dialect: snowflake
EDITDISTANCE(tbl.str_col, 'test');
INT;

# dialect: snowflake
EDITDISTANCE('hello', 'world', 3);
INT;

# dialect: snowflake
ENDSWITH('hello world', 'world');
BOOLEAN;

# dialect: snowflake
ENDSWITH(tbl.str_col, 'test');
BOOLEAN;

# dialect: snowflake
ENDSWITH(tbl.bin_col, tbl.bin_col);
BOOLEAN;

# dialect: snowflake
ENDSWITH(tbl.bin_col, NULL);
BOOLEAN;

# dialect: snowflake
HEX_DECODE_BINARY('48656C6C6F');
BINARY;

# dialect: snowflake
HEX_DECODE_STRING('48656C6C6F');
VARCHAR;

# dialect: snowflake
HEX_ENCODE('Hello World');
VARCHAR;

# dialect: snowflake
HEX_ENCODE('Hello World', 'upper');
VARCHAR;

# dialect: snowflake
HEX_ENCODE('Hello World', 'lower');
VARCHAR;

# dialect: snowflake
INITCAP('hello world');
VARCHAR;

# dialect: snowflake
INITCAP('hello world', ' ');
VARCHAR;

# dialect: snowflake
INITCAP(tbl.str_col);
VARCHAR;

# dialect: snowflake
JAROWINKLER_SIMILARITY('hello', 'world');
INT;

# dialect: snowflake
INSERT('abc', 1, 2, 'Z');
VARCHAR;

# dialect: snowflake
INSERT(tbl.bin_col, 1, 2, tbl.bin_col);
BINARY;

# dialect: snowflake
LEAST(x::DECIMAL(18, 2));
DECIMAL(18, 2);

# dialect: snowflake
LEFT('hello world', 5);
VARCHAR;

# dialect: snowflake
LEFT(tbl.str_col, 3);
STRING;

# dialect: snowflake
LEFT(tbl.bin_col, 3);
BINARY;

# dialect: snowflake
LEFT(tbl.bin_col, NULL);
BINARY;

# dialect: snowflake
LEN(tbl.str_col);
INT;

# dialect: snowflake
LEN(tbl.bin_col);
INT;

# dialect: snowflake
LENGTH(tbl.str_col);
INT;

# dialect: snowflake
LENGTH(tbl.bin_col);
INT;

# dialect: snowflake
OCTET_LENGTH(tbl.str_col);
INT;

# dialect: snowflake
OCTET_LENGTH(tbl.bin_col);
INT;

# dialect: snowflake
PARSE_URL('https://example.com/path');
OBJECT;

# dialect: snowflake
PARSE_URL(tbl.str_col, 0);
OBJECT;

# dialect: snowflake
POSITION('abc' IN 'abcdef');
INT;

# dialect: snowflake
POSITION('abc', 'abcdef');
INT;

# dialect: snowflake
POSITION('abc', 'abcdef', 1);
INT;

# dialect: snowflake
LOWER(tbl.str_col);
VARCHAR;

# dialect: snowflake
LTRIM('  hello world  ');
VARCHAR;

# dialect: snowflake
LTRIM(tbl.str_col);
VARCHAR;

# dialect: snowflake
LTRIM(NULL);
VARCHAR;

# dialect: snowflake
'foo' REGEXP 'bar';
BOOLEAN;

# dialect: snowflake
'foo' NOT REGEXP 'bar';
BOOLEAN;

# dialect: snowflake
'text123' REGEXP '^[a-z]+[0-9]+$';
BOOLEAN;

# dialect: snowflake
REGEXP_LIKE('foo', 'bar');
BOOLEAN;

# dialect: snowflake
REGEXP_LIKE(NULL, 'bar');
BOOLEAN;

# dialect: snowflake
REGEXP_LIKE('foo', 'bar', 'baz');
BOOLEAN;

# dialect: snowflake
REGEXP_LIKE('foo', NULL, 'baz');
BOOLEAN;

# dialect: snowflake
REGEXP_COUNT('hello world', 'l');
DECIMAL(38, 0);

# dialect: snowflake
REGEXP_COUNT('hello world', 'l', 1);
DECIMAL(38, 0);

# dialect: snowflake
REGEXP_COUNT('hello world', 'l', 1, 'i');
DECIMAL(38, 0);

# dialect: snowflake
<<<<<<< HEAD
REGEXP_EXTRACT_ALL('hello world', 'world');
ARRAY;

# dialect: snowflake
REGEXP_EXTRACT_ALL('hello world', 'world', 1);
ARRAY;

# dialect: snowflake
REGEXP_EXTRACT_ALL('hello world', 'world', 1, 1);
ARRAY;

# dialect: snowflake
REGEXP_EXTRACT_ALL('hello world', 'world', 1, 1, 'i');
ARRAY;

# dialect: snowflake
REGEXP_EXTRACT_ALL('hello world', 'world', 1, 1, 'i', 0);
ARRAY;
=======
REGEXP_INSTR('hello world', 'world');
DECIMAL(38, 0);

# dialect: snowflake
REGEXP_INSTR('hello world', 'world', 1, 1, 0);
DECIMAL(38, 0);

# dialect: snowflake
REGEXP_INSTR('hello world', 'world', 1, 1, 0, 'i');
DECIMAL(38, 0);

# dialect: snowflake
REGEXP_INSTR('hello world', 'world', 1, 1, 0, 'i', 1);
DECIMAL(38, 0);
>>>>>>> f25e42e3

# dialect: snowflake
REGEXP_REPLACE('hello world', 'world', 'universe');
VARCHAR;

# dialect: snowflake
REGEXP_REPLACE('hello world', 'world', NULL);
VARCHAR;

# dialect: snowflake
REGEXP_REPLACE('hello world', 'world', 'universe', 1, 1, 'i');
VARCHAR;

# dialect: snowflake
REGEXP_SUBSTR('hello world', 'world');
VARCHAR;

# dialect: snowflake
REGEXP_SUBSTR(NULL, 'world');
VARCHAR;

# dialect: snowflake
REGEXP_SUBSTR('hello world', NULL);
VARCHAR;

# dialect: snowflake
REGEXP_SUBSTR('hello world', 'world', 1);
VARCHAR;

# dialect: snowflake
REGEXP_SUBSTR('hello world', 'world', 1, 1, 'e', NULL);
VARCHAR;

# dialect: snowflake
REGEXP_SUBSTR_ALL('hello world', 'world');
ARRAY;

# dialect: snowflake
REGEXP_SUBSTR_ALL('hello world', 'world', 1);
ARRAY;

# dialect: snowflake
REGEXP_SUBSTR_ALL('hello world', 'world', 1, 1);
ARRAY;

# dialect: snowflake
REGEXP_SUBSTR_ALL('hello world', 'world', 1, 1, 'i');
ARRAY;

# dialect: snowflake
REGEXP_SUBSTR_ALL('hello world', 'world', 1, 1, 'i', 0);
ARRAY;

# dialect: snowflake
REPEAT('hello', 3);
VARCHAR;

# dialect: snowflake
REPEAT(tbl.str_col, 2);
VARCHAR;

# dialect: snowflake
REPEAT('hello', NULL);
VARCHAR;

# dialect: snowflake
REPLACE(tbl.str_col, 'old', 'new');
VARCHAR;

# dialect: snowflake
REPLACE('hello', 'old', NULL);
VARCHAR;

# dialect: snowflake
REVERSE('Hello, world!');
VARCHAR;

# dialect: snowflake
REVERSE(tbl.str_col);
VARCHAR;

# dialect: snowflake
REVERSE(tbl.bin_col);
BINARY;

# dialect: snowflake
REVERSE(NULL);
VARCHAR;

# dialect: snowflake
RIGHT('hello world', 5);
VARCHAR;

# dialect: snowflake
RIGHT(tbl.str_col, 3);
STRING;

# dialect: snowflake
RIGHT(tbl.bin_col, 3);
BINARY;

# dialect: snowflake
RIGHT(tbl.str_col, NULL);
STRING;

# dialect: snowflake
RLIKE('foo', 'bar');
BOOLEAN;

# dialect: snowflake
RLIKE(NULL, 'bar');
BOOLEAN;

# dialect: snowflake
RLIKE('foo', 'bar', NULL);
BOOLEAN;

# dialect: snowflake
RTRIM('  hello world  ');
VARCHAR;

# dialect: snowflake
RTRIM(tbl.str_col);
VARCHAR;

# dialect: snowflake
RTRIM(NULL);
VARCHAR;

# dialect: snowflake
RTRIMMED_LENGTH(' ABCD ');
INT;

# dialect: snowflake
SHA1('foo');
VARCHAR;

# dialect: snowflake
SHA1(null);
VARCHAR;

# dialect: snowflake
SHA1_BINARY('foo');
BINARY;

# dialect: snowflake
SHA1_BINARY(null);
BINARY;

# dialect: snowflake
SHA1_HEX('foo');
VARCHAR;

# dialect: snowflake
SHA1_HEX(null);
VARCHAR;

# dialect: snowflake
SHA2('foo');
VARCHAR;

# dialect: snowflake
SHA2(null);
VARCHAR;

# dialect: snowflake
SHA2('foo', 256);
VARCHAR;

# dialect: snowflake
SHA2('foo', null);
VARCHAR;

# dialect: snowflake
SHA2_BINARY('foo');
BINARY;

# dialect: snowflake
SHA2_BINARY(null);
BINARY;

# dialect: snowflake
SHA2_BINARY('foo', 256);
BINARY;

# dialect: snowflake
SHA2_BINARY('foo', null);
BINARY;

# dialect: snowflake
SHA2_HEX('foo');
VARCHAR;

# dialect: snowflake
SHA2_HEX(null);
VARCHAR;

# dialect: snowflake
SHA2_HEX('foo', 256);
VARCHAR;

# dialect: snowflake
SHA2_HEX('foo', null);
VARCHAR;

# dialect: snowflake
SOUNDEX(tbl.str_col);
VARCHAR;

# dialect: snowflake
SOUNDEX_P123('test');
VARCHAR;

# dialect: snowflake
SPACE(5);
VARCHAR;

# dialect: snowflake
SPACE(tbl.int_col);
VARCHAR;

# dialect: snowflake
SPACE(NULL);
VARCHAR;

# dialect: snowflake
SPLIT('hello world', ' ');
ARRAY;

# dialect: snowflake
SPLIT(tbl.str_col, ',');
ARRAY;

# dialect: snowflake
SPLIT(NULL, ',');
ARRAY;

# dialect: snowflake
SPLIT_PART('11.22.33', '.', 1);
VARCHAR;

# dialect: snowflake
STARTSWITH('hello world', 'hello');
BOOLEAN;

# dialect: snowflake
STARTSWITH(tbl.str_col, 'test');
BOOLEAN;

# dialect: snowflake
STARTSWITH(tbl.bin_col, tbl.bin_col);
BOOLEAN;

# dialect: snowflake
STARTSWITH(tbl.bin_col, NULL);
BOOLEAN;

# dialect: snowflake
SUBSTR('hello world', 1, 5);
VARCHAR;

# dialect: snowflake
SUBSTR(tbl.str_col, 1, 3);
STRING;

# dialect: snowflake
SUBSTR(tbl.bin_col, 1, 3);
BINARY;

# dialect: snowflake
SUBSTR(tbl.str_col, NULL);
STRING;

# dialect: snowflake
TRANSLATE('hello world', 'elo', 'XYZ');
VARCHAR;

# dialect: snowflake
TRIM('hello world');
VARCHAR;

# dialect: snowflake
TRIM('hello world', 'hello');
VARCHAR;

# dialect: snowflake
TRIM(tbl.str_col);
VARCHAR;

# dialect: snowflake
TRIM(tbl.str_col, tbl.str_col);
VARCHAR;

# dialect: snowflake
TRIM(NULL);
VARCHAR;

# dialect: snowflake
TRY_BASE64_DECODE_BINARY('SGVsbG8=');
BINARY;

# dialect: snowflake
TRY_BASE64_DECODE_BINARY('SGVsbG8=', 'ABCDEFGHIJKLMNOPQRSTUVWXYZabcdefghijklmnopqrstuvwxyz0123456789+/');
BINARY;

# dialect: snowflake
TRY_BASE64_DECODE_STRING('SGVsbG8gV29ybGQ=');
VARCHAR;

# dialect: snowflake
TRY_BASE64_DECODE_STRING('SGVsbG8gV29ybGQ=', 'ABCDEFGHIJKLMNOPQRSTUVWXYZabcdefghijklmnopqrstuvwxyz0123456789+/');
VARCHAR;

# dialect: snowflake
TRY_HEX_DECODE_BINARY('48656C6C6F');
BINARY;

# dialect: snowflake
TRY_HEX_DECODE_STRING('48656C6C6F');
VARCHAR;

# dialect: snowflake
UPPER('Hello, world!');
VARCHAR;

# dialect: snowflake
UPPER(tbl.str_col);
VARCHAR;

# dialect: snowflake
UUID_STRING();
VARCHAR;

# dialect: snowflake
UUID_STRING('foo', 'bar');
VARCHAR;

# dialect: snowflake
UUID_STRING(null, null);
VARCHAR;

# dialect: snowflake
MD5(tbl.str_col);
VARCHAR;

# dialect: snowflake
MD5_HEX(tbl.str_col);
VARCHAR;

# dialect: snowflake
MD5_BINARY(tbl.str_col);
BINARY;

# dialect: snowflake
MD5_NUMBER_LOWER64(tbl.str_col);
BIGINT;

# dialect: snowflake
MD5_NUMBER_UPPER64(tbl.str_col);
BIGINT;

# dialect: snowflake
'Hello' NOT ILIKE 'h%';
BOOLEAN;

# dialect: snowflake
'Hello' ILIKE 'h_llo';
BOOLEAN;

# dialect: snowflake
tbl.str_col NOT ILIKE '%x%';
BOOLEAN;

# dialect: snowflake
'Hello' NOT LIKE 'H%';
BOOLEAN;

# dialect: snowflake
'Hello' LIKE 'H_llo';
BOOLEAN;

# dialect: snowflake
tbl.str_col NOT LIKE '%e%';
BOOLEAN;

# dialect: snowflake
tbl.str_col LIKE ALL ('H%', '%o');
BOOLEAN;

# dialect: snowflake
tbl.str_col LIKE ANY ('H%', '%o');
BOOLEAN;

# dialect: snowflake
tbl.str_col ILIKE ANY ('h%', '%x');
BOOLEAN;

# dialect: snowflake
LIKE(tbl.str_col, 'pattern');
BOOLEAN;

# dialect: snowflake
ILIKE(tbl.str_col, 'pattern');
BOOLEAN;

# dialect: snowflake
PARSE_IP('192.168.1.1', 'INET');
OBJECT;

--------------------------------------
-- T-SQL
--------------------------------------

# dialect: tsql
SYSDATETIMEOFFSET();
TIMESTAMPTZ;<|MERGE_RESOLUTION|>--- conflicted
+++ resolved
@@ -1896,7 +1896,6 @@
 DECIMAL(38, 0);
 
 # dialect: snowflake
-<<<<<<< HEAD
 REGEXP_EXTRACT_ALL('hello world', 'world');
 ARRAY;
 
@@ -1915,7 +1914,8 @@
 # dialect: snowflake
 REGEXP_EXTRACT_ALL('hello world', 'world', 1, 1, 'i', 0);
 ARRAY;
-=======
+
+# dialect: snowflake
 REGEXP_INSTR('hello world', 'world');
 DECIMAL(38, 0);
 
@@ -1930,7 +1930,6 @@
 # dialect: snowflake
 REGEXP_INSTR('hello world', 'world', 1, 1, 0, 'i', 1);
 DECIMAL(38, 0);
->>>>>>> f25e42e3
 
 # dialect: snowflake
 REGEXP_REPLACE('hello world', 'world', 'universe');
