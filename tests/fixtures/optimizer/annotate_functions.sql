--- conflicted
+++ resolved
@@ -1728,7 +1728,6 @@
 NUMBER(38, 0);
 
 # dialect: snowflake
-<<<<<<< HEAD
 BITORAGG(tbl.int_col);
 NUMBER(38, 0);
 
@@ -1745,8 +1744,6 @@
 NUMBER(38, 0);
 
 # dialect: snowflake
-=======
->>>>>>> 080ff3bd
 BOOLNOT(tbl.int_col);
 BOOLEAN;
 
