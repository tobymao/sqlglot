--------------------------------------
-- Dialect
--------------------------------------
ABS(1);
INT;

ABS(1.5);
DOUBLE;

GREATEST(1, 2, 3);
INT;

GREATEST(1, 2.5, 3);
DOUBLE;

LEAST(1, 2, 3);
INT;

LEAST(1, 2.5, 3);
DOUBLE;

CURRENT_TIME();
TIME;

TIME_ADD(CAST('09:05:03' AS TIME), INTERVAL 2 HOUR);
TIME;

TIME_SUB(CAST('09:05:03' AS TIME), INTERVAL 2 HOUR);
TIME;

SORT_ARRAY(ARRAY(tbl.str_col));
ARRAY<STRING>;

SORT_ARRAY(ARRAY(tbl.double_col));
ARRAY<DOUBLE>;

SORT_ARRAY(ARRAY(tbl.bigint_col));
ARRAY<BIGINT>;

tbl.bigint || tbl.str_col;
VARCHAR;

tbl.str_col || tbl.bigint;
VARCHAR;

ARRAY_REVERSE(['a', 'b']);
ARRAY<VARCHAR>;

ARRAY_REVERSE([1, 1.5]);
ARRAY<DOUBLE>;

ARRAY_SLICE([1, 1.5], 1, 2);
ARRAY<DOUBLE>;

FROM_BASE64(tbl.str_col);
BINARY;

ANY_VALUE(tbl.str_col);
STRING;

ANY_VALUE(tbl.array_col);
ARRAY<STRING>;

CHR(65);
VARCHAR;

COUNTIF(tbl.bigint_col > 1);
BIGINT;

<<<<<<< HEAD
TO_BASE64(bytes_col);
VARCHAR;
=======
LAST_VALUE(tbl.bigint_col) OVER (ORDER BY tbl.bigint_col);
BIGINT;
>>>>>>> 29cce43e

--------------------------------------
-- Spark2 / Spark3 / Databricks
--------------------------------------

# dialect: spark2, spark, databricks
SUBSTRING(tbl.str_col, 0, 0);
STRING;

# dialect: spark2, spark, databricks
SUBSTRING(tbl.bin_col, 0, 0);
BINARY;

# dialect: spark2, spark, databricks
CONCAT(tbl.bin_col, tbl.bin_col);
BINARY;

# dialect: spark2, spark, databricks
CONCAT(tbl.bin_col, tbl.str_col);
STRING;

# dialect: spark2, spark, databricks
CONCAT(tbl.str_col, tbl.bin_col);
STRING;

# dialect: spark2, spark, databricks
CONCAT(tbl.str_col, tbl.str_col);
STRING;

# dialect: spark2, spark, databricks
CONCAT(tbl.str_col, unknown);
STRING;

# dialect: spark2, spark, databricks
CONCAT(tbl.bin_col, unknown);
UNKNOWN;

# dialect: spark2, spark, databricks
CONCAT(unknown, unknown);
UNKNOWN;

# dialect: spark2, spark, databricks
LPAD(tbl.bin_col, 1, tbl.bin_col);
BINARY;

# dialect: spark2, spark, databricks
RPAD(tbl.bin_col, 1, tbl.bin_col);
BINARY;

# dialect: spark2, spark, databricks
LPAD(tbl.bin_col, 1, tbl.str_col);
STRING;

# dialect: spark2, spark, databricks
RPAD(tbl.bin_col, 1, tbl.str_col);
STRING;

# dialect: spark2, spark, databricks
LPAD(tbl.str_col, 1, tbl.bin_col);
STRING;

# dialect: spark2, spark, databricks
RPAD(tbl.str_col, 1, tbl.bin_col);
STRING;

# dialect: spark2, spark, databricks
LPAD(tbl.str_col, 1, tbl.str_col);
STRING;

# dialect: spark2, spark, databricks
RPAD(tbl.str_col, 1, tbl.str_col);
STRING;

# dialect: hive, spark2, spark, databricks
IF(cond, tbl.double_col, tbl.bigint_col);
DOUBLE;

# dialect: hive, spark2, spark, databricks
IF(cond, tbl.bigint_col, tbl.double_col);
DOUBLE;

# dialect: hive, spark2, spark
IF(cond, tbl.double_col, tbl.str_col);
STRING;

# dialect: hive, spark2, spark
IF(cond, tbl.str_col, tbl.double_col);
STRING;

# dialect: databricks
IF(cond, tbl.str_col, tbl.double_col);
DOUBLE;

# dialect: databricks
IF(cond, tbl.double_col, tbl.str_col);
DOUBLE;

# dialect: hive, spark2, spark
IF(cond, tbl.date_col, tbl.str_col);
STRING;

# dialect: hive, spark2, spark
IF(cond, tbl.str_col, tbl.date_col);
STRING;

# dialect: databricks
IF(cond, tbl.date_col, tbl.str_col);
DATE;

# dialect: databricks
IF(cond, tbl.str_col, tbl.date_col);
DATE;

# dialect: hive, spark2, spark, databricks
IF(cond, tbl.date_col, tbl.timestamp_col);
TIMESTAMP;

# dialect: hive, spark2, spark, databricks
IF(cond, tbl.timestamp_col, tbl.date_col);
TIMESTAMP;

# dialect: hive, spark2, spark, databricks
IF(cond, NULL, tbl.str_col);
STRING;

# dialect: hive, spark2, spark, databricks
IF(cond, tbl.str_col, NULL);
STRING;

# dialect: hive, spark2, spark
COALESCE(tbl.str_col, tbl.date_col, tbl.bigint_col);
STRING;

# dialect: hive, spark2, spark
COALESCE(tbl.date_col, tbl.str_col, tbl.bigint_col);
STRING;

# dialect: hive, spark2, spark
COALESCE(tbl.date_col, tbl.bigint_col, tbl.str_col);
STRING;

# dialect: hive, spark2, spark
COALESCE(tbl.str_col, tbl.date_col, tbl.bigint_col);
STRING;

# dialect: hive, spark2, spark
COALESCE(tbl.date_col, tbl.str_col, tbl.bigint_col);
STRING;

# dialect: hive, spark2, spark
COALESCE(tbl.date_col, NULL, tbl.bigint_col, tbl.str_col);
STRING;

# dialect: databricks
COALESCE(tbl.str_col, tbl.bigint_col);
BIGINT;

# dialect: databricks
COALESCE(tbl.bigint_col, tbl.str_col);
BIGINT;

# dialect: databricks
COALESCE(tbl.str_col, NULL, tbl.bigint_col);
BIGINT;

# dialect: databricks
COALESCE(tbl.bigint_col, NULL, tbl.str_col);
BIGINT;

# dialect: databricks
COALESCE(tbl.bool_col, tbl.str_col);
BOOLEAN;

# dialect: hive, spark2, spark
COALESCE(tbl.interval_col, tbl.str_col);
STRING;

# dialect: databricks
COALESCE(tbl.interval_col, tbl.str_col);
INTERVAL;

# dialect: databricks
COALESCE(tbl.bin_col, tbl.str_col);
BINARY;

--------------------------------------
-- BigQuery
--------------------------------------

# dialect: bigquery
SIGN(1);
INT;

# dialect: bigquery
SIGN(1.5);
DOUBLE;

# dialect: bigquery
CEIL(1);
DOUBLE;

# dialect: bigquery
CEIL(5.5);
DOUBLE;

# dialect: bigquery
CEIL(tbl.bignum_col);
BIGDECIMAL;

# dialect: bigquery
FLOOR(1);
DOUBLE;

# dialect: bigquery
FLOOR(5.5);
DOUBLE;

# dialect: bigquery
FLOOR(tbl.bignum_col);
BIGDECIMAL;

# dialect: bigquery
SQRT(1);
DOUBLE;

# dialect: bigquery
SQRT(5.5);
DOUBLE;

# dialect: bigquery
SQRT(tbl.bignum_col);
BIGDECIMAL;

# dialect: bigquery
LN(1);
DOUBLE;

# dialect: bigquery
LN(5.5);
DOUBLE;

# dialect: bigquery
LN(tbl.bignum_col);
BIGDECIMAL;

# dialect: bigquery
LOG(1);
DOUBLE;

# dialect: bigquery
LOG(5.5);
DOUBLE;

# dialect: bigquery
LOG(tbl.bignum_col);
BIGDECIMAL;

# dialect: bigquery
ROUND(1);
DOUBLE;

# dialect: bigquery
ROUND(5.5);
DOUBLE;

# dialect: bigquery
ROUND(tbl.bignum_col);
BIGDECIMAL;

# dialect: bigquery
EXP(1);
DOUBLE;

# dialect: bigquery
EXP(5.5);
DOUBLE;

# dialect: bigquery
EXP(tbl.bignum_col);
BIGDECIMAL;

# dialect: bigquery
CONCAT(tbl.str_col, tbl.str_col);
STRING;

# dialect: bigquery
CONCAT(tbl.bin_col, tbl.bin_col);
BINARY;

# dialect: bigquery
CONCAT(0, tbl.str_col);
STRING;

# dialect: bigquery
CONCAT(tbl.str_col, 0);
STRING;

# dialect: bigquery
LEFT(tbl.str_col, 1);
STRING;

# dialect: bigquery
LEFT(tbl.bin_col, 1);
BINARY;

# dialect: bigquery
RIGHT(tbl.str_col, 1);
STRING;

# dialect: bigquery
RIGHT(tbl.bin_col, 1);
BINARY;

# dialect: bigquery
LOWER(tbl.str_col);
STRING;

# dialect: bigquery
LOWER(tbl.bin_col);
BINARY;

# dialect: bigquery
UPPER(tbl.str_col);
STRING;

# dialect: bigquery
UPPER(tbl.bin_col);
BINARY;

# dialect: bigquery
LPAD(tbl.str_col, 1, tbl.str_col);
STRING;

# dialect: bigquery
LPAD(tbl.bin_col, 1, tbl.bin_col);
BINARY;

# dialect: bigquery
RPAD(tbl.str_col, 1, tbl.str_col);
STRING;

# dialect: bigquery
RPAD(tbl.bin_col, 1, tbl.bin_col);
BINARY;

# dialect: bigquery
LTRIM(tbl.str_col);
STRING;

# dialect: bigquery
LTRIM(tbl.bin_col, tbl.bin_col);
BINARY;

# dialect: bigquery
RTRIM(tbl.str_col);
STRING;

# dialect: bigquery
RTRIM(tbl.bin_col, tbl.bin_col);
BINARY;

# dialect: bigquery
TRIM(tbl.str_col);
STRING;

# dialect: bigquery
TRIM(tbl.bin_col, tbl.bin_col);
BINARY;

# dialect: bigquery
REGEXP_EXTRACT(tbl.str_col, pattern);
STRING;

# dialect: bigquery
REGEXP_EXTRACT(tbl.bin_col, pattern);
BINARY;

# dialect: bigquery
REGEXP_REPLACE(tbl.str_col, pattern, replacement);
STRING;

# dialect: bigquery
REGEXP_REPLACE(tbl.bin_col, pattern, replacement);
BINARY;

# dialect: bigquery
REPEAT(tbl.str_col, 1);
STRING;

# dialect: bigquery
REPEAT(tbl.bin_col, 1);
BINARY;

# dialect: bigquery
SUBSTRING(tbl.str_col, 1);
STRING;

# dialect: bigquery
SUBSTRING(tbl.bin_col, 1);
BINARY;

# dialect: bigquery
SPLIT(tbl.str_col, delim);
ARRAY<STRING>;

# dialect: bigquery
SPLIT(tbl.bin_col, delim);
ARRAY<BINARY>;

# dialect: bigquery
STRING(json_expr);
STRING;

# dialect: bigquery
STRING(timestamp_expr, timezone);
STRING;

# dialect: bigquery
ARRAY_CONCAT(['a'], ['b']);
ARRAY<STRING>;

# dialect: bigquery
ARRAY_CONCAT_AGG(tbl.array_col);
ARRAY<STRING>;

# dialect: bigquery
ARRAY_TO_STRING(['a'], ['b'], ',');
STRING;

# dialect: bigquery
ARRAY_FIRST(['a', 'b']);
STRING;

# dialect: bigquery
ARRAY_LAST(['a', 'b']);
STRING;

# dialect: bigquery
ARRAY_FIRST([1, 1.5]);
DOUBLE;

# dialect: bigquery
ARRAY_LAST([1, 1.5]);
DOUBLE;

# dialect: bigquery
GENERATE_ARRAY(1, 5, 0.3);
ARRAY<DOUBLE>;

# dialect: bigquery
GENERATE_ARRAY(1, 5);
ARRAY<BIGINT>;

# dialect: bigquery
GENERATE_ARRAY(1, 2.5);
ARRAY<DOUBLE>;

# dialect: bigquery
INT64(JSON '999');
BIGINT;

LOGICAL_AND(tbl.bool_col);
BOOLEAN;

LOGICAL_OR(tbl.bool_col);
BOOLEAN;

# dialect: bigquery
MAKE_INTERVAL(1, 6, 15);
INTERVAL;

--------------------------------------
-- Snowflake
--------------------------------------

# dialect: snowflake
LEAST(x::DECIMAL(18, 2));
DECIMAL(18, 2);

--------------------------------------
-- T-SQL
--------------------------------------

# dialect: tsql
SYSDATETIMEOFFSET();
TIMESTAMPTZ;<|MERGE_RESOLUTION|>--- conflicted
+++ resolved
@@ -67,13 +67,11 @@
 COUNTIF(tbl.bigint_col > 1);
 BIGINT;
 
-<<<<<<< HEAD
+LAST_VALUE(tbl.bigint_col) OVER (ORDER BY tbl.bigint_col);
+BIGINT;
+
 TO_BASE64(bytes_col);
 VARCHAR;
-=======
-LAST_VALUE(tbl.bigint_col) OVER (ORDER BY tbl.bigint_col);
-BIGINT;
->>>>>>> 29cce43e
 
 --------------------------------------
 -- Spark2 / Spark3 / Databricks
