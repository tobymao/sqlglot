--- conflicted
+++ resolved
@@ -2192,15 +2192,15 @@
 VARCHAR;
 
 # dialect: snowflake
-<<<<<<< HEAD
 IS_NULL_VALUE(payload:field);
-=======
+BOOLEAN;
+
+# dialect: snowflake
 1 IN (1, 2, 3);
 BOOLEAN;
 
 # dialect: snowflake
 1 NOT IN (1, 2, 3);
->>>>>>> 64939ce9
 BOOLEAN;
 
 # dialect: snowflake
