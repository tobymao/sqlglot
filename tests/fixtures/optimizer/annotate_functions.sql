--- conflicted
+++ resolved
@@ -1292,17 +1292,16 @@
 DOUBLE;
 
 # dialect: bigquery
-<<<<<<< HEAD
 COSINE_DISTANCE([1.0, 2.0], [3.0, 4.0]);
 DOUBLE;
 
 #dialect: bigquery
 EUCLIDEAN_DISTANCE([1.0, 2.0], [3.0, 4.0]);
 DOUBLE;
-=======
+
+# dialect: bigquery
 RANGE_BUCKET(20, [0, 10, 20, 30, 40]);
 BIGINT;
->>>>>>> 74fb5476
 
 --------------------------------------
 -- Snowflake
