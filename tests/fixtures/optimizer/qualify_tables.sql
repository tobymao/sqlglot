--- conflicted
+++ resolved
@@ -17,38 +17,22 @@
 # title: only information schema
 # dialect: bigquery
 SELECT * FROM information_schema.tables;
-<<<<<<< HEAD
-SELECT * FROM c.db.information_schema.tables AS tables;
-=======
 SELECT * FROM c.db.`information_schema.tables` AS tables;
->>>>>>> faff23eb
 
 # title: information schema with db
 # dialect: bigquery
 SELECT * FROM y.information_schema.tables;
-<<<<<<< HEAD
-SELECT * FROM c.y.information_schema.tables AS tables;
-=======
 SELECT * FROM c.y.`information_schema.tables` AS tables;
->>>>>>> faff23eb
 
 # title: information schema with db, catalog
 # dialect: bigquery
 SELECT * FROM x.y.information_schema.tables;
-<<<<<<< HEAD
-SELECT * FROM x.y.information_schema.tables AS tables;
-=======
 SELECT * FROM x.y.`information_schema.tables` AS tables;
->>>>>>> faff23eb
 
 # title: information schema with db, catalog, alias
 # dialect: bigquery
 SELECT * FROM x.y.information_schema.tables AS z;
-<<<<<<< HEAD
-SELECT * FROM x.y.information_schema.tables AS z;
-=======
 SELECT * FROM x.y.`information_schema.tables` AS z;
->>>>>>> faff23eb
 
 # title: redshift unnest syntax, z.a should be a column, not a table
 # dialect: redshift
