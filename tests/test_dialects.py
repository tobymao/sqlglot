--- conflicted
+++ resolved
@@ -309,27 +309,12 @@
 
     def test_bigquery(self):
         self.validate(
-<<<<<<< HEAD
-            "SELECT CAST(`a`.`b` AS INT) FROM foo",
-            "SELECT CAST(`a`.`b` AS INT64) FROM foo",
-=======
             "SELECT CAST(a AS INT) FROM foo",
             "SELECT CAST(a AS INT64) FROM foo",
->>>>>>> 61eca39f
             write="bigquery",
         )
 
         self.validate(
-<<<<<<< HEAD
-            "SELECT CAST(`a`.`b` AS SMALLINT) FROM foo",
-            "SELECT CAST(`a`.`b` AS INT64) FROM foo",
-            write="bigquery",
-        )
-
-        self.validate(
-            "SELECT CAST(`a`.`b` AS BIGINT) FROM foo",
-            "SELECT CAST(`a`.`b` AS INT64) FROM foo",
-=======
             "SELECT CAST(a AS INT64) FROM foo",
             "SELECT CAST(a AS BIGINT) FROM foo",
             read="bigquery",
@@ -339,50 +324,16 @@
         self.validate(
             "SELECT CAST(a AS DECIMAL) FROM foo",
             "SELECT CAST(a AS NUMERIC) FROM foo",
->>>>>>> 61eca39f
             write="bigquery",
         )
 
         self.validate(
-<<<<<<< HEAD
-            "SELECT CAST(`a`.`b` AS TINYINT) FROM foo",
-            "SELECT CAST(`a`.`b` AS INT64) FROM foo",
-=======
             'SELECT CAST("a" AS DOUBLE) FROM foo',
             "SELECT CAST(`a` AS FLOAT64) FROM foo",
->>>>>>> 61eca39f
             write="bigquery",
         )
 
         self.validate(
-<<<<<<< HEAD
-            "SELECT CAST(`a`.`b` AS DECIMAL) FROM foo",
-            "SELECT CAST(`a`.`b` AS NUMERIC) FROM foo",
-            write="bigquery",
-        )
-
-        self.validate(
-            "SELECT CAST(`a`.`b` AS FLOAT) FROM foo",
-            "SELECT CAST(`a`.`b` AS FLOAT64) FROM foo",
-            write="bigquery",
-        )
-
-        self.validate(
-            "SELECT CAST(`a`.`b` AS DOUBLE) FROM foo",
-            "SELECT CAST(`a`.`b` AS FLOAT64) FROM foo",
-            write="bigquery",
-        )
-
-        self.validate(
-            "SELECT CAST(`a`.`b` AS BOOLEAN) FROM foo",
-            "SELECT CAST(`a`.`b` AS BOOL) FROM foo",
-            write="bigquery",
-        )
-
-        self.validate(
-            "SELECT CAST(`a`.`b` AS TEXT) FROM foo",
-            "SELECT CAST(`a`.`b` AS STRING) FROM foo",
-=======
             "[1, 2, 3]",
             "[1, 2, 3]",
             write="bigquery",
@@ -409,7 +360,6 @@
             "SELECT * FROM UNNEST(ARRAY['7', '14']) AS x",
             "SELECT * FROM UNNEST(['7', '14']) AS x",
             read="presto",
->>>>>>> 61eca39f
             write="bigquery",
         )
 
