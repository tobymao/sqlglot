import datetime
import math
import sys
import unittest

from sqlglot import ParseError, alias, exp, parse_one


class TestExpressions(unittest.TestCase):
    maxDiff = None

    def test_to_s(self):
        self.assertEqual(repr(parse_one("5")), "Literal(this=5, is_string=False)")
        self.assertEqual(repr(parse_one("5.3")), "Literal(this=5.3, is_string=False)")
        self.assertEqual(repr(parse_one("True")), "Boolean(this=True)")
        self.assertEqual(repr(parse_one("'  x'")), "Literal(this='  x', is_string=True)")
        self.assertEqual(repr(parse_one("' \n  x'")), "Literal(this=' \\n  x', is_string=True)")
        self.assertEqual(
            repr(parse_one("   x ")), "Column(\n  this=Identifier(this=x, quoted=False))"
        )
        self.assertEqual(
            repr(parse_one('"   x "')), "Column(\n  this=Identifier(this='   x ', quoted=True))"
        )

    def test_arg_key(self):
        self.assertEqual(parse_one("sum(1)").find(exp.Literal).arg_key, "this")

    def test_depth(self):
        self.assertEqual(parse_one("x(1)").find(exp.Literal).depth, 1)

    def test_iter(self):
        self.assertEqual([exp.Literal.number(1), exp.Literal.number(2)], list(parse_one("[1, 2]")))

        with self.assertRaises(TypeError):
            for x in parse_one("1"):
                pass

    def test_eq(self):
        query = parse_one("SELECT x FROM t")
        self.assertEqual(query, query.copy())

        self.assertNotEqual(exp.to_identifier("a"), exp.to_identifier("A"))

        self.assertEqual(
            exp.Column(table=exp.to_identifier("b"), this=exp.to_identifier("b")),
            exp.Column(this=exp.to_identifier("b"), table=exp.to_identifier("b")),
        )

        self.assertNotEqual(exp.to_identifier("a", quoted=True), exp.to_identifier("A"))
        self.assertNotEqual(exp.to_identifier("A", quoted=True), exp.to_identifier("A"))
        self.assertNotEqual(
            exp.to_identifier("A", quoted=True), exp.to_identifier("a", quoted=True)
        )
        self.assertNotEqual(parse_one("'x'"), parse_one("'X'"))
        self.assertNotEqual(parse_one("'1'"), parse_one("1"))
        self.assertEqual(parse_one("`a`", read="hive"), parse_one('"a"'))
        self.assertEqual(parse_one("`a`", read="hive"), parse_one('"a"  '))
        self.assertEqual(parse_one("`a`.`b`", read="hive"), parse_one('"a"."b"'))
        self.assertEqual(parse_one("select a, b+1"), parse_one("SELECT a, b + 1"))
        self.assertNotEqual(parse_one("`a`.`b`.`c`", read="hive"), parse_one("a.b.c"))
        self.assertNotEqual(parse_one("a.b.c.d", read="hive"), parse_one("a.b.c"))
        self.assertEqual(parse_one("a.b.c.d", read="hive"), parse_one("a.b.c.d"))
        self.assertEqual(parse_one("a + b * c - 1.0"), parse_one("a+b*c-1.0"))
        self.assertNotEqual(parse_one("a + b * c - 1.0"), parse_one("a + b * c + 1.0"))
        self.assertEqual(parse_one("a as b"), parse_one("a AS b"))
        self.assertNotEqual(parse_one("a as b"), parse_one("a"))
        self.assertEqual(
            parse_one("ROW() OVER(Partition by y)"),
            parse_one("ROW() OVER (partition BY y)"),
        )
        self.assertEqual(exp.Table(pivots=[]), exp.Table())
        self.assertNotEqual(exp.Table(pivots=[None]), exp.Table())
        self.assertEqual(
            exp.DataType.build("int"), exp.DataType(this=exp.DataType.Type.INT, nested=False)
        )

    def test_find(self):
        expression = parse_one("CREATE TABLE x STORED AS PARQUET AS SELECT * FROM y")
        self.assertTrue(expression.find(exp.Create))
        self.assertFalse(expression.find(exp.Group))
        self.assertEqual(
            [table.name for table in expression.find_all(exp.Table)],
            ["x", "y"],
        )

    def test_find_all(self):
        expression = parse_one(
            """
            SELECT *
            FROM (
                SELECT b.*
                FROM a.b b
            ) x
            JOIN (
              SELECT c.foo
              FROM a.c c
              WHERE foo = 1
            ) y
              ON x.c = y.foo
            CROSS JOIN (
              SELECT *
              FROM (
                SELECT d.bar
                FROM d
              ) nested
            ) z
              ON x.c = y.foo
            """
        )

        self.assertEqual(
            [table.name for table in expression.find_all(exp.Table)],
            ["b", "c", "d"],
        )

        expression = parse_one("select a + b + c + d")

        self.assertEqual(
            [column.name for column in expression.find_all(exp.Column)],
            ["d", "c", "a", "b"],
        )
        self.assertEqual(
            [column.name for column in expression.find_all(exp.Column, bfs=False)],
            ["a", "b", "c", "d"],
        )

    def test_find_ancestor(self):
        column = parse_one("select * from foo where (a + 1 > 2)").find(exp.Column)
        self.assertIsInstance(column, exp.Column)
        self.assertIsInstance(column.parent_select, exp.Select)
        self.assertIsNone(column.find_ancestor(exp.Join))

    def test_to_dot(self):
        orig = parse_one('a.b.c."d".e.f')
        self.assertEqual(".".join(str(p) for p in orig.parts), 'a.b.c."d".e.f')

        self.assertEqual(
            ".".join(
                str(p)
                for p in exp.Dot.build(
                    [
                        exp.to_table("a.b.c"),
                        exp.to_identifier("d"),
                        exp.to_identifier("e"),
                        exp.to_identifier("f"),
                    ]
                ).parts
            ),
            "a.b.c.d.e.f",
        )

        self.assertEqual(".".join(str(p) for p in orig.parts), 'a.b.c."d".e.f')
        column = orig.find(exp.Column)
        dot = column.to_dot()

        self.assertEqual(dot.sql(), 'a.b.c."d".e.f')

        self.assertEqual(
            dot,
            exp.Dot(
                this=exp.Dot(
                    this=exp.Dot(
                        this=exp.Dot(
                            this=exp.Dot(
                                this=exp.to_identifier("a"),
                                expression=exp.to_identifier("b"),
                            ),
                            expression=exp.to_identifier("c"),
                        ),
                        expression=exp.to_identifier("d", quoted=True),
                    ),
                    expression=exp.to_identifier("e"),
                ),
                expression=exp.to_identifier("f"),
            ),
        )

    def test_root(self):
        ast = parse_one("select * from (select a from x)")
        self.assertIs(ast, ast.root())
        self.assertIs(ast, ast.find(exp.Column).root())

    def test_alias_or_name(self):
        expression = parse_one(
            "SELECT a, b AS B, c + d AS e, *, 'zz', 'zz' AS z FROM foo as bar, baz"
        )
        self.assertEqual(
            [e.alias_or_name for e in expression.expressions],
            ["a", "B", "e", "*", "zz", "z"],
        )
        self.assertEqual(
            {e.alias_or_name for e in expression.find_all(exp.Table)},
            {"bar", "baz"},
        )

        expression = parse_one(
            """
            WITH first AS (SELECT * FROM foo),
                 second AS (SELECT * FROM bar)
            SELECT * FROM first, second, (SELECT * FROM baz) AS third
        """
        )

        self.assertEqual(
            [e.alias_or_name for e in expression.args["with"].expressions],
            ["first", "second"],
        )

        self.assertEqual("first", expression.args["from"].alias_or_name)
        self.assertEqual(
            [e.alias_or_name for e in expression.args["joins"]],
            ["second", "third"],
        )

        self.assertEqual(parse_one("x.*").name, "*")
        self.assertEqual(parse_one("NULL").name, "NULL")
        self.assertEqual(parse_one("a.b.c").name, "c")

    def test_table_name(self):
        bq_dashed_table = exp.to_table("a-1.b.c", dialect="bigquery")
        self.assertEqual(exp.table_name(bq_dashed_table), '"a-1".b.c')
        self.assertEqual(exp.table_name(bq_dashed_table, dialect="bigquery"), "`a-1`.b.c")
        self.assertEqual(exp.table_name("a-1.b.c", dialect="bigquery"), "`a-1`.b.c")
        self.assertEqual(exp.table_name(parse_one("a", into=exp.Table)), "a")
        self.assertEqual(exp.table_name(parse_one("a.b", into=exp.Table)), "a.b")
        self.assertEqual(exp.table_name(parse_one("a.b.c", into=exp.Table)), "a.b.c")
        self.assertEqual(exp.table_name("a.b.c"), "a.b.c")
        self.assertEqual(exp.table_name(exp.to_table("a.b.c.d.e", dialect="bigquery")), "a.b.c.d.e")
        self.assertEqual(exp.table_name(exp.to_table("'@foo'", dialect="snowflake")), "'@foo'")
        self.assertEqual(exp.table_name(exp.to_table("@foo", dialect="snowflake")), "@foo")
        self.assertEqual(exp.table_name(bq_dashed_table, identify=True), '"a-1"."b"."c"')
        self.assertEqual(
            exp.table_name(parse_one("foo.`{bar,er}`", read="databricks"), dialect="databricks"),
            "foo.`{bar,er}`",
        )
        self.assertEqual(
            exp.table_name(parse_one("/*c*/foo.bar", into=exp.Table), identify=True), '"foo"."bar"'
        )

    def test_table(self):
        self.assertEqual(exp.table_("a", alias="b"), parse_one("select * from a b").find(exp.Table))
        self.assertEqual(exp.table_("a", "").sql(), "a")
        self.assertEqual(exp.Table(db=exp.to_identifier("a")).sql(), "a")

    def test_replace_tables(self):
        self.assertEqual(
            exp.replace_tables(
                parse_one(
                    'select * from a AS a, b, c.a, d.a cross join e.a cross join "f-F"."A" cross join G'
                ),
                {
                    "a": "a1",
                    "b": "b.a",
                    "c.a": "c.a2",
                    "d.a": "d2",
                    "`f-F`.`A`": '"F"',
                    "g": "g1.a",
                },
                dialect="bigquery",
            ).sql(),
            'SELECT * FROM a1 AS a /* a */, b.a /* b */, c.a2 /* c.a */, d2 /* d.a */ CROSS JOIN e.a CROSS JOIN "F" /* f-F.A */ CROSS JOIN g1.a /* g */',
        )

        self.assertEqual(
            exp.replace_tables(
                parse_one("select * from example.table", dialect="bigquery"),
                {"example.table": "`my-project.example.table`"},
                dialect="bigquery",
            ).sql(),
            'SELECT * FROM "my-project"."example"."table" /* example.table */',
        )

        self.assertEqual(
            exp.replace_tables(
                parse_one("select * from example.table /* sqlglot.meta replace=false */"),
                {"example.table": "a.b"},
            ).sql(),
            "SELECT * FROM example.table /* sqlglot.meta replace=false */",
        )

    def test_expand(self):
        self.assertEqual(
            exp.expand(
                parse_one('select * from "a-b"."C" AS a'),
                {
                    "`a-b`.`c`": parse_one("select 1"),
                },
                dialect="spark",
            ).sql(),
            "SELECT * FROM (SELECT 1) AS a /* source: a-b.c */",
        )

    def test_expand_with_lazy_source_provider(self):
        self.assertEqual(
            exp.expand(
                parse_one('select * from "a-b"."C" AS a'),
                {"`a-b`.c": lambda: parse_one("select 1", dialect="spark")},
                dialect="spark",
            ).sql(),
            "SELECT * FROM (SELECT 1) AS a /* source: a-b.c */",
        )

    def test_replace_placeholders(self):
        self.assertEqual(
            exp.replace_placeholders(
                parse_one("select * from :tbl1 JOIN :tbl2 ON :col1 = :str1 WHERE :col2 > :int1"),
                tbl1=exp.to_identifier("foo"),
                tbl2=exp.to_identifier("bar"),
                col1=exp.to_identifier("a"),
                col2=exp.to_identifier("c"),
                str1="b",
                int1=100,
            ).sql(),
            "SELECT * FROM foo JOIN bar ON a = 'b' WHERE c > 100",
        )
        self.assertEqual(
            exp.replace_placeholders(
                parse_one("select * from ? JOIN ? ON ? = ? WHERE ? = 'bla'"),
                exp.to_identifier("foo"),
                exp.to_identifier("bar"),
                exp.to_identifier("a"),
                "b",
                "bla",
            ).sql(),
            "SELECT * FROM foo JOIN bar ON a = 'b' WHERE 'bla' = 'bla'",
        )
        self.assertEqual(
            exp.replace_placeholders(
                parse_one("select * from ? WHERE ? > 100"),
                exp.to_identifier("foo"),
            ).sql(),
            "SELECT * FROM foo WHERE ? > 100",
        )
        self.assertEqual(
            exp.replace_placeholders(
                parse_one("select * from :name WHERE ? > 100"), another_name="bla"
            ).sql(),
            "SELECT * FROM :name WHERE ? > 100",
        )
        self.assertEqual(
            exp.replace_placeholders(
                parse_one("select * from (SELECT :col1 FROM ?) WHERE :col2 > ?"),
                exp.to_identifier("tbl1"),
                100,
                "tbl3",
                col1=exp.to_identifier("a"),
                col2=exp.to_identifier("b"),
                col3="c",
            ).sql(),
            "SELECT * FROM (SELECT a FROM tbl1) WHERE b > 100",
        )
        self.assertEqual(
            exp.replace_placeholders(
                parse_one("select * from foo WHERE x > ? AND y IS ?"), 0, False
            ).sql(),
            "SELECT * FROM foo WHERE x > 0 AND y IS FALSE",
        )
        self.assertEqual(
            exp.replace_placeholders(
                parse_one("select * from foo WHERE x > :int1 AND y IS :bool1"), int1=0, bool1=False
            ).sql(),
            "SELECT * FROM foo WHERE x > 0 AND y IS FALSE",
        )

    def test_function_building(self):
        self.assertEqual(exp.func("max", 1).sql(), "MAX(1)")
        self.assertEqual(exp.func("max", 1, 2).sql(), "MAX(1, 2)")
        self.assertEqual(exp.func("bla", 1, "foo").sql(), "BLA(1, foo)")
        self.assertEqual(exp.func("COUNT", exp.Star()).sql(), "COUNT(*)")
        self.assertEqual(exp.func("bloo").sql(), "BLOO()")
        self.assertEqual(exp.func("concat", exp.convert("a")).sql("duckdb"), "CONCAT('a')")
        self.assertEqual(
            exp.func("locate", "'x'", "'xo'", dialect="hive").sql("hive"), "LOCATE('x', 'xo')"
        )
        self.assertEqual(
            exp.func("log", exp.to_identifier("x"), 2, dialect="bigquery").sql("bigquery"),
            "LOG(x, 2)",
        )
        self.assertEqual(
            exp.func("log", dialect="bigquery", expression="x", this=2).sql("bigquery"),
            "LOG(x, 2)",
        )

        self.assertIsInstance(exp.func("instr", "x", "b", dialect="mysql"), exp.StrPosition)
        self.assertIsInstance(exp.func("instr", "x", "b", dialect="sqlite"), exp.StrPosition)
        self.assertIsInstance(exp.func("bla", 1, "foo"), exp.Anonymous)
        self.assertIsInstance(
            exp.func("cast", this=exp.Literal.number(5), to=exp.DataType.build("DOUBLE")),
            exp.Cast,
        )

        with self.assertRaises(ValueError):
            exp.func("some_func", 1, arg2="foo")

        with self.assertRaises(ValueError):
            exp.func("abs")

        with self.assertRaises(ValueError) as cm:
            exp.func("to_hex", dialect="bigquery", this=5)

        self.assertEqual(
            str(cm.exception),
            "Unable to convert 'to_hex' into a Func. Either manually construct the Func "
            "expression of interest or parse the function call.",
        )

    def test_named_selects(self):
        expression = parse_one(
            "SELECT a, b AS B, c + d AS e, *, 'zz', 'zz' AS z FROM foo as bar, baz"
        )
        self.assertEqual(expression.named_selects, ["a", "B", "e", "*", "zz", "z"])

        expression = parse_one(
            """
            WITH first AS (SELECT * FROM foo)
            SELECT foo.bar, foo.baz as bazz, SUM(x) FROM first
        """
        )
        self.assertEqual(expression.named_selects, ["bar", "bazz"])

        expression = parse_one(
            """
            SELECT foo, bar FROM first
            UNION SELECT "ss" as foo, bar FROM second
            UNION ALL SELECT foo, bazz FROM third
        """
        )
        self.assertEqual(expression.named_selects, ["foo", "bar"])

    def test_selects(self):
        expression = parse_one("SELECT FROM x")
        self.assertEqual(expression.selects, [])

        expression = parse_one("SELECT a FROM x")
        self.assertEqual([s.sql() for s in expression.selects], ["a"])

        expression = parse_one("SELECT a, b FROM x")
        self.assertEqual([s.sql() for s in expression.selects], ["a", "b"])

        expression = parse_one("(SELECT a, b FROM x)")
        self.assertEqual([s.sql() for s in expression.selects], ["a", "b"])

    def test_alias_column_names(self):
        expression = parse_one("SELECT * FROM (SELECT * FROM x) AS y")
        subquery = expression.find(exp.Subquery)
        self.assertEqual(subquery.alias_column_names, [])

        expression = parse_one("SELECT * FROM (SELECT * FROM x) AS y(a)")
        subquery = expression.find(exp.Subquery)
        self.assertEqual(subquery.alias_column_names, ["a"])

        expression = parse_one("SELECT * FROM (SELECT * FROM x) AS y(a, b)")
        subquery = expression.find(exp.Subquery)
        self.assertEqual(subquery.alias_column_names, ["a", "b"])

        expression = parse_one("WITH y AS (SELECT * FROM x) SELECT * FROM y")
        cte = expression.find(exp.CTE)
        self.assertEqual(cte.alias_column_names, [])

        expression = parse_one("WITH y(a, b) AS (SELECT * FROM x) SELECT * FROM y")
        cte = expression.find(exp.CTE)
        self.assertEqual(cte.alias_column_names, ["a", "b"])

        expression = parse_one("SELECT * FROM tbl AS tbl(a, b)")
        table = expression.find(exp.Table)
        self.assertEqual(table.alias_column_names, ["a", "b"])

    def test_cast(self):
        expression = parse_one("select cast(x as DATE)")
        casts = list(expression.find_all(exp.Cast))
        self.assertEqual(len(casts), 1)

        cast = casts[0]
        self.assertTrue(cast.to.is_type(exp.DataType.Type.DATE))

        # check that already cast values arent re-cast if wrapped in a cast to the same type
        recast = exp.cast(cast, to=exp.DataType.Type.DATE)
        self.assertEqual(recast, cast)
        self.assertEqual(recast.sql(), "CAST(x AS DATE)")

        # however, recasting is fine if the types are different
        recast = exp.cast(cast, to=exp.DataType.Type.VARCHAR)
        self.assertNotEqual(recast, cast)
        self.assertEqual(len(list(recast.find_all(exp.Cast))), 2)
        self.assertEqual(recast.sql(), "CAST(CAST(x AS DATE) AS VARCHAR)")

        # check that dialect is used when casting strings
        self.assertEqual(
            exp.cast("x", to="regtype", dialect="postgres").sql(), "CAST(x AS REGTYPE)"
        )
        self.assertEqual(exp.cast("`x`", to="date", dialect="hive").sql(), 'CAST("x" AS DATE)')

    def test_ctes(self):
        expression = parse_one("SELECT a FROM x")
        self.assertEqual(expression.ctes, [])

        expression = parse_one("WITH x AS (SELECT a FROM y) SELECT a FROM x")
        self.assertEqual([s.sql() for s in expression.ctes], ["x AS (SELECT a FROM y)"])

    def test_hash(self):
        self.assertEqual(
            {
                parse_one("select a.b"),
                parse_one("1+2"),
                parse_one('"a"."b"'),
                parse_one("a.b.c.d"),
            },
            {
                parse_one("select a.b"),
                parse_one("1+2"),
                parse_one('"a"."b"'),
                parse_one("a.b.c.d"),
            },
        )

    def test_sql(self):
        self.assertEqual(parse_one("x + y * 2").sql(), "x + y * 2")
        self.assertEqual(parse_one('select "x"').sql(dialect="hive", pretty=True), "SELECT\n  `x`")
        self.assertEqual(parse_one("X + y").sql(identify=True, normalize=True), '"x" + "y"')
        self.assertEqual(parse_one('"X" + Y').sql(identify=True, normalize=True), '"X" + "y"')
        self.assertEqual(parse_one("SUM(X)").sql(identify=True, normalize=True), 'SUM("x")')

    def test_transform_with_arguments(self):
        expression = parse_one("a")

        def fun(node, alias_=True):
            if alias_:
                return parse_one("a AS a")
            return node

        transformed_expression = expression.transform(fun)
        self.assertEqual(transformed_expression.sql(dialect="presto"), "a AS a")

        transformed_expression_2 = expression.transform(fun, alias_=False)
        self.assertEqual(transformed_expression_2.sql(dialect="presto"), "a")

    def test_transform_simple(self):
        expression = parse_one("IF(a > 0, a, b)")

        def fun(node):
            if isinstance(node, exp.Column) and node.name == "a":
                return parse_one("c - 2")
            return node

        actual_expression_1 = expression.transform(fun)
        self.assertEqual(actual_expression_1.sql(dialect="presto"), "IF(c - 2 > 0, c - 2, b)")
        self.assertIsNot(actual_expression_1, expression)

        actual_expression_2 = expression.transform(fun, copy=False)
        self.assertEqual(actual_expression_2.sql(dialect="presto"), "IF(c - 2 > 0, c - 2, b)")
        self.assertIs(actual_expression_2, expression)

    def test_transform_no_infinite_recursion(self):
        expression = parse_one("a")

        def fun(node):
            if isinstance(node, exp.Column) and node.name == "a":
                return parse_one("FUN(a)")
            return node

        self.assertEqual(expression.transform(fun).sql(), "FUN(a)")

    def test_transform_with_parent_mutation(self):
        expression = parse_one("SELECT COUNT(1) FROM table")

        def fun(node):
            if str(node) == "COUNT(1)":
                # node gets silently mutated here - its parent points to the filter node
                return exp.Filter(this=node, expression=exp.Where(this=exp.true()))
            return node

        transformed = expression.transform(fun)
        self.assertEqual(transformed.sql(), "SELECT COUNT(1) FILTER(WHERE TRUE) FROM table")

    def test_transform_multiple_children(self):
        expression = parse_one("SELECT * FROM x")

        def fun(node):
            if isinstance(node, exp.Star):
                return [parse_one(c) for c in ["a", "b"]]
            return node

        self.assertEqual(expression.transform(fun).sql(), "SELECT a, b FROM x")

    def test_transform_node_removal(self):
        expression = parse_one("SELECT a, b FROM x")

        def remove_column_b(node):
            if isinstance(node, exp.Column) and node.name == "b":
                return None
            return node

        self.assertEqual(expression.transform(remove_column_b).sql(), "SELECT a FROM x")

        expression = parse_one("CAST(x AS FLOAT)")

        def remove_non_list_arg(node):
            if isinstance(node, exp.DataType):
                return None
            return node

        self.assertEqual(expression.transform(remove_non_list_arg).sql(), "CAST(x AS)")

        expression = parse_one("SELECT a, b FROM x")

        def remove_all_columns(node):
            if isinstance(node, exp.Column):
                return None
            return node

        self.assertEqual(expression.transform(remove_all_columns).sql(), "SELECT FROM x")

    def test_replace(self):
        expression = parse_one("SELECT a, b FROM x")
        expression.find(exp.Column).replace(parse_one("c"))
        self.assertEqual(expression.sql(), "SELECT c, b FROM x")
        expression.find(exp.Table).replace(parse_one("y"))
        self.assertEqual(expression.sql(), "SELECT c, b FROM y")

        # we try to replace a with a list but a's parent is actually ordered, not the ORDER BY node
        expression = parse_one("SELECT * FROM x ORDER BY a DESC, c")
        expression.find(exp.Ordered).this.replace([exp.column("a").asc(), exp.column("b").desc()])
        self.assertEqual(expression.sql(), "SELECT * FROM x ORDER BY a, b DESC, c")

    def test_arg_deletion(self):
        # Using the pop helper method
        expression = parse_one("SELECT a, b FROM x")
        expression.find(exp.Column).pop()
        self.assertEqual(expression.sql(), "SELECT b FROM x")

        expression.find(exp.Column).pop()
        self.assertEqual(expression.sql(), "SELECT FROM x")

        expression.pop()
        self.assertEqual(expression.sql(), "SELECT FROM x")

        expression = parse_one("WITH x AS (SELECT a FROM x) SELECT * FROM x")
        expression.find(exp.With).pop()
        self.assertEqual(expression.sql(), "SELECT * FROM x")

        # Manually deleting by setting to None
        expression = parse_one("SELECT * FROM foo JOIN bar")
        self.assertEqual(len(expression.args.get("joins", [])), 1)

        expression.set("joins", None)
        self.assertEqual(expression.sql(), "SELECT * FROM foo")
        self.assertEqual(expression.args.get("joins", []), [])
        self.assertIsNone(expression.args.get("joins"))

    def test_walk(self):
        expression = parse_one("SELECT * FROM (SELECT * FROM x)")
        self.assertEqual(len(list(expression.walk())), 9)
        self.assertEqual(len(list(expression.walk(bfs=False))), 9)
        self.assertTrue(all(isinstance(e, exp.Expression) for e in expression.walk()))
        self.assertTrue(all(isinstance(e, exp.Expression) for e in expression.walk(bfs=False)))

    def test_str_position_order(self):
        str_position_exp = parse_one("STR_POSITION('mytest', 'test')")
        self.assertIsInstance(str_position_exp, exp.StrPosition)
        self.assertEqual(str_position_exp.args.get("this").this, "mytest")
        self.assertEqual(str_position_exp.args.get("substr").this, "test")

    def test_functions(self):
        self.assertIsInstance(parse_one("x LIKE ANY (y)"), exp.Like)
        self.assertIsInstance(parse_one("x ILIKE ANY (y)"), exp.ILike)
        self.assertIsInstance(parse_one("ABS(a)"), exp.Abs)
        self.assertIsInstance(parse_one("APPROX_DISTINCT(a)"), exp.ApproxDistinct)
        self.assertIsInstance(parse_one("ARRAY(a)"), exp.Array)
        self.assertIsInstance(parse_one("ARRAY_AGG(a)"), exp.ArrayAgg)
        self.assertIsInstance(parse_one("ARRAY_CONTAINS(a, 'a')"), exp.ArrayContains)
        self.assertIsInstance(parse_one("ARRAY_SIZE(a)"), exp.ArraySize)
        self.assertIsInstance(parse_one("ARRAY_INTERSECTION([1, 2], [2, 3])"), exp.ArrayIntersect)
        self.assertIsInstance(parse_one("ARRAY_INTERSECT([1, 2], [2, 3])"), exp.ArrayIntersect)
        self.assertIsInstance(parse_one("AVG(a)"), exp.Avg)
        self.assertIsInstance(parse_one("BEGIN DEFERRED TRANSACTION"), exp.Transaction)
        self.assertIsInstance(parse_one("CEIL(a)"), exp.Ceil)
        self.assertIsInstance(parse_one("CEILING(a)"), exp.Ceil)
        self.assertIsInstance(parse_one("COALESCE(a, b)"), exp.Coalesce)
        self.assertIsInstance(parse_one("COMMIT"), exp.Commit)
        self.assertIsInstance(parse_one("COUNT(a)"), exp.Count)
        self.assertIsInstance(parse_one("COUNT_IF(a > 0)"), exp.CountIf)
        self.assertIsInstance(parse_one("DATE_ADD(a, 1)"), exp.DateAdd)
        self.assertIsInstance(parse_one("DATE_DIFF(a, 2)"), exp.DateDiff)
        self.assertIsInstance(parse_one("DATE_STR_TO_DATE(a)"), exp.DateStrToDate)
        self.assertIsInstance(parse_one("DAY(a)"), exp.Day)
        self.assertIsInstance(parse_one("EXP(a)"), exp.Exp)
        self.assertIsInstance(parse_one("FLOOR(a)"), exp.Floor)
        self.assertIsInstance(parse_one("GENERATE_SERIES(a, b, c)"), exp.GenerateSeries)
        self.assertIsInstance(parse_one("GLOB(x, y)"), exp.Glob)
        self.assertIsInstance(parse_one("GREATEST(a, b)"), exp.Greatest)
        self.assertIsInstance(parse_one("IF(a, b, c)"), exp.If)
        self.assertIsInstance(parse_one("INITCAP(a)"), exp.Initcap)
        self.assertIsInstance(parse_one("JSON_EXTRACT(a, '$.name')"), exp.JSONExtract)
        self.assertIsInstance(parse_one("JSON_EXTRACT_SCALAR(a, '$.name')"), exp.JSONExtractScalar)
        self.assertIsInstance(parse_one("LEAST(a, b)"), exp.Least)
        self.assertIsInstance(parse_one("LIKE(x, y)"), exp.Like)
        self.assertIsInstance(parse_one("LN(a)"), exp.Ln)
        self.assertIsInstance(parse_one("LOG(b, n)"), exp.Log)
        self.assertIsInstance(parse_one("LOG2(a)"), exp.Log)
        self.assertIsInstance(parse_one("LOG10(a)"), exp.Log)
        self.assertIsInstance(parse_one("MAX(a)"), exp.Max)
        self.assertIsInstance(parse_one("MIN(a)"), exp.Min)
        self.assertIsInstance(parse_one("MONTH(a)"), exp.Month)
        self.assertIsInstance(parse_one("QUARTER(a)"), exp.Quarter)
        self.assertIsInstance(parse_one("POSITION(' ' IN a)"), exp.StrPosition)
        self.assertIsInstance(parse_one("POW(a, 2)"), exp.Pow)
        self.assertIsInstance(parse_one("POWER(a, 2)"), exp.Pow)
        self.assertIsInstance(parse_one("QUANTILE(a, 0.90)"), exp.Quantile)
        self.assertIsInstance(parse_one("REGEXP_LIKE(a, 'test')"), exp.RegexpLike)
        self.assertIsInstance(parse_one("REGEXP_SPLIT(a, 'test')"), exp.RegexpSplit)
        self.assertIsInstance(parse_one("ROLLBACK"), exp.Rollback)
        self.assertIsInstance(parse_one("ROUND(a)"), exp.Round)
        self.assertIsInstance(parse_one("ROUND(a, 2)"), exp.Round)
        self.assertIsInstance(parse_one("SPLIT(a, 'test')"), exp.Split)
        self.assertIsInstance(parse_one("ST_POINT(10, 20)"), exp.StPoint)
        self.assertIsInstance(parse_one("ST_DISTANCE(a, b)"), exp.StDistance)
        self.assertIsInstance(parse_one("STR_POSITION(a, 'test')"), exp.StrPosition)
        self.assertIsInstance(parse_one("STR_TO_UNIX(a, 'format')"), exp.StrToUnix)
        self.assertIsInstance(parse_one("STRUCT_EXTRACT(a, 'test')"), exp.StructExtract)
        self.assertIsInstance(parse_one("SUBSTR('a', 1, 1)"), exp.Substring)
        self.assertIsInstance(parse_one("SUBSTRING('a', 1, 1)"), exp.Substring)
        self.assertIsInstance(parse_one("SUM(a)"), exp.Sum)
        self.assertIsInstance(parse_one("SQRT(a)"), exp.Sqrt)
        self.assertIsInstance(parse_one("STDDEV(a)"), exp.Stddev)
        self.assertIsInstance(parse_one("STDDEV_POP(a)"), exp.StddevPop)
        self.assertIsInstance(parse_one("STDDEV_SAMP(a)"), exp.StddevSamp)
        self.assertIsInstance(parse_one("TIME_TO_STR(a, 'format')"), exp.TimeToStr)
        self.assertIsInstance(parse_one("TIME_TO_TIME_STR(a)"), exp.Cast)
        self.assertIsInstance(parse_one("TIME_TO_UNIX(a)"), exp.TimeToUnix)
        self.assertIsInstance(parse_one("TIME_STR_TO_DATE(a)"), exp.TimeStrToDate)
        (self.assertIsInstance(parse_one("TIME_STR_TO_TIME(a)"), exp.TimeStrToTime),)
        self.assertIsInstance(
            parse_one("TIME_STR_TO_TIME(a, 'America/Los_Angeles')"), exp.TimeStrToTime
        )
        self.assertIsInstance(parse_one("TIME_STR_TO_UNIX(a)"), exp.TimeStrToUnix)
        self.assertIsInstance(parse_one("TRIM(LEADING 'b' FROM 'bla')"), exp.Trim)
        self.assertIsInstance(parse_one("TS_OR_DS_ADD(a, 1, 'day')"), exp.TsOrDsAdd)
        self.assertIsInstance(parse_one("TS_OR_DS_TO_DATE(a)"), exp.TsOrDsToDate)
        self.assertIsInstance(parse_one("TS_OR_DS_TO_DATE_STR(a)"), exp.Substring)
        self.assertIsInstance(parse_one("UNIX_TO_STR(a, 'format')"), exp.UnixToStr)
        self.assertIsInstance(parse_one("UNIX_TO_TIME(a)"), exp.UnixToTime)
        self.assertIsInstance(parse_one("UNIX_TO_TIME_STR(a)"), exp.UnixToTimeStr)
        self.assertIsInstance(parse_one("VARIANCE(a)"), exp.Variance)
        self.assertIsInstance(parse_one("VARIANCE_POP(a)"), exp.VariancePop)
        self.assertIsInstance(parse_one("YEAR(a)"), exp.Year)
        self.assertIsInstance(parse_one("HLL(a)"), exp.Hll)
        self.assertIsInstance(parse_one("ARRAY(time, foo)"), exp.Array)
        self.assertIsInstance(parse_one("STANDARD_HASH('hello', 'sha256')"), exp.StandardHash)
        self.assertIsInstance(parse_one("DATE(foo)"), exp.Date)
        self.assertIsInstance(parse_one("HEX(foo)"), exp.Hex)
        self.assertIsInstance(parse_one("LOWER(HEX(foo))"), exp.LowerHex)
        self.assertIsInstance(parse_one("TO_HEX(foo)", read="bigquery"), exp.LowerHex)
        self.assertIsInstance(parse_one("UPPER(TO_HEX(foo))", read="bigquery"), exp.Hex)
        self.assertIsInstance(parse_one("TO_HEX(MD5(foo))", read="bigquery"), exp.MD5)
        self.assertIsInstance(parse_one("TRANSFORM(a, b)", read="spark"), exp.Transform)
        self.assertIsInstance(parse_one("ADD_MONTHS(a, b)"), exp.AddMonths)

    def test_column(self):
        column = exp.column(exp.Star(), table="t")
        self.assertEqual(column.sql(), "t.*")

        column = parse_one("a.b.c.d")
        self.assertEqual(column.catalog, "a")
        self.assertEqual(column.db, "b")
        self.assertEqual(column.table, "c")
        self.assertEqual(column.name, "d")

        column = parse_one("a")
        self.assertEqual(column.name, "a")
        self.assertEqual(column.table, "")

        fields = parse_one("a.b.c.d.e")
        self.assertIsInstance(fields, exp.Dot)
        self.assertEqual(fields.text("expression"), "e")
        column = fields.find(exp.Column)
        self.assertEqual(column.name, "d")
        self.assertEqual(column.table, "c")
        self.assertEqual(column.db, "b")
        self.assertEqual(column.catalog, "a")

        column = parse_one("a[0].b")
        self.assertIsInstance(column, exp.Dot)
        self.assertIsInstance(column.this, exp.Bracket)
        self.assertIsInstance(column.this.this, exp.Column)

        column = parse_one("a.*")
        self.assertIsInstance(column, exp.Column)
        self.assertIsInstance(column.this, exp.Star)
        self.assertIsInstance(column.args["table"], exp.Identifier)
        self.assertEqual(column.table, "a")

        self.assertIsInstance(parse_one("*"), exp.Star)
        self.assertEqual(exp.column("a", table="b", db="c", catalog="d"), exp.to_column("d.c.b.a"))

        dot = exp.column("d", "c", "b", "a", fields=["e", "f"])
        self.assertIsInstance(dot, exp.Dot)
        self.assertEqual(dot.sql(), "a.b.c.d.e.f")

        dot = exp.column("d", "c", "b", "a", fields=["e", "f"], quoted=True)
        self.assertEqual(dot.sql(), '"a"."b"."c"."d"."e"."f"')

    def test_text(self):
        column = parse_one("a.b.c.d.e")
        self.assertEqual(column.text("expression"), "e")
        self.assertEqual(column.text("y"), "")
        self.assertEqual(parse_one("select * from x.y").find(exp.Table).text("db"), "x")
        self.assertEqual(parse_one("select *").name, "")
        self.assertEqual(parse_one("1 + 1").name, "1")
        self.assertEqual(parse_one("'a'").name, "a")

    def test_alias(self):
        self.assertEqual(alias("foo", "bar").sql(), "foo AS bar")
        self.assertEqual(alias("foo", "bar-1").sql(), 'foo AS "bar-1"')
        self.assertEqual(alias("foo", "bar_1").sql(), "foo AS bar_1")
        self.assertEqual(alias("foo * 2", "2bar").sql(), 'foo * 2 AS "2bar"')
        self.assertEqual(alias('"foo"', "_bar").sql(), '"foo" AS _bar')
        self.assertEqual(alias("foo", "bar", quoted=True).sql(), 'foo AS "bar"')

    def test_unit(self):
        unit = parse_one("timestamp_trunc(current_timestamp, week(thursday))")
        self.assertIsNotNone(unit.find(exp.CurrentTimestamp))
        week = unit.find(exp.Week)
        self.assertEqual(week.this, exp.var("thursday"))

        for abbreviated_unit, unnabreviated_unit in exp.TimeUnit.UNABBREVIATED_UNIT_NAME.items():
            interval = parse_one(f"interval '500 {abbreviated_unit}'")
            self.assertIsInstance(interval.unit, exp.Var)
            self.assertEqual(interval.unit.name, unnabreviated_unit)

    def test_identifier(self):
        self.assertTrue(exp.to_identifier('"x"').quoted)
        self.assertFalse(exp.to_identifier("x").quoted)
        self.assertTrue(exp.to_identifier("foo ").quoted)
        self.assertFalse(exp.to_identifier("_x").quoted)

    def test_function_normalizer(self):
        self.assertEqual(parse_one("HELLO()").sql(normalize_functions="lower"), "hello()")
        self.assertEqual(parse_one("hello()").sql(normalize_functions="upper"), "HELLO()")
        self.assertEqual(parse_one("heLLO()").sql(normalize_functions=False), "heLLO()")
        self.assertEqual(parse_one("SUM(x)").sql(normalize_functions="lower"), "sum(x)")
        self.assertEqual(parse_one("sum(x)").sql(normalize_functions="upper"), "SUM(x)")

    def test_properties_from_dict(self):
        self.assertEqual(
            exp.Properties.from_dict(
                {
                    "FORMAT": "parquet",
                    "PARTITIONED_BY": (exp.to_identifier("a"), exp.to_identifier("b")),
                    "custom": 1,
                    "ENGINE": None,
                    "COLLATE": True,
                }
            ),
            exp.Properties(
                expressions=[
                    exp.FileFormatProperty(this=exp.Literal.string("parquet")),
                    exp.PartitionedByProperty(
                        this=exp.Tuple(expressions=[exp.to_identifier("a"), exp.to_identifier("b")])
                    ),
                    exp.Property(this=exp.Literal.string("custom"), value=exp.Literal.number(1)),
                    exp.EngineProperty(this=exp.null()),
                    exp.CollateProperty(this=exp.true()),
                ]
            ),
        )

        self.assertRaises(ValueError, exp.Properties.from_dict, {"FORMAT": object})

    def test_convert(self):
        from collections import namedtuple

        import pytz

        PointTuple = namedtuple("Point", ["x", "y"])

        class PointClass:
            def __init__(self, x=0, y=0):
                self.x = x
                self.y = y

        for value, expected in [
            (1, "1"),
            ("1", "'1'"),
            (None, "NULL"),
            (True, "TRUE"),
            ((1, "2", None), "(1, '2', NULL)"),
            ([1, "2", None], "ARRAY(1, '2', NULL)"),
            ({"x": None}, "MAP(ARRAY('x'), ARRAY(NULL))"),
            (
                datetime.datetime(2022, 10, 1, 1, 1, 1, 1),
                "TIME_STR_TO_TIME('2022-10-01 01:01:01.000001')",
            ),
            (
                datetime.datetime(2022, 10, 1, 1, 1, 1, tzinfo=datetime.timezone.utc),
                "TIME_STR_TO_TIME('2022-10-01 01:01:01+00:00', 'UTC')",
            ),
            (
                pytz.timezone("America/Los_Angeles").localize(
                    datetime.datetime(2022, 10, 1, 1, 1, 1)
                ),
                "TIME_STR_TO_TIME('2022-10-01 01:01:01-07:00', 'America/Los_Angeles')",
            ),
            (datetime.date(2022, 10, 1), "DATE_STR_TO_DATE('2022-10-01')"),
            (math.nan, "NULL"),
            (b"\x00\x00\x00\x00\x00\x00\x07\xd3", "2003"),
            (PointTuple(1, 2), "STRUCT(1 AS x, 2 AS y)"),
            (PointClass(1, 2), "STRUCT(1 AS x, 2 AS y)"),
        ]:
            with self.subTest(value):
                self.assertEqual(exp.convert(value).sql(), expected)

        self.assertEqual(
            exp.convert({"test": "value"}).sql(dialect="spark"),
            "MAP_FROM_ARRAYS(ARRAY('test'), ARRAY('value'))",
        )

    @unittest.skipUnless(sys.version_info >= (3, 9), "zoneinfo only available from python 3.9+")
    def test_convert_python39(self):
        import zoneinfo

        for value, expected in [
            (
                datetime.datetime(
                    2022, 10, 1, 1, 1, 1, tzinfo=zoneinfo.ZoneInfo("America/Los_Angeles")
                ),
                "TIME_STR_TO_TIME('2022-10-01 01:01:01-07:00', 'America/Los_Angeles')",
            )
        ]:
            with self.subTest(value):
                self.assertEqual(exp.convert(value).sql(), expected)

    def test_comment_alias(self):
        sql = """
        SELECT
            a,
            b AS B,
            c, /*comment*/
            d AS D, -- another comment
            CAST(x AS INT), -- yet another comment
            y AND /* foo */ w AS E -- final comment
        FROM foo
        """
        expression = parse_one(sql)
        self.assertEqual(
            [e.alias_or_name for e in expression.expressions],
            ["a", "B", "c", "D", "x", "E"],
        )
        self.assertEqual(
            expression.sql(),
            "SELECT a, b AS B, c /* comment */, d AS D /* another comment */, CAST(x AS INT) /* yet another comment */, y AND /* foo */ w AS E /* final comment */ FROM foo",
        )
        self.assertEqual(
            expression.sql(comments=False),
            "SELECT a, b AS B, c, d AS D, CAST(x AS INT), y AND w AS E FROM foo",
        )
        self.assertEqual(
            expression.sql(pretty=True, comments=False),
            """SELECT
  a,
  b AS B,
  c,
  d AS D,
  CAST(x AS INT),
  y AND w AS E
FROM foo""",
        )
        self.assertEqual(
            expression.sql(pretty=True),
            """SELECT
  a,
  b AS B,
  c, /* comment */
  d AS D, /* another comment */
  CAST(x AS INT), /* yet another comment */
  y AND /* foo */ w AS E /* final comment */
FROM foo""",
        )

        self.assertEqual(parse_one('max(x) as "a b" -- comment').comments, [" comment"])

    def test_to_interval(self):
        self.assertEqual(exp.to_interval("1day").sql(), "INTERVAL '1' DAY")
        self.assertEqual(exp.to_interval("  5     months").sql(), "INTERVAL '5' MONTHS")
        self.assertEqual(exp.to_interval("-2 day").sql(), "INTERVAL '-2' DAY")

        self.assertEqual(exp.to_interval(exp.Literal.string("1day")).sql(), "INTERVAL '1' DAY")
        self.assertEqual(exp.to_interval(exp.Literal.string("-2 day")).sql(), "INTERVAL '-2' DAY")
        self.assertEqual(
            exp.to_interval(exp.Literal.string("  5   months")).sql(), "INTERVAL '5' MONTHS"
        )

    def test_to_table(self):
        table_only = exp.to_table("table_name")
        self.assertEqual(table_only.name, "table_name")
        self.assertIsNone(table_only.args.get("db"))
        self.assertIsNone(table_only.args.get("catalog"))

        db_and_table = exp.to_table("db.table_name")
        self.assertEqual(db_and_table.name, "table_name")
        self.assertEqual(db_and_table.args.get("db"), exp.to_identifier("db"))
        self.assertIsNone(db_and_table.args.get("catalog"))

        catalog_db_and_table = exp.to_table("catalog.db.table_name")
        self.assertEqual(catalog_db_and_table.name, "table_name")
        self.assertEqual(catalog_db_and_table.args.get("db"), exp.to_identifier("db"))
        self.assertEqual(catalog_db_and_table.args.get("catalog"), exp.to_identifier("catalog"))

        table_only_unsafe_identifier = exp.to_table("3e")
        self.assertEqual(table_only_unsafe_identifier.sql(), '"3e"')

    def test_to_column(self):
        column_only = exp.to_column("column_name")
        self.assertEqual(column_only.name, "column_name")
        self.assertIsNone(column_only.args.get("table"))
        table_and_column = exp.to_column("table_name.column_name")
        self.assertEqual(table_and_column.name, "column_name")
        self.assertEqual(table_and_column.args.get("table"), exp.to_identifier("table_name"))

        self.assertEqual(exp.to_column("foo bar").sql(), '"foo bar"')
        self.assertEqual(exp.to_column("`column_name`", dialect="spark").sql(), '"column_name"')
        self.assertEqual(exp.to_column("column_name", quoted=True).sql(), '"column_name"')
        self.assertEqual(
            exp.to_column("column_name", table=exp.to_identifier("table_name")).sql(),
            "table_name.column_name",
        )

    def test_union(self):
        expression = parse_one("SELECT cola, colb UNION SELECT colx, coly")
        self.assertIsInstance(expression, exp.Union)
        self.assertEqual(expression.named_selects, ["cola", "colb"])
        self.assertEqual(
            expression.selects,
            [
                exp.Column(this=exp.to_identifier("cola")),
                exp.Column(this=exp.to_identifier("colb")),
            ],
        )

    def test_values(self):
        self.assertEqual(
            exp.values([(1, 2), (3, 4)], "t", ["a", "b"]).sql(),
            "(VALUES (1, 2), (3, 4)) AS t(a, b)",
        )
        self.assertEqual(
            exp.values(
                [(1, 2), (3, 4)],
                "t",
                {"a": exp.DataType.build("TEXT"), "b": exp.DataType.build("TEXT")},
            ).sql(),
            "(VALUES (1, 2), (3, 4)) AS t(a, b)",
        )
        with self.assertRaises(ValueError):
            exp.values([(1, 2), (3, 4)], columns=["a"])

    def test_data_type_builder(self):
        self.assertEqual(exp.DataType.build("TEXT").sql(), "TEXT")
        self.assertEqual(exp.DataType.build("DECIMAL(10, 2)").sql(), "DECIMAL(10, 2)")
        self.assertEqual(exp.DataType.build("VARCHAR(255)").sql(), "VARCHAR(255)")
        self.assertEqual(exp.DataType.build("ARRAY<INT>").sql(), "ARRAY<INT>")
        self.assertEqual(exp.DataType.build("CHAR").sql(), "CHAR")
        self.assertEqual(exp.DataType.build("NCHAR").sql(), "CHAR")
        self.assertEqual(exp.DataType.build("VARCHAR").sql(), "VARCHAR")
        self.assertEqual(exp.DataType.build("NVARCHAR").sql(), "VARCHAR")
        self.assertEqual(exp.DataType.build("TEXT").sql(), "TEXT")
        self.assertEqual(exp.DataType.build("BINARY").sql(), "BINARY")
        self.assertEqual(exp.DataType.build("VARBINARY").sql(), "VARBINARY")
        self.assertEqual(exp.DataType.build("INT").sql(), "INT")
        self.assertEqual(exp.DataType.build("TINYINT").sql(), "TINYINT")
        self.assertEqual(exp.DataType.build("SMALLINT").sql(), "SMALLINT")
        self.assertEqual(exp.DataType.build("BIGINT").sql(), "BIGINT")
        self.assertEqual(exp.DataType.build("FLOAT").sql(), "FLOAT")
        self.assertEqual(exp.DataType.build("DOUBLE").sql(), "DOUBLE")
        self.assertEqual(exp.DataType.build("DECIMAL").sql(), "DECIMAL")
        self.assertEqual(exp.DataType.build("BOOLEAN").sql(), "BOOLEAN")
        self.assertEqual(exp.DataType.build("JSON").sql(), "JSON")
        self.assertEqual(exp.DataType.build("JSONB", dialect="postgres").sql(), "JSONB")
        self.assertEqual(exp.DataType.build("INTERVAL").sql(), "INTERVAL")
        self.assertEqual(exp.DataType.build("TIME").sql(), "TIME")
        self.assertEqual(exp.DataType.build("TIMESTAMP").sql(), "TIMESTAMP")
        self.assertEqual(exp.DataType.build("TIMESTAMPTZ").sql(), "TIMESTAMPTZ")
        self.assertEqual(exp.DataType.build("TIMESTAMPLTZ").sql(), "TIMESTAMPLTZ")
        self.assertEqual(exp.DataType.build("DATE").sql(), "DATE")
        self.assertEqual(exp.DataType.build("DATETIME").sql(), "DATETIME")
        self.assertEqual(exp.DataType.build("ARRAY").sql(), "ARRAY")
        self.assertEqual(exp.DataType.build("MAP").sql(), "MAP")
        self.assertEqual(exp.DataType.build("UUID").sql(), "UUID")
        self.assertEqual(exp.DataType.build("GEOGRAPHY").sql(), "GEOGRAPHY")
        self.assertEqual(exp.DataType.build("GEOMETRY").sql(), "GEOMETRY")
        self.assertEqual(exp.DataType.build("STRUCT").sql(), "STRUCT")
        self.assertEqual(exp.DataType.build("HLLSKETCH", dialect="redshift").sql(), "HLLSKETCH")
        self.assertEqual(exp.DataType.build("HSTORE", dialect="postgres").sql(), "HSTORE")
        self.assertEqual(exp.DataType.build("NULL").sql(), "NULL")
        self.assertEqual(exp.DataType.build("NULL", dialect="bigquery").sql(), "NULL")
        self.assertEqual(exp.DataType.build("UNKNOWN").sql(), "UNKNOWN")
        self.assertEqual(exp.DataType.build("UNKNOWN", dialect="bigquery").sql(), "UNKNOWN")
        self.assertEqual(exp.DataType.build("UNKNOWN", dialect="snowflake").sql(), "UNKNOWN")
        self.assertEqual(exp.DataType.build("TIMESTAMP", dialect="bigquery").sql(), "TIMESTAMPTZ")
        self.assertEqual(exp.DataType.build("USER-DEFINED").sql(), "USER-DEFINED")
        self.assertEqual(exp.DataType.build("ARRAY<UNKNOWN>").sql(), "ARRAY<UNKNOWN>")
        self.assertEqual(exp.DataType.build("ARRAY<NULL>").sql(), "ARRAY<NULL>")
        self.assertEqual(exp.DataType.build("varchar(100) collate 'en-ci'").sql(), "VARCHAR(100)")
        self.assertEqual(exp.DataType.build("int[3]").sql(dialect="duckdb"), "INT[3]")
        self.assertEqual(exp.DataType.build("int[3][3]").sql(dialect="duckdb"), "INT[3][3]")
        self.assertEqual(
            exp.DataType.build("struct<x int>", dialect="spark").sql(), "STRUCT<x INT>"
        )

        with self.assertRaises(ParseError):
            exp.DataType.build("varchar(")

    def test_rename_table(self):
        self.assertEqual(
            exp.rename_table("t1", "t2").sql(),
            "ALTER TABLE t1 RENAME TO t2",
        )

    def test_to_py(self):
        self.assertEqual(parse_one("- -1").to_py(), 1)
        self.assertIs(parse_one("TRUE").to_py(), True)
        self.assertIs(parse_one("1").to_py(), 1)
        self.assertIs(parse_one("'1'").to_py(), "1")
        self.assertIs(parse_one("null").to_py(), None)

        with self.assertRaises(ValueError):
            parse_one("x").to_py()

    def test_is_int(self):
        self.assertTrue(parse_one("- -1").is_int)

    def test_is_star(self):
        assert parse_one("*").is_star
        assert parse_one("foo.*").is_star
        assert parse_one("SELECT * FROM foo").is_star
        assert parse_one("(SELECT * FROM foo)").is_star
        assert parse_one("SELECT *, 1 FROM foo").is_star
        assert parse_one("SELECT foo.* FROM foo").is_star
        assert parse_one("SELECT * EXCEPT (a, b) FROM foo").is_star
        assert parse_one("SELECT foo.* EXCEPT (foo.a, foo.b) FROM foo").is_star
        assert parse_one("SELECT * REPLACE (a AS b, b AS C)").is_star
        assert parse_one("SELECT * EXCEPT (a, b) REPLACE (a AS b, b AS C)").is_star
        assert parse_one("SELECT * INTO newevent FROM event").is_star
        assert parse_one("SELECT * FROM foo UNION SELECT * FROM bar").is_star
        assert parse_one("SELECT * FROM bla UNION SELECT 1 AS x").is_star
        assert parse_one("SELECT 1 AS x UNION SELECT * FROM bla").is_star
        assert parse_one("SELECT 1 AS x UNION SELECT 1 AS x UNION SELECT * FROM foo").is_star

    def test_set_metadata(self):
        ast = parse_one("SELECT foo.col FROM foo")

        self.assertIsNone(ast._meta)

        # calling ast.meta would lazily instantiate self._meta
        self.assertEqual(ast.meta, {})
        self.assertEqual(ast._meta, {})

        ast.meta["some_meta_key"] = "some_meta_value"
        self.assertEqual(ast.meta.get("some_meta_key"), "some_meta_value")
        self.assertEqual(ast.meta.get("some_other_meta_key"), None)

        ast.meta["some_other_meta_key"] = "some_other_meta_value"
        self.assertEqual(ast.meta.get("some_other_meta_key"), "some_other_meta_value")

    def test_unnest(self):
        ast = parse_one("SELECT (((1)))")
        self.assertIs(ast.selects[0].unnest(), ast.find(exp.Literal))

        ast = parse_one("SELECT * FROM (((SELECT * FROM t)))")
        self.assertIs(ast.args["from"].this.unnest(), list(ast.find_all(exp.Select))[1])

        ast = parse_one("SELECT * FROM ((((SELECT * FROM t))) AS foo)")
        second_subquery = ast.args["from"].this.this
        innermost_subquery = list(ast.find_all(exp.Select))[1].parent
        self.assertIs(second_subquery, innermost_subquery.unwrap())

    def test_is_type(self):
        ast = parse_one("CAST(x AS VARCHAR)")
        assert ast.is_type("VARCHAR")
        assert not ast.is_type("VARCHAR(5)")
        assert not ast.is_type("FLOAT")

        ast = parse_one("CAST(x AS VARCHAR(5))")
        assert ast.is_type("VARCHAR")
        assert ast.is_type("VARCHAR(5)")
        assert not ast.is_type("VARCHAR(4)")
        assert not ast.is_type("FLOAT")

        ast = parse_one("CAST(x AS ARRAY<INT>)")
        assert ast.is_type("ARRAY")
        assert ast.is_type("ARRAY<INT>")
        assert not ast.is_type("ARRAY<FLOAT>")
        assert not ast.is_type("INT")

        ast = parse_one("CAST(x AS ARRAY)")
        assert ast.is_type("ARRAY")
        assert not ast.is_type("ARRAY<INT>")
        assert not ast.is_type("ARRAY<FLOAT>")
        assert not ast.is_type("INT")

        ast = parse_one("CAST(x AS STRUCT<a INT, b FLOAT>)")
        assert ast.is_type("STRUCT")
        assert ast.is_type("STRUCT<a INT, b FLOAT>")
        assert not ast.is_type("STRUCT<a VARCHAR, b INT>")

        dtype = exp.DataType.build("foo", udt=True)
        assert dtype.is_type("foo")
        assert not dtype.is_type("bar")

        dtype = exp.DataType.build("a.b.c", udt=True)
        assert dtype.is_type("a.b.c")

        dtype = exp.DataType.build("Nullable(Int32)", dialect="clickhouse")
        assert dtype.is_type("int")
        assert not dtype.is_type("int", check_nullable=True)

        with self.assertRaises(ParseError):
            exp.DataType.build("foo")

    def test_set_meta(self):
        query = parse_one("SELECT * FROM foo /* sqlglot.meta x = 1, y = a, z */")
        self.assertEqual(query.find(exp.Table).meta, {"x": True, "y": "a", "z": True})
        self.assertEqual(query.sql(), "SELECT * FROM foo /* sqlglot.meta x = 1, y = a, z */")

    def test_assert_is(self):
        parse_one("x").assert_is(exp.Column)

        with self.assertRaisesRegex(
            AssertionError, "x is not <class 'sqlglot.expressions.Identifier'>\\."
        ):
            parse_one("x").assert_is(exp.Identifier)

    def test_parse_identifier(self):
        self.assertEqual(exp.parse_identifier("a ' b"), exp.to_identifier("a ' b"))

<<<<<<< HEAD
    def test_st_point(self):
        expr = parse_one("ST_POINT(10, 20)")
        self.assertIsInstance(expr, exp.StPoint)
        self.assertEqual(expr.sql(dialect="snowflake"), "ST_MAKEPOINT(10, 20)")

        expr2 = parse_one("ST_MAKEPOINT(10, 20)")
        self.assertIsInstance(expr2, exp.StPoint)
        self.assertEqual(expr2.sql(dialect="snowflake"), "ST_MAKEPOINT(10, 20)")

        expr = parse_one("ST_POINT(10, 20)")
        self.assertIsInstance(expr, exp.StPoint)
        self.assertEqual(expr.sql(dialect="starrocks"), "ST_POINT(10, 20)")

        expr2 = parse_one("ST_MAKEPOINT(10, 20)")
        self.assertIsInstance(expr2, exp.StPoint)
        self.assertEqual(expr2.sql(dialect="starrocks"), "ST_POINT(10, 20)")

    def test_st_distance(self):
        expr = parse_one("ST_DISTANCE(1, 2)")
        self.assertIsInstance(expr, exp.StDistance)
        self.assertEqual(expr.sql(dialect="snowflake"), "ST_DISTANCE(1, 2)")

        expr2 = parse_one("ST_DISTANCE(a, b)")
        self.assertIsInstance(expr2, exp.StDistance)
        self.assertEqual(
            expr2.sql(dialect="starrocks"), "ST_DISTANCE_SPHERE(ST_X(a), ST_Y(a), ST_X(b), ST_Y(b))"
        )
=======
    def test_array_intersection(self):
        expr = parse_one("ARRAY_INTERSECTION([1, 2], [2, 3])")
        self.assertIsInstance(expr, exp.ArrayIntersect)
        self.assertEqual(expr.sql(dialect="snowflake"), "ARRAY_INTERSECTION([1, 2], [2, 3])")

        expr2 = parse_one("ARRAY_INTERSECT([1, 2], [2, 3])")
        self.assertIsInstance(expr2, exp.ArrayIntersect)
        self.assertEqual(expr2.sql(dialect="snowflake"), "ARRAY_INTERSECTION([1, 2], [2, 3])")

        expr = parse_one("ARRAY_INTERSECT([1, 2], [2, 3])")
        self.assertIsInstance(expr, exp.ArrayIntersect)
        self.assertEqual(expr.sql(dialect="starrocks"), "ARRAY_INTERSECT([1, 2], [2, 3])")

        expr2 = parse_one("ARRAY_INTERSECTION([1, 2], [2, 3])")
        self.assertIsInstance(expr2, exp.ArrayIntersect)
        self.assertEqual(expr2.sql(dialect="starrocks"), "ARRAY_INTERSECT([1, 2], [2, 3])")
>>>>>>> 632acc80
<|MERGE_RESOLUTION|>--- conflicted
+++ resolved
@@ -1231,7 +1231,7 @@
     def test_parse_identifier(self):
         self.assertEqual(exp.parse_identifier("a ' b"), exp.to_identifier("a ' b"))
 
-<<<<<<< HEAD
+
     def test_st_point(self):
         expr = parse_one("ST_POINT(10, 20)")
         self.assertIsInstance(expr, exp.StPoint)
@@ -1259,7 +1259,7 @@
         self.assertEqual(
             expr2.sql(dialect="starrocks"), "ST_DISTANCE_SPHERE(ST_X(a), ST_Y(a), ST_X(b), ST_Y(b))"
         )
-=======
+
     def test_array_intersection(self):
         expr = parse_one("ARRAY_INTERSECTION([1, 2], [2, 3])")
         self.assertIsInstance(expr, exp.ArrayIntersect)
@@ -1276,4 +1276,3 @@
         expr2 = parse_one("ARRAY_INTERSECTION([1, 2], [2, 3])")
         self.assertIsInstance(expr2, exp.ArrayIntersect)
         self.assertEqual(expr2.sql(dialect="starrocks"), "ARRAY_INTERSECT([1, 2], [2, 3])")
->>>>>>> 632acc80
