--- conflicted
+++ resolved
@@ -780,28 +780,21 @@
         assert parse_one("SELECT * REPLACE (a AS b, b AS C)").is_star
         assert parse_one("SELECT * EXCEPT (a, b) REPLACE (a AS b, b AS C)").is_star
         assert parse_one("SELECT * INTO newevent FROM event").is_star
-<<<<<<< HEAD
-        assert parse_one("SELECT * FROM foo UNION SELECT * FROM bar")
-        assert parse_one("SELECT * FROM bla UNION SELECT 1 AS x")
-        assert parse_one("SELECT 1 AS x UNION SELECT * FROM bla")
-        assert parse_one("SELECT 1 AS x UNION SELECT 1 AS x UNION SELECT * FROM foo").is_star
-
-    def test_set_metadata(self):
-        ast = parse_one("SELECT foo.col FROM foo")
-
-        self.assertIsNone(ast.metadata)
-
-        ast.set_metadata("some_meta_key", "some_meta_value")
-        self.assertEqual(ast.metadata.get("some_meta_key"), "some_meta_value")
-        self.assertIsNone(ast.metadata.get("some_other_meta_key"))
-
-        ast.set_metadata("some_other_meta_key", "some_other_meta_value")
-        self.assertEqual(
-            ast.metadata.get("some_other_meta_key"), "some_other_meta_value"
-        )
-=======
         assert parse_one("SELECT * FROM foo UNION SELECT * FROM bar").is_star
         assert parse_one("SELECT * FROM bla UNION SELECT 1 AS x").is_star
         assert parse_one("SELECT 1 AS x UNION SELECT * FROM bla").is_star
         assert parse_one("SELECT 1 AS x UNION SELECT 1 AS x UNION SELECT * FROM foo").is_star
->>>>>>> 16752010
+
+    def test_set_metadata(self):
+        ast = parse_one("SELECT foo.col FROM foo")
+
+        self.assertIsNone(ast.metadata)
+
+        ast.set_metadata("some_meta_key", "some_meta_value")
+        self.assertEqual(ast.metadata.get("some_meta_key"), "some_meta_value")
+        self.assertIsNone(ast.metadata.get("some_other_meta_key"))
+
+        ast.set_metadata("some_other_meta_key", "some_other_meta_value")
+        self.assertEqual(
+            ast.metadata.get("some_other_meta_key"), "some_other_meta_value"
+        )