--- conflicted
+++ resolved
@@ -62,12 +62,6 @@
     databricks_query = """
         DATEDIFF(DAY, created_at, CURRENT_DATE);
     """
-<<<<<<< HEAD
-    content = transpile_sql_content(query=databricks_query)
-    print("Transpiled string query:")
-    print(content)
-    write_sql_file("./output.sql", content)
-=======
     content = transpile_sql_content(
         # filepath=read_filepath + ".sql", # use path to sql file instead of string
         query=databricks_query,
@@ -76,5 +70,4 @@
     )
     # write the transpiled content to a file
     write_filepath = read_filepath + "_to_" + output_dialect + ".sql"
-    write_sql_file(write_filepath, content)
->>>>>>> bfaa5a71
+    write_sql_file(write_filepath, content)